--- conflicted
+++ resolved
@@ -132,37 +132,6 @@
               git push -d origin $TEMPLATE_VERSION
           fi
 
-<<<<<<< HEAD
-=======
-      - name: generate templates v3
-        run: |
-          .github/scripts/template-zip-autogen-v3.sh $TEMPLATE_PATH
-          cd ./packages/fx-core
-          rm -rf ./templates/fallback
-          node ./scripts/download-templates-zip.js
-        env:
-          TEMPLATE_PATH: ${{ runner.temp }}/teamsfx_templates_v3
-
-      - name: update templates beta tag
-        uses: richardsimko/update-tag@v1.0.7
-        if: ${{ contains(steps.version-change.outputs.CHANGED, 'templates@') && github.event.inputs.preid == 'beta' }}
-        with:
-          tag_name: "templates-0.0.0-beta"
-        env:
-          GITHUB_TOKEN: ${{ secrets.CD_PAT }}
-
-      - name: release templates' beta version to github
-        if: ${{ contains(steps.version-change.outputs.CHANGED, 'templates@') && github.event.inputs.preid == 'beta' }}
-        uses: ncipollo/release-action@v1.10.0
-        with:
-          token: ${{ secrets.CD_PAT }}
-          prerelease: true
-          tag: "templates-0.0.0-beta"
-          artifacts: ${{ runner.temp }}/teamsfx_templates_v3/*.zip
-          allowUpdates: true
-          removeArtifacts: true
-
->>>>>>> 575503a9
       - name: update template rc tag
         uses: richardsimko/update-tag@v1.0.7
         if: ${{ (contains(steps.version-change.outputs.CHANGED, 'templates@') || contains(steps.version-change.outputs.CHANGED, '@microsoft/teamsfx')) && github.event_name == 'workflow_dispatch' && github.event.inputs.preid == 'rc' }}
