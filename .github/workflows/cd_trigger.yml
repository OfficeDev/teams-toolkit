name: TeamsFx-CD Triggers

on:
  workflow_run:
    workflows: ["CD"]
    branches: ["main", "dev", "hotfix/**"]
    types: ["completed"]

jobs:
  TeamsFxCICDTestTriggers:
    runs-on: ubuntu-latest
    if: ${{ github.event.workflow_run.conclusion == 'success' && !startsWith(github.event.workflow_run.head_branch, 'hotfix') }}
    steps:
      - name: Trigger TeamsFx-CICD-Test
        run: |
          curl \
              -u :${{ secrets.GHEC_BOT_PAT }} \
              -X POST \
              -H "Accept: application/vnd.github.v3+json" \
              https://api.github.com/repos/devdiv-azure-service-dmitryr/TeamsFx-CICD-Test/actions/workflows/trigger_cicd_by_${{ github.event.workflow_run.head_branch }}.yml/dispatches \
              -d "{\"ref\":\"main\"}"

  DownloadAndOutput:
    runs-on: ubuntu-latest
    if: ${{ github.event.workflow_run.conclusion == 'success' }}
    outputs:
      zipLink: ${{ steps.downloadUrl.outputs.result }}
      pre_id: ${{ steps.preid.outputs.result }}
      server_version: ${{ steps.version.outputs.result }}
      stage: ${{ steps.series.outputs.result }}
    steps:
      - name: Download artifact
        id: downloadUrl
        uses: actions/github-script@v6
        with:
          script: |
            let allArtifacts = await github.rest.actions.listWorkflowRunArtifacts({
              owner: context.repo.owner,
              repo: context.repo.repo,
              run_id: context.payload.workflow_run.id,
            });
            let matchArtifact = allArtifacts.data.artifacts.filter((artifact) => {
              return artifact.name == "release"
            })[0];
            let download = await github.rest.actions.downloadArtifact({
              owner: context.repo.owner,
              repo: context.repo.repo,
              artifact_id: matchArtifact.id,
              archive_format: 'zip',
            });
            let fs = require('fs');
            fs.writeFileSync(`${process.env.GITHUB_WORKSPACE}/release.zip`, Buffer.from(download.data));
            return matchArtifact.url

      - name: Unzip artifact
        run: unzip release.zip

      - name: Get teamsfx-server version
        id: version
        uses: actions/github-script@v6
        with:
          script: |
            let rawData = require('fs').readFileSync('./versions.json', {encoding:'utf8', flag:'r'});
            let pkgs = JSON.parse(rawData);
            let server = pkgs.find(item => item.name === "@microsoft/teamsfx-server")
            console.log("==================", server.version)
            return server.version

      - name: Get stage input
        id: series
        uses: actions/github-script@v6
        with:
          script: |
            let rawData = require('fs').readFileSync('./series.txt', {encoding:'utf8', flag:'r'});
            console.log('-----------------', rawData)
<<<<<<< HEAD
            return rawData ?? "undefined";
=======
            return rawData ?? "";
>>>>>>> 13d1e618

      - run: npm install semver
      - name: Get teamsfx-server preid
        id: preid
        uses: actions/github-script@v6
        with:
          script: |
            let rawData = require('fs').readFileSync('./versions.json', {encoding:'utf8', flag:'r'});
            let pkgs = JSON.parse(rawData);
            let server = pkgs.find(item => item.name === "@microsoft/teamsfx-server")
            let semver = require('semver')
            if(semver.prerelease(server.version)) {
              console.log("===========", semver.prerelease(server.version)[0])
              return semver.prerelease(server.version)[0]
            } else {
              console.log("=========== stable")
              return "stable"
            }

  CallAzurePipeline:
    runs-on: ubuntu-latest
    needs: DownloadAndOutput
    steps:
      - name: Call Azure Pipeline
        if: ${{needs.downloadAndOutput.outputs.server_version}}
        uses: Azure/pipelines@v1.2
        with:
          azure-devops-project-url: https://devdiv.visualstudio.com/DevDiv
          azure-pipeline-name: TeamsFx-Dev17-CD
          azure-devops-token: ${{ secrets.VS_ADO_PAT }}
          azure-pipeline-variables: '{"PreId": ${{needs.downloadAndOutput.outputs.pre_id}}, "ServerVersion": ${{needs.downloadAndOutput.outputs.server_version}}, "zipLink": ${{needs.downloadAndOutput.outputs.zipLink}}, "series": ${{needs.downloadAndOutput.outputs.series}}}'

  CheckSetupSuccess:
    runs-on: ubuntu-latest
    if: ${{ github.event.workflow_run.conclusion == 'success' }}
    steps:
      - name: Checkout branch
        uses: actions/checkout@v3
        with:
          token: ${{ secrets.CD_PAT }}
          ref: ${{ github.event.workflow_run.head_branch }}

      - name: Setup node
        uses: actions/setup-node@v3
        with:
          node-version: 14
      - name: Setup project
        id: setup
        run: npm run setup
        continue-on-error: true
      - name: Info
        if: steps.setup.outcome != 'success'
        run: |
          echo "`npm run setup` failed after current project finish CD,\
           it may be the inconsistency of package dependencies caused by separate release,\
           please confirm this problem will not affect the CI of subsequent PRs."<|MERGE_RESOLUTION|>--- conflicted
+++ resolved
@@ -73,11 +73,7 @@
           script: |
             let rawData = require('fs').readFileSync('./series.txt', {encoding:'utf8', flag:'r'});
             console.log('-----------------', rawData)
-<<<<<<< HEAD
             return rawData ?? "undefined";
-=======
-            return rawData ?? "";
->>>>>>> 13d1e618
 
       - run: npm install semver
       - name: Get teamsfx-server preid
