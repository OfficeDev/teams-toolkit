name: CI

on:
  pull_request:
    branches:
      - main

jobs:
  build-and-test:
    name: Build and Test (${{ matrix.os }} node ${{ matrix.node-version }})

    strategy:
      matrix:
        os: [windows-latest, macos-latest]
        node-version: [14]

    runs-on: ${{ matrix.os }}

    steps:
      - name: Checkout
        uses: actions/checkout@v2
        with:
          fetch-depth: 0

      - name: Setup node
        uses: actions/setup-node@v2.1.2
        with:
          node-version: ${{ matrix.node-version }}

      - name: Setup project
        run: |
          npm run setup

      - name: Lint code
        run: |
          npm run lint

      - name: Unit Test
        run: |
          npx lerna run test:unit --since origin/main

      - name: Integration Test
        env:
          SDK_INTEGRATION_SQL_ENDPOINT: ${{secrets.SDK_INTEGRATIONTEST_SQL_ENDPOINT}}
          SDK_INTEGRATION_SQL_DATABASE_NAME: ${{secrets.SDK_INTEGRATIONTEST_SQL_DATABASE}}
          SDK_INTEGRATION_SQL_USER_NAME: ${{secrets.SDK_INTEGRATIONTEST_SQL_USERNAME}}
          SDK_INTEGRATION_SQL_PASSWORD: ${{secrets.SDK_INTEGRATIONTEST_SQL_PASSWORD}}
          SDK_INTEGRATION_RESOURCE_GROUP_NAME: ${{secrets.SDK_INTEGRATIONTEST_GROUP_NAME}}
          SDK_INTEGRATION_TEST_ACCOUNT_SUBSCRIPTION_ID: ${{secrets.SDK_INTEGRATIONTEST_SUBSCRIPTION_ID}}
          SDK_INTEGRATION_TEST_ACCOUNT_NAME: ${{secrets.SDK_INTEGRATIONTEST_TEST_USERNAME}}
          SDK_INTEGRATION_TEST_ACCOUNT_PASSWORD: ${{secrets.SDK_INTEGRATIONTEST_TEST_PASSWORD}}
<<<<<<< HEAD
          SDK_INTEGRATIONTEST_SCOPES_SSO: ${{secrets.SDK_INTEGRATIONTEST_SCOPES_SSO}}
          SDK_INTEGRATIONTEST_AAD_AUTHORITY_HOST: ${{secrets.SDK_INTEGRATIONTEST_AAD_AUTHORITY_HOST}}
=======
          TEST_USER_NAME: ${{ secrets.TEST_USER_NAME }}
          TEST_USER_PASSWORD: ${{ secrets.TEST_USER_PASSWORD }}
          TEST_SUBSCRIPTION_ID: ${{ secrets.TEST_SUBSCRIPTION_ID }}
          CI_ENABLED: "true"
>>>>>>> ea974822
        run: |
          npm link
          npx lerna run test:integration --since origin/main
<|MERGE_RESOLUTION|>--- conflicted
+++ resolved
@@ -49,15 +49,12 @@
           SDK_INTEGRATION_TEST_ACCOUNT_SUBSCRIPTION_ID: ${{secrets.SDK_INTEGRATIONTEST_SUBSCRIPTION_ID}}
           SDK_INTEGRATION_TEST_ACCOUNT_NAME: ${{secrets.SDK_INTEGRATIONTEST_TEST_USERNAME}}
           SDK_INTEGRATION_TEST_ACCOUNT_PASSWORD: ${{secrets.SDK_INTEGRATIONTEST_TEST_PASSWORD}}
-<<<<<<< HEAD
           SDK_INTEGRATIONTEST_SCOPES_SSO: ${{secrets.SDK_INTEGRATIONTEST_SCOPES_SSO}}
           SDK_INTEGRATIONTEST_AAD_AUTHORITY_HOST: ${{secrets.SDK_INTEGRATIONTEST_AAD_AUTHORITY_HOST}}
-=======
           TEST_USER_NAME: ${{ secrets.TEST_USER_NAME }}
           TEST_USER_PASSWORD: ${{ secrets.TEST_USER_PASSWORD }}
           TEST_SUBSCRIPTION_ID: ${{ secrets.TEST_SUBSCRIPTION_ID }}
           CI_ENABLED: "true"
->>>>>>> ea974822
         run: |
           npm link
           npx lerna run test:integration --since origin/main
