--- conflicted
+++ resolved
@@ -2806,12 +2806,9 @@
       <Item ItemId=";driver.botFramework.error.InvalidBotId" ItemType="0" PsrId="306" Leaf="true">
         <Str Cat="Text">
           <Val><![CDATA[Bot ID %s is invalid. It must be a GUID.]]></Val>
-<<<<<<< HEAD
-=======
           <Tgt Cat="Text" Stat="Loc" Orig="New">
             <Val><![CDATA[Bot 識別碼 %s 無效。它必須是 GUID。]]></Val>
           </Tgt>
->>>>>>> 053a3f62
         </Str>
         <Disp Icon="Str" />
       </Item>
@@ -5740,23 +5737,16 @@
       <Item ItemId=";plugins.spfx.questions.spfxSolution.createNew" ItemType="0" PsrId="306" Leaf="true">
         <Str Cat="Text">
           <Val><![CDATA[Create a New SPFx Solution]]></Val>
-<<<<<<< HEAD
-=======
           <Tgt Cat="Text" Stat="Loc" Orig="New">
             <Val><![CDATA[建立新的 SPFx 解決方案]]></Val>
           </Tgt>
->>>>>>> 053a3f62
         </Str>
         <Disp Icon="Str" />
       </Item>
       <Item ItemId=";plugins.spfx.questions.spfxSolution.importExisting" ItemType="0" PsrId="306" Leaf="true">
         <Str Cat="Text">
           <Val><![CDATA[Import an Existing SPFx Solution]]></Val>
-<<<<<<< HEAD
           <Tgt Cat="Text" Stat="Update" Orig="New">
-=======
-          <Tgt Cat="Text" Stat="Loc" Orig="New">
->>>>>>> 053a3f62
             <Val><![CDATA[匯入現有的 SPFx 解決方案]]></Val>
           </Tgt>
           <Prev Cat="Text">
