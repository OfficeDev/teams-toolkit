<<<<<<< HEAD
# Microsoft Teams Framework (TeamsFx)

=======
# Microsoft Teams Toolkit

[![E2E Test workflow](https://github.com/OfficeDev/TeamsFx/actions/workflows/e2e-test.yml/badge.svg)](https://github.com/OfficeDev/TeamsFx/actions/workflows/e2e-test.yml)
>>>>>>> cb303e4b
[![SDK CI workflow](https://github.com/OfficeDev/TeamsFx/actions/workflows/sdk-ci.yml/badge.svg)](https://github.com/OfficeDev/TeamsFx/actions/workflows/sdk-ci.yml)
[![DotNet SDK CI workflow](https://github.com/OfficeDev/TeamsFx/actions/workflows/dotnetsdk-ci.yml/badge.svg)](https://github.com/OfficeDev/TeamsFx/actions/workflows/dotnetsdk-ci.yml)
[![Function Extension CI workflow](https://github.com/OfficeDev/TeamsFx/actions/workflows/FunctionExtensionCI.yml/badge.svg)](https://github.com/OfficeDev/TeamsFx/actions/workflows/FunctionExtensionCI.yml)
[![Language grade: JavaScript](https://img.shields.io/lgtm/grade/javascript/g/OfficeDev/TeamsFx.svg?logo=lgtm&logoWidth=18)](https://lgtm.com/projects/g/OfficeDev/TeamsFx/context:javascript)

<<<<<<< HEAD
> Please be advised that this project is currently in **Public Preview**, with a lot of active development work taking place. **Please expect breaking changes** as we continue to iterate.
>
> We really appreciate your feedback! If you encounter any issue or error, please report issues to us following the [Supporting Guide](SUPPORT.md). Meanwhile you can make [recording](https://aka.ms/teamsfx-record) of your journey with our product, they really make the product better. Thank you!
>
> This warning will be removed when we become Generally Available.
=======
Teams Toolkit for Visual Studio, Visual Studio Code, and Command Line Interface (CLI) are tools for building Teams apps, fast. Whether you are new to Teams platform or a seasoned developer, Teams Toolkit is the best way to create, build, debug, test, and deploy apps.
>>>>>>> cb303e4b

Teams Toolkit provides support for the end-to-end Teams development journey, including:  

<<<<<<< HEAD
The Teams Developer Platform offers a collection of solutions for Teams developers:

- IDE extensions for Visual Studio and Visual Studio Code named "Teams Toolkit"
- Docs, samples
- Code libraries including Teams Framework `teamsfx` and the Teams Client Library `teams-js`
- A command line tool `teamsfx` for terminal users, automation, and CI

This repository contains the following packages:
| Package | Description |
| ----------- | ----------- |
| **Visual Studio Code Extension** <br/> [packages/vscode-extension](https://github.com/OfficeDev/TeamsFx/tree/main/packages/vscode-extension) | The extension named "Teams Toolkit" enables you to scaffold, run, debug, and deploy custom Teams apps directly from Visual Studio Code. It provides all the features of the CLI tool `teamsfx` integrated into the IDE, as well as easy access to more samples, docs and tools. |
| **TeamsFx CLI** <br/> [packages/cli](https://github.com/OfficeDev/TeamsFx/tree/main/packages/cli) | Whether you prefer keyboard-centric developer operations, or you are automating your CI/CD pipeline, the `teamsfx` command line tool offers the same features as the IDE extensions. |
| **SDK**<br/> [packages/sdk](https://github.com/OfficeDev/TeamsFx/tree/main/packages/sdk) | The main TeamsFx code library encapsulating simple authentication for both client and server-side code tailored for Teams developers. |
| **API** <br/> [packages/api](https://github.com/OfficeDev/TeamsFx/tree/main/packages/api) | The TeamsFx API is a collection of contracts supported by the IDE Extensions and CLI. It enables developers to write plugins to extend TeamsFx with new capabilities. |
| **Core** <br/> [packages/fx-core](https://github.com/OfficeDev/TeamsFx/tree/main/packages/fx-core) | The Core package centralizes implementation of capabilities shared by the IDE Extensions and the CLI. |
| **Azure Functions Support** <br/> [packages/function-extension](https://github.com/OfficeDev/TeamsFx/tree/main/packages/function-extension) | TeamsFx helps developers include server-side code in their Teams application backed by [Azure Functions](https://docs.microsoft.com/en-us/azure/azure-functions/). This plugin adds support to simplify the integration of an authentication-aware Azure Function into your Teams app. |
=======
- Support for all major Teams extensibility surfaces, including tabs, bots, and message extensions.
- Integrations with the tools, languages, and frameworks you know and love.
- Scaffolds for getting started fast with Teams extensibility surfaces and common scenarios such as notifications and command & response-style bots.
- Rapid iteration with full stack debugging, hot reload, and secure tunneling.
- Simplified SSO authentication.
- Integrated support for hosting, data storage, and serverless functions.
- CI/CD actions for GitHub and Azure DevOps to deliver apps with confidence.

## Get Started

Pick your preferred tool to get started:
>>>>>>> cb303e4b

- For JavaScript and TypeScript developers, install [Teams Toolkit for Visual Studio Code](https://docs.microsoft.com/microsoftteams/platform/toolkit/teams-toolkit-fundamentals#install-teams-toolkit-for-visual-studio-code).
- For .NET developers, install [Teams Toolkit for Visual Studio](https://docs.microsoft.com/microsoftteams/platform/toolkit/visual-studio-overview#install-teams-toolkit-for-visual-studio).
- For command line users, install [TeamsFx CLI](https://docs.microsoft.com/microsoftteams/platform/toolkit/teamsfx-cli#get-started): `npm install -g @microsoft/teamsfx-cli`

<<<<<<< HEAD
## Getting Started

To start a Teams project with TeamsFx, see the Prerequisites section of [the documentation](https://aka.ms/teamsfx-docs).
=======
Visit [the documentation](https://aka.ms/teamsfx-docs) to get started with building apps with Teams Toolkit today.
>>>>>>> cb303e4b

## Repository

This repository contains the following packages:
| Package | Description |
| ----------- | ----------- |
| **Visual Studio Code Extension** [packages/vscode-extension](https://github.com/OfficeDev/TeamsFx/tree/main/packages/vscode-extension) | The extension named "Teams Toolkit" enables you to scaffold, run, debug, and deploy custom Teams apps directly from Visual Studio Code. It provides all the features of the CLI tool `teamsfx` integrated into the IDE, as well as easy access to more samples, docs and tools. |
| **TeamsFx CLI**  [packages/cli](https://github.com/OfficeDev/TeamsFx/tree/main/packages/cli) | Whether you prefer keyboard-centric developer operations, or you are automating your CI/CD pipeline, the `teamsfx` command line tool offers the same features as the IDE extensions.  |
| **SDK** [packages/sdk](https://github.com/OfficeDev/TeamsFx/tree/main/packages/sdk) | The main TeamsFx code library encapsulating simple authentication for both client and server-side code tailored for Teams developers. |
| **API** [packages/api](https://github.com/OfficeDev/TeamsFx/tree/main/packages/api) | The TeamsFx API is a collection of contracts supported by the IDE Extensions and CLI. It enables developers to write plugins to extend TeamsFx with new capabilities. |
| **Core** [packages/fx-core](https://github.com/OfficeDev/TeamsFx/tree/main/packages/fx-core) | The Core package centralizes implementation of capabilities shared by the IDE Extensions and the CLI. |
| **Azure Functions Support** [packages/function-extension](https://github.com/OfficeDev/TeamsFx/tree/main/packages/function-extension) | TeamsFx helps developers include server-side code in their Teams application backed by [Azure Functions](https://docs.microsoft.com/azure/azure-functions/). This plugin adds support to simplify the integration of an authentication-aware Azure Function into your Teams app. |

## Contributions

This project welcomes contributions and suggestions. Most contributions require you to agree to a
Contributor License Agreement (CLA) declaring that you have the right to, and actually do, grant us
the rights to use your contribution. For details, visit [Contributor License Agreement](https://cla.opensource.microsoft.com).

When you submit a pull request, a CLA bot will automatically determine whether you need to provide
a CLA and decorate the PR appropriately (e.g., status check, comment). Simply follow the instructions
provided by the bot. You will only need to do this once across all repos using our CLA.

- Download our latest daily Builds [here](https://github.com/OfficeDev/TeamsFx/releases)
- Check out our [contribution](https://github.com/OfficeDev/TeamsFx/blob/main/CONTRIBUTING.md) page for more information

## Data/Telemetry
<<<<<<< HEAD

Teams Framework collects usage data and sends it to Microsoft to help improve our products and services. Read our [Privacy Statement](https://privacy.microsoft.com/en-us/privacystatement) and [Data Collection Notice](https://docs.opensource.microsoft.com/content/releasing/telemetry.html) to learn more. Learn more in our [FAQ](https://code.visualstudio.com/docs/supporting/faq#_how-to-disable-telemetry-reporting).

## Reporting security issues and bugs

Security issues and bugs should be reported privately, via email, to the Microsoft Security Response Center (MSRC) secure@microsoft.com. You should receive a response within 24 hours. If for some reason you do not, please follow up via email to ensure we received your original message. Further information, including the MSRC PGP key, can be found in the [Security TechCenter](https://www.microsoft.com/en-us/msrc/faqs-report-an-issue?rtc=1).
=======

Teams Toolkit collects usage data and sends it to Microsoft to help improve our products and services. Read our [Privacy Statement](https://privacy.microsoft.com/privacystatement) and [Data Collection Notice](https://docs.opensource.microsoft.com/content/releasing/telemetry.html) to learn more. Learn more in our [FAQ](https://code.visualstudio.com/docs/supporting/faq#_how-to-disable-telemetry-reporting).

## Feedback

[Log an issue](https://github.com/OfficeDev/TeamsFx/issues/new?assignees=&labels=&template=bug_report.md&title=) or [request a feature](https://github.com/OfficeDev/TeamsFx/issues/new?assignees=&labels=&template=feature_request.md&title=) to us on GitHub.

Report security issues and bugs privately, via email, to the Microsoft Security Response Center (MSRC) secure@microsoft.com. You should receive a response within 24 hours. If for some reason you do not, please follow up via email to ensure we received your original message. Further information, including the MSRC PGP key, can be found in the [Security TechCenter](https://www.microsoft.com/msrc/faqs-report-an-issue?rtc=1).
>>>>>>> cb303e4b

## Trademarks

This project may contain trademarks or logos for projects, products, or services. Authorized use of Microsoft
trademarks or logos is subject to and must follow
<<<<<<< HEAD
[Microsoft's Trademark & Brand Guidelines](https://www.microsoft.com/en-us/legal/intellectualproperty/trademarks/usage/general).
=======
[Microsoft's Trademark & Brand Guidelines](https://www.microsoft.com/legal/intellectualproperty/trademarks/usage/general).
>>>>>>> cb303e4b
Use of Microsoft trademarks or logos in modified versions of this project must not cause confusion or imply Microsoft sponsorship.
Any use of third-party trademarks or logos are subject to those third-party's policies.

## Code of Conduct

This project has adopted the [Microsoft Open Source Code of Conduct](https://opensource.microsoft.com/codeofconduct/).
For more information see the [Code of Conduct FAQ](https://opensource.microsoft.com/codeofconduct/faq/) or
contact [opencode@microsoft.com](mailto:opencode@microsoft.com) with any additional questions or comments.<|MERGE_RESOLUTION|>--- conflicted
+++ resolved
@@ -1,46 +1,14 @@
-<<<<<<< HEAD
-# Microsoft Teams Framework (TeamsFx)
-
-=======
 # Microsoft Teams Toolkit
 
-[![E2E Test workflow](https://github.com/OfficeDev/TeamsFx/actions/workflows/e2e-test.yml/badge.svg)](https://github.com/OfficeDev/TeamsFx/actions/workflows/e2e-test.yml)
->>>>>>> cb303e4b
 [![SDK CI workflow](https://github.com/OfficeDev/TeamsFx/actions/workflows/sdk-ci.yml/badge.svg)](https://github.com/OfficeDev/TeamsFx/actions/workflows/sdk-ci.yml)
 [![DotNet SDK CI workflow](https://github.com/OfficeDev/TeamsFx/actions/workflows/dotnetsdk-ci.yml/badge.svg)](https://github.com/OfficeDev/TeamsFx/actions/workflows/dotnetsdk-ci.yml)
 [![Function Extension CI workflow](https://github.com/OfficeDev/TeamsFx/actions/workflows/FunctionExtensionCI.yml/badge.svg)](https://github.com/OfficeDev/TeamsFx/actions/workflows/FunctionExtensionCI.yml)
 [![Language grade: JavaScript](https://img.shields.io/lgtm/grade/javascript/g/OfficeDev/TeamsFx.svg?logo=lgtm&logoWidth=18)](https://lgtm.com/projects/g/OfficeDev/TeamsFx/context:javascript)
 
-<<<<<<< HEAD
-> Please be advised that this project is currently in **Public Preview**, with a lot of active development work taking place. **Please expect breaking changes** as we continue to iterate.
->
-> We really appreciate your feedback! If you encounter any issue or error, please report issues to us following the [Supporting Guide](SUPPORT.md). Meanwhile you can make [recording](https://aka.ms/teamsfx-record) of your journey with our product, they really make the product better. Thank you!
->
-> This warning will be removed when we become Generally Available.
-=======
 Teams Toolkit for Visual Studio, Visual Studio Code, and Command Line Interface (CLI) are tools for building Teams apps, fast. Whether you are new to Teams platform or a seasoned developer, Teams Toolkit is the best way to create, build, debug, test, and deploy apps.
->>>>>>> cb303e4b
 
-Teams Toolkit provides support for the end-to-end Teams development journey, including:  
+Teams Toolkit provides support for the end-to-end Teams development journey, including:
 
-<<<<<<< HEAD
-The Teams Developer Platform offers a collection of solutions for Teams developers:
-
-- IDE extensions for Visual Studio and Visual Studio Code named "Teams Toolkit"
-- Docs, samples
-- Code libraries including Teams Framework `teamsfx` and the Teams Client Library `teams-js`
-- A command line tool `teamsfx` for terminal users, automation, and CI
-
-This repository contains the following packages:
-| Package | Description |
-| ----------- | ----------- |
-| **Visual Studio Code Extension** <br/> [packages/vscode-extension](https://github.com/OfficeDev/TeamsFx/tree/main/packages/vscode-extension) | The extension named "Teams Toolkit" enables you to scaffold, run, debug, and deploy custom Teams apps directly from Visual Studio Code. It provides all the features of the CLI tool `teamsfx` integrated into the IDE, as well as easy access to more samples, docs and tools. |
-| **TeamsFx CLI** <br/> [packages/cli](https://github.com/OfficeDev/TeamsFx/tree/main/packages/cli) | Whether you prefer keyboard-centric developer operations, or you are automating your CI/CD pipeline, the `teamsfx` command line tool offers the same features as the IDE extensions. |
-| **SDK**<br/> [packages/sdk](https://github.com/OfficeDev/TeamsFx/tree/main/packages/sdk) | The main TeamsFx code library encapsulating simple authentication for both client and server-side code tailored for Teams developers. |
-| **API** <br/> [packages/api](https://github.com/OfficeDev/TeamsFx/tree/main/packages/api) | The TeamsFx API is a collection of contracts supported by the IDE Extensions and CLI. It enables developers to write plugins to extend TeamsFx with new capabilities. |
-| **Core** <br/> [packages/fx-core](https://github.com/OfficeDev/TeamsFx/tree/main/packages/fx-core) | The Core package centralizes implementation of capabilities shared by the IDE Extensions and the CLI. |
-| **Azure Functions Support** <br/> [packages/function-extension](https://github.com/OfficeDev/TeamsFx/tree/main/packages/function-extension) | TeamsFx helps developers include server-side code in their Teams application backed by [Azure Functions](https://docs.microsoft.com/en-us/azure/azure-functions/). This plugin adds support to simplify the integration of an authentication-aware Azure Function into your Teams app. |
-=======
 - Support for all major Teams extensibility surfaces, including tabs, bots, and message extensions.
 - Integrations with the tools, languages, and frameworks you know and love.
 - Scaffolds for getting started fast with Teams extensibility surfaces and common scenarios such as notifications and command & response-style bots.
@@ -52,19 +20,12 @@
 ## Get Started
 
 Pick your preferred tool to get started:
->>>>>>> cb303e4b
 
 - For JavaScript and TypeScript developers, install [Teams Toolkit for Visual Studio Code](https://docs.microsoft.com/microsoftteams/platform/toolkit/teams-toolkit-fundamentals#install-teams-toolkit-for-visual-studio-code).
 - For .NET developers, install [Teams Toolkit for Visual Studio](https://docs.microsoft.com/microsoftteams/platform/toolkit/visual-studio-overview#install-teams-toolkit-for-visual-studio).
 - For command line users, install [TeamsFx CLI](https://docs.microsoft.com/microsoftteams/platform/toolkit/teamsfx-cli#get-started): `npm install -g @microsoft/teamsfx-cli`
 
-<<<<<<< HEAD
-## Getting Started
-
-To start a Teams project with TeamsFx, see the Prerequisites section of [the documentation](https://aka.ms/teamsfx-docs).
-=======
 Visit [the documentation](https://aka.ms/teamsfx-docs) to get started with building apps with Teams Toolkit today.
->>>>>>> cb303e4b
 
 ## Repository
 
@@ -72,7 +33,7 @@
 | Package | Description |
 | ----------- | ----------- |
 | **Visual Studio Code Extension** [packages/vscode-extension](https://github.com/OfficeDev/TeamsFx/tree/main/packages/vscode-extension) | The extension named "Teams Toolkit" enables you to scaffold, run, debug, and deploy custom Teams apps directly from Visual Studio Code. It provides all the features of the CLI tool `teamsfx` integrated into the IDE, as well as easy access to more samples, docs and tools. |
-| **TeamsFx CLI**  [packages/cli](https://github.com/OfficeDev/TeamsFx/tree/main/packages/cli) | Whether you prefer keyboard-centric developer operations, or you are automating your CI/CD pipeline, the `teamsfx` command line tool offers the same features as the IDE extensions.  |
+| **TeamsFx CLI** [packages/cli](https://github.com/OfficeDev/TeamsFx/tree/main/packages/cli) | Whether you prefer keyboard-centric developer operations, or you are automating your CI/CD pipeline, the `teamsfx` command line tool offers the same features as the IDE extensions. |
 | **SDK** [packages/sdk](https://github.com/OfficeDev/TeamsFx/tree/main/packages/sdk) | The main TeamsFx code library encapsulating simple authentication for both client and server-side code tailored for Teams developers. |
 | **API** [packages/api](https://github.com/OfficeDev/TeamsFx/tree/main/packages/api) | The TeamsFx API is a collection of contracts supported by the IDE Extensions and CLI. It enables developers to write plugins to extend TeamsFx with new capabilities. |
 | **Core** [packages/fx-core](https://github.com/OfficeDev/TeamsFx/tree/main/packages/fx-core) | The Core package centralizes implementation of capabilities shared by the IDE Extensions and the CLI. |
@@ -92,14 +53,6 @@
 - Check out our [contribution](https://github.com/OfficeDev/TeamsFx/blob/main/CONTRIBUTING.md) page for more information
 
 ## Data/Telemetry
-<<<<<<< HEAD
-
-Teams Framework collects usage data and sends it to Microsoft to help improve our products and services. Read our [Privacy Statement](https://privacy.microsoft.com/en-us/privacystatement) and [Data Collection Notice](https://docs.opensource.microsoft.com/content/releasing/telemetry.html) to learn more. Learn more in our [FAQ](https://code.visualstudio.com/docs/supporting/faq#_how-to-disable-telemetry-reporting).
-
-## Reporting security issues and bugs
-
-Security issues and bugs should be reported privately, via email, to the Microsoft Security Response Center (MSRC) secure@microsoft.com. You should receive a response within 24 hours. If for some reason you do not, please follow up via email to ensure we received your original message. Further information, including the MSRC PGP key, can be found in the [Security TechCenter](https://www.microsoft.com/en-us/msrc/faqs-report-an-issue?rtc=1).
-=======
 
 Teams Toolkit collects usage data and sends it to Microsoft to help improve our products and services. Read our [Privacy Statement](https://privacy.microsoft.com/privacystatement) and [Data Collection Notice](https://docs.opensource.microsoft.com/content/releasing/telemetry.html) to learn more. Learn more in our [FAQ](https://code.visualstudio.com/docs/supporting/faq#_how-to-disable-telemetry-reporting).
 
@@ -108,17 +61,12 @@
 [Log an issue](https://github.com/OfficeDev/TeamsFx/issues/new?assignees=&labels=&template=bug_report.md&title=) or [request a feature](https://github.com/OfficeDev/TeamsFx/issues/new?assignees=&labels=&template=feature_request.md&title=) to us on GitHub.
 
 Report security issues and bugs privately, via email, to the Microsoft Security Response Center (MSRC) secure@microsoft.com. You should receive a response within 24 hours. If for some reason you do not, please follow up via email to ensure we received your original message. Further information, including the MSRC PGP key, can be found in the [Security TechCenter](https://www.microsoft.com/msrc/faqs-report-an-issue?rtc=1).
->>>>>>> cb303e4b
 
 ## Trademarks
 
 This project may contain trademarks or logos for projects, products, or services. Authorized use of Microsoft
 trademarks or logos is subject to and must follow
-<<<<<<< HEAD
-[Microsoft's Trademark & Brand Guidelines](https://www.microsoft.com/en-us/legal/intellectualproperty/trademarks/usage/general).
-=======
 [Microsoft's Trademark & Brand Guidelines](https://www.microsoft.com/legal/intellectualproperty/trademarks/usage/general).
->>>>>>> cb303e4b
 Use of Microsoft trademarks or logos in modified versions of this project must not cause confusion or imply Microsoft sponsorship.
 Any use of third-party trademarks or logos are subject to those third-party's policies.
 
