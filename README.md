# Microsoft Teams App Framework (TeamsFx)
<<<<<<< HEAD
![CI workflow](https://github.com/OfficeDev/TeamsFx/actions/workflows/ci.yml/badge.svg)
![E2E Test workflow](https://github.com/OfficeDev/TeamsFx/actions/workflows/e2e-test.yml/badge.svg)
![SDK CI workflow](https://github.com/OfficeDev/TeamsFx/actions/workflows/sdk-ci.yml/badge.svg)
![SimpleAuth CI workflow](https://github.com/OfficeDev/TeamsFx/actions/workflows/simpleauthCI.yml/badge.svg)
![Function Extension CI workflow](https://github.com/OfficeDev/TeamsFx/actions/workflows/FunctionExtensionCI.yml/badge.svg)
=======

> Please be advised that this project is currently in **Public Preview**, with a lot of bugs, and work left to do before it's ready for production. **Please expect breaking changes** as we continue to iterate. We really appreciate your [feedback](https://aka.ms/teamsfx-feedback), and [recordings](https://aka.ms/teamsfx-record), they make the product better. Thank you!
>>>>>>> 6cd7406a

The Microsoft Teams App Framework (TeamsFx) is a set of solution to help everyone and every organization to build their own Teams apps. The Teams Tookit contains IDE extensions for Visual Studio and Visual Studio Code, a command line tool, and an SDK which helps developers deal with common tasks in building a Teams app.


The TeamsFx contains the following packages, check 'packages' folder for more information.
| Package | Description | 
| ----------- | ----------- |
| [VS Code Extension](https://github.com/OfficeDev/TeamsFx/tree/main/packages/vscode-extension) | The Microsoft Teams Toolkit enables you to create custom Teams apps directly within the Visual Studio Code environment. The toolkit guides you through the process and provides everything you need to build, debug, and launch your Teams app. |
| [CLI](https://github.com/OfficeDev/TeamsFx/tree/main/packages/cli) | A set of CLI tools in TeamsFx which provide same functionalities as VS Code extension for develoeprs who prefer keyboard-centric experience for Teams app building  |
| [SDK](https://github.com/OfficeDev/TeamsFx/tree/main/packages/sdk) | TeamsFx provides SDK to reduce develoeprs' programming work when dealing with Microsoft or Azure component and simplifies the autentication work for developers.  |
| [API](https://github.com/OfficeDev/TeamsFx/tree/main/packages/api) | TeamsFx API Pack is a collection of API contracts between TeamsFx Extension/CLI and TeamsFx core module. It defines the interfaces for 3rd party developer to write plugins to extend the toolkit capabilities. |
| [TeamsFx Core](https://github.com/OfficeDev/TeamsFx/tree/main/packages/fx-core) | TeamsFx Core package implements the core capabilities for VS Code Extension/CLI under TeamsFx API contracts. |
| [Function Extension](https://github.com/OfficeDev/TeamsFx/tree/main/packages/function-extension) | TeamsFx help developers build backend servers on hosted on [Azure Function](https://docs.microsoft.com/en-us/azure/azure-functions/). This extension adds bindings to help build backend API for Teams app. |
| [Simple Auth](https://github.com/OfficeDev/TeamsFx/tree/main/packages/simpleauth) | The Simple Auth is a backend service helping Teams tab app access first/third party services from client side.|

<br>

## Get Start
To start trying TeamsFx, check [Prerequest and Getting Start guidence](doc placeholder) first.

## Contributing

This project welcomes contributions and suggestions.  Most contributions require you to agree to a
Contributor License Agreement (CLA) declaring that you have the right to, and actually do, grant us
the rights to use your contribution. For details, visit https://cla.opensource.microsoft.com.

When you submit a pull request, a CLA bot will automatically determine whether you need to provide
a CLA and decorate the PR appropriately (e.g., status check, comment). Simply follow the instructions
provided by the bot. You will only need to do this once across all repos using our CLA.

- Download our latest daily Builds [here](https://github.com/OfficeDev/TeamsFx/releases)
- Check out the [Contributing](https://github.com/OfficeDev/TeamsFx/blob/main/CONTRIBUTING.md) page to see the best places to log issues and start discussions.

## Data/Telemetry
VS Code collects usage data and sends it to Microsoft to help improve our products and services. Read our [Privacy Statement](https://privacy.microsoft.com/en-us/privacystatement) and [Data Collection Notice](https://docs.opensource.microsoft.com/content/releasing/telemetry.html) to learn more. If you don't wish to send usage data to Microsoft, you can set the `telemetry.enableTelemetry` setting to false. Learn more in our [FAQ](https://code.visualstudio.com/docs/supporting/faq#_how-to-disable-telemetry-reporting).

## Reporting security issues and bugs
Security issues and bugs should be reported privately, via email, to the Microsoft Security Response Center (MSRC) secure@microsoft.com. You should receive a response within 24 hours. If for some reason you do not, please follow up via email to ensure we received your original message. Further information, including the MSRC PGP key, can be found in the [Security TechCenter](https://www.microsoft.com/en-us/msrc/faqs-report-an-issue?rtc=1).

## Trademarks

This project may contain trademarks or logos for projects, products, or services. Authorized use of Microsoft 
trademarks or logos is subject to and must follow 
[Microsoft's Trademark & Brand Guidelines](https://www.microsoft.com/en-us/legal/intellectualproperty/trademarks/usage/general).
Use of Microsoft trademarks or logos in modified versions of this project must not cause confusion or imply Microsoft sponsorship.
Any use of third-party trademarks or logos are subject to those third-party's policies.


## Code of Conduct
This project has adopted the [Microsoft Open Source Code of Conduct](https://opensource.microsoft.com/codeofconduct/).
For more information see the [Code of Conduct FAQ](https://opensource.microsoft.com/codeofconduct/faq/) or
contact [opencode@microsoft.com](mailto:opencode@microsoft.com) with any additional questions or comments.
<|MERGE_RESOLUTION|>--- conflicted
+++ resolved
@@ -1,14 +1,11 @@
 # Microsoft Teams App Framework (TeamsFx)
-<<<<<<< HEAD
 ![CI workflow](https://github.com/OfficeDev/TeamsFx/actions/workflows/ci.yml/badge.svg)
 ![E2E Test workflow](https://github.com/OfficeDev/TeamsFx/actions/workflows/e2e-test.yml/badge.svg)
 ![SDK CI workflow](https://github.com/OfficeDev/TeamsFx/actions/workflows/sdk-ci.yml/badge.svg)
 ![SimpleAuth CI workflow](https://github.com/OfficeDev/TeamsFx/actions/workflows/simpleauthCI.yml/badge.svg)
 ![Function Extension CI workflow](https://github.com/OfficeDev/TeamsFx/actions/workflows/FunctionExtensionCI.yml/badge.svg)
-=======
 
 > Please be advised that this project is currently in **Public Preview**, with a lot of bugs, and work left to do before it's ready for production. **Please expect breaking changes** as we continue to iterate. We really appreciate your [feedback](https://aka.ms/teamsfx-feedback), and [recordings](https://aka.ms/teamsfx-record), they make the product better. Thank you!
->>>>>>> 6cd7406a
 
 The Microsoft Teams App Framework (TeamsFx) is a set of solution to help everyone and every organization to build their own Teams apps. The Teams Tookit contains IDE extensions for Visual Studio and Visual Studio Code, a command line tool, and an SDK which helps developers deal with common tasks in building a Teams app.
 
