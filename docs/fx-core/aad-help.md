## aad.UpdateAppIdUriError

### Error Message

Failed to update redriect uri for Azure AD app. Please refer to the log for detailed information.

### Address the Error

This error contains two kind of scenario, and please follow this instruction to address the detailed error.

1. Open `.fx\states\state.{envName}.json` file
2. Find `fx-resource-aad-app-for-teams`. Note value of key *applicationIdUris*
3. Go to Azure Portal, select "Azure Active Directory"
4. Select "App Registrations" and select you Azure AD app.
5. Go to *Expose an API*, and set the value of *applicationIdUris* noted before.
6. Find the error message show on portal, and find error in the table below.

Error Message | Reason | Mitigation
------|------|------
Failed to update application property. Error detail: Another object with the same value for property identifierUris already exists. | The same *applicationIdUris* has already been set to another Azure AD app. This probably because you are using an exising bot in a bot only project. | Please delete the Azure AD app with the same *applicationIdUris* and try again. Or you can try to provision a new bot.
Failed to update application property. Error detail: The host name should not be based on already owned domain paramName. | **Storage Endpoint Host Name** cannot be set to **Application ID URI** of Azure AD App. | [Scenario One: Setup CDN as storage custom domain](#scenario-one-setup-cdn-as-storage-custom-domain).


### Scenario One: Setup CDN as storage custom domain
#### Step #1 Note Frontend Info
1. Open `.fx\states\state.{envName}.json` file
2. Note the resource group name, fronend storage name.

    ![image](../images/fx-core/aad/appIdUri-config.png)

#### Step #2 Provision CDN Profile on Azure Portal
1. Login to Azure portal, create a CDN profile and a CDN endpoint, select endpoint type as Storage static website, then point to your frontend hosting storage. [Learn More](https://docs.microsoft.com/en-us/azure/cdn/cdn-create-new-endpoint)

    ![image](../images/fx-core/aad/appIdUri-cdn-portal.png)

1. Navigate to your created CDN endpoint and copy the endpoint hostname. For example, "https://sample.azureedge.net"

### Step #3 Update Frontend Info
1. Open `tamplates\azure\provision\frontendHosting.bicep` file, and find the following two lines:
    ```
    output endpoint string = 'https://${siteDomain}'
    output domain string = siteDomain
    ```

1. Replace `siteDomain` with your CDN endpoint as following. Note you need to use your CDN endpoint copied above.
   ```
   output endpoint string = 'https://sample.azureedge.net'
   output domain string = 'sample.azureedge.net'
   ```

<<<<<<< HEAD
1. Run "TeamsFx - Provision Resource" and "TeamsFx - Deploy Package" or press F5 to start local debug.
=======
1. Run "TeamsFx - Provision in the cloud" and "TeamsFx - Deploy to the cloud" or press F5 to start local debug.
1. After adding your app to your teams client, go to teams app store and add app studio, navigate to manifest editor and select your app. Edit the manifest and replace all storage endpoint with your CDN endpoint.

    Including:
   * App details → Developer information → Website
   * App details → App URLs → Privacy statement, Terms of use
   * Tab → Personal Tab → Content URL, Website URL
   * Domains and permissions → Single-Sign-On

    Review your App Manifest(preview) to make sure all xxxx.xxx.web.core.windows.net/ are replaced by xxxx.azureedge.net/. Finally click Test and distribute → install to reinstall the app.

    *Note: You only need to edit the manifest the first time you run your app.*
1. If you're using Azure Functions for backend api, remember to add your CDN endpoint to function's allowed origin list to enable CORS. [Learn More](https://docs.microsoft.com/en-us/azure/azure-functions/functions-how-to-use-azure-function-app-settings?tabs=portal#cors).
>>>>>>> b520264d


## aad.ParsePermissionError
## aad.UnknownPermissionName
## aad.UnknownPermissionRole
## aad.UnknownPermissionScope

### Error Message

`ParsePermissionError`: Failed to parse the permission request. Please refer to the help link for further steps.

`UnknownPermissionName`: Unknown resource name "resourceName". Please refer to the help link for further steps.

`UnknownPermissionRole`: Unknown role name "roleName" for resource "resourceName". Please refer to the help link for further steps.

`UnknownPermissionScope`: Unknown scope name "scopeName" for resource "resourceName". Please refer to the help link for further steps.

### Mitigation

Root cause of this error is that permission is not correctly written in `permission.json` file. Please follow the instruction following to correct the file. [Learn More About Permissions](https://docs.microsoft.com/en-us/azure/active-directory/develop/v2-permissions-and-consent)

A correct permission file should be formated as an JSON array as following:

![sample permission file](images/../../images/fx-core/aad/permission-sample.png)

For `resource`, please fill in "Microsoft Graph".

For the difference of `delegated` and `application`, please refer to [this link](https://docs.microsoft.com/en-us/azure/active-directory/develop/v2-permissions-and-consent#permission-types).

All allowed delegated permissions can be found by running 
```
az ad sp show --id 00000003-0000-0000-c000-000000000000 --query "oauth2Permissions[].value"
```

All allowed application permissions can be found by running 
```
az ad sp show --id 00000003-0000-0000-c000-000000000000 --query "appRoles[].value"
```


## aad.AadGetSkipAppConfigError

### Error Message

Failed to get all necessary info. You need to set objectId, clientId, clientSecret, oauth2PermissionScopeId under fx-resource-aad-app-for-teams in `state.{envName}.json`.

### Mitigation

Root cause of this error is that necessary info is not included in env.default.json file. To correctly skip creating new Azure AD app, please follow the instruction and make sure required info is included in your file.

#### Step #1 Collect Object Id and Client Id for Azure AD App
1. Go to Azure Portal, select "Azure Active Directory"
1. Select "App Registrations" and select you Azure AD app.
1. Select "Overview" and you can find client id and object id as follows:

    ![image](../images/fx-core/aad/skip-client-and-object-id.png)

### Step #2 Collect Client Secret for Azure AD App
1. Go to the Azure AD app owner for the secret or if create a new secret as follows:
   
   Select "Certificates & secrets", select "New client secret" and fill in required info to get the secret.

    ![image](../images/fx-core/aad/skip-client-secret.png)

### Step #3 Collect Oauth Scope Id for Azure AD App
1. Select Manifest, find "id" under "oauth2Permissions".

    ![image](../images/fx-core/aad/skip-oauth.png)

### Step #4 Update config file
    
1. For provision:

    ![image](../images/fx-core/aad/skip-provision.png)

    For local debug:

    ![skip local debug](../images/fx-core/aad/skip-local.png)

    *Note: You also need to add secret in default.userdata file with the key in your env.default.json file as following.*

    ![add secret](../images/fx-core/aad/skip-secret.png)


## aad.AadGetAppError

### Error Message

Failed to get app info with current Object Id in env.default.json. Please make sure object id is valid, or delete 'objectId' under fx-resource-aad-app-for-teams in env.default.json and try again.

### Mitigation

Root cause of this error is that toolkit can not find Azure AD app with the same object id saved in your "env.default.json" file. Please follow the instruction following to address the error.

1. Open `.fx\env.default.json` file
2. Find `fx-resource-aad-app-for-teams`. Note value of key *clientId* or *local_clientId*
3. Go to Azure Portal, login with the same account as the M365 account in toolkit, select "Azure Active Directory"
4. Select "App Registrations" and search for you Azure AD app by client id noted above.

If you can find your Azure AD app, please check your network status and try again.

If you can not find your Azure AD app, please check whether you logged in with the correct account. You can also remove objectId from env.default.json file and then try again.<|MERGE_RESOLUTION|>--- conflicted
+++ resolved
@@ -48,23 +48,7 @@
    output domain string = 'sample.azureedge.net'
    ```
 
-<<<<<<< HEAD
-1. Run "TeamsFx - Provision Resource" and "TeamsFx - Deploy Package" or press F5 to start local debug.
-=======
 1. Run "TeamsFx - Provision in the cloud" and "TeamsFx - Deploy to the cloud" or press F5 to start local debug.
-1. After adding your app to your teams client, go to teams app store and add app studio, navigate to manifest editor and select your app. Edit the manifest and replace all storage endpoint with your CDN endpoint.
-
-    Including:
-   * App details → Developer information → Website
-   * App details → App URLs → Privacy statement, Terms of use
-   * Tab → Personal Tab → Content URL, Website URL
-   * Domains and permissions → Single-Sign-On
-
-    Review your App Manifest(preview) to make sure all xxxx.xxx.web.core.windows.net/ are replaced by xxxx.azureedge.net/. Finally click Test and distribute → install to reinstall the app.
-
-    *Note: You only need to edit the manifest the first time you run your app.*
-1. If you're using Azure Functions for backend api, remember to add your CDN endpoint to function's allowed origin list to enable CORS. [Learn More](https://docs.microsoft.com/en-us/azure/azure-functions/functions-how-to-use-azure-function-app-settings?tabs=portal#cors).
->>>>>>> b520264d
 
 
 ## aad.ParsePermissionError
