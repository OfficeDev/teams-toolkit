--- conflicted
+++ resolved
@@ -86,17 +86,11 @@
 
 Config Name | Config Type | Description
 ------|------|------
-<<<<<<< HEAD
 endpoint|string|Output. The endpoint of static website. https://domain.com 
 domain|string|Output. The domain of static website. domain.com
-storageName|string|Output. The name of the storage where static website is hosted.
+storageName|string|Output. The name of the Azure Storage Account where static website is hosted.
 staticTabs|string|Output. The value of staticTabs field in manifest.json
 configurableTabs|string|Output. The value of configurableTabs field in manifest.json
-=======
-endpoint|	string|	Output. The endpoint of static website. https://domain.com
-domain	|string|	Output. The domain of static website. domain.com
-storageName|	string|	Output. The name of the Azure Storage Account where static website is hosted.
->>>>>>> 11a14e04
 
 ## Configuration schema for Azure SQL
 
@@ -125,15 +119,9 @@
 
 Config Name | Config Type | Description
 ------|------|------
-<<<<<<< HEAD
 filePath|string|Output. The zip file path of Runtime Connector in local computer. `E:\FooBar\runtimeConnector\resources\TeamsRuntimeConnector.zip`
 environmentVariableParams|string|Output. CLI parameters of environment variable. `CLIENT_ID="aaa" clientSecret="123"`
 endpoint|string|Output. The endpoint of Runtime Connector. https://domain.com 
-=======
-filePath|	string|	Output. The zip file path of Runtime Connector in local computer. `E:\FooBar\runtimeConnector\resources\TeamsRuntimeConnector.zip`
-environmentVariableParams|	string|	Output. CLI parameters of environment variable. `CLIENT_ID="aaa" clientSecret="123"`
-endpoint|	string|	Output. The endpoint of Runtime Connector. https://domain.com
->>>>>>> 11a14e04
 
 
 ## Configuration schema for Azure Active Directory
