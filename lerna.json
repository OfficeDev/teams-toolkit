{
    "version": "independent",
    "packages": [
        "packages/api",
        "packages/fx-core",
        "packages/sdk",
        "packages/cli",
        "packages/vscode-extension",
<<<<<<< HEAD
        "packages/failpoint-ts"
=======
        "templates"
>>>>>>> 5a7f9f7f
    ],
    "command": {
        "version": {
            "message": "chore(release): publish detail",
            "allowBranch": ["main"]
        }
    },
    "publishConfig": {
        "registry": "https://registry.npmjs.org/"
    }
}<|MERGE_RESOLUTION|>--- conflicted
+++ resolved
@@ -6,11 +6,8 @@
         "packages/sdk",
         "packages/cli",
         "packages/vscode-extension",
-<<<<<<< HEAD
-        "packages/failpoint-ts"
-=======
+        "packages/failpoint-ts",
         "templates"
->>>>>>> 5a7f9f7f
     ],
     "command": {
         "version": {
