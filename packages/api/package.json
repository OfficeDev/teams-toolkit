{
  "name": "@microsoft/teamsfx-api",
  "version": "0.16.0",
  "description": "teamsfx framework api",
  "main": "build/index.js",
  "types": "build/index.d.ts",
  "license": "MIT",
  "keywords": [
    "teamsfx",
    "api"
  ],
  "repository": "https://github.com/",
  "files": [
    "build/**/*"
  ],
  "scripts": {
    "lint:staged": "lint-staged",
    "lint": "eslint \"src/**/*.ts\" \"tests/**/*.ts\"",
    "prebuild": "npx json2ts --input src/schemas/envConfig.json --output src/schemas/envConfig.ts",
    "build": "tsc -p ./ && npx api-extractor run --local",
    "build:api-markdown": "npm run build && rimraf ../../docs/api && npx api-documenter markdown -i temp -o ../../docs/api",
    "postbuild": "npx copyfiles src/schemas/*.json build/schemas/",
    "lint:fix": "eslint \"src/**/*.ts\" \"tests/**/*.ts\" --fix",
    "doc": "typedoc",
    "test:unit": "nyc --no-clean mocha --no-timeouts --require ts-node/register \"tests/**/*.ts\"",
    "prepublishOnly": "npm run test:unit && npm run build",
    "check-sensitive": "npx eslint --plugin 'no-secrets' --cache --ignore-pattern 'package.json' --ignore-pattern 'package-lock.json'",
    "precommit": "npm run check-sensitive && lint-staged"
  },
  "devDependencies": {
    "@istanbuljs/nyc-config-typescript": "^1.0.1",
    "@microsoft/api-documenter": "^7.15.3",
    "@microsoft/api-extractor": "^7.18.4",
    "@shared/eslint-config": "file:../eslint-config",
    "@shared/prettier-config": "file:../prettier-config",
    "@types/chai": "^4.2.14",
    "@types/chai-as-promised": "^7.1.3",
    "@types/chai-spies": "^1.0.3",
    "@types/mocha": "^8.2.2",
    "@types/node": "^14.14.10",
    "@types/sinon": "^9.0.10",
    "@typescript-eslint/eslint-plugin": "^4.19.0",
    "@typescript-eslint/parser": "^4.19.0",
    "chai-as-promised": "^7.1.1",
    "chai-spies": "^1.0.0",
    "cpy-cli": "^4.0.0",
    "eslint": "^7.22.0",
    "eslint-plugin-import": "^2.25.2",
    "eslint-plugin-no-secrets": "^0.8.9",
    "eslint-plugin-prettier": "^4.0.0",
    "json-schema-to-typescript": "^10.1.4",
    "lint-staged": "^10.5.4",
    "mocha": "^9.2.0",
    "nyc": "^15.1.0",
    "prettier": "^2.4.1",
    "sinon": "^9.2.2",
    "source-map-support": "^0.5.19",
    "ts-node": "^9.1.1",
    "tslint-config-prettier": "^1.18.0",
    "typescript": "^4.2.3"
  },
  "dependencies": {
    "@azure/core-http": "^1.2.2",
<<<<<<< HEAD
    "@azure/ms-rest-nodeauth": "^3.1.1",
    "@microsoft/teams-manifest": "^0.0.1",
=======
    "@azure/ms-rest-nodeauth": "^3.0.7",
    "@microsoft/teams-manifest": "^0.0.2",
>>>>>>> ed3d65d0
    "@types/fs-extra": "^9.0.10",
    "axios": "^0.21.2",
    "chai": "^4.3.4",
    "jsonschema": "^1.4.0",
    "neverthrow": "^3.2.0"
  },
  "gitHead": "7d60c0765c0ea8c023a26c10d1c93001c597afbb",
  "publishConfig": {
    "access": "public"
  },
  "lint-staged": {
    "*.{js,jsx,css,ts,tsx}": [
      "npx eslint --cache --fix --quiet"
    ]
  }
}<|MERGE_RESOLUTION|>--- conflicted
+++ resolved
@@ -61,13 +61,8 @@
   },
   "dependencies": {
     "@azure/core-http": "^1.2.2",
-<<<<<<< HEAD
     "@azure/ms-rest-nodeauth": "^3.1.1",
-    "@microsoft/teams-manifest": "^0.0.1",
-=======
-    "@azure/ms-rest-nodeauth": "^3.0.7",
     "@microsoft/teams-manifest": "^0.0.2",
->>>>>>> ed3d65d0
     "@types/fs-extra": "^9.0.10",
     "axios": "^0.21.2",
     "chai": "^4.3.4",
