--- conflicted
+++ resolved
@@ -65,10 +65,7 @@
     "@azure/core-auth": "^1.4.0",
     "@microsoft/teams-manifest": "workspace:*",
     "axios": "^1.6.7",
-<<<<<<< HEAD
-=======
     "chai": "^4.3.4",
->>>>>>> 00906ef3
     "jsonschema": "^1.4.0",
     "neverthrow": "^3.2.0",
     "tslib": "^2.3.1"
