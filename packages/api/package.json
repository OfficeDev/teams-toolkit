--- conflicted
+++ resolved
@@ -1,12 +1,7 @@
 {
   "name": "fx-api",
-<<<<<<< HEAD
   "version": "1.0.5",
-  "description": "framework api",
-=======
-  "version": "1.0.4",
   "description": "teamsfx framework api",
->>>>>>> 1d7ceb8f
   "main": "build/index.js",
   "types": "build/index.d.ts",
   "license": "MIT",
