// Copyright (c) Microsoft Corporation.
// Licensed under the MIT license.
"use strict";

import { Platform, Stage, VsCodeEnv } from "./constants";
import { TokenProvider } from "./utils/login";
import { Context } from "./v2/types";
import { AppManifestProvider } from "./v3/plugins";
import { EnvInfoV3 } from "./v3/types";

export type Json = Record<string, any>;

export type ConfigValue = any;

export type PluginIdentity = string;

export type PluginConfig = ConfigMap;
export type ReadonlyPluginConfig = ReadonlyMap<string, ConfigValue>;

export type SolutionConfig = Map<PluginIdentity, PluginConfig>;
export type ReadonlySolutionConfig = ReadonlyMap<PluginIdentity, ReadonlyPluginConfig>;

/**
 * Definition of option item in single selection or multiple selection
 */
export interface OptionItem {
  /**
   * unique identifier of the option item in the option list
   */
  id: string;
  /**
   * display name
   */
  label: string;
  /**
   * short description
   */
  description?: string;
  /**
   * detailed description
   */
  detail?: string;
  /**
   * customized user data, which is not displayed
   */
  data?: unknown;
  /**
   * CLI display name. CLI will use `cliName` as display name, and use `id` instead if `cliName` is undefined.
   */
  cliName?: string;
  /**
   * group name. If it's set, separator will be rendered on UI between groups.
   */
  groupName?: string;

  /**
   * Actions that can be made within the item.
   * @param An array of actions
   * @param `icon` is the icon id of the action item
   * @param `tooltip` is the hint of the action item
   * @param `command` is the command name that will be executed when current action triggered
   */
  buttons?: { iconPath: string; tooltip: string; command: string }[];
}

export class ConfigMap extends Map<string, ConfigValue> {
  getString(k: string, defaultValue?: string): string | undefined {
    const v = super.get(k);
    if (!v) return defaultValue;
    return String(v);
  }
  getBoolean(k: string, defaultValue?: boolean): boolean | undefined {
    const v = super.get(k);
    if (!v) return defaultValue;
    return Boolean(v);
  }
  getNumber(k: string, defaultValue?: number): number | undefined {
    const v = super.get(k);
    if (!v) return defaultValue;
    return Number(v);
  }
  getStringArray(k: string, defaultValue?: string[]): string[] | undefined {
    const v = super.get(k);
    if (!v) return defaultValue;
    return v as string[];
  }
  getNumberArray(k: string, defaultValue?: number[]): number[] | undefined {
    const v = super.get(k);
    if (!v) return defaultValue;
    return v as number[];
  }
  getBooleanArray(k: string, defaultValue?: boolean[]): boolean[] | undefined {
    const v = super.get(k);
    if (!v) return defaultValue;
    return v as boolean[];
  }
  getOptionItem(k: string, defaultValue?: OptionItem): OptionItem | undefined {
    const v = super.get(k);
    if (!v) return defaultValue;
    if (v instanceof ConfigMap) {
      return v.toJSON() as OptionItem;
    } else {
      return v as OptionItem;
    }
  }
  getOptionItemArray(k: string, defaultValue?: OptionItem[]): OptionItem[] | undefined {
    const v = super.get(k);
    if (!v) return defaultValue;
    return v as OptionItem[];
  }

  toJSON(): Json {
    const out: Json = {};
    for (const entry of super.entries()) {
      if (entry[1] instanceof ConfigMap) {
        out[entry[0]] = entry[1].toJSON();
      } else {
        out[entry[0]] = entry[1];
      }
    }
    return out;
  }

  public static fromJSON(obj?: Json): ConfigMap | undefined {
    if (!obj) return undefined;
    const map = new ConfigMap();
    for (const entry of Object.entries(obj)) {
      if (typeof entry[1] !== "object") {
        map.set(entry[0], entry[1]);
      } else {
        map.set(entry[0], this.fromJSON(entry[1]));
      }
    }
    return map;
  }
  constructor(entries?: readonly (readonly [string, ConfigValue])[] | null) {
    super(entries);
    Object.setPrototypeOf(this, ConfigMap.prototype);
  }
}

export function mergeConfigMap(lhs?: ConfigMap, rhs?: ConfigMap): ConfigMap | undefined {
  if (!lhs) {
    return rhs;
  }
  if (!rhs) {
    return lhs;
  }
  return new ConfigMap([...lhs.entries(), ...rhs.entries()]);
}

// eslint-disable-next-line @typescript-eslint/ban-types
export type Void = {};
export const Void = {};

export type ResourceTemplate = Record<string, ConfigValue>;

export type ResourceTemplates = {
  [k: string]: ResourceTemplate | undefined;
};

export type ResourceConfig = ResourceTemplate;

export type ResourceConfigs = ResourceTemplates;

export type ReadonlyResourceConfig = Readonly<ResourceConfig>;

export type ReadonlyResourceConfigs = Readonly<{
  [k: string]: ReadonlyResourceConfig | undefined;
}>;

/**
 * environment meta data
 */
export interface EnvMeta {
  name: string;
  local: boolean;
  sideloading: boolean;
}

/**
 * project static settings
 */
export interface ProjectSettings {
  appName?: string;
  version?: string;
  projectId: string;
  programmingLanguage?: string;
  defaultFunctionName?: string;
  solutionSettings?: SolutionSettings;
  isFromSample?: boolean;
  isM365?: boolean;
  /**
   * pluginSettings is used for plugin settings irrelevant to environments
   */
  pluginSettings?: Json;
}

/**
 * solution settings
 */
export interface SolutionSettings extends Json {
  name: string;
  /**
   * solution settings schema version
   */
  version?: string;
}

export interface AzureSolutionSettings extends SolutionSettings {
  hostType: string;
  capabilities: string[];
  azureResources: string[];
  activeResourcePlugins: string[];
}

/**
 * local debug settings
 */
export interface LocalSettings {
  teamsApp?: ConfigMap;
  auth?: ConfigMap;
  frontend?: ConfigMap;
  backend?: ConfigMap;
  bot?: ConfigMap;
}

/**
 * project dynamic states
 */
export interface ProjectStates {
  solution: Record<string, ConfigValue>;
  resources: {
    [k: string]: Record<string, ConfigValue>;
  };
}
export interface Inputs extends Json {
  projectPath?: string;
  targetEnvName?: string;
  sourceEnvName?: string;
  targetResourceGroupName?: string;
  targetResourceLocationName?: string; // for vs to create a new resource group
  targetSubscriptionId?: string;
  platform: Platform;
  stage?: Stage;
  vscodeEnv?: VsCodeEnv;
  ignoreConfigPersist?: boolean;
  ignoreEnvInfo?: boolean;
  env?: string;
  projectId?: string;
  existingResources?: string[];
  locale?: string;
  isM365?: boolean;
  taskOrientedTemplateNaming?: boolean; // AB test for notification/command/workflow bot template naming
}

export interface ProjectConfig {
  settings?: ProjectSettings;
  config?: Json;
}

export interface ProjectConfigV3 {
  projectSettings: ProjectSettings;
  envInfos: {
    [key: string]: EnvInfoV3;
  };
}

export interface Component extends Json {
  name: string;
  hosting?: string;
  code?: string;
  deployType?: "folder" | "zip";
  language?: string;
  folder?: string;
  artifactFolder?: string;
  build?: boolean;
  provision?: boolean;
  deploy?: boolean;
  connections?: string[];
  sso?: boolean;
}
export interface ProjectSettingsV3 extends ProjectSettings {
  components: Component[];
}
export interface ContextV3 extends Context {
  manifestProvider: AppManifestProvider;
  projectSetting: ProjectSettingsV3;
  envInfo?: EnvInfoV3;
  tokenProvider?: TokenProvider;
  projectPath?: string;
  templateVariables?: { [key: string]: string };
}
export interface ResourceContextV3 extends ContextV3 {
  envInfo: EnvInfoV3;
  tokenProvider: TokenProvider;
}
export type MaybePromise<T> = T | Promise<T>;

/**
 * simplified tooling settings for v3
 */
export interface Settings {
  version: string;
<<<<<<< HEAD
  projectId: string;
=======
  trackingId: string;
>>>>>>> 55918cf7
}<|MERGE_RESOLUTION|>--- conflicted
+++ resolved
@@ -302,9 +302,5 @@
  */
 export interface Settings {
   version: string;
-<<<<<<< HEAD
-  projectId: string;
-=======
   trackingId: string;
->>>>>>> 55918cf7
 }