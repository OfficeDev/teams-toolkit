--- conflicted
+++ resolved
@@ -137,11 +137,7 @@
    */
   configureResource?: (
     ctx: Context,
-<<<<<<< HEAD
-    inputs: Inputs,
-=======
     inputs: Readonly<ProvisionInputs>,
->>>>>>> 0c820e73
     provisionOutput: Readonly<ProvisionOutput>,
     provisionOutputOfOtherPlugins: Readonly<Record<PluginName, ProvisionOutput>>,
     tokenProvider: TokenProvider
@@ -173,13 +169,8 @@
    */
   deploy?: (
     ctx: Context,
-<<<<<<< HEAD
-    inputs: Inputs,
-=======
     inputs: Readonly<DeploymentInputs>,
->>>>>>> 0c820e73
     provisionOutput: Readonly<ProvisionOutput>,
-    provisionOutputOfOtherPlugins: Readonly<Record<PluginName, ProvisionOutput>>,
     tokenProvider: AzureAccountProvider
   ) => Promise<Result<{ output: Record<string, string> }, FxError>>;
 
