--- conflicted
+++ resolved
@@ -3,18 +3,13 @@
 "use strict";
 
 import { UserInteraction } from "../qm/ui";
-<<<<<<< HEAD
 import { Inputs, Json, ProjectSettings } from "../types";
-import { CryptoProvider, LogProvider, TelemetryReporter } from "../utils";
-=======
-import { Inputs, ProjectSettings } from "../types";
 import {
   CryptoProvider,
   LogProvider,
+  TelemetryReporter,
   PermissionRequestProvider,
-  TelemetryReporter,
 } from "../utils";
->>>>>>> f8d66a4f
 
 export type PluginName = string;
 
