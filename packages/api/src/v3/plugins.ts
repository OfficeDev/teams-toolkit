// Copyright (c) Microsoft Corporation.
// Licensed under the MIT license.

import { Result } from "neverthrow";
import { FxError } from "../error";
import { QTreeNode } from "../qm/question";
import { Inputs, Void } from "../types";
import { TokenProvider } from "../utils/login";
import { ResourceTemplate } from "../v2/resourcePlugin";
import { Context, DeepReadonly, InputsWithProjectPath } from "../v2/types";
import { EnvInfoV3, ManifestCapability } from "./types";

export interface AppManifestProvider {
  addCapabilities: (
    ctx: Context,
    inputs: InputsWithProjectPath,
    capabilities: ManifestCapability[]
  ) => Promise<Result<Void, FxError>>;

  updateCapability: (
    ctx: Context,
    inputs: InputsWithProjectPath,
    capability: ManifestCapability
  ) => Promise<Result<Void, FxError>>;

  deleteCapability: (
    ctx: Context,
    inputs: InputsWithProjectPath,
    capability: ManifestCapability
  ) => Promise<Result<Void, FxError>>;

  capabilityExceedLimit: (
    ctx: Context,
    inputs: InputsWithProjectPath,
    capability: "staticTab" | "configurableTab" | "Bot" | "MessageExtension" | "WebApplicationInfo"
  ) => Promise<Result<boolean, FxError>>;
}
export interface ContextWithManifestProvider extends Context {
  appManifestProvider: AppManifestProvider;
}

export interface AddFeatureInputs extends InputsWithProjectPath {
  allPluginsAfterAdd: string[];
}

export interface OtherFeaturesAddedInputs extends AddFeatureInputs {
  addedPlugins: {
    name: string; //plugin name
    value: ResourceTemplate[]; //plugin addFeature result
  }[];
}

export interface FeaturePlugin {
  /**
   * unique identifier for plugin in IoC container
   */
  name: string;
  /**
   * display name for the plugin
   */
  displayName?: string;
  /**
   * resource description
   */
  description?: string;

  /**
   * return dependent plugin names, when adding feature
   * If plugin A depends on plugin B, when plugin A is added into the project, plugin B will also be added
   */
  pluginDependencies?(ctx: Context, inputs: Inputs): Promise<Result<string[], FxError>>;

  /**
   * questions in add feature flow
   */
  getQuestionsForAddFeature?: (
    ctx: Context,
    inputs: Inputs
  ) => Promise<Result<QTreeNode | undefined, FxError>>;

  /**
   * triggered by add feature event, this API aims to add/modify files in local workspace
   *
   * @param {ContextWithManifestProvider} context with manifest provider
   * @param {AddFeatureInputs} inputs with plugins names after added
   * @returns {ResourceTemplate[]} resource template
   */
  addFeature: (
    ctx: ContextWithManifestProvider,
    inputs: AddFeatureInputs
  ) => Promise<Result<ResourceTemplate[], FxError>>;

  /**
   * triggered after other feature(s) is/are added
   * one scenario is that when feature A is added, feature plugin B should be notified after adding feature A.
   *
   * @param {ContextWithManifestProvider} context with manifest provider
   *
   * @param {OtherFeaturesAddedInputs} inputs with added features
   *
   * @param {EnvInfoV3} envInfo optional
   *
   * @returns {ResourceTemplate[]} resource template
   */
  afterOtherFeaturesAdded?: (
    ctx: ContextWithManifestProvider,
    inputs: OtherFeaturesAddedInputs
  ) => Promise<Result<ResourceTemplate[], FxError>>;

  /**
   * customized questions for provision
   */
  getQuestionsForProvision?: (
    ctx: Context,
    inputs: Inputs,
    envInfo: DeepReadonly<EnvInfoV3>,
    tokenProvider: TokenProvider
  ) => Promise<Result<QTreeNode | undefined, FxError>>;
  /**
   * provision includes provision local resource or remote resource
   */
  provisionResource?: (
    ctx: Context,
    inputs: InputsWithProjectPath,
    envInfo: EnvInfoV3,
    tokenProvider: TokenProvider
  ) => Promise<Result<Void, FxError>>;
  /**
   * config resources includes both local and remote
   */
  configureResource?: (
    ctx: Context,
    inputs: InputsWithProjectPath,
    envInfo: EnvInfoV3,
    tokenProvider: TokenProvider
  ) => Promise<Result<Void, FxError>>;

  /**
   * customized questions for deploy
   */
  getQuestionsForDeploy?: (
    ctx: Context,
    inputs: Inputs,
    envInfo: DeepReadonly<EnvInfoV3>,
    tokenProvider: TokenProvider
  ) => Promise<Result<QTreeNode | undefined, FxError>>;
  /**
   * deploy
   */
  deploy?: (
    ctx: Context,
    inputs: InputsWithProjectPath,
    envInfo: DeepReadonly<EnvInfoV3>,
    tokenProvider: TokenProvider
  ) => Promise<Result<Void, FxError>>;
}

<<<<<<< HEAD
export interface Bicep extends Record<any, unknown> {
=======
export interface BicepTemplate extends Record<any, unknown> {
>>>>>>> aad1c989
  Provision?: {
    /*
    Content of this property will be appended to templates/azure/provision.bicep
    */
    Orchestration?: string;
    /*
    Content of each modules will be appended to templates/azure/provision/${moduleFileName}.bicep
    */
    Modules?: { [moduleFileName: string]: string };
  };
  Configuration?: {
    /*
    Content of this property will be appended to templates/azure/config.bicep
    */
    Orchestration?: string;
    /*
    Content of this property override each templates/azure/teamsFx/${moduleFileName}.bicep file
    */
    Modules?: { [moduleFileName: string]: string };
  };
  /*
  The reference values you provided here will be resolved by other resource plugins in run time
  You always need to provide full reference value list in generateArmTemplate/updateArmTemplate function call
  */
  Reference?: Record<string, unknown>;
  /*
  The parameters will be merged to .fx/configs/azure.parameters.{env}.json
  All environments will be updated when you provides this parameter
  */
  Parameters?: Record<string, string>;
}

export interface UpdateInputs extends AddFeatureInputs {
  /**
   * newly added plugins
   */
  newPlugins: string[];
}

export interface AzureResourcePlugin {
  /**
   * unique identifier for plugin in IoC container
   */
  name: string;
  /**
   * display name for the plugin
   */
  displayName?: string;
  /**
   * resource description
   */
  description?: string;

  /**
   * questions asked when the resource is selected to add
   */
  getQuestionsForAddInstance?: (
    ctx: Context,
    inputs: Inputs
  ) => Promise<Result<QTreeNode | undefined, FxError>>;

  /**
   * triggered when the resource is added,
   * in this API, plugin is supposed to:
   * 1. register itself in project settings
   * 2. add/update capabilities in manifest
   */
  addInstance?: (
    ctx: ContextWithManifestProvider,
<<<<<<< HEAD
    inputs: Inputs
=======
    inputs: InputsWithProjectPath
>>>>>>> aad1c989
  ) => Promise<Result<string[], FxError>>;

  /**
   * triggered when the resource is added,
   * in this API, plugin is supposed to generate source code
   */
  generateCode?: (
    ctx: ContextWithManifestProvider,
    inputs: AddFeatureInputs
  ) => Promise<Result<Void, FxError>>;

  /**
   * triggered when some other resource(s) is(are) added,
   * in this API, plugin is supposed to update the source code according to the updated context
   */
  updateCode?: (
    ctx: ContextWithManifestProvider,
    inputs: UpdateInputs
  ) => Promise<Result<Void, FxError>>;

  /**
   * triggered when the resource is added,
   * in this API, plugin is supposed to generate bicep template for the resource provisioning
   */
  generateBicep?: (
    ctx: ContextWithManifestProvider,
    inputs: AddFeatureInputs
<<<<<<< HEAD
  ) => Promise<Result<Bicep[], FxError>>;
=======
  ) => Promise<Result<BicepTemplate[], FxError>>;
>>>>>>> aad1c989

  /**
   * triggered when some other resource(s) is(are) added,
   * in this API, plugin is supposed to update bicep template according to the updated context
   */
  updateBicep?: (
    ctx: ContextWithManifestProvider,
    inputs: UpdateInputs
<<<<<<< HEAD
  ) => Promise<Result<Bicep[], FxError>>;
=======
  ) => Promise<Result<BicepTemplate[], FxError>>;
>>>>>>> aad1c989

  /**
   * questions to ask for provision
   */
  getQuestionsForProvision?: (
    ctx: Context,
    inputs: Inputs,
    envInfo: DeepReadonly<EnvInfoV3>,
    tokenProvider: TokenProvider
  ) => Promise<Result<QTreeNode | undefined, FxError>>;

  /**
   * this API is for some tasks that can not be finished using arm templates
   * The API will be kept until all provision tasks can be done by template driven method
   */
  provisionResource?: (
    ctx: Context,
    inputs: InputsWithProjectPath,
    envInfo: EnvInfoV3,
    tokenProvider: TokenProvider
  ) => Promise<Result<Void, FxError>>;
  /**
   * configuration of resources after provisioning finished
   */
  configureResource?: (
    ctx: Context,
    inputs: InputsWithProjectPath,
    envInfo: EnvInfoV3,
    tokenProvider: TokenProvider
  ) => Promise<Result<Void, FxError>>;

  /**
   * questions to collect answers before deployment
   */
  getQuestionsForDeploy?: (
    ctx: Context,
    inputs: Inputs,
    envInfo: DeepReadonly<EnvInfoV3>,
    tokenProvider: TokenProvider
  ) => Promise<Result<QTreeNode | undefined, FxError>>;

  /**
   * deploy bits to the cloud
   */
  deploy?: (
    ctx: Context,
    inputs: InputsWithProjectPath,
    envInfo: DeepReadonly<EnvInfoV3>,
    tokenProvider: TokenProvider
  ) => Promise<Result<Void, FxError>>;
}

<<<<<<< HEAD
export type PluginV3 = FeaturePlugin & AzureResourcePlugin;
=======
export type PluginV3 = AzureResourcePlugin;
>>>>>>> aad1c989
<|MERGE_RESOLUTION|>--- conflicted
+++ resolved
@@ -155,11 +155,7 @@
   ) => Promise<Result<Void, FxError>>;
 }
 
-<<<<<<< HEAD
-export interface Bicep extends Record<any, unknown> {
-=======
 export interface BicepTemplate extends Record<any, unknown> {
->>>>>>> aad1c989
   Provision?: {
     /*
     Content of this property will be appended to templates/azure/provision.bicep
@@ -229,11 +225,7 @@
    */
   addInstance?: (
     ctx: ContextWithManifestProvider,
-<<<<<<< HEAD
-    inputs: Inputs
-=======
     inputs: InputsWithProjectPath
->>>>>>> aad1c989
   ) => Promise<Result<string[], FxError>>;
 
   /**
@@ -261,11 +253,7 @@
   generateBicep?: (
     ctx: ContextWithManifestProvider,
     inputs: AddFeatureInputs
-<<<<<<< HEAD
-  ) => Promise<Result<Bicep[], FxError>>;
-=======
   ) => Promise<Result<BicepTemplate[], FxError>>;
->>>>>>> aad1c989
 
   /**
    * triggered when some other resource(s) is(are) added,
@@ -274,11 +262,7 @@
   updateBicep?: (
     ctx: ContextWithManifestProvider,
     inputs: UpdateInputs
-<<<<<<< HEAD
-  ) => Promise<Result<Bicep[], FxError>>;
-=======
   ) => Promise<Result<BicepTemplate[], FxError>>;
->>>>>>> aad1c989
 
   /**
    * questions to ask for provision
@@ -331,8 +315,4 @@
   ) => Promise<Result<Void, FxError>>;
 }
 
-<<<<<<< HEAD
-export type PluginV3 = FeaturePlugin & AzureResourcePlugin;
-=======
-export type PluginV3 = AzureResourcePlugin;
->>>>>>> aad1c989
+export type PluginV3 = AzureResourcePlugin;