// Copyright (c) Microsoft Corporation.
// Licensed under the MIT license.

import { Result } from "neverthrow";
import { FxError } from "../error";
import { AppManifest } from "../manifest";
import { QTreeNode } from "../qm/question";
import { Inputs, Json, Void } from "../types";
import { AzureAccountProvider, TokenProvider } from "../utils/login";
import { ResourceTemplate } from "../v2/resourcePlugin";
import { Context, DeepReadonly, InputsWithProjectPath } from "../v2/types";
import { EnvInfoV3 } from "./types";

export interface AppManifestProvider {
  loadManifest: (
    ctx: Context,
    inputs: InputsWithProjectPath
  ) => Promise<Result<AppManifest, FxError>>;

  saveManifest: (
    ctx: Context,
    inputs: InputsWithProjectPath,
    manifest: AppManifest
  ) => Promise<Result<Void, FxError>>;

  addCapabilities: (
    ctx: Context,
    inputs: InputsWithProjectPath,
    capabilities: (
      | { name: "staticTab"; snippet?: Json; existing?: boolean }
      | { name: "configurableTab"; snippet?: Json; existing?: boolean }
      | { name: "Bot"; snippet?: Json; existing?: boolean }
      | {
          name: "MessageExtension";
          snippet?: Json;
          existing?: boolean;
        }
    )[]
  ) => Promise<Result<Void, FxError>>;
}
export interface ContextWithManifestProvider extends Context {
  appManifestProvider: AppManifestProvider;
}
export interface OtherFeaturesAddedInputs extends InputsWithProjectPath {
  features: {
    name: string; //plugin name
    value: ResourceTemplate[]; //plugin addFeature result
  }[];
}

export interface FeaturePlugin {
  /**
   * unique identifier for plugin in IoC container
   */
  name: string;
  /**
   * display name for the plugin
   */
  displayName?: string;
  /**
   * resource description
   */
  description?: string;

  /**
   * return dependent plugin names, when adding feature
   * If plugin A depends on plugin B, when plugin A is added into the project, plugin B will also be added
   */
  pluginDependencies?(ctx: Context, inputs: Inputs): Promise<Result<string[], FxError>>;

  /**
   * questions in add feature flow
   */
  getQuestionsForAddFeature?: (
    ctx: Context,
    inputs: Inputs
  ) => Promise<Result<QTreeNode | undefined, FxError>>;

  /**
   * triggered by add feature event, this API aims to add/modify files in local workspace
   *
   * @param {ContextWithManifestProvider} context with manifest provider
   * @param {InputsWithProjectPath} inputs with project path
<<<<<<< HEAD
   * @returns {ResourceTemplate | undefined} resource template
=======
   * @returns {ResourceTemplate[]} resource template
>>>>>>> abe8a1a1
   */
  addFeature: (
    ctx: ContextWithManifestProvider,
    inputs: InputsWithProjectPath
  ) => Promise<Result<ResourceTemplate[], FxError>>;

  /**
   * triggered after other feature(s) is/are added
   * one scenario is that when feature A is added, feature plugin B should be notified after adding feature A.
   *
   * @param {ContextWithManifestProvider} context with manifest provider
   *
   * @param {OtherFeaturesAddedInputs} inputs with added features
   *
   * @param {EnvInfoV3} envInfo optional
   *
<<<<<<< HEAD
   * @returns {ResourceTemplate | undefined} resource template
=======
   * @returns {ResourceTemplate[]} resource template
>>>>>>> abe8a1a1
   */
  afterOtherFeaturesAdded?: (
    ctx: ContextWithManifestProvider,
    inputs: OtherFeaturesAddedInputs
  ) => Promise<Result<ResourceTemplate[], FxError>>;

  /**
   * customized questions for provision
   */
  getQuestionsForProvision?: (
    ctx: Context,
    inputs: Inputs,
    envInfo: DeepReadonly<EnvInfoV3>,
    tokenProvider: TokenProvider
  ) => Promise<Result<QTreeNode | undefined, FxError>>;
  /**
   * provision includes provision local resource or remote resource
   */
  provisionResource?: (
    ctx: Context,
    inputs: InputsWithProjectPath,
    envInfo: EnvInfoV3,
    tokenProvider: TokenProvider
  ) => Promise<Result<Void, FxError>>;
  /**
   * config resources includes both local and remote
   */
  configureResource?: (
    ctx: Context,
    inputs: InputsWithProjectPath,
    envInfo: EnvInfoV3,
    tokenProvider: TokenProvider
  ) => Promise<Result<Void, FxError>>;

  /**
   * customized questions for deploy
   */
  getQuestionsForDeploy?: (
    ctx: Context,
    inputs: Inputs,
    envInfo: DeepReadonly<EnvInfoV3>,
    tokenProvider: TokenProvider
  ) => Promise<Result<QTreeNode | undefined, FxError>>;
  /**
   * deploy
   */
  deploy?: (
    ctx: Context,
    inputs: InputsWithProjectPath,
    envInfo: DeepReadonly<EnvInfoV3>,
    tokenProvider: AzureAccountProvider
  ) => Promise<Result<Void, FxError>>;
}<|MERGE_RESOLUTION|>--- conflicted
+++ resolved
@@ -81,11 +81,7 @@
    *
    * @param {ContextWithManifestProvider} context with manifest provider
    * @param {InputsWithProjectPath} inputs with project path
-<<<<<<< HEAD
-   * @returns {ResourceTemplate | undefined} resource template
-=======
    * @returns {ResourceTemplate[]} resource template
->>>>>>> abe8a1a1
    */
   addFeature: (
     ctx: ContextWithManifestProvider,
@@ -102,11 +98,7 @@
    *
    * @param {EnvInfoV3} envInfo optional
    *
-<<<<<<< HEAD
-   * @returns {ResourceTemplate | undefined} resource template
-=======
    * @returns {ResourceTemplate[]} resource template
->>>>>>> abe8a1a1
    */
   afterOtherFeaturesAdded?: (
     ctx: ContextWithManifestProvider,
