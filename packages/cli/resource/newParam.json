--- conflicted
+++ resolved
@@ -133,36 +133,6 @@
                                                             "data": {
                                                                 "type": "group"
                                                             },
-<<<<<<< HEAD
-                                                            "children": [
-                                                                {
-                                                                    "data": {
-                                                                        "name": "node-version",
-                                                                        "description": "Please select a node version for the Azure function app.",
-                                                                        "type": "singleSelect",
-                                                                        "default": "12",
-                                                                        "option": [
-                                                                            "10",
-                                                                            "12",
-                                                                            "14"
-                                                                        ]
-                                                                    }
-                                                                },
-                                                                {
-                                                                    "data": {
-                                                                        "name": "function-name",
-                                                                        "description": "Enter function name.",
-                                                                        "type": "text",
-                                                                        "default": "myFunc",
-                                                                        "validation": {
-                                                                            "namespace": "fx-solution-azure/fx-resource-function",
-                                                                            "method": "validateFunctionName"
-                                                                        }
-                                                                    }
-                                                                }
-                                                            ],
-=======
->>>>>>> 3143e393
                                                             "condition": {
                                                                 "minItems": 1
                                                             }
@@ -290,22 +260,6 @@
                                     }
                                 }
                             ]
-<<<<<<< HEAD
-                        },
-                        {
-                            "data": {
-                                "name": "programming-language",
-                                "title": "Select programming language for your project",
-                                "type": "singleSelect",
-                                "option": [
-                                    "javascript",
-                                    "typescript"
-                                ],
-                                "default": "javascript",
-                                "skipSingleOption": true
-                            }
-=======
->>>>>>> 3143e393
                         }
                     ],
                     "condition": {
