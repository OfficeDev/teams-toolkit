--- conflicted
+++ resolved
@@ -3,7 +3,7 @@
 
 "use strict";
 
-import { Result, FxError, err, ok, Inputs, Tools } from "@microsoft/teamsfx-api";
+import { Result, FxError, ok, Tools } from "@microsoft/teamsfx-api";
 
 import { FxCore } from "@microsoft/teamsfx-core";
 
@@ -11,11 +11,6 @@
 import AppStudioTokenProvider from "./commonlib/appStudioLogin";
 import GraphTokenProvider from "./commonlib/graphLogin";
 import CLILogProvider from "./commonlib/log";
-<<<<<<< HEAD
-import { getSubscriptionIdFromEnvFile } from "./utils";
-=======
-import DialogManagerInstance from "./userInterface";
->>>>>>> 80ae6029
 import { CliTelemetry } from "./telemetry/cliTelemetry";
 import CLIUIInstance from "./userInteraction";
 
@@ -37,10 +32,6 @@
       appStudioToken: AppStudioTokenProvider,
     },
     telemetryReporter: CliTelemetry.getReporter(),
-<<<<<<< HEAD
-=======
-    dialog: DialogManagerInstance,
->>>>>>> 80ae6029
     ui: CLIUIInstance,
   };
   const core = new FxCore(tools);
