--- conflicted
+++ resolved
@@ -84,7 +84,6 @@
   }
 }
 
-<<<<<<< HEAD
 export class AddExistingApi extends YargsCommand {
   public readonly commandHead = `api-connection`;
   public readonly command = `${this.commandHead} [auth-type]`;
@@ -125,7 +124,9 @@
         return err(result.error);
       }
     }
-=======
+    return ok(null);
+  }
+}
 export class AddSso extends YargsCommand {
   public readonly commandHead = `sso`;
   public readonly command = this.commandHead;
@@ -168,7 +169,6 @@
       [TelemetryProperty.Success]: TelemetrySuccess.Yes,
       ...makeEnvRelatedProperty(rootFolder, inputs),
     });
->>>>>>> 61b45db3
     return ok(null);
   }
 }
@@ -178,9 +178,6 @@
   public readonly command = `${this.commandHead} <feature>`;
   public readonly description = "Adds features to your Teams application.";
 
-<<<<<<< HEAD
-  public readonly subCommands: YargsCommand[] = [new AddCICD(), new AddExistingApi()];
-=======
   public readonly subCommands: YargsCommand[] = [
     // Category 1: Add Teams Capability
     ...(isBotNotificationEnabled()
@@ -197,9 +194,9 @@
 
     // Category 3: Standalone features
     new AddCICD(),
+    new AddExistingApi(),
     ...(isAadManifestEnabled() ? [new AddSso()] : []),
   ];
->>>>>>> 61b45db3
 
   public builder(yargs: Argv): Argv<any> {
     this.subCommands.forEach((cmd) => {
