--- conflicted
+++ resolved
@@ -35,23 +35,13 @@
   CapabilityAddWorkflow,
 } from "./capability";
 import {
-<<<<<<< HEAD
-  isBotNotificationEnabled,
-  isPreviewFeaturesEnabled,
+  isSPFxMultiTabEnabled,
   isWorkflowBotEnabled,
 } from "@microsoft/teamsfx-core/build/common/featureFlags";
 import {
   isAadManifestEnabled,
   isApiConnectEnabled,
 } from "@microsoft/teamsfx-core/build/common/tools";
-=======
-  isAadManifestEnabled,
-  isApiConnectEnabled,
-  isWorkflowBotEnabled,
-  isSPFxMultiTabEnabled,
-} from "@microsoft/teamsfx-core";
-
->>>>>>> 8a24f3e0
 export class AddCICD extends YargsCommand {
   public readonly commandHead = `cicd`;
   public readonly command = this.commandHead;
