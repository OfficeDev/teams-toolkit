// Copyright (c) Microsoft Corporation.
// Licensed under the MIT license.

"use strict";

import * as path from "path";
import { Argv } from "yargs";
import activate from "../activate";
import { YargsCommand } from "../yargsCommand";
import { Core, FxError, Result, ok, err, LogLevel } from "@microsoft/teamsfx-api";
import { UserSettings, CliConfigOptions, CliConfigTelemetry } from "../userSetttings";
import CLILogProvider from "../commonlib/log";
import HelpParamGenerator from "../helpParamGenerator";
import { readProjectSecrets, writeSecretToFile, getSystemInputs, readConfigs } from "../utils";
import CliTelemetry from "../telemetry/cliTelemetry";
import {
  TelemetryEvent,
  TelemetryProperty,
  TelemetrySuccess,
} from "../telemetry/cliTelemetryEvents";
import { NonTeamsFxProjectFolder, ConfigNameNotFound } from "../error";

const CryptoDataMatchers = new Set([
  "fx-resource-aad-app-for-teams.clientSecret",
  "fx-resource-aad-app-for-teams.local_clientSecret",
  "fx-resource-simple-auth.environmentVariableParams",
  "fx-resource-bot.botPassword",
  "fx-resource-bot.localBotPassword",
  "fx-resource-apim.apimClientAADClientSecret",
]);

export class ConfigGet extends YargsCommand {
  public readonly commandHead = `get`;
<<<<<<< HEAD
  public readonly command = `${this.commandHead} [option]`;
  public readonly description = "Get user settings.";

  public builder(yargs: Argv): Argv<any> {
    const params = HelpParamGenerator.getYargsParamForHelp("");
    return yargs
      .positional("option", {
        description: "User settings option",
        type: "string",
      })
      .option("global", {
        alias: "g",
        describe: "scope of config",
        type: "boolean",
        default: false,
      })
      .option(params);
=======
  public readonly command = `${this.commandHead} <option>`;
  public readonly description = "Get user settings.";

  public builder(yargs: Argv): Argv<any> {
    return yargs.positional("option", {
      description: "User settings option",
      type: "string",
      choices: [
        CliConfigOptions.Telemetry,
        CliConfigOptions.EnvCheckerValidateDotnetSdk,
        CliConfigOptions.EnvCheckerValidateFuncCoreTools,
        CliConfigOptions.EnvCheckerValidateNode,
      ],
    });
>>>>>>> 085d5294
  }

  public async runCommand(args: { [argName: string]: string }): Promise<Result<null, FxError>> {
    const result = UserSettings.getConfigSync();
    if (result.isErr()) {
      return result;
    }
    const config = result.value;
    const rootFolder = path.resolve((args.folder as string) || "./");
    CliTelemetry.withRootFolder(rootFolder).sendTelemetryEvent(TelemetryEvent.ConfigGet);
    const inProject = (await readConfigs(rootFolder)).isOk();

    if (args.option !== undefined) {
      if (args.option === CliConfigOptions.Telemetry) {
        // global config
        if (!args.global) {
          CLILogProvider.necessaryLog(
            LogLevel.Warning,
            "Showing global config. You can add '-g' to specify global scope."
          );
        }
        CLILogProvider.necessaryLog(LogLevel.Info, JSON.stringify(config.telemetry, null, 2), true);
        CliTelemetry.sendTelemetryEvent(TelemetryEvent.ConfigGet, {
          [TelemetryProperty.Success]: TelemetrySuccess.Yes,
        });
        return ok(null);
<<<<<<< HEAD
      } else {
        // local config
        if (inProject) {
          const result = await this.showConfigValue(rootFolder, args.option);
          if (result.isErr()) {
            CliTelemetry.sendTelemetryErrorEvent(TelemetryEvent.ConfigGet, result.error);
            return err(result.error);
          }
          return result;
        } else {
          CLILogProvider.necessaryLog(
            LogLevel.Warning,
            `You can change to teamsfx project folder or use --folder to specify.`
          );
          return err(NonTeamsFxProjectFolder());
        }
      }
    } else {
      CLILogProvider.necessaryLog(LogLevel.Info, JSON.stringify(config, null, 2), true);
      if (!args.global && inProject) {
        const result = await this.showConfigValue(rootFolder, args.option);
        if (result.isErr()) {
          CliTelemetry.sendTelemetryErrorEvent(TelemetryEvent.ConfigGet, result.error);
          return err(result.error);
        }
        return result;
      }
      CliTelemetry.sendTelemetryEvent(TelemetryEvent.ConfigGet, {
        [TelemetryProperty.Success]: TelemetrySuccess.Yes,
      });
      return ok(null);
    }
  }

  private async showConfigValue(
    rootFolder: string,
    configName?: string
  ): Promise<Result<null, FxError>> {
    let found = false;
    const secretData = await readProjectSecrets(rootFolder);
    if (configName && secretData[configName] && !CryptoDataMatchers.has(configName)) {
      found = true;
      CLILogProvider.necessaryLog(LogLevel.Info, `${configName}: ${secretData[configName]}`, true);
      CliTelemetry.sendTelemetryEvent(TelemetryEvent.ConfigGet, {
        [TelemetryProperty.Success]: TelemetrySuccess.Yes,
      });
      return ok(null);
    }

    const core = await activate(rootFolder);
    if (core.isErr()) {
      CliTelemetry.sendTelemetryErrorEvent(TelemetryEvent.ConfigGet, core.error);
      return err(core.error);
=======
      case CliConfigOptions.EnvCheckerValidateDotnetSdk:
        CLILogProvider.necessaryLog(
          LogLevel.Info,
          JSON.stringify(config.envCheckerValidateDotnetSdk, null, 2),
          true
        );
        return ok(null);
      case CliConfigOptions.EnvCheckerValidateFuncCoreTools:
        CLILogProvider.necessaryLog(
          LogLevel.Info,
          JSON.stringify(config.EnvCheckerValidateFuncCoreTools, null, 2),
          true
        );
        return ok(null);
      case CliConfigOptions.EnvCheckerValidateNode:
        CLILogProvider.necessaryLog(
          LogLevel.Info,
          JSON.stringify(config.EnvCheckerValidateNode, null, 2),
          true
        );
        return ok(null);
>>>>>>> 085d5294
    }

    for (const secretKey of Object.keys(secretData)) {
      if (!configName || configName === secretKey) {
        found = true;
        const secretValue = secretData[secretKey];
        if (CryptoDataMatchers.has(secretKey)) {
          const decrypted = await core.value.decrypt(secretValue, getSystemInputs(rootFolder));
          if (decrypted.isOk()) {
            CLILogProvider.necessaryLog(LogLevel.Info, `${secretKey}: ${decrypted.value}`, true);
          } else {
            return err(decrypted.error);
          }
        } else {
          CLILogProvider.necessaryLog(LogLevel.Info, `${secretKey}: ${secretValue}`, true);
        }
      }
    }
    if (configName && !found) {
      const error = ConfigNameNotFound(configName);
      CliTelemetry.sendTelemetryErrorEvent(TelemetryEvent.ConfigGet, error);
      return err(error);
    }
    CliTelemetry.sendTelemetryEvent(TelemetryEvent.ConfigGet, {
      [TelemetryProperty.Success]: TelemetrySuccess.Yes,
    });
    return ok(null);
  }
}

export class ConfigSet extends YargsCommand {
  public readonly commandHead = `set`;
  public readonly command = `${this.commandHead} <option> <value>`;
  public readonly description = "Set user settings.";

  public builder(yargs: Argv): Argv<any> {
<<<<<<< HEAD
    const params = HelpParamGenerator.getYargsParamForHelp("");
=======
>>>>>>> 085d5294
    return yargs
      .positional("option", {
        describe: "User settings option",
        type: "string",
<<<<<<< HEAD
=======
        choices: [
          CliConfigOptions.Telemetry,
          CliConfigOptions.EnvCheckerValidateDotnetSdk,
          CliConfigOptions.EnvCheckerValidateFuncCoreTools,
          CliConfigOptions.EnvCheckerValidateNode,
        ],
>>>>>>> 085d5294
      })
      .positional("value", {
        describe: "Option value",
        type: "string",
<<<<<<< HEAD
      })
      .option("global", {
        alias: "g",
        describe: "scope of config",
        type: "boolean",
        default: false,
      })
      .option(params);
  }

  public async runCommand(args: { [argName: string]: string }): Promise<Result<null, FxError>> {
    const rootFolder = path.resolve((args.folder as string) || "./");
    CliTelemetry.withRootFolder(rootFolder).sendTelemetryEvent(TelemetryEvent.ConfigSet);
    const inProject = (await readConfigs(rootFolder)).isOk();

    if (args.option === CliConfigOptions.Telemetry) {
      // global config
      if (!args.global) {
        CLILogProvider.necessaryLog(
          LogLevel.Warning,
          "Setting global config. You can add '-g' to specify global scope."
        );
      }
      const opt = { [args.option]: args.value };
      const result = UserSettings.setConfigSync(opt);
      if (result.isErr()) {
        CLILogProvider.necessaryLog(LogLevel.Error, "Configure user settings failed");
        return result;
      }
      CliTelemetry.sendTelemetryEvent(TelemetryEvent.ConfigSet, {
        [TelemetryProperty.Success]: TelemetrySuccess.Yes,
      });
      return ok(null);
    } else {
      // local config
      if (inProject) {
        const secretData = await readProjectSecrets(rootFolder);
        if (!secretData[args.option]) {
          const error = ConfigNameNotFound(args.option);
          CliTelemetry.sendTelemetryErrorEvent(TelemetryEvent.ConfigSet, error);
          return err(error);
        }
        if (!CryptoDataMatchers.has(args.option)) {
          secretData[args.option] = args.value;
        } else {
          const core = await activate(rootFolder);
          if (core.isErr()) {
            CliTelemetry.sendTelemetryErrorEvent(TelemetryEvent.ConfigSet, core.error);
            return err(core.error);
          }
          const encrypted = await core.value.encrypt(args.value, getSystemInputs(rootFolder));
          if (encrypted.isErr()) {
            CliTelemetry.sendTelemetryErrorEvent(TelemetryEvent.ConfigSet, encrypted.error);
            return err(encrypted.error);
          }
          secretData[args.option] = encrypted.value;
=======
        choices: [CliConfigTelemetry.On, CliConfigTelemetry.Off],
      });
  }

  public async runCommand(args: { [argName: string]: string }): Promise<Result<null, FxError>> {
    switch (args.option) {
      case CliConfigOptions.Telemetry:
      case CliConfigOptions.EnvCheckerValidateDotnetSdk:
      case CliConfigOptions.EnvCheckerValidateFuncCoreTools:
      case CliConfigOptions.EnvCheckerValidateNode:
        const opt = { [args.option]: args.value };
        const result = UserSettings.setConfigSync(opt);
        if (result.isErr()) {
          CLILogProvider.necessaryLog(LogLevel.Error, "Configure user settings failed");
          return result;
>>>>>>> 085d5294
        }
        writeSecretToFile(secretData, rootFolder);
        CLILogProvider.necessaryLog(
          LogLevel.Info,
          `Successfully configured project secret ${args.option}.`
        );
        CliTelemetry.sendTelemetryEvent(TelemetryEvent.ConfigSet, {
          [TelemetryProperty.Success]: TelemetrySuccess.Yes,
        });
        return ok(null);
      } else {
        CLILogProvider.necessaryLog(
          LogLevel.Warning,
          `You can change to teamsfx project folder or use --folder to specify.`
        );
        const error = NonTeamsFxProjectFolder();
        CliTelemetry.sendTelemetryErrorEvent(TelemetryEvent.ConfigSet, error);
        return err(error);
      }
    }
  }
}

export default class Config extends YargsCommand {
  public readonly commandHead = `config`;
  public readonly command = `${this.commandHead} <action>`;
  public readonly description = "Configure user settings.";

  public readonly subCommands: YargsCommand[] = [new ConfigGet(), new ConfigSet()];

  public builder(yargs: Argv): Argv<any> {
    this.subCommands.forEach((cmd) => {
      yargs.command(cmd.command, cmd.description, cmd.builder.bind(cmd), cmd.handler.bind(cmd));
    });
    return yargs.version(false);
  }

  public async runCommand(args: { [argName: string]: string }): Promise<Result<null, FxError>> {
    return ok(null);
  }
}<|MERGE_RESOLUTION|>--- conflicted
+++ resolved
@@ -3,53 +3,14 @@
 
 "use strict";
 
-import * as path from "path";
 import { Argv } from "yargs";
-import activate from "../activate";
 import { YargsCommand } from "../yargsCommand";
-import { Core, FxError, Result, ok, err, LogLevel } from "@microsoft/teamsfx-api";
+import { FxError, Result, ok, LogLevel } from "@microsoft/teamsfx-api";
 import { UserSettings, CliConfigOptions, CliConfigTelemetry } from "../userSetttings";
 import CLILogProvider from "../commonlib/log";
-import HelpParamGenerator from "../helpParamGenerator";
-import { readProjectSecrets, writeSecretToFile, getSystemInputs, readConfigs } from "../utils";
-import CliTelemetry from "../telemetry/cliTelemetry";
-import {
-  TelemetryEvent,
-  TelemetryProperty,
-  TelemetrySuccess,
-} from "../telemetry/cliTelemetryEvents";
-import { NonTeamsFxProjectFolder, ConfigNameNotFound } from "../error";
-
-const CryptoDataMatchers = new Set([
-  "fx-resource-aad-app-for-teams.clientSecret",
-  "fx-resource-aad-app-for-teams.local_clientSecret",
-  "fx-resource-simple-auth.environmentVariableParams",
-  "fx-resource-bot.botPassword",
-  "fx-resource-bot.localBotPassword",
-  "fx-resource-apim.apimClientAADClientSecret",
-]);
 
 export class ConfigGet extends YargsCommand {
   public readonly commandHead = `get`;
-<<<<<<< HEAD
-  public readonly command = `${this.commandHead} [option]`;
-  public readonly description = "Get user settings.";
-
-  public builder(yargs: Argv): Argv<any> {
-    const params = HelpParamGenerator.getYargsParamForHelp("");
-    return yargs
-      .positional("option", {
-        description: "User settings option",
-        type: "string",
-      })
-      .option("global", {
-        alias: "g",
-        describe: "scope of config",
-        type: "boolean",
-        default: false,
-      })
-      .option(params);
-=======
   public readonly command = `${this.commandHead} <option>`;
   public readonly description = "Get user settings.";
 
@@ -64,7 +25,6 @@
         CliConfigOptions.EnvCheckerValidateNode,
       ],
     });
->>>>>>> 085d5294
   }
 
   public async runCommand(args: { [argName: string]: string }): Promise<Result<null, FxError>> {
@@ -72,80 +32,12 @@
     if (result.isErr()) {
       return result;
     }
+
     const config = result.value;
-    const rootFolder = path.resolve((args.folder as string) || "./");
-    CliTelemetry.withRootFolder(rootFolder).sendTelemetryEvent(TelemetryEvent.ConfigGet);
-    const inProject = (await readConfigs(rootFolder)).isOk();
-
-    if (args.option !== undefined) {
-      if (args.option === CliConfigOptions.Telemetry) {
-        // global config
-        if (!args.global) {
-          CLILogProvider.necessaryLog(
-            LogLevel.Warning,
-            "Showing global config. You can add '-g' to specify global scope."
-          );
-        }
+    switch (args.option) {
+      case CliConfigOptions.Telemetry:
         CLILogProvider.necessaryLog(LogLevel.Info, JSON.stringify(config.telemetry, null, 2), true);
-        CliTelemetry.sendTelemetryEvent(TelemetryEvent.ConfigGet, {
-          [TelemetryProperty.Success]: TelemetrySuccess.Yes,
-        });
         return ok(null);
-<<<<<<< HEAD
-      } else {
-        // local config
-        if (inProject) {
-          const result = await this.showConfigValue(rootFolder, args.option);
-          if (result.isErr()) {
-            CliTelemetry.sendTelemetryErrorEvent(TelemetryEvent.ConfigGet, result.error);
-            return err(result.error);
-          }
-          return result;
-        } else {
-          CLILogProvider.necessaryLog(
-            LogLevel.Warning,
-            `You can change to teamsfx project folder or use --folder to specify.`
-          );
-          return err(NonTeamsFxProjectFolder());
-        }
-      }
-    } else {
-      CLILogProvider.necessaryLog(LogLevel.Info, JSON.stringify(config, null, 2), true);
-      if (!args.global && inProject) {
-        const result = await this.showConfigValue(rootFolder, args.option);
-        if (result.isErr()) {
-          CliTelemetry.sendTelemetryErrorEvent(TelemetryEvent.ConfigGet, result.error);
-          return err(result.error);
-        }
-        return result;
-      }
-      CliTelemetry.sendTelemetryEvent(TelemetryEvent.ConfigGet, {
-        [TelemetryProperty.Success]: TelemetrySuccess.Yes,
-      });
-      return ok(null);
-    }
-  }
-
-  private async showConfigValue(
-    rootFolder: string,
-    configName?: string
-  ): Promise<Result<null, FxError>> {
-    let found = false;
-    const secretData = await readProjectSecrets(rootFolder);
-    if (configName && secretData[configName] && !CryptoDataMatchers.has(configName)) {
-      found = true;
-      CLILogProvider.necessaryLog(LogLevel.Info, `${configName}: ${secretData[configName]}`, true);
-      CliTelemetry.sendTelemetryEvent(TelemetryEvent.ConfigGet, {
-        [TelemetryProperty.Success]: TelemetrySuccess.Yes,
-      });
-      return ok(null);
-    }
-
-    const core = await activate(rootFolder);
-    if (core.isErr()) {
-      CliTelemetry.sendTelemetryErrorEvent(TelemetryEvent.ConfigGet, core.error);
-      return err(core.error);
-=======
       case CliConfigOptions.EnvCheckerValidateDotnetSdk:
         CLILogProvider.necessaryLog(
           LogLevel.Info,
@@ -167,33 +59,9 @@
           true
         );
         return ok(null);
->>>>>>> 085d5294
     }
 
-    for (const secretKey of Object.keys(secretData)) {
-      if (!configName || configName === secretKey) {
-        found = true;
-        const secretValue = secretData[secretKey];
-        if (CryptoDataMatchers.has(secretKey)) {
-          const decrypted = await core.value.decrypt(secretValue, getSystemInputs(rootFolder));
-          if (decrypted.isOk()) {
-            CLILogProvider.necessaryLog(LogLevel.Info, `${secretKey}: ${decrypted.value}`, true);
-          } else {
-            return err(decrypted.error);
-          }
-        } else {
-          CLILogProvider.necessaryLog(LogLevel.Info, `${secretKey}: ${secretValue}`, true);
-        }
-      }
-    }
-    if (configName && !found) {
-      const error = ConfigNameNotFound(configName);
-      CliTelemetry.sendTelemetryErrorEvent(TelemetryEvent.ConfigGet, error);
-      return err(error);
-    }
-    CliTelemetry.sendTelemetryEvent(TelemetryEvent.ConfigGet, {
-      [TelemetryProperty.Success]: TelemetrySuccess.Yes,
-    });
+    CLILogProvider.necessaryLog(LogLevel.Info, JSON.stringify(config, null, 2), true);
     return ok(null);
   }
 }
@@ -204,85 +72,20 @@
   public readonly description = "Set user settings.";
 
   public builder(yargs: Argv): Argv<any> {
-<<<<<<< HEAD
-    const params = HelpParamGenerator.getYargsParamForHelp("");
-=======
->>>>>>> 085d5294
     return yargs
       .positional("option", {
         describe: "User settings option",
         type: "string",
-<<<<<<< HEAD
-=======
         choices: [
           CliConfigOptions.Telemetry,
           CliConfigOptions.EnvCheckerValidateDotnetSdk,
           CliConfigOptions.EnvCheckerValidateFuncCoreTools,
           CliConfigOptions.EnvCheckerValidateNode,
         ],
->>>>>>> 085d5294
       })
       .positional("value", {
         describe: "Option value",
         type: "string",
-<<<<<<< HEAD
-      })
-      .option("global", {
-        alias: "g",
-        describe: "scope of config",
-        type: "boolean",
-        default: false,
-      })
-      .option(params);
-  }
-
-  public async runCommand(args: { [argName: string]: string }): Promise<Result<null, FxError>> {
-    const rootFolder = path.resolve((args.folder as string) || "./");
-    CliTelemetry.withRootFolder(rootFolder).sendTelemetryEvent(TelemetryEvent.ConfigSet);
-    const inProject = (await readConfigs(rootFolder)).isOk();
-
-    if (args.option === CliConfigOptions.Telemetry) {
-      // global config
-      if (!args.global) {
-        CLILogProvider.necessaryLog(
-          LogLevel.Warning,
-          "Setting global config. You can add '-g' to specify global scope."
-        );
-      }
-      const opt = { [args.option]: args.value };
-      const result = UserSettings.setConfigSync(opt);
-      if (result.isErr()) {
-        CLILogProvider.necessaryLog(LogLevel.Error, "Configure user settings failed");
-        return result;
-      }
-      CliTelemetry.sendTelemetryEvent(TelemetryEvent.ConfigSet, {
-        [TelemetryProperty.Success]: TelemetrySuccess.Yes,
-      });
-      return ok(null);
-    } else {
-      // local config
-      if (inProject) {
-        const secretData = await readProjectSecrets(rootFolder);
-        if (!secretData[args.option]) {
-          const error = ConfigNameNotFound(args.option);
-          CliTelemetry.sendTelemetryErrorEvent(TelemetryEvent.ConfigSet, error);
-          return err(error);
-        }
-        if (!CryptoDataMatchers.has(args.option)) {
-          secretData[args.option] = args.value;
-        } else {
-          const core = await activate(rootFolder);
-          if (core.isErr()) {
-            CliTelemetry.sendTelemetryErrorEvent(TelemetryEvent.ConfigSet, core.error);
-            return err(core.error);
-          }
-          const encrypted = await core.value.encrypt(args.value, getSystemInputs(rootFolder));
-          if (encrypted.isErr()) {
-            CliTelemetry.sendTelemetryErrorEvent(TelemetryEvent.ConfigSet, encrypted.error);
-            return err(encrypted.error);
-          }
-          secretData[args.option] = encrypted.value;
-=======
         choices: [CliConfigTelemetry.On, CliConfigTelemetry.Off],
       });
   }
@@ -298,27 +101,11 @@
         if (result.isErr()) {
           CLILogProvider.necessaryLog(LogLevel.Error, "Configure user settings failed");
           return result;
->>>>>>> 085d5294
         }
-        writeSecretToFile(secretData, rootFolder);
-        CLILogProvider.necessaryLog(
-          LogLevel.Info,
-          `Successfully configured project secret ${args.option}.`
-        );
-        CliTelemetry.sendTelemetryEvent(TelemetryEvent.ConfigSet, {
-          [TelemetryProperty.Success]: TelemetrySuccess.Yes,
-        });
-        return ok(null);
-      } else {
-        CLILogProvider.necessaryLog(
-          LogLevel.Warning,
-          `You can change to teamsfx project folder or use --folder to specify.`
-        );
-        const error = NonTeamsFxProjectFolder();
-        CliTelemetry.sendTelemetryErrorEvent(TelemetryEvent.ConfigSet, error);
-        return err(error);
-      }
     }
+
+    CLILogProvider.necessaryLog(LogLevel.Info, "Configure user settings successful.");
+    return ok(null);
   }
 }
 
