// Copyright (c) Microsoft Corporation.
// Licensed under the MIT license.

"use strict";

import { Colors, FxError, IProgressHandler, LogLevel } from "@microsoft/teamsfx-api";
import * as path from "path";
<<<<<<< HEAD
=======
import { Colors, FxError, IProgressHandler, LogLevel } from "@microsoft/teamsfx-api";
>>>>>>> b15e2e22

import { AppStudioScopes, LocalEnvManager } from "@microsoft/teamsfx-core";
import open from "open";
import cliLogger from "../../commonlib/log";
<<<<<<< HEAD
import M365TokenInstance from "../../commonlib/m365Login";
=======
import { TaskFailed } from "./errors";
>>>>>>> b15e2e22
import cliTelemetry, { CliTelemetry } from "../../telemetry/cliTelemetry";
import {
  TelemetryEvent,
  TelemetryProperty,
  TelemetrySuccess,
} from "../../telemetry/cliTelemetryEvents";
import { getColorizedString } from "../../utils";
import * as constants from "./constants";
import { isWindows } from "./depsChecker/cliUtils";
<<<<<<< HEAD
import { TaskFailed } from "./errors";
import { ServiceLogWriter } from "./serviceLogWriter";
import { TaskResult } from "./task";
=======
import { LocalEnvManager } from "@microsoft/teamsfx-core/build/common/local/localEnvManager";
>>>>>>> b15e2e22
export async function openBrowser(
  browser: constants.Browser,
  url: string,
  browserArguments: string[] = []
): Promise<void> {
  switch (browser) {
    case constants.Browser.chrome:
      await open(url, {
        app: {
          name: open.apps.chrome,
          arguments: browserArguments,
        },
      });
      break;
    case constants.Browser.edge:
      await open(url, {
        app: {
          name: open.apps.edge,
          arguments: browserArguments,
        },
      });
      break;
    case constants.Browser.default:
      await open(url);
      break;
  }
}

export function createTaskStartCb(
  progressBar: IProgressHandler,
  startMessage: string,
  telemetryProperties?: { [key: string]: string }
): (taskTitle: string, background: boolean) => Promise<void> {
  return async (taskTitle: string, background: boolean, serviceLogWriter?: ServiceLogWriter) => {
    if (telemetryProperties !== undefined) {
      let event = background
        ? TelemetryEvent.PreviewServiceStart
        : TelemetryEvent.PreviewNpmInstallStart;
      let key = background
        ? TelemetryProperty.PreviewServiceName
        : TelemetryProperty.PreviewNpmInstallName;
      if (taskTitle === constants.gulpCertTitle) {
        event = TelemetryEvent.PreviewGulpCertStart;
        key = TelemetryProperty.PreviewGulpCertName;
      }
      cliTelemetry.sendTelemetryEvent(event, {
        ...telemetryProperties,
        [key]: taskTitle as string,
      });
    }
    await progressBar.start(startMessage);
    if (background) {
      const serviceLogFile = await serviceLogWriter?.getLogFile(taskTitle);
      if (serviceLogFile !== undefined) {
        const message = [
          {
            content: `${taskTitle}: ${constants.serviceLogHintMessage} `,
            color: Colors.WHITE,
          },
          {
            content: serviceLogFile,
            color: Colors.BRIGHT_GREEN,
          },
        ];
        cliLogger.necessaryLog(LogLevel.Info, getColorizedString(message));
      }
    }
    await progressBar.next(startMessage);
  };
}

export function createTaskStopCb(
  progressBar: IProgressHandler,
  telemetryProperties?: { [key: string]: string }
): (
  taskTitle: string,
  background: boolean,
  result: TaskResult,
  serviceLogWriter?: ServiceLogWriter
) => Promise<FxError | null> {
  return async (taskTitle: string, background: boolean, result: TaskResult) => {
    const timestamp = new Date();
    const ifNpmInstall: boolean = taskTitle.includes("npm install");
    let event = background ? TelemetryEvent.PreviewService : TelemetryEvent.PreviewNpmInstall;
    let key = background
      ? TelemetryProperty.PreviewServiceName
      : TelemetryProperty.PreviewNpmInstallName;
    if (taskTitle === constants.gulpCertTitle) {
      event = TelemetryEvent.PreviewGulpCert;
      key = TelemetryProperty.PreviewGulpCertName;
    }
    const success = background ? result.success : result.exitCode === 0;
    const properties = {
      ...telemetryProperties,
      [key]: taskTitle,
    };
    if (!background && ifNpmInstall) {
      properties[TelemetryProperty.PreviewNpmInstallExitCode] =
        (result.exitCode === null ? undefined : result.exitCode) + "";
    }
    if (success) {
      if (telemetryProperties !== undefined) {
        cliTelemetry.sendTelemetryEvent(event, {
          ...properties,
          [TelemetryProperty.Success]: TelemetrySuccess.Yes,
        });
      }
      await progressBar.end(true);
      return null;
    } else {
      const error = TaskFailed(taskTitle);
      if (!background && ifNpmInstall && telemetryProperties !== undefined) {
        const localEnvManager = new LocalEnvManager(cliLogger, CliTelemetry.getReporter());
        const npmInstallLogInfo = await localEnvManager.getNpmInstallLogInfo();
        let validNpmInstallLogInfo = false;
        if (
          npmInstallLogInfo?.cwd !== undefined &&
          result.options?.cwd !== undefined &&
          path.relative(npmInstallLogInfo.cwd, result.options.cwd).length === 0 &&
          result.exitCode === npmInstallLogInfo.exitCode
        ) {
          const timeDiff = timestamp.getTime() - npmInstallLogInfo.timestamp.getTime();
          if (timeDiff >= 0 && timeDiff <= 20000) {
            validNpmInstallLogInfo = true;
          }
        }
        if (validNpmInstallLogInfo) {
          properties[TelemetryProperty.PreviewNpmInstallNodeVersion] =
            npmInstallLogInfo?.nodeVersion + "";
          properties[TelemetryProperty.PreviewNpmInstallNpmVersion] =
            npmInstallLogInfo?.npmVersion + "";
          properties[TelemetryProperty.PreviewNpmInstallErrorMessage] =
            npmInstallLogInfo?.errorMessage + "";
        }
      }
      if (telemetryProperties !== undefined) {
        cliTelemetry.sendTelemetryErrorEvent(event, error, properties);
      }
      cliLogger.necessaryLog(LogLevel.Error, `${error.source}.${error.name}: ${error.message}`);
      if (!background) {
        if (result.stderr.length > 0) {
          cliLogger.necessaryLog(LogLevel.Info, result.stderr[result.stderr.length - 1], true);
        }
      }
      await progressBar.end(false);
      return error;
    }
  };
}

export function mergeProcessEnv(
  env: { [key: string]: string | undefined } | undefined
): { [key: string]: string | undefined } | undefined {
  if (env === undefined) {
    return process.env;
  }
  const result = Object.assign({}, process.env);
  for (const key of Object.keys(env)) {
    if (isWindows()) {
      let targetKey = Object.keys(result).find(
        (value) => value.toLowerCase() === key.toLowerCase()
      );
      targetKey = targetKey ?? key;
      result[targetKey] = env[key];
    } else {
      result[key] = env[key];
    }
  }
  return result;
}<|MERGE_RESOLUTION|>--- conflicted
+++ resolved
@@ -5,19 +5,9 @@
 
 import { Colors, FxError, IProgressHandler, LogLevel } from "@microsoft/teamsfx-api";
 import * as path from "path";
-<<<<<<< HEAD
-=======
-import { Colors, FxError, IProgressHandler, LogLevel } from "@microsoft/teamsfx-api";
->>>>>>> b15e2e22
-
-import { AppStudioScopes, LocalEnvManager } from "@microsoft/teamsfx-core";
+import { LocalEnvManager } from "@microsoft/teamsfx-core";
 import open from "open";
 import cliLogger from "../../commonlib/log";
-<<<<<<< HEAD
-import M365TokenInstance from "../../commonlib/m365Login";
-=======
-import { TaskFailed } from "./errors";
->>>>>>> b15e2e22
 import cliTelemetry, { CliTelemetry } from "../../telemetry/cliTelemetry";
 import {
   TelemetryEvent,
@@ -27,13 +17,9 @@
 import { getColorizedString } from "../../utils";
 import * as constants from "./constants";
 import { isWindows } from "./depsChecker/cliUtils";
-<<<<<<< HEAD
 import { TaskFailed } from "./errors";
 import { ServiceLogWriter } from "./serviceLogWriter";
 import { TaskResult } from "./task";
-=======
-import { LocalEnvManager } from "@microsoft/teamsfx-core/build/common/local/localEnvManager";
->>>>>>> b15e2e22
 export async function openBrowser(
   browser: constants.Browser,
   url: string,
