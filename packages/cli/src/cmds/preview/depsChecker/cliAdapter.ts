// Copyright (c) Microsoft Corporation.
// Licensed under the MIT license.

import * as path from "path";
import { DepsCheckerEvent, Messages } from "./common";
import { IDepsAdapter, IDepsTelemetry } from "./checker";
import CLIUIInstance from "../../../userInteraction";
import { CliConfigOptions, UserSettings } from "../../../userSetttings";

export class CLIAdapter implements IDepsAdapter {
<<<<<<< HEAD
=======
  private readonly validateDotnetSdkKey = "validateDotnetSdk";
  private readonly validateFuncCoreToolsKey = "validateFuncCoreTools";
  private readonly validateNodeVersionKey = "validateNode";
>>>>>>> 177b9ea6
  private readonly _telemetry: IDepsTelemetry;
  private readonly _hasBackend: boolean;

  constructor(hasBackend: boolean, telemetry: IDepsTelemetry) {
    this._hasBackend = hasBackend;
    this._telemetry = telemetry;
  }

  public hasTeamsfxBackend(): Promise<boolean> {
    return Promise.resolve(this._hasBackend);
  }

  public dotnetCheckerEnabled(): Promise<boolean> {
    return this.checkerEnabled(CliConfigOptions.EnvCheckerValidateDotnetSdk);
  }

  public funcToolCheckerEnabled(): Promise<boolean> {
    return this.checkerEnabled(CliConfigOptions.EnvCheckerValidateFuncCoreTools);
  }

  public nodeCheckerEnabled(): Promise<boolean> {
    return this.checkerEnabled(CliConfigOptions.EnvCheckerValidateNode);
  }

  public async runWithProgressIndicator(callback: () => Promise<void>): Promise<void> {
    // TODO: show progress info
    await callback();
  }

  public async displayContinueWithLearnMore(message: string, link: string): Promise<boolean> {
    const res = await CLIUIInstance.showMessage(
      "info",
      message,
      true,
      Messages.learnMoreButtonText,
      Messages.continueButtonText
    );
    const userSelected: string | undefined = res?.isOk() ? res.value : undefined;

    if (userSelected === Messages.learnMoreButtonText) {
      this._telemetry.sendEvent(DepsCheckerEvent.clickLearnMore);
      CLIAdapter.openUrl(link);
      return false;
    } else if (userSelected === Messages.continueButtonText) {
      this._telemetry.sendEvent(DepsCheckerEvent.clickContinue);
      return true;
    } else {
      this._telemetry.sendEvent(DepsCheckerEvent.clickCancel);
      return false;
    }
  }

  public async displayLearnMore(message: string, link: string): Promise<boolean> {
    return await this.displayWarningMessage(message, Messages.learnMoreButtonText, async () => {
      await CLIAdapter.openUrl(link);
      return await this.displayLearnMore(message, link);
    });
  }

  public async displayWarningMessage(
    message: string,
    buttonText: string,
    action: () => Promise<boolean>
  ): Promise<boolean> {
    const res = await CLIUIInstance.showMessage(
      "info",
      message,
      true,
      Messages.learnMoreButtonText
    );
    const userSelected: string | undefined = res?.isOk() ? res.value : undefined;
    if (userSelected === Messages.learnMoreButtonText) {
      this._telemetry.sendEvent(DepsCheckerEvent.clickLearnMore);
      return await action();
    } else {
      this._telemetry.sendEvent(DepsCheckerEvent.clickCancel);
      return false;
    }
  }

  public showOutputChannel(): void {
    // not needed in CLI
  }

  public getResourceDir(): string {
    return path.resolve(__dirname, "resource");
  }

  private async checkerEnabled(key: string): Promise<boolean> {
    const result = await UserSettings.getConfigSync();
    if (result.isErr()) {
      return true;
    }

    const config = result.value;

    if (key in config) {
      return config[key];
    } else {
      return true;
    }
  }

  private static async openUrl(url: string): Promise<void> {
    CLIUIInstance.openUrl(url);
  }
}<|MERGE_RESOLUTION|>--- conflicted
+++ resolved
@@ -8,12 +8,9 @@
 import { CliConfigOptions, UserSettings } from "../../../userSetttings";
 
 export class CLIAdapter implements IDepsAdapter {
-<<<<<<< HEAD
-=======
   private readonly validateDotnetSdkKey = "validateDotnetSdk";
   private readonly validateFuncCoreToolsKey = "validateFuncCoreTools";
   private readonly validateNodeVersionKey = "validateNode";
->>>>>>> 177b9ea6
   private readonly _telemetry: IDepsTelemetry;
   private readonly _hasBackend: boolean;
 
