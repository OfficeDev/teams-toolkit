--- conflicted
+++ resolved
@@ -1,168 +1,46 @@
 // Copyright (c) Microsoft Corporation.
 // Licensed under the MIT license.
 
+import { DepsType } from "@microsoft/teamsfx-core";
 import {
-  DependencyStatus,
-  DepsLogger,
-  DepsManager,
-  DepsOptions,
-  DepsTelemetry,
-  DepsType,
-  Messages,
-  DepsCheckerEvent,
-  defaultHelpLink,
-} from "@microsoft/teamsfx-core";
-import {
-  openUrl,
-  showWarningMessage,
   isNodeCheckerEnabled,
   isDotnetCheckerEnabled,
   isFuncCoreToolsEnabled,
-  isLinux,
   isNgrokCheckerEnabled,
 } from "./cliUtils";
 
 export class CliDepsChecker {
-  private static learnMoreButtonText = "Learn more";
-
-  private readonly depsManager: DepsManager;
-
-  constructor(
-    private logger: DepsLogger,
-    private telemetry: DepsTelemetry,
-    private hasBackend: boolean,
-    private hasBot: boolean,
-    private hasFuncHostedBot: boolean
-  ) {
-    this.depsManager = new DepsManager(logger, telemetry);
-  }
-
-  public async resolve(deps: DepsType[]): Promise<boolean> {
-    const enabledDeps = await this.getEnabledDeps(deps);
-    const depsStatus = await this.ensure(enabledDeps);
-
-    const shouldContinue = await this.handleLinux(depsStatus);
-    if (!shouldContinue) {
-      return false;
-    }
-
-    for (const dep of depsStatus) {
-      // only one error because of fast fail
-      if (!dep.isInstalled && dep.error) {
-        await this.logger.error(`${dep.error.message}, error = ${dep.error}`);
-        this.logger.cleanup();
-        await this.display(dep.error.message, dep.error.helpLink);
-        return false;
-      }
-    }
-    return true;
-  }
-
-  private async getEnabledDeps(deps: DepsType[]): Promise<DepsType[]> {
+  public static async getEnabledDeps(
+    deps: DepsType[],
+    hasBackend: boolean,
+    hasBot: boolean,
+    hasFuncHostedBot: boolean
+  ): Promise<DepsType[]> {
     const res: DepsType[] = [];
     for (const dep of deps) {
-      if (await this.isEnabled(dep)) {
+      if (await CliDepsChecker.isEnabled(dep, hasBackend, hasBot, hasFuncHostedBot)) {
         res.push(dep);
       }
     }
     return res;
   }
 
-  public async getDepsStatus(dep: DepsType): Promise<DependencyStatus> {
-    return (await this.ensure([dep]))[0];
-  }
-
-  private async ensure(deps: DepsType[]): Promise<DependencyStatus[]> {
-    if (deps.length == 0) {
-      return [];
-    }
-    const options: DepsOptions = { fastFail: true };
-    return await this.depsManager.ensureDependencies(deps, options);
-  }
-
-  private async handleLinux(depsStatus: DependencyStatus[]): Promise<boolean> {
-    if (!isLinux()) {
-      return true;
-    }
-    const manuallyInstallDeps = depsStatus
-      .filter((dep) => !dep.isInstalled)
-      .filter((dep) => !dep.details.isLinuxSupported);
-
-    if (manuallyInstallDeps.length == 0) {
-      return true;
-    }
-
-    const displayMessage = await this.generateLinuxMsg(manuallyInstallDeps);
-    await this.display(displayMessage, defaultHelpLink);
-    this.logger.cleanup();
-    return false;
-  }
-
-  private async generateLinuxMsg(depsStatus: DependencyStatus[]): Promise<string> {
-    const supportedPackages = [];
-    for (const dep of depsStatus) {
-      const supportedVersions = dep.details.supportedVersions
-        .map((version) => "v" + version)
-        .join(" or ");
-      supportedPackages.push(`${dep.name} (${supportedVersions})`);
-    }
-    const supportedMessage = supportedPackages.join(" and ");
-    return Messages.linuxDepsNotFound.split("@SupportedPackages").join(supportedMessage);
-  }
-
-  private async display(message: string, link: string): Promise<void> {
-    const clickButton = await showWarningMessage(message, CliDepsChecker.learnMoreButtonText);
-    if (clickButton) {
-      this.telemetry.sendEvent(DepsCheckerEvent.clickLearnMore);
-      await openUrl(link);
-      await this.display(message, link);
-      return;
-    }
-    // click cancel button
-    this.telemetry.sendEvent(DepsCheckerEvent.clickCancel);
-  }
-
-  public static async getEnabledDeps(
-    deps: DepsType[],
-    hasBackend: boolean,
-    hasBot: boolean
-  ): Promise<DepsType[]> {
-    const res: DepsType[] = [];
-    for (const dep of deps) {
-      if (await CliDepsChecker.isEnabled(dep, hasBackend, hasBot)) {
-        res.push(dep);
-      }
-    }
-    return res;
-  }
-
-  private async isEnabled(dep: DepsType): Promise<boolean> {
-    return CliDepsChecker.isEnabled(dep, this.hasBackend, this.hasBot);
-  }
-
   public static async isEnabled(
     dep: DepsType,
     hasBackend: boolean,
-    hasBot: boolean
+    hasBot: boolean,
+    hasFuncHostedBot: boolean
   ): Promise<boolean> {
     switch (dep) {
       case DepsType.AzureNode:
       case DepsType.SpfxNode:
         return await isNodeCheckerEnabled();
       case DepsType.FunctionNode:
-<<<<<<< HEAD
-        return (await isNodeCheckerEnabled()) && hasBackend;
+        return (await isNodeCheckerEnabled()) && (hasBackend || hasFuncHostedBot);
       case DepsType.Dotnet:
         return await isDotnetCheckerEnabled();
       case DepsType.FuncCoreTools:
-        return (await isFuncCoreToolsEnabled()) && hasBackend;
-=======
-        return (await isNodeCheckerEnabled()) && (this.hasBackend || this.hasFuncHostedBot);
-      case DepsType.Dotnet:
-        return await isDotnetCheckerEnabled();
-      case DepsType.FuncCoreTools:
-        return (await isFuncCoreToolsEnabled()) && (this.hasBackend || this.hasFuncHostedBot);
->>>>>>> 37fd5800
+        return (await isFuncCoreToolsEnabled()) && (hasBackend || hasFuncHostedBot);
       case DepsType.Ngrok:
         return hasBot && (await isNgrokCheckerEnabled());
       default:
