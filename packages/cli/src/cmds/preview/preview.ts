// Copyright (c) Microsoft Corporation.
// Licensed under the MIT license.

"use strict";

import * as path from "path";
import * as fs from "fs-extra";
import { Argv } from "yargs";
import {
  AzureSolutionSettings,
  Colors,
  err,
  FxError,
  Inputs,
  LogLevel,
  ok,
  Platform,
  Result,
} from "@microsoft/teamsfx-api";
import { FxCore } from "@microsoft/teamsfx-core";
import open from "open";

import { YargsCommand } from "../../yargsCommand";
import * as utils from "../../utils";
import * as commonUtils from "./commonUtils";
import * as constants from "./constants";
import { CliTelemetry } from "../../telemetry/cliTelemetry";
import cliLogger from "../../commonlib/log";
import * as errors from "./errors";
import activate from "../../activate";
import { Task } from "./task";
import DialogManagerInstance from "../../userInterface";
import AppStudioTokenInstance from "../../commonlib/appStudioLogin";
import cliTelemetry from "../../telemetry/cliTelemetry";
import {
  TelemetryEvent,
  TelemetryProperty,
  TelemetrySuccess,
} from "../../telemetry/cliTelemetryEvents";

export default class Preview extends YargsCommand {
  public readonly commandHead = `preview`;
  public readonly command = `${this.commandHead}`;
  public readonly description = "Preview the current application.";

<<<<<<< HEAD
  private readonly telemetryProperties: { [key: string]: string } = {};
=======
  private backgroundTasks: Task[] = [];
>>>>>>> 173a7b2b

  public builder(yargs: Argv): Argv<any> {
    yargs.option("local", {
      description: "Preview the application from local, exclusive with --remote",
      boolean: true,
      default: false,
    });
    yargs.option("remote", {
      description: "Preview the application from remote, exclusive with --local",
      boolean: true,
      default: false,
    });
    yargs.option("folder", {
      description: "Select root folder of the project",
      string: true,
      default: "./",
    });

    return yargs.version(false);
  }

  public async runCommand(args: {
    [argName: string]: boolean | string | string[] | undefined;
  }): Promise<Result<null, FxError>> {
    if (args.local && args.remote) {
      cliTelemetry.sendTelemetryEvent(TelemetryEvent.PreviewStart);
      const error = errors.ExclusiveLocalRemoteOptions();
      cliTelemetry.sendTelemetryErrorEvent(TelemetryEvent.Preview, error);
      return err(error);
    }

    const previewType = args.local || (!args.local && !args.remote) ? "local" : "remote";
    this.telemetryProperties[TelemetryProperty.PreviewType] = previewType;

    const workspaceFolder = path.resolve(args.folder as string);
    if (!utils.isWorkspaceSupported(workspaceFolder)) {
      cliTelemetry.sendTelemetryEvent(TelemetryEvent.PreviewStart, this.telemetryProperties);
      const error = errors.WorkspaceNotSupported(workspaceFolder);
      cliTelemetry.sendTelemetryErrorEvent(TelemetryEvent.Preview, error, this.telemetryProperties);
      return err(error);
    }

    this.telemetryProperties[TelemetryProperty.PreviewAppId] = utils.getLocalTeamsAppId(
      workspaceFolder
    ) as string;
    CliTelemetry.setReporter(CliTelemetry.getReporter().withRootFolder(workspaceFolder));

<<<<<<< HEAD
    cliTelemetry.sendTelemetryEvent(TelemetryEvent.PreviewStart, this.telemetryProperties);
    const result =
      previewType === "local"
        ? await this.localPreview(workspaceFolder)
        : await this.remotePreview(workspaceFolder);
    if (result.isErr()) {
      cliTelemetry.sendTelemetryErrorEvent(
        TelemetryEvent.PreviewStart,
        result.error,
        this.telemetryProperties
      );
    } else {
      cliTelemetry.sendTelemetryEvent(TelemetryEvent.PreviewStart, {
        ...this.telemetryProperties,
        [TelemetryProperty.Success]: TelemetrySuccess.Yes,
      });
    }
    return result;
=======
    try {
      const previewType = args.local || (!args.local && !args.remote) ? "local" : "remote";
      const result =
        previewType === "local"
          ? await this.localPreview(workspaceFolder)
          : await this.remotePreview(workspaceFolder);
      if (result.isErr()) {
        throw result.error;
      }
      return ok(null);
    } catch (error) {
      await this.terminateTasks();
      return err(error);
    }
>>>>>>> 173a7b2b
  }

  private async localPreview(workspaceFolder: string): Promise<Result<null, FxError>> {
    // TODO: check dependencies

    let coreResult = await activate();
    if (coreResult.isErr()) {
      return err(coreResult.error);
    }
    let core = coreResult.value;

    const inputs: Inputs = {
      projectPath: workspaceFolder,
      platform: Platform.CLI,
    };

    let configResult = await core.getProjectConfig(inputs);
    if (configResult.isErr()) {
      return err(configResult.error);
    }
    let config = configResult.value;

    const activeResourcePlugins = (config?.settings?.solutionSettings as AzureSolutionSettings)
      .activeResourcePlugins;
    const includeFrontend = activeResourcePlugins.some(
      (pluginName) => pluginName === constants.frontendHostingPluginName
    );
    const includeBackend = activeResourcePlugins.some(
      (pluginName) => pluginName === constants.functionPluginName
    );
    const includeBot = activeResourcePlugins.some(
      (pluginName) => pluginName === constants.botPluginName
    );

    const frontendRoot = path.join(workspaceFolder, constants.frontendFolderName);
    if (includeFrontend && !(await fs.pathExists(frontendRoot))) {
      return err(errors.RequiredPathNotExists(frontendRoot));
    }

    const backendRoot = path.join(workspaceFolder, constants.backendFolderName);
    if (includeBackend && !(await fs.pathExists(backendRoot))) {
      return err(errors.RequiredPathNotExists(backendRoot));
    }

    const botRoot = path.join(workspaceFolder, constants.botFolderName);
    if (includeBot && !(await fs.pathExists(botRoot))) {
      return err(errors.RequiredPathNotExists(botRoot));
    }

    // clear background tasks
    this.backgroundTasks = [];

    /* === start ngrok === */
    const skipNgrokConfig = config?.config
      ?.get(constants.localDebugPluginName)
      ?.get(constants.skipNgrokConfigKey) as string;
    const skipNgrok = skipNgrokConfig !== undefined && skipNgrokConfig.trim() === "true";
    if (includeBot && !skipNgrok) {
      const result = await this.startNgrok(botRoot);
      if (result.isErr()) {
        return result;
      }
    }

    /* === prepare dev env === */
    let result = await this.prepareDevEnv(
      core,
      inputs,
      includeFrontend ? frontendRoot : undefined,
      includeBackend ? backendRoot : undefined,
      includeBot && skipNgrok ? botRoot : undefined
    );
    if (result.isErr()) {
      return result;
    }

    this.telemetryProperties[TelemetryProperty.PreviewAppId] = utils.getLocalTeamsAppId(
      workspaceFolder
    ) as string;

    /* === check ports === */
    const portsInUse = await commonUtils.getPortsInUse(includeFrontend, includeBackend, includeBot);
    if (portsInUse.length > 0) {
      return err(errors.PortsAlreadyInUse(portsInUse));
    }

    /* === start services === */
    const programmingLanguage = config?.config
      ?.get(constants.solutionPluginName)
      ?.get(constants.programmingLanguageConfigKey) as string;
    result = await this.startServices(
      workspaceFolder,
      programmingLanguage,
      includeFrontend ? frontendRoot : undefined,
      includeBackend ? backendRoot : undefined,
      includeBot ? botRoot : undefined
    );
    if (result.isErr()) {
      return result;
    }

    /* === get local teams app id === */
    // re-activate to make core updated
    coreResult = await activate();
    if (coreResult.isErr()) {
      return err(coreResult.error);
    }
    core = coreResult.value;

    configResult = await core.getProjectConfig(inputs);
    if (configResult.isErr()) {
      return err(configResult.error);
    }
    config = configResult.value;

    const tenantId = config?.config
      ?.get(constants.solutionPluginName)
      ?.get(constants.teamsAppTenantIdConfigKey) as string;
    const localTeamsAppId = config?.config
      ?.get(constants.solutionPluginName)
      ?.get(constants.localTeamsAppIdConfigKey) as string;
    if (localTeamsAppId === undefined || localTeamsAppId.length === 0) {
      return err(errors.TeamsAppIdNotExists());
    }

    /* === open teams web client === */
    await this.openTeamsWebClient(tenantId.length === 0 ? undefined : tenantId, localTeamsAppId);

    cliLogger.necessaryLog(LogLevel.Info, constants.waitCtrlPlusC);

    return ok(null);
  }

  private async remotePreview(workspaceFolder: string): Promise<Result<null, FxError>> {
    /* === get remote teams app id === */
    const coreResult = await activate();
    if (coreResult.isErr()) {
      return err(coreResult.error);
    }
    const core = coreResult.value;

    const inputs: Inputs = {
      projectPath: workspaceFolder,
      platform: Platform.CLI,
    };

    const configResult = await core.getProjectConfig(inputs);
    if (configResult.isErr()) {
      return err(configResult.error);
    }
    const config = configResult.value;

    const tenantId = config?.config
      ?.get(constants.solutionPluginName)
      ?.get(constants.teamsAppTenantIdConfigKey) as string;
    const remoteTeamsAppId = config?.config
      ?.get(constants.solutionPluginName)
      ?.get(constants.remoteTeamsAppIdConfigKey) as string;
    if (remoteTeamsAppId === undefined || remoteTeamsAppId.length === 0) {
      return err(errors.PreviewWithoutProvision());
    }

    /* === open teams web client === */
    await this.openTeamsWebClient(tenantId.length === 0 ? undefined : tenantId, remoteTeamsAppId);

    return ok(null);
  }

  private async startNgrok(botRoot: string): Promise<Result<null, FxError>> {
    // bot npm install
    const botInstallTask = new Task(constants.npmInstallCommand, {
      cwd: botRoot,
    });
    const botInstallBar = DialogManagerInstance.createProgressBar(constants.botInstallTitle, 1);
    const botInstallStartCb = commonUtils.createTaskStartCb(
      botInstallBar,
      constants.botInstallStartMessage,
      false,
      constants.botInstallTitle,
      this.telemetryProperties
    );
    const botInstallStopCb = commonUtils.createTaskStopCb(
      constants.botInstallTitle,
      botInstallBar,
      constants.botInstallSuccessMessage,
      false,
      this.telemetryProperties
    );
    let result = await botInstallTask.wait(botInstallStartCb, botInstallStopCb);
    if (result.isErr()) {
      return err(result.error);
    }

    // start ngrok
    const ngrokStartTask = new Task(constants.ngrokStartCommand, {
      cwd: botRoot,
    });
    this.backgroundTasks.push(ngrokStartTask);
    const ngrokStartBar = DialogManagerInstance.createProgressBar(constants.ngrokStartTitle, 1);
    const ngrokStartStartCb = commonUtils.createTaskStartCb(
      ngrokStartBar,
      constants.ngrokStartStartMessage,
      true,
      constants.ngrokStartTitle,
      this.telemetryProperties
    );
    const ngrokStartStopCb = commonUtils.createTaskStopCb(
      constants.ngrokStartTitle,
      ngrokStartBar,
      constants.ngrokStartSuccessMessage,
      true,
      this.telemetryProperties
    );
    result = await ngrokStartTask.waitFor(
      constants.ngrokStartPattern,
      ngrokStartStartCb,
      ngrokStartStopCb
    );
    if (result.isErr()) {
      return err(result.error);
    }
    return ok(null);
  }

  private async prepareDevEnv(
    core: FxCore,
    inputs: Inputs,
    frontendRoot: string | undefined,
    backendRoot: string | undefined,
    botRoot: string | undefined
  ): Promise<Result<null, FxError>> {
    let frontendInstallTask: Task | undefined;
    if (frontendRoot !== undefined) {
      frontendInstallTask = new Task(constants.npmInstallCommand, {
        cwd: frontendRoot,
      });
    }

    let backendInstallTask: Task | undefined;
    let backendExtensionsInstallTask: Task | undefined;
    if (backendRoot !== undefined) {
      backendInstallTask = new Task(constants.npmInstallCommand, {
        cwd: backendRoot,
      });
      backendExtensionsInstallTask = new Task(constants.backendExtensionsInstallCommand, {
        cwd: backendRoot,
      });
    }

    let botInstallTask: Task | undefined;
    if (botRoot !== undefined) {
      botInstallTask = new Task(constants.npmInstallCommand, {
        cwd: botRoot,
      });
    }

    const frontendInstallBar = DialogManagerInstance.createProgressBar(
      constants.frontendInstallTitle,
      1
    );
    const frontendInstallStartCb = commonUtils.createTaskStartCb(
      frontendInstallBar,
      constants.frontendInstallStartMessage,
      false,
      constants.frontendInstallTitle,
      this.telemetryProperties
    );
    const frontendInstallStopCb = commonUtils.createTaskStopCb(
      constants.frontendInstallTitle,
      frontendInstallBar,
      constants.frontendInstallSuccessMessage,
      false,
      this.telemetryProperties
    );

    const backendInstallBar = DialogManagerInstance.createProgressBar(
      constants.backendInstallTitle,
      1
    );
    const backendInstallStartCb = commonUtils.createTaskStartCb(
      backendInstallBar,
      constants.backendInstallStartMessage,
      false,
      constants.backendInstallTitle,
      this.telemetryProperties
    );
    const backendInstallStopCb = commonUtils.createTaskStopCb(
      constants.backendInstallTitle,
      backendInstallBar,
      constants.backendInstallSuccessMessage,
      false,
      this.telemetryProperties
    );

    const backendExtensionsInstallBar = DialogManagerInstance.createProgressBar(
      constants.backendExtensionsInstallTitle,
      1
    );
    const backendExtensionsInstallStartCb = commonUtils.createTaskStartCb(
      backendExtensionsInstallBar,
      constants.backendExtensionsInstallStartMessage
    );
    const backendExtensionsInstallStopCb = commonUtils.createTaskStopCb(
      constants.backendExtensionsInstallTitle,
      backendExtensionsInstallBar,
      constants.backendExtensionsInstallSuccessMessage,
      false
    );

    const botInstallBar = DialogManagerInstance.createProgressBar(constants.botInstallTitle, 1);
    const botInstallStartCb = commonUtils.createTaskStartCb(
      botInstallBar,
      constants.botInstallStartMessage,
      false,
      constants.botInstallTitle,
      this.telemetryProperties
    );
    const botInstallStopCb = commonUtils.createTaskStopCb(
      constants.botInstallTitle,
      botInstallBar,
      constants.botInstallSuccessMessage,
      false,
      this.telemetryProperties
    );

    const results = await Promise.all([
      core.localDebug(inputs),
      frontendInstallTask?.wait(frontendInstallStartCb, frontendInstallStopCb),
      backendInstallTask?.wait(backendInstallStartCb, backendInstallStopCb),
      backendExtensionsInstallTask?.wait(
        backendExtensionsInstallStartCb,
        backendExtensionsInstallStopCb
      ),
      botInstallTask?.wait(botInstallStartCb, botInstallStopCb),
    ]);
    const fxErrors: FxError[] = [];
    for (const result of results) {
      if (result?.isErr()) {
        fxErrors.push(result.error);
      }
    }
    if (fxErrors.length > 0) {
      return err(errors.PreviewCommandFailed(fxErrors));
    }
    return ok(null);
  }

  private async startServices(
    workspaceFolder: string,
    programmingLanguage: string,
    frontendRoot: string | undefined,
    backendRoot: string | undefined,
    botRoot: string | undefined
  ): Promise<Result<null, FxError>> {
    let frontendStartTask: Task | undefined;
    if (frontendRoot !== undefined) {
      const env = await commonUtils.getFrontendLocalEnv(workspaceFolder);
      frontendStartTask = new Task(constants.frontendStartCommand, {
        cwd: frontendRoot,
        env: commonUtils.mergeProcessEnv(env),
      });
      this.backgroundTasks.push(frontendStartTask);
    }

    let authStartTask: Task | undefined;
    if (frontendRoot !== undefined) {
      const cwd = await commonUtils.getAuthServicePath(workspaceFolder);
      const env = await commonUtils.getAuthLocalEnv(workspaceFolder);
      authStartTask = new Task(constants.authStartCommand, {
        cwd,
        env: commonUtils.mergeProcessEnv(env),
      });
      this.backgroundTasks.push(authStartTask);
    }

    let backendStartTask: Task | undefined;
    let backendWatchTask: Task | undefined;
    if (backendRoot !== undefined) {
      const env = await commonUtils.getBackendLocalEnv(workspaceFolder);
      const mergedEnv = commonUtils.mergeProcessEnv(env);
      const command =
        programmingLanguage === constants.ProgrammingLanguage.typescript
          ? constants.backendStartTsCommand
          : constants.backendStartJsCommand;
      backendStartTask = new Task(command, {
        cwd: backendRoot,
        env: mergedEnv,
      });
      this.backgroundTasks.push(backendStartTask);
      if (programmingLanguage === constants.ProgrammingLanguage.typescript) {
        backendWatchTask = new Task(constants.backendWatchCommand, {
          cwd: backendRoot,
          env: mergedEnv,
        });
        this.backgroundTasks.push(backendWatchTask);
      }
    }

    let botStartTask: Task | undefined;
    if (botRoot !== undefined) {
      const command =
        programmingLanguage === constants.ProgrammingLanguage.typescript
          ? constants.botStartTsCommand
          : constants.botStartJsCommand;
      const env = await commonUtils.getBotLocalEnv(workspaceFolder);
      botStartTask = new Task(command, {
        cwd: botRoot,
        env: commonUtils.mergeProcessEnv(env),
      });
      this.backgroundTasks.push(botStartTask);
    }

    const frontendStartBar = DialogManagerInstance.createProgressBar(
      constants.frontendStartTitle,
      1
    );
    const frontendStartStartCb = commonUtils.createTaskStartCb(
      frontendStartBar,
      constants.frontendStartStartMessage,
      true,
      constants.frontendStartTitle,
      this.telemetryProperties
    );
    const frontendStartStopCb = commonUtils.createTaskStopCb(
      constants.frontendStartTitle,
      frontendStartBar,
      constants.frontendStartSuccessMessage,
      true,
      this.telemetryProperties
    );

    const authStartBar = DialogManagerInstance.createProgressBar(constants.authStartTitle, 1);
    const authStartStartCb = commonUtils.createTaskStartCb(
      authStartBar,
      constants.authStartStartMessage,
      true,
      constants.authStartTitle,
      this.telemetryProperties
    );
    const authStartStopCb = commonUtils.createTaskStopCb(
      constants.authStartTitle,
      authStartBar,
      constants.authStartSuccessMessage,
      true,
      this.telemetryProperties
    );

    const backendStartBar = DialogManagerInstance.createProgressBar(constants.backendStartTitle, 1);
    const backendStartStartCb = commonUtils.createTaskStartCb(
      backendStartBar,
      constants.backendStartStartMessage,
      true,
      constants.backendStartTitle,
      this.telemetryProperties
    );
    const backendStartStopCb = commonUtils.createTaskStopCb(
      constants.backendStartTitle,
      backendStartBar,
      constants.backendStartSuccessMessage,
      true,
      this.telemetryProperties
    );

    const backendWatchBar = DialogManagerInstance.createProgressBar(constants.backendWatchTitle, 1);
    const backendWatchStartCb = commonUtils.createTaskStartCb(
      backendWatchBar,
      constants.backendWatchStartMessage,
      true,
      constants.backendWatchTitle,
      this.telemetryProperties
    );
    const backendWatchStopCb = commonUtils.createTaskStopCb(
      constants.backendWatchTitle,
      backendWatchBar,
      constants.backendWatchSuccessMessage,
      true,
      this.telemetryProperties
    );

    const botStartBar = DialogManagerInstance.createProgressBar(constants.botStartTitle, 1);
    const botStartStartCb = commonUtils.createTaskStartCb(
      botStartBar,
      constants.botStartStartMessage,
      true,
      constants.botStartTitle,
      this.telemetryProperties
    );
    const botStartStopCb = commonUtils.createTaskStopCb(
      constants.botStartTitle,
      botStartBar,
      constants.botStartSuccessMessage,
      true,
      this.telemetryProperties
    );

    const results = await Promise.all([
      frontendStartTask?.waitFor(
        constants.frontendStartPattern,
        frontendStartStartCb,
        frontendStartStopCb
      ),
      authStartTask?.waitFor(constants.authStartPattern, authStartStartCb, authStartStopCb),
      backendStartTask?.waitFor(
        constants.backendStartPattern,
        backendStartStartCb,
        backendStartStopCb
      ),
      backendWatchTask?.waitFor(
        constants.backendWatchPattern,
        backendWatchStartCb,
        backendWatchStopCb
      ),
      await botStartTask?.waitFor(constants.botStartPattern, botStartStartCb, botStartStopCb),
    ]);
    const fxErrors: FxError[] = [];
    for (const result of results) {
      if (result?.isErr()) {
        fxErrors.push(result.error);
      }
    }
    if (fxErrors.length > 0) {
      return err(errors.PreviewCommandFailed(fxErrors));
    }
    return ok(null);
  }

  private async openTeamsWebClient(
    tenantIdFromConfig: string | undefined,
    teamsAppId: string
  ): Promise<Result<null, FxError>> {
    cliTelemetry.sendTelemetryEvent(
      TelemetryEvent.PreviewSideloadingStart,
      this.telemetryProperties
    );

    let sideloadingUrl = constants.sideloadingUrl.replace(
      constants.teamsAppIdPlaceholder,
      teamsAppId
    );

    let tenantId, loginHint: string | undefined;
    try {
      const tokenObject = (await AppStudioTokenInstance.getStatus())?.accountInfo;
      if (tokenObject) {
        // user signed in
        tenantId = tokenObject.tid as string;
        loginHint = tokenObject.upn as string;
      } else {
        // no signed user
        tenantId = tenantIdFromConfig;
        loginHint = "login_your_m365_account"; // a workaround that user has the chance to login
      }
    } catch {
      // ignore error
    }

    if (tenantId && loginHint) {
      sideloadingUrl = sideloadingUrl.replace(
        constants.accountHintPlaceholder,
        `appTenantId=${tenantId}&login_hint=${loginHint}`
      );
    } else {
      sideloadingUrl = sideloadingUrl.replace(constants.accountHintPlaceholder, "");
    }

    const sideloadingBar = DialogManagerInstance.createProgressBar(constants.sideloadingTitle, 1);
    await sideloadingBar.start(`${constants.sideloadingStartMessage}`);
    const message = [
      {
        content: `sideloading url: `,
        color: Colors.WHITE,
      },
      {
        content: sideloadingUrl,
        color: Colors.BRIGHT_CYAN,
      },
    ];
    cliLogger.necessaryLog(LogLevel.Info, utils.getColorizedString(message));
    await open(sideloadingUrl);
    await sideloadingBar.next(constants.sideloadingSuccessMessage);
    await sideloadingBar.end();

    cliTelemetry.sendTelemetryEvent(TelemetryEvent.PreviewSideloading, {
      ...this.telemetryProperties,
      [TelemetryProperty.Success]: TelemetrySuccess.Yes,
    });
    return ok(null);
  }

  private async terminateTasks(): Promise<void> {
    for (const task of this.backgroundTasks) {
      await task.terminate();
    }
    this.backgroundTasks = [];
  }
}<|MERGE_RESOLUTION|>--- conflicted
+++ resolved
@@ -43,11 +43,8 @@
   public readonly command = `${this.commandHead}`;
   public readonly description = "Preview the current application.";
 
-<<<<<<< HEAD
+  private backgroundTasks: Task[] = [];
   private readonly telemetryProperties: { [key: string]: string } = {};
-=======
-  private backgroundTasks: Task[] = [];
->>>>>>> 173a7b2b
 
   public builder(yargs: Argv): Argv<any> {
     yargs.option("local", {
@@ -95,28 +92,8 @@
     ) as string;
     CliTelemetry.setReporter(CliTelemetry.getReporter().withRootFolder(workspaceFolder));
 
-<<<<<<< HEAD
     cliTelemetry.sendTelemetryEvent(TelemetryEvent.PreviewStart, this.telemetryProperties);
-    const result =
-      previewType === "local"
-        ? await this.localPreview(workspaceFolder)
-        : await this.remotePreview(workspaceFolder);
-    if (result.isErr()) {
-      cliTelemetry.sendTelemetryErrorEvent(
-        TelemetryEvent.PreviewStart,
-        result.error,
-        this.telemetryProperties
-      );
-    } else {
-      cliTelemetry.sendTelemetryEvent(TelemetryEvent.PreviewStart, {
-        ...this.telemetryProperties,
-        [TelemetryProperty.Success]: TelemetrySuccess.Yes,
-      });
-    }
-    return result;
-=======
     try {
-      const previewType = args.local || (!args.local && !args.remote) ? "local" : "remote";
       const result =
         previewType === "local"
           ? await this.localPreview(workspaceFolder)
@@ -124,12 +101,20 @@
       if (result.isErr()) {
         throw result.error;
       }
+      cliTelemetry.sendTelemetryEvent(TelemetryEvent.PreviewStart, {
+        ...this.telemetryProperties,
+        [TelemetryProperty.Success]: TelemetrySuccess.Yes,
+      });
       return ok(null);
     } catch (error) {
+      cliTelemetry.sendTelemetryErrorEvent(
+        TelemetryEvent.PreviewStart,
+        error,
+        this.telemetryProperties
+      );
       await this.terminateTasks();
       return err(error);
     }
->>>>>>> 173a7b2b
   }
 
   private async localPreview(workspaceFolder: string): Promise<Result<null, FxError>> {
