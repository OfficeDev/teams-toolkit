--- conflicted
+++ resolved
@@ -441,14 +441,10 @@
         error,
         this.telemetryProperties
       );
-<<<<<<< HEAD
-      await previewBar.end(false);
-      return err(error);
-=======
       cliLogger.necessaryLog(LogLevel.Warning, constants.openBrowserHintMessage);
       cliLogger.necessaryLog(LogLevel.Warning, constants.waitCtrlPlusC);
+      await previewBar.end(false);
       return ok(null);
->>>>>>> 6725fad5
     }
     await previewBar.next(constants.previewSPFxSuccessMessage);
     await previewBar.end(true);
@@ -1004,13 +1000,9 @@
         error,
         this.telemetryProperties
       );
-<<<<<<< HEAD
+      cliLogger.necessaryLog(LogLevel.Warning, constants.openBrowserHintMessage);
       await previewBar.end(false);
-      return err(error);
-=======
-      cliLogger.necessaryLog(LogLevel.Warning, constants.openBrowserHintMessage);
       return ok(null);
->>>>>>> 6725fad5
     }
     await previewBar.next(constants.previewSuccessMessage);
     await previewBar.end(true);
