--- conflicted
+++ resolved
@@ -76,19 +76,9 @@
 import * as util from "util";
 import { openHubWebClient } from "./launch";
 import { localTelemetryReporter } from "./localTelemetryReporter";
-<<<<<<< HEAD
-import { FolderName } from "@microsoft/teamsfx-core";
-import { FxCore } from "@microsoft/teamsfx-core";
-import { hasAzureTab, hasBot, hasSPFxTab } from "@microsoft/teamsfx-core";
-=======
 import { FolderName } from "@microsoft/teamsfx-core/build/common/local/constants";
 import { FxCore, ProgrammingLanguage } from "@microsoft/teamsfx-core";
-import {
-  hasAzureTab,
-  hasBot,
-  hasSPFxTab,
-} from "@microsoft/teamsfx-core/build/common/projectSettingsHelperV3";
->>>>>>> 8b48a7f9
+import { hasAzureTab, hasBot, hasSPFxTab } from "@microsoft/teamsfx-core";
 
 enum Checker {
   M365Account = "Microsoft 365 Account",
