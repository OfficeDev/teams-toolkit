--- conflicted
+++ resolved
@@ -282,10 +282,9 @@
       );
     }
 
-<<<<<<< HEAD
     // check node
     const depsManager = new DepsManager(cliEnvCheckerLogger, cliEnvCheckerTelemetry);
-    const nodeRes = await this.checkNode(includeBackend, depsManager);
+    const nodeRes = await this.checkNode(includeBackend, includeFuncHostedBot, depsManager);
     if (nodeRes.isErr()) {
       return err(nodeRes.error);
     }
@@ -303,15 +302,12 @@
     }
 
     // check deps
-    const envCheckerResult = await this.handleDependences(includeBackend, includeBot, depsManager);
-=======
     const envCheckerResult = await this.handleDependences(
       includeBackend,
       includeBot,
-      includeFuncHostedBot
-    );
-
->>>>>>> 37fd5800
+      includeFuncHostedBot,
+      depsManager
+    );
     if (envCheckerResult.isErr()) {
       return err(envCheckerResult.error);
     }
@@ -928,24 +924,16 @@
   private async handleDependences(
     hasBackend: boolean,
     hasBot: boolean,
-<<<<<<< HEAD
+    hasFuncHostedBot: boolean,
     depsManager: DepsManager
   ): Promise<Result<null, FxError>> {
     let shouldContinue = true;
     const enabledDeps = await CliDepsChecker.getEnabledDeps(
       [DepsType.Dotnet, DepsType.Ngrok, DepsType.FuncCoreTools],
-=======
-    hasFuncHostedBot: boolean
-  ): Promise<Result<CliDepsChecker, FxError>> {
-    const depsChecker = new CliDepsChecker(
-      cliEnvCheckerLogger,
-      cliEnvCheckerTelemetry,
->>>>>>> 37fd5800
       hasBackend,
       hasBot,
       hasFuncHostedBot
     );
-<<<<<<< HEAD
 
     for (const dep of enabledDeps) {
       const bar = CLIUIInstance.createProgressBar(DepsDisplayName[dep], 1);
@@ -980,19 +968,6 @@
         );
       }
     }
-=======
-    let node = DepsType.AzureNode;
-    if (hasBackend || hasFuncHostedBot) {
-      node = DepsType.FunctionNode;
-    }
-
-    const shouldContinue = await depsChecker.resolve([
-      node,
-      DepsType.Dotnet,
-      DepsType.FuncCoreTools,
-      DepsType.Ngrok,
-    ]);
->>>>>>> 37fd5800
 
     if (!shouldContinue) {
       return err(errors.DependencyCheckerFailed());
@@ -1003,9 +978,10 @@
 
   private async checkNode(
     hasBackend: boolean,
+    hasFuncHostedBot: boolean,
     depsManager: DepsManager
   ): Promise<Result<null, FxError>> {
-    const node = hasBackend ? DepsType.FunctionNode : DepsType.AzureNode;
+    const node = hasBackend || hasFuncHostedBot ? DepsType.FunctionNode : DepsType.AzureNode;
     const nodeBar = CLIUIInstance.createProgressBar(DepsDisplayName[node], 1);
     await nodeBar.start(ProgressMessage[node]);
 
