--- conflicted
+++ resolved
@@ -16,11 +16,7 @@
   loadTeamsFxDevScript,
   TelemetryContext,
 } from "@microsoft/teamsfx-core";
-<<<<<<< HEAD
-import * as fs from "fs-extra";
-=======
 import fs from "fs-extra";
->>>>>>> 2fc994fd
 import * as path from "path";
 import * as util from "util";
 import { Argv } from "yargs";
