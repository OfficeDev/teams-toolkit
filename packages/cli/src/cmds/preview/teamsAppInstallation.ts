--- conflicted
+++ resolved
@@ -93,20 +93,11 @@
         browserArguments
       );
     } else if (result.value.result === configureOutlookOptionItem.id) {
-<<<<<<< HEAD
       if (botId) {
         const url = `https://dev.botframework.com/bots/channels?id=${botId}&channelId=outlook`;
-        await open(url);
-=======
-      if (botOutlookChannelLink) {
-        if (isLocal) {
-          if (!(await openUrlWithNewProfile(botOutlookChannelLink))) {
-            await open(botOutlookChannelLink);
-          }
-        } else {
-          await open(botOutlookChannelLink);
+        if (!(await openUrlWithNewProfile(url))) {
+          await open(url);
         }
->>>>>>> 27ace361
       }
       return await showInstallAppInTeamsMessage(
         isLocal,
