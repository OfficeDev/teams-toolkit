// Copyright (c) Microsoft Corporation.
// Licensed under the MIT license.

"use strict";

import * as path from "path";
import { Argv, Options } from "yargs";

import { ConfigMap, err, FxError, ok, Platform, Result, Stage } from "fx-api";

import activate from "../activate";
import AzureTokenProvider from "../commonlib/azureLogin";
import * as constants from "../constants";
import { validateAndUpdateAnswers } from "../question/question";
import { getParamJson, readConfigs } from "../utils";
import { YargsCommand } from "../yargsCommand";

export class ResourceAdd extends YargsCommand {
  public readonly commandHead = `add`;
  public readonly command = `${this.commandHead} <resource-type>`;
  public readonly description = "Add a resource to the current application.";

  public readonly subCommands: YargsCommand[] = [new ResourceAddSql(), new ResourceAddApim(), new ResourceAddFunction()];

  public builder(yargs: Argv): Argv<any> {
    this.subCommands.forEach((cmd) => {
      yargs.command(cmd.command, cmd.description, cmd.builder.bind(cmd), cmd.handler.bind(cmd));
    });

    return yargs;
  }

  public async runCommand(args: { [argName: string]: string }): Promise<Result<null, FxError>> {
    return ok(null);
  }
}

export class ResourceAddSql extends YargsCommand {
  public readonly commandHead = `azure-sql`;
  public readonly command = `${this.commandHead}`;
  public readonly description = "Add a new SQL database.";
  public readonly paramPath = constants.resourceAddSqlParamPath;
  public readonly params: { [_: string]: Options } = getParamJson(this.paramPath);

  public builder(yargs: Argv): Argv<any> {
    return yargs.options(this.params);
  }

  public async runCommand(args: { [argName: string]: string }): Promise<Result<null, FxError>> {
    const answers = new ConfigMap();
    for (const name in this.params) {
      answers.set(name, args[name] || this.params[name].default);
    }

    const rootFolder = path.resolve(answers.getString("folder") || "./");
    answers.delete("folder");

    const result = await activate(rootFolder);
    if (result.isErr()) {
      return err(result.error);
    }

    const core = result.value;
    {
      const result = await core.getQuestions!(Stage.update, Platform.CLI);
      if (result.isErr()) {
        return err(result.error);
      }
      await validateAndUpdateAnswers(result.value!, answers);
    }

    {
      const result = await core.update(answers);
      if (result.isErr()) {
        return err(result.error);
      }
    }

    return ok(null);
  }
}

export class ResourceAddApim extends YargsCommand {
  public readonly commandHead = `azure-apim`;
  public readonly command = `${this.commandHead}`;
  public readonly description = "Add a new API Managment service instance.";
  public readonly paramPath = constants.resourceAddApimParamPath;
  public readonly params: { [_: string]: Options } = getParamJson(this.paramPath);

  public builder(yargs: Argv): Argv<any> {
    return yargs.options(this.params);
  }

  public async runCommand(args: { [argName: string]: string }): Promise<Result<null, FxError>> {
    const answers = new ConfigMap();
    for (const name in this.params) {
      answers.set(name, args[name] || this.params[name].default);
    }

    const rootFolder = path.resolve(answers.getString("folder") || "./");
    answers.delete("folder");

    if ("subscription" in args && !!args.subscription) {
      const result = await AzureTokenProvider.setSubscriptionId(args.subscription, rootFolder);
      if (result.isErr()) {
        return result;
      }
    }

    const result = await activate(rootFolder);
    if (result.isErr()) {
      return err(result.error);
    }

    const core = result.value;
    {
      const result = await core.getQuestions!(Stage.update, Platform.CLI);
      if (result.isErr()) {
        return err(result.error);
      }
      await validateAndUpdateAnswers(result.value!, answers);
    }

    {
      const result = await core.update(answers);
      if (result.isErr()) {
        return err(result.error);
      }
    }

    return ok(null);
  }
}

export class ResourceAddFunction extends YargsCommand {
  public readonly commandHead = `azure-function`;
  public readonly command = `${this.commandHead}`;
  public readonly description = "Add a new function app.";
  public readonly paramPath = constants.resourceAddFunctionParamPath;
  public readonly params: { [_: string]: Options } = getParamJson(this.paramPath);

  public builder(yargs: Argv): Argv<any> {
    return yargs.options(this.params);
  }

  public async runCommand(args: { [argName: string]: string }): Promise<Result<null, FxError>> {
    const answers = new ConfigMap();
    for (const name in this.params) {
      answers.set(name, args[name] || this.params[name].default);
    }

    const rootFolder = path.resolve(answers.getString("folder") || "./");
    answers.delete("folder");

    const result = await activate(rootFolder);
    if (result.isErr()) {
      return err(result.error);
    }

    const core = result.value;
    {
      const result = await core.getQuestions!(Stage.update, Platform.CLI);
      if (result.isErr()) {
        return err(result.error);
      }
      await validateAndUpdateAnswers(result.value!, answers);
    }

    {
      const result = await core.update(answers);
      if (result.isErr()) {
        return err(result.error);
      }
    }

    return ok(null);
  }
}

<<<<<<< HEAD
=======
export class ResourceConfigure extends YargsCommand {
  public readonly commandHead = `configure`;
  public readonly command = `${this.commandHead} <resource-type>`;
  public readonly description = "Configure existing resources in the current application.";

  public readonly subCommands: YargsCommand[] = [new ResourceConfigureAAD()];

  public builder(yargs: Argv): Argv<any> {
    this.subCommands.forEach((cmd) => {
      yargs.command(cmd.command, cmd.description, cmd.builder.bind(cmd), cmd.handler.bind(cmd));
    });

    return yargs;
  }

  public async runCommand(args: { [argName: string]: string }): Promise<Result<null, FxError>> {
    return ok(null);
  }
}

export class ResourceConfigureAAD extends YargsCommand {
  public readonly commandHead = `aad`;
  public readonly command = `${this.commandHead}`;
  public readonly description = "Configure Azure Active Directory.";
  public readonly paramPath = constants.resourceConfigureAadParamPath;
  public readonly params: { [_: string]: Options } = getParamJson(this.paramPath);

  public builder(yargs: Argv): Argv<any> {
    return yargs.options(this.params);
  }

  public async runCommand(args: { [argName: string]: string }): Promise<Result<null, FxError>> {
    const answers = new ConfigMap();
    for (const name in this.params) {
      answers.set(name, args[name] || this.params[name].default);
    }

    const rootFolder = path.resolve(answers.getString("folder") || "./");
    answers.delete("folder");

    const result = await activate(rootFolder);
    if (result.isErr()) {
      return err(result.error);
    }

    const core = result.value;
    const func: Func = {
      namespace: "fx-solution-azure/fx-resource-aad-app-for-teams",
      method: "aadUpdatePermission"
    };
    {
      const result = await core.executeUserTask!(func, answers);
      if (result.isErr()) {
        return err(result.error);
      }
    }

    return ok(null);
  }
}

>>>>>>> 8f73d1ab
export class ResourceShow extends YargsCommand {
  public readonly commandHead = `show`;
  public readonly command = `${this.commandHead} <resource-type>`;
  public readonly description = "Show configuration details of resources in the current application.";

  public readonly subCommands: YargsCommand[] = [new ResourceShowFunction(), new ResourceShowSQL()];

  public builder(yargs: Argv): Argv<any> {
    this.subCommands.forEach((cmd) => {
      yargs.command(cmd.command, cmd.description, cmd.builder.bind(cmd), cmd.handler.bind(cmd));
    });

    return yargs;
  }

  public async runCommand(args: { [argName: string]: string }): Promise<Result<null, FxError>> {
    return ok(null);
  }
}

export class ResourceShowFunction extends YargsCommand {
  public readonly commandHead = `azure-function`;
  public readonly command = `${this.commandHead}`;
  public readonly description = "Azure Functions details";
  public readonly paramPath = constants.resourceShowFunctionParamPath;
  public readonly params: { [_: string]: Options } = getParamJson(this.paramPath);

  public builder(yargs: Argv): Argv<any> {
    return yargs.options(this.params);
  }

  public async runCommand(args: { [argName: string]: string }): Promise<Result<null, FxError>> {
    const rootFolder = path.resolve(args["folder"] || "./");
    const result = await readConfigs(rootFolder);
    // TODO: should be generated by 'paramGenerator.ts'
    const pluginName = "fx-resource-function";
    if (result.isOk()) {
      if (pluginName in result.value) {
        console.log(result.value[pluginName]);
      }
      return ok(null);
    } else {
      return err(result.error);
    }
  }
}

export class ResourceShowSQL extends YargsCommand {
  public readonly commandHead = `azure-sql`;
  public readonly command = `${this.commandHead}`;
  public readonly description = "Azure SQL details";
  public readonly paramPath = constants.resourceShowSQLParamPath;
  public readonly params: { [_: string]: Options } = getParamJson(this.paramPath);

  public builder(yargs: Argv): Argv<any> {
    return yargs.options(this.params);
  }

  public async runCommand(args: { [argName: string]: string }): Promise<Result<null, FxError>> {
    const rootFolder = path.resolve(args["folder"] || "./");
    const result = await readConfigs(rootFolder);
    // TODO: should be generated by 'paramGenerator.ts'
    const pluginName = "fx-resource-azure-sql";
    if (result.isOk()) {
      if (pluginName in result.value) {
        console.log(result.value[pluginName]);
      }
      return ok(null);
    } else {
      return err(result.error);
    }
  }
}
export class ResourceList extends YargsCommand {
  public readonly commandHead = `list`;
  public readonly command = `${this.commandHead}`;
  public readonly description = "List all of the resources in the current application";
  public readonly paramPath = constants.resourceListParamPath;
  public readonly params: { [_: string]: Options } = getParamJson(this.paramPath);

  public builder(yargs: Argv): Argv<any> {
    return yargs.options(this.params);
  }

  public async runCommand(args: { [argName: string]: string }): Promise<Result<null, FxError>> {
    const rootFolder = path.resolve(args["folder"] || "./");
    const result = await readConfigs(rootFolder);
    const pluginNameMap: Map<string, string> = new Map();
    pluginNameMap.set("fx-resource-azure-sql", "azure-sql");
    pluginNameMap.set("fx-resource-function", "azure-function");

    if (result.isOk()) {
      pluginNameMap.forEach((pluginAlias: string, pluginName: string) => {
        if (pluginName in result.value) {
          console.log(pluginAlias);
        }
      });
      return ok(null);
    } else {
      return err(result.error);
    }
  }
}

export default class Resource extends YargsCommand {
  public readonly commandHead = `resource`;
  public readonly command = `${this.commandHead} <action>`;
  public readonly description = "Manage the resources in the current application.";

  public readonly subCommands: YargsCommand[] = [
    new ResourceAdd(),
    new ResourceShow(),
    new ResourceList()
  ];

  public builder(yargs: Argv): Argv<any> {
    this.subCommands.forEach((cmd) => {
      yargs.command(cmd.command, cmd.description, cmd.builder.bind(cmd), cmd.handler.bind(cmd));
    });
    return yargs.version(false);
  }

  public async runCommand(args: { [argName: string]: string }): Promise<Result<null, FxError>> {
    return ok(null);
  }
}<|MERGE_RESOLUTION|>--- conflicted
+++ resolved
@@ -177,70 +177,6 @@
   }
 }
 
-<<<<<<< HEAD
-=======
-export class ResourceConfigure extends YargsCommand {
-  public readonly commandHead = `configure`;
-  public readonly command = `${this.commandHead} <resource-type>`;
-  public readonly description = "Configure existing resources in the current application.";
-
-  public readonly subCommands: YargsCommand[] = [new ResourceConfigureAAD()];
-
-  public builder(yargs: Argv): Argv<any> {
-    this.subCommands.forEach((cmd) => {
-      yargs.command(cmd.command, cmd.description, cmd.builder.bind(cmd), cmd.handler.bind(cmd));
-    });
-
-    return yargs;
-  }
-
-  public async runCommand(args: { [argName: string]: string }): Promise<Result<null, FxError>> {
-    return ok(null);
-  }
-}
-
-export class ResourceConfigureAAD extends YargsCommand {
-  public readonly commandHead = `aad`;
-  public readonly command = `${this.commandHead}`;
-  public readonly description = "Configure Azure Active Directory.";
-  public readonly paramPath = constants.resourceConfigureAadParamPath;
-  public readonly params: { [_: string]: Options } = getParamJson(this.paramPath);
-
-  public builder(yargs: Argv): Argv<any> {
-    return yargs.options(this.params);
-  }
-
-  public async runCommand(args: { [argName: string]: string }): Promise<Result<null, FxError>> {
-    const answers = new ConfigMap();
-    for (const name in this.params) {
-      answers.set(name, args[name] || this.params[name].default);
-    }
-
-    const rootFolder = path.resolve(answers.getString("folder") || "./");
-    answers.delete("folder");
-
-    const result = await activate(rootFolder);
-    if (result.isErr()) {
-      return err(result.error);
-    }
-
-    const core = result.value;
-    const func: Func = {
-      namespace: "fx-solution-azure/fx-resource-aad-app-for-teams",
-      method: "aadUpdatePermission"
-    };
-    {
-      const result = await core.executeUserTask!(func, answers);
-      if (result.isErr()) {
-        return err(result.error);
-      }
-    }
-
-    return ok(null);
-  }
-}
-
->>>>>>> 8f73d1ab
 export class ResourceShow extends YargsCommand {
   public readonly commandHead = `show`;
   public readonly command = `${this.commandHead} <resource-type>`;
