--- conflicted
+++ resolved
@@ -6,15 +6,11 @@
 import * as path from "path";
 import { Argv, Options } from "yargs";
 
-import { ConfigMap, err, FxError, ok, Platform, Result, Stage, traverse, UserCancelError } from "@microsoft/teamsfx-api";
-
-import activate, { coreExeceutor } from "../activate";
+import { err, FxError, ok, Result } from "@microsoft/teamsfx-api";
+
+import activate from "../activate";
 import * as constants from "../constants";
-<<<<<<< HEAD
 import { getParamJson, getSystemInputs, readConfigs, setSubscriptionId } from "../utils";
-=======
-import { getParamJson, readConfigs, setSubscriptionId } from "../utils";
->>>>>>> 59dd856e
 import { YargsCommand } from "../yargsCommand";
 import CliTelemetry from "../telemetry/cliTelemetry";
 import { TelemetryEvent, TelemetryProperty, TelemetrySuccess } from "../telemetry/cliTelemetryEvents";
@@ -67,36 +63,12 @@
       return err(result.error);
     }
 
-<<<<<<< HEAD
     const func = {
       namespace: "fx-solution-azure",
       method: "addResource"
     };
 
     const core = result.value;
-=======
-    const answers = new ConfigMap();
-
-    const core = result.value;
-    {
-      const result = await core.getQuestions!(Stage.update, Platform.CLI);
-      if (result.isErr()) {
-        CliTelemetry.sendTelemetryErrorEvent(TelemetryEvent.UpdateProject, result.error, {
-          [TelemetryProperty.Resources]: this.commandHead
-        });
-        return err(result.error);
-      }
-      const node = result.value;
-      if (node) {
-        const result = await traverse(node, answers, CLIUIInstance, coreExeceutor);
-        if (result.type === "error" && result.error) {
-          return err(result.error);
-        } else if (result.type === "cancel") {
-          return err(UserCancelError);
-        }
-      }
-    }
->>>>>>> 59dd856e
 
     {
       const result = await core.executeUserTask(func, getSystemInputs(rootFolder));
@@ -153,34 +125,10 @@
       return err(result.error);
     }
 
-<<<<<<< HEAD
     const func = {
       namespace: "fx-solution-azure",
       method: "addResource"
     };
-=======
-    const answers = new ConfigMap();
-
-    const core = result.value;
-    {
-      const result = await core.getQuestions!(Stage.update, Platform.CLI);
-      if (result.isErr()) {
-        CliTelemetry.sendTelemetryErrorEvent(TelemetryEvent.UpdateProject, result.error, {
-          [TelemetryProperty.Resources]: this.commandHead
-        });
-        return err(result.error);
-      }
-      const node = result.value;
-      if (node) {
-        const result = await traverse(node, answers, CLIUIInstance, coreExeceutor);
-        if (result.type === "error" && result.error) {
-          return err(result.error);
-        } else if (result.type === "cancel") {
-          return err(UserCancelError);
-        }
-      }
-    }
->>>>>>> 59dd856e
 
     const core = result.value;
     {
@@ -228,34 +176,10 @@
       return err(result.error);
     }
 
-<<<<<<< HEAD
     const func = {
       namespace: "fx-solution-azure",
       method: "addResource"
     };
-=======
-    const answers = new ConfigMap();
-
-    const core = result.value;
-    {
-      const result = await core.getQuestions!(Stage.update, Platform.CLI);
-      if (result.isErr()) {
-        CliTelemetry.sendTelemetryErrorEvent(TelemetryEvent.UpdateProject, result.error, {
-          [TelemetryProperty.Resources]: this.commandHead
-        });
-        return err(result.error);
-      }
-      const node = result.value;
-      if (node) {
-        const result = await traverse(node, answers, CLIUIInstance, coreExeceutor);
-        if (result.type === "error" && result.error) {
-          return err(result.error);
-        } else if (result.type === "cancel") {
-          return err(UserCancelError);
-        }
-      }
-    }
->>>>>>> 59dd856e
 
     const core = result.value;
     {
