--- conflicted
+++ resolved
@@ -17,12 +17,8 @@
   RootFolderOptions,
   ValidateApplicationOptions,
 } from "../constants";
-<<<<<<< HEAD
-import { ArgumentConflictError, MissingRequiredOptionError } from "../error";
-=======
 import { ArgumentConflictError, MissingRequiredArgumentError } from "../error";
 import { globals } from "../globals";
->>>>>>> b0f9f03a
 import CliTelemetry, { makeEnvRelatedProperty } from "../telemetry/cliTelemetry";
 import {
   TelemetryEvent,
@@ -108,7 +104,7 @@
 
     // Throw error if --env not specified
     if (args[ManifestFilePathParamName] && !args.env && !CLIUIInstance.interactive) {
-      const error = new MissingRequiredOptionError("teamsfx validate", "env");
+      const error = new MissingRequiredArgumentError("teamsfx validate", "env");
       CliTelemetry.sendTelemetryErrorEvent(TelemetryEvent.UpdateAadApp, error);
       return err(error);
     }
