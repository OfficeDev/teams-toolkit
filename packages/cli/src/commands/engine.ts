--- conflicted
+++ resolved
@@ -117,14 +117,14 @@
     }
 
     if (parseRes.isErr()) {
-      this.processResult(context, parseRes.error);
+      await this.processResult(context, parseRes.error);
       return;
     }
 
     // 3. --version
     if (context.optionValues.version === true || context.globalOptionValues.version === true) {
       await logger.info(rootCmd.version ?? "1.0.0");
-      this.processResult(context);
+      await this.processResult(context);
       return;
     }
 
@@ -135,7 +135,7 @@
         context.command.fullName !== root.fullName ? root : undefined
       );
       await logger.info(helpText);
-      this.processResult(context);
+      await this.processResult(context);
       return;
     }
 
@@ -143,7 +143,7 @@
     if (!context.globalOptionValues.interactive) {
       const validateRes = this.validateOptionsAndArguments(context.command);
       if (validateRes.isErr()) {
-        this.processResult(context, validateRes.error);
+        await this.processResult(context, validateRes.error);
         return;
       }
     } else {
@@ -187,9 +187,9 @@
         const handleRes = await Correlator.run(context.command.handler, context);
         // const handleRes = await context.command.handler(context);
         if (handleRes.isErr()) {
-          this.processResult(context, handleRes.error);
+          await this.processResult(context, handleRes.error);
         } else {
-          this.processResult(context);
+          await this.processResult(context);
         }
       } else {
         const helpText = helper.formatHelp(rootCmd);
@@ -198,7 +198,7 @@
     } catch (e) {
       Progress.end(false); // TODO to remove this in the future
       const fxError = assembleError(e);
-      this.processResult(context, fxError);
+      await this.processResult(context, fxError);
     } finally {
       await CliTelemetry.flush();
       Progress.end(true); // TODO to remove this in the future
@@ -494,7 +494,7 @@
     }
     return ok(undefined);
   }
-  processResult(context: CLIContext, fxError?: FxError): void {
+  async processResult(context: CLIContext, fxError?: FxError): Promise<void> {
     if (context.command.telemetry) {
       if (context.optionValues.env) {
         context.telemetryProperties[TelemetryProperty.Env] = getHashedEnv(
@@ -515,8 +515,7 @@
       }
     }
     if (fxError) {
-<<<<<<< HEAD
-      this.printError(fxError);
+      await this.printError(fxError);
     }
   }
 
@@ -539,25 +538,6 @@
         `Report this issue at %s`,
         colorize(fxError.issueLink as string, TextType.Hyperlink)
       );
-=======
-      if (isUserCancelError(fxError)) {
-        void logger.info("User canceled.");
-        return;
-      }
-      logger.outputError(`${fxError.source}.${fxError.name}: ${fxError.message}`);
-      if ("helpLink" in fxError && fxError["helpLink"]) {
-        logger.outputError(
-          `Get help from `,
-          colorize(fxError["helpLink"] as string, TextType.Hyperlink)
-        );
-      }
-      if ("issueLink" in fxError && fxError["issueLink"]) {
-        logger.outputError(
-          `Report this issue at `,
-          colorize(fxError["issueLink"] as string, TextType.Hyperlink)
-        );
-      }
->>>>>>> 82a4acfd
     }
     await logger.debug(`Call stack: ${fxError.stack || fxError.innerError?.stack || ""}`);
   }
