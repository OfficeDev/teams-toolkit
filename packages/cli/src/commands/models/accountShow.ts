// Copyright (c) Microsoft Corporation.
// Licensed under the MIT license.
import { CLICommand, err, ok } from "@microsoft/teamsfx-api";
<<<<<<< HEAD
import { AppStudioScopes, CopilotStudioScopes } from "@microsoft/teamsfx-core";
=======
import {
  AppStudioScopes,
  AzureScopes,
  featureFlagManager,
  FeatureFlags,
} from "@microsoft/teamsfx-core";
>>>>>>> 6e70d9e3
import { TextType, colorize } from "../../colorize";
import AzureTokenProvider, { getAzureProvider } from "../../commonlib/azureLogin";
import AzureTokenCIProvider from "../../commonlib/azureLoginCI";
import { checkIsOnline } from "../../commonlib/codeFlowLogin";
import { signedIn } from "../../commonlib/common/constant";
import { logger } from "../../commonlib/logger";
import M365TokenProvider from "../../commonlib/m365Login";
import { commands, strings } from "../../resource";
import { TelemetryEvent } from "../../telemetry/cliTelemetryEvents";
import { listAllTenants } from "@microsoft/teamsfx-core/build/common/tools";

class AccountUtils {
  outputAccountInfoOffline(accountType: string, username: string): boolean {
    logger.outputInfo(
      strings["account.show.info"],
      accountType,
      colorize(username, TextType.Important)
    );
    return true;
  }

<<<<<<< HEAD
  async outputM365Info(commandType: "login" | "show"): Promise<boolean> {
    const tokenJsonRes = await M365TokenProvider.getJsonObject({
      scopes: [...AppStudioScopes, ...CopilotStudioScopes],
    });
    const result = tokenJsonRes.isOk() ? tokenJsonRes.value : undefined;
=======
  async outputM365Info(commandType: "login" | "show", tenantId?: string): Promise<boolean> {
    const tid = featureFlagManager.getBooleanValue(FeatureFlags.MultiTenant) ? tenantId : undefined;
    const appStudioTokenJsonRes = await M365TokenProvider.getJsonObject(
      {
        scopes: AppStudioScopes,
      },
      tid
    );
    const result = appStudioTokenJsonRes.isOk() ? appStudioTokenJsonRes.value : undefined;
>>>>>>> 6e70d9e3
    if (result) {
      if (tid) {
        await M365TokenProvider.switchTenant(tid);
      }
      const username = (result as any).upn ?? (result as any).unique_name;
      if (commandType === "login") {
        logger.outputSuccess(strings["account.login.m365"]);
      }

      const cachedTenantId = featureFlagManager.getBooleanValue(FeatureFlags.MultiTenant)
        ? await M365TokenProvider.getTenant()
        : undefined;
      if (cachedTenantId) {
        const listTenantToken = await M365TokenProvider.getAccessToken({ scopes: AzureScopes });
        if (listTenantToken.isOk()) {
          const tenants = await listAllTenants(listTenantToken.value);
          const curTenant = tenants.find((tenant) => tenant.tenantId === cachedTenantId);
          logger.outputInfo(
            strings["account.show.m365.tenant"],
            colorize(username, TextType.Important),
            colorize(curTenant?.displayName, TextType.Important)
          );
        }
      } else {
        logger.outputInfo(strings["account.show.m365"], colorize(username, TextType.Important));
      }
      return Promise.resolve(true);
    } else {
      if (commandType === "login") {
        logger.outputError(strings["account.login.m365.fail"]);
      }
    }
    return Promise.resolve(result !== undefined);
  }

  async outputAzureInfo(
    commandType: "login" | "show",
    tenantId = "",
    isServicePrincipal = false,
    userName = "",
    password = ""
  ): Promise<boolean> {
    let azureProvider = getAzureProvider();
    if (isServicePrincipal === true || (await AzureTokenCIProvider.load())) {
      await AzureTokenCIProvider.init(userName, password, tenantId);
      azureProvider = AzureTokenCIProvider;
    }
    const tid = featureFlagManager.getBooleanValue(FeatureFlags.MultiTenant) ? tenantId : undefined;
    const result = await azureProvider.getJsonObject(true, tid);
    if (result) {
      if (tid) {
        await azureProvider.switchTenant(tid);
      }
      const subscriptions = await azureProvider.listSubscriptions();
      const username = (result as any).upn ?? (result as any).unique_name;
      if (commandType === "login") {
        logger.outputSuccess(strings["account.login.azure"]);
      }

      const cachedTenantId = featureFlagManager.getBooleanValue(FeatureFlags.MultiTenant)
        ? await azureProvider.getTenant()
        : undefined;
      if (cachedTenantId) {
        const identityCredential = await azureProvider.getIdentityCredentialAsync(false);
        const listTenantToken = identityCredential
          ? await identityCredential.getToken(AzureScopes)
          : undefined;
        if (listTenantToken && listTenantToken.token) {
          const tenants = await listAllTenants(listTenantToken.token);
          const curTenant = tenants.find((tenant) => tenant.tenantId === cachedTenantId);
          logger.outputInfo(
            strings["account.show.azure.tenant"],
            colorize(username, TextType.Important),
            colorize(curTenant?.displayName, TextType.Important),
            JSON.stringify(subscriptions, null, 2)
          );
        }
      } else {
        logger.outputInfo(
          strings["account.show.azure"],
          colorize(username, TextType.Important),
          JSON.stringify(subscriptions, null, 2)
        );
      }
      return Promise.resolve(true);
    } else {
      if (commandType === "login") {
        logger.outputError(strings["account.login.azure.fail"]);
      }
    }
    return Promise.resolve(result !== undefined);
  }

  async checkIsOnline(): Promise<boolean> {
    return checkIsOnline();
  }
}

export const accountUtils = new AccountUtils();

export const accountShowCommand: CLICommand = {
  name: "list",
  aliases: ["show"],
  description: commands["auth.show"].description,
  telemetry: {
    event: TelemetryEvent.AccountShow,
  },
  handler: async (ctx) => {
    const m365StatusRes = await M365TokenProvider.getStatus({ scopes: AppStudioScopes });
    if (m365StatusRes.isErr()) {
      return err(m365StatusRes.error);
    }
    const m365Status = m365StatusRes.value;
    if (m365Status.status === signedIn) {
      (await accountUtils.checkIsOnline())
        ? await accountUtils.outputM365Info("show")
        : accountUtils.outputAccountInfoOffline(
            "Microsoft 365",
            (m365Status.accountInfo as any).upn
          );
    }

    const azureStatus = await AzureTokenProvider.getStatus();
    if (azureStatus.status === signedIn) {
      (await accountUtils.checkIsOnline())
        ? await accountUtils.outputAzureInfo("show")
        : accountUtils.outputAccountInfoOffline("Azure", (azureStatus.accountInfo as any).upn);
    }

    if (m365Status.status !== signedIn && azureStatus.status !== signedIn) {
      logger.info(
        `Use \`${process.env.TEAMSFX_CLI_BIN_NAME} auth login azure\` or \`${process.env.TEAMSFX_CLI_BIN_NAME} auth login m365\` to log in to Azure or Microsoft 365 account.`
      );
    }
    return ok(undefined);
  },
};<|MERGE_RESOLUTION|>--- conflicted
+++ resolved
@@ -1,16 +1,13 @@
 // Copyright (c) Microsoft Corporation.
 // Licensed under the MIT license.
 import { CLICommand, err, ok } from "@microsoft/teamsfx-api";
-<<<<<<< HEAD
-import { AppStudioScopes, CopilotStudioScopes } from "@microsoft/teamsfx-core";
-=======
 import {
   AppStudioScopes,
   AzureScopes,
   featureFlagManager,
+  CopilotStudioScopes,
   FeatureFlags,
 } from "@microsoft/teamsfx-core";
->>>>>>> 6e70d9e3
 import { TextType, colorize } from "../../colorize";
 import AzureTokenProvider, { getAzureProvider } from "../../commonlib/azureLogin";
 import AzureTokenCIProvider from "../../commonlib/azureLoginCI";
@@ -32,23 +29,15 @@
     return true;
   }
 
-<<<<<<< HEAD
-  async outputM365Info(commandType: "login" | "show"): Promise<boolean> {
-    const tokenJsonRes = await M365TokenProvider.getJsonObject({
-      scopes: [...AppStudioScopes, ...CopilotStudioScopes],
-    });
-    const result = tokenJsonRes.isOk() ? tokenJsonRes.value : undefined;
-=======
   async outputM365Info(commandType: "login" | "show", tenantId?: string): Promise<boolean> {
     const tid = featureFlagManager.getBooleanValue(FeatureFlags.MultiTenant) ? tenantId : undefined;
-    const appStudioTokenJsonRes = await M365TokenProvider.getJsonObject(
+    const tokenJsonRes = await M365TokenProvider.getJsonObject(
       {
-        scopes: AppStudioScopes,
+        scopes: [...AppStudioScopes, ...CopilotStudioScopes],
       },
       tid
     );
-    const result = appStudioTokenJsonRes.isOk() ? appStudioTokenJsonRes.value : undefined;
->>>>>>> 6e70d9e3
+    const result = tokenJsonRes.isOk() ? tokenJsonRes.value : undefined;
     if (result) {
       if (tid) {
         await M365TokenProvider.switchTenant(tid);
