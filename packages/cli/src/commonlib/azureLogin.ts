// Copyright (c) Microsoft Corporation.
// Licensed under the MIT license.

"use strict";

import { TokenCredential } from "@azure/core-auth";
import { TokenCredentialsBase, DeviceTokenCredentials } from "@azure/ms-rest-nodeauth";
import { AzureAccountProvider, ConfigFolderName, err, FxError, ok, Result } from "fx-api";
import { CodeFlowLogin, LoginFailureError, ConvertTokenToJson } from "./codeFlowLogin";
import { MemoryCache } from "./memoryCache";
import CLILogProvider from "./log";
import { getBeforeCacheAccess, getAfterCacheAccess } from "./cacheAccess";
import { SubscriptionClient } from "@azure/arm-subscriptions";
import { LogLevel } from "@azure/msal-node";
import { NotFoundSubscriptionId, NotSupportedProjectType } from "../error";
import * as fs from "fs-extra";
import * as path from "path";
import { env, signedIn, signedOut, unknownSubscription } from "./common/constant";
import { login, LoginStatus } from "./common/login";
import { UserError } from "fx-api";

const accountName = "azure";
const scopes = ["https://management.core.windows.net/user_impersonation"];
const SERVER_PORT = 0;

const beforeCacheAccess = getBeforeCacheAccess(accountName);
const afterCacheAccess = getAfterCacheAccess(scopes, accountName);

const cachePlugin = {
  beforeCacheAccess,
  afterCacheAccess
};

const config = {
  auth: {
    clientId: "7ea7c24c-b1f6-4a20-9d11-9ae12e9e7ac0",
    authority: "https://login.microsoftonline.com/organizations"
  },
  system: {
    loggerOptions: {
      loggerCallback(loglevel: any, message: any, containsPii: any) {
        CLILogProvider.log(4 - loglevel, message);
      },
      piiLoggingEnabled: false,
      logLevel: LogLevel.Verbose
    }
  },
  cache: {
    cachePlugin
  }
};

// eslint-disable-next-line
// @ts-ignore
const memory = new MemoryCache();

export class AzureAccountManager extends login implements AzureAccountProvider {
  private static instance: AzureAccountManager;
  private static codeFlowInstance: CodeFlowLogin;
  // default tenantId
  private static domain: string | undefined;
  private static username: string | undefined;
  private static subscriptionId: string | undefined;
  //user set tenantId
  private static tenantId: string | undefined;

  private static statusChange?: (
    status: string,
    token?: string,
    accountInfo?: Record<string, unknown>
  ) => Promise<void>;

  private constructor() {
    super();
    AzureAccountManager.codeFlowInstance = new CodeFlowLogin(
      scopes,
      config,
      SERVER_PORT,
      accountName
    );
  }

  /**
   * Gets instance
   * @returns instance
   */
  public static getInstance(): AzureAccountManager {
    if (!AzureAccountManager.instance) {
      AzureAccountManager.instance = new AzureAccountManager();
    }

    return AzureAccountManager.instance;
  }

  /**
   * Get AccountCredential
   *  - Use scenario : https://docs.microsoft.com/en-us/azure/developer/javascript/core/node-sdk-azure-authenticate
   *  - NPM guideline : https://docs.microsoft.com/en-us/azure/developer/javascript/core/node-sdk-azure-authenticate
   * @returns the instance of TokenCredentialsBase
   */
  getAccountCredential(showDialog = true): TokenCredentialsBase | undefined {
    throw new Error("Method not implemented.");
  }

  /**
   * Get IdentityCredential
   *  - Use scenario : https://docs.microsoft.com/en-us/azure/developer/javascript/core/node-sdk-azure-authenticate
   *  - NPM guideline : https://www.npmjs.com/package/@azure/ms-rest-nodeauth
   * @returns the instance of TokenCredential
   */
  getIdentityCredential(showDialog = true): TokenCredential | undefined {
    return undefined;
  }

  /**
   * Async get ms-rest-* [credential](https://github.com/Azure/ms-rest-nodeauth/blob/master/lib/credentials/tokenCredentialsBase.ts)
   */
  async getAccountCredentialAsync(showDialog = true): Promise<TokenCredentialsBase | undefined> {
    if (AzureAccountManager.codeFlowInstance.account) {
      const loginToken = await AzureAccountManager.codeFlowInstance.getToken();
      const tokenJson = await this.getJsonObject();
      this.setMemoryCache(loginToken, tokenJson);
    }
    if (AzureAccountManager.codeFlowInstance.account) {
      return new Promise(async (resolve) => {
<<<<<<< HEAD
        if (!AzureAccountManager.tenantId) {
          const tokenJson = await this.getJsonObject();
          const credential = new DeviceTokenCredentials(
            config.auth.clientId,
            (tokenJson as any).tid,
            (tokenJson as any).unique_name,
            undefined,
            env,
            memory
          );
          resolve(credential);
        } else if (AzureAccountManager.tenantId!=AzureAccountManager.domain) {
          const token = await AzureAccountManager.codeFlowInstance.getTenatToken(AzureAccountManager.tenantId);
          const tokenJson = ConvertTokenToJson(token!);
          this.setMemoryCache(token, tokenJson);
          const credential = new DeviceTokenCredentials(
            config.auth.clientId,
            (tokenJson as any).tid,
            (tokenJson as any).unique_name,
            undefined,
            env,
            memory
          );
          resolve(credential);
        }
=======
        const tokenJson = await this.getJsonObject();
        const credential = new DeviceTokenCredentials(
          config.auth.clientId,
          (tokenJson as any).tid,
          (tokenJson as any).upn ?? (tokenJson as any).unique_name,
          undefined,
          env,
          memory
        );
        resolve(credential);
>>>>>>> 2f85076f
      });
    }
    await this.login(showDialog);
    await this.updateLoginStatus();
    return this.doGetAccountCredentialAsync();
  }

  /**
   * Async get identity [crendential](https://github.com/Azure/azure-sdk-for-js/blob/master/sdk/core/core-auth/src/tokenCredential.ts)
   */
  async getIdentityCredentialAsync(showDialog = true): Promise<TokenCredential | undefined> {
    return undefined;
  }

  private async updateLoginStatus(): Promise<void> {
    if (
      AzureAccountManager.codeFlowInstance.account &&
      AzureAccountManager.statusChange !== undefined
    ) {
      const credential = await this.doGetAccountCredentialAsync();
      const accessToken = await credential?.getToken();
      const accountJson = await this.getJsonObject();
      await AzureAccountManager.statusChange("SignedIn", accessToken?.accessToken, accountJson);
    }
    await this.notifyStatus();
  }

  private async login(showDialog: boolean): Promise<void> {
    const accessToken = await AzureAccountManager.codeFlowInstance.getToken();
    const tokenJson = await this.getJsonObject();
    this.setMemoryCache(accessToken, tokenJson);
  }

  private setMemoryCache(accessToken: string | undefined, tokenJson: any) {
    if (accessToken) {
<<<<<<< HEAD
      if (AzureAccountManager.domain) {
        AzureAccountManager.domain = (tokenJson as any).tid;
      }
      AzureAccountManager.username = (tokenJson as any).unique_name;
=======
      AzureAccountManager.domain = (tokenJson as any).tid;
      AzureAccountManager.username = (tokenJson as any).upn ?? (tokenJson as any).unique_name;

>>>>>>> 2f85076f
      tokenJson = ConvertTokenToJson(accessToken);
      const tokenExpiresIn =
        Math.round(new Date().getTime() / 1000) - ((tokenJson as any).iat as number);
      memory.add(
        [
          {
            tokenType: "Bearer",
            expiresIn: tokenExpiresIn,
            expiresOn: {},
            resource: env.activeDirectoryResourceId,
            accessToken: accessToken,
            userId: (tokenJson as any).unique_name,
            _clientId: config.auth.clientId,
            _authority: env.activeDirectoryEndpointUrl + (tokenJson as any).tid
          }
        ],
        function () { const _ = 1; }
      );
    }
  }

  private async doGetAccountCredentialAsync(): Promise<TokenCredentialsBase | undefined> {
    if (AzureAccountManager.codeFlowInstance.account) {
      const dataJson = await this.getJsonObject();
      const credential = new DeviceTokenCredentials(
        config.auth.clientId,
        (dataJson as any).tid,
        (dataJson as any).upn ?? (dataJson as any).unique_name,
        undefined,
        env,
        memory
      );
      return Promise.resolve(credential);
    }
    return Promise.reject(LoginFailureError());
  }

  private doGetIdentityCredentialAsync(): Promise<TokenCredential | undefined> {
    return Promise.resolve(undefined);
  }

  async getJsonObject(showDialog = true): Promise<Record<string, unknown> | undefined> {
    const token = await AzureAccountManager.codeFlowInstance.getToken();
    if (token) {
      const array = token!.split(".");
      const buff = Buffer.from(array[1], "base64");
      return Promise.resolve(JSON.parse(buff.toString("utf-8")));
    } else {
      return Promise.resolve(undefined);
    }
  }

  /**
   * singnout from Azure
   */
  async signout(): Promise<boolean> {
    AzureAccountManager.codeFlowInstance.account = undefined;
    if (AzureAccountManager.statusChange !== undefined) {
      await AzureAccountManager.statusChange("SignedOut", undefined, undefined);
    }
    AzureAccountManager.codeFlowInstance.logout();
    await this.notifyStatus();
    return Promise.resolve(true);
  }

  /**
   * Add update account info callback
   */
  async setStatusChangeCallback(
    statusChange: (status: string, token?: string, accountInfo?: Record<string, unknown>) => Promise<void>
  ): Promise<boolean> {
    AzureAccountManager.statusChange = statusChange;
    await AzureAccountManager.codeFlowInstance.reloadCache();
    if (AzureAccountManager.codeFlowInstance.account) {
      const loginToken = await AzureAccountManager.codeFlowInstance.getToken();
      const tokenJson = await this.getJsonObject();
      this.setMemoryCache(loginToken, tokenJson);
      await AzureAccountManager.statusChange("SignedIn", loginToken, tokenJson);
    }
    return Promise.resolve(true);
  }

  async getSubscriptionList(azureToken: TokenCredentialsBase): Promise<AzureSubscription[]> {
    const client = new SubscriptionClient(azureToken);
    const subscriptions = await listAll(client.subscriptions, client.subscriptions.list());
    const subs: Partial<AzureSubscription>[] = subscriptions.map((sub) => {
      return { displayName: sub.displayName, subscriptionId: sub.subscriptionId };
    });
    const filteredSubs = subs.filter(
      (sub) => sub.displayName !== undefined && sub.subscriptionId !== undefined
    );
    return filteredSubs.map((sub) => {
      return { displayName: sub.displayName!, subscriptionId: sub.subscriptionId! };
    });
  }

  public async setSubscriptionId(
    subscriptionId: string,
    root_folder = "./"
  ): Promise<Result<null, FxError>> {
    const token = await this.getAccountCredentialAsync();
    const subscriptions = await this.getSubscriptionList(token!);

    if (subscriptions.findIndex((sub) => sub.subscriptionId === subscriptionId) < 0) {
      return err(NotFoundSubscriptionId());
    }

    /// TODO: use api's constant
    const configPath = path.resolve(root_folder, `.${ConfigFolderName}/env.default.json`);
    if (!(await fs.pathExists(configPath))) {
      return err(NotSupportedProjectType());
    }
    const configJson = await fs.readJson(configPath);
    configJson["solution"].subscriptionId = subscriptionId;
    await fs.writeFile(configPath, JSON.stringify(configJson, null, 4));

    return ok(null);
  }

  async getStatus(): Promise<LoginStatus> {
    if (AzureAccountManager.codeFlowInstance.account) {
      const credential = await this.doGetAccountCredentialAsync();
      const token = await credential?.getToken();
      const accountJson = await this.getJsonObject();
      return Promise.resolve({ status: signedIn, token: token?.accessToken, accountInfo: accountJson });
    } else {
      return Promise.resolve({ status: signedOut, token: undefined, accountInfo: undefined });
    }
  }

  setStatusChangeMap(name: string, statusChange: (status: string, token?: string, accountInfo?: Record<string, unknown>) => Promise<void>): Promise<boolean> {
    throw new Error("Method not implemented.");
  }
  removeStatusChangeMap(name: string): Promise<boolean> {
    throw new Error("Method not implemented.");
  }

  async listSubscriptions(): Promise<SubscriptionInfo[]> {
    const credential = await this.getAccountCredentialAsync();
    const arr: SubscriptionInfo[] = [];
    if (credential) {
      const subscriptionClient = new SubscriptionClient(credential);
      const tenants = await listAll(subscriptionClient.tenants, subscriptionClient.tenants.list());
      for (let i=0;i<tenants.length;++i) {
        const token = await AzureAccountManager.codeFlowInstance.getTenatToken(tenants[i].tenantId!);
        const tokenJson = ConvertTokenToJson(token!);
        this.setMemoryCache(token, tokenJson);
        const tenantCredential = new DeviceTokenCredentials(
          config.auth.clientId,
          (tokenJson as any).tid,
          (tokenJson as any).unique_name,
          undefined,
          env,
          memory
        );
        const tenantClient = new SubscriptionClient(tenantCredential);
        const subscriptions = await listAll(tenantClient.subscriptions, tenantClient.subscriptions.list());
        for(let j=0;j<subscriptions.length;++j) {
          const item = subscriptions[i];
          arr.push({
            subscriptionId: item.subscriptionId!,
            subscriptionName: item.displayName!,
            tenantId: tenants[i].tenantId!
          });
        }
      }
    }
    return arr;
  }

  async setSubscription(subscriptionId: string): Promise<void> {
    const list = await this.listSubscriptions();
    for (let i=0;i<list.length;++i) {
      const item = list[i];
      if (item.subscriptionId==subscriptionId) {
        AzureAccountManager.tenantId = item.tenantId;
        AzureAccountManager.subscriptionId = item.subscriptionId;
        return;
      }
    }
    throw new UserError(unknownSubscription, unknownSubscription, "Login");
  }
}

// TODO: remove after api update
export type SubscriptionInfo = {
  subscriptionName: string;
  subscriptionId: string;
  tenantId: string;
};

interface PartialList<T> extends Array<T> {
  nextLink?: string;
}

// Copied from https://github.com/microsoft/vscode-azure-account/blob/2b3c1a8e81e237580465cc9a1f4da5caa34644a6/sample/src/extension.ts
// to list all subscriptions
async function listAll<T>(
  client: { listNext(nextPageLink: string): Promise<PartialList<T>> },
  first: Promise<PartialList<T>>
): Promise<T[]> {
  const all: T[] = [];
  for (
    let list = await first;
    list.length || list.nextLink;
    list = list.nextLink ? await client.listNext(list.nextLink) : []
  ) {
    all.push(...list);
  }
  return all;
}

export type AzureSubscription = {
  displayName: string;
  subscriptionId: string;
};

import { MockAzureAccountProvider } from "fx-api";

const ciEnabled = process.env.CI_ENABLED;
const azureLogin = ciEnabled && ciEnabled === "true" ? MockAzureAccountProvider.getInstance() : AzureAccountManager.getInstance();

export default azureLogin;<|MERGE_RESOLUTION|>--- conflicted
+++ resolved
@@ -123,13 +123,12 @@
     }
     if (AzureAccountManager.codeFlowInstance.account) {
       return new Promise(async (resolve) => {
-<<<<<<< HEAD
         if (!AzureAccountManager.tenantId) {
           const tokenJson = await this.getJsonObject();
           const credential = new DeviceTokenCredentials(
             config.auth.clientId,
             (tokenJson as any).tid,
-            (tokenJson as any).unique_name,
+            (tokenJson as any).upn ?? (tokenJson as any).unique_name,
             undefined,
             env,
             memory
@@ -142,25 +141,13 @@
           const credential = new DeviceTokenCredentials(
             config.auth.clientId,
             (tokenJson as any).tid,
-            (tokenJson as any).unique_name,
+            (tokenJson as any).upn ?? (tokenJson as any).unique_name,
             undefined,
             env,
             memory
           );
           resolve(credential);
         }
-=======
-        const tokenJson = await this.getJsonObject();
-        const credential = new DeviceTokenCredentials(
-          config.auth.clientId,
-          (tokenJson as any).tid,
-          (tokenJson as any).upn ?? (tokenJson as any).unique_name,
-          undefined,
-          env,
-          memory
-        );
-        resolve(credential);
->>>>>>> 2f85076f
       });
     }
     await this.login(showDialog);
@@ -196,16 +183,10 @@
 
   private setMemoryCache(accessToken: string | undefined, tokenJson: any) {
     if (accessToken) {
-<<<<<<< HEAD
       if (AzureAccountManager.domain) {
         AzureAccountManager.domain = (tokenJson as any).tid;
       }
-      AzureAccountManager.username = (tokenJson as any).unique_name;
-=======
-      AzureAccountManager.domain = (tokenJson as any).tid;
       AzureAccountManager.username = (tokenJson as any).upn ?? (tokenJson as any).unique_name;
-
->>>>>>> 2f85076f
       tokenJson = ConvertTokenToJson(accessToken);
       const tokenExpiresIn =
         Math.round(new Date().getTime() / 1000) - ((tokenJson as any).iat as number);
