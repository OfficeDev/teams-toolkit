// Copyright (c) Microsoft Corporation.
// Licensed under the MIT license.

import { PublicClientApplication, AccountInfo, Configuration, TokenCache } from "@azure/msal-node";
import express from "express";
import * as http from "http";
import * as fs from "fs-extra";
import * as path from "path";
import { Mutex } from "async-mutex";
<<<<<<< HEAD
import { returnSystemError, returnUserError, SystemError, UserError } from "@microsoft/teamsfx-api";
=======
import { LogLevel, returnSystemError, UserError } from "@microsoft/teamsfx-api";
>>>>>>> 14de4aa3
import CliCodeLogInstance from "./log";
import * as crypto from "crypto";
import { AddressInfo } from "net";
import { accountPath, UTF8 } from "./cacheAccess";
import open from "open";
import { azureLoginMessage, env, m365LoginMessage, MFACode } from "./common/constant";
import colors from "colors";
import * as constants from "../constants";
import CliTelemetry from "../telemetry/cliTelemetry";
import {
  TelemetryEvent,
  TelemetryProperty,
  TelemetrySuccess,
} from "../telemetry/cliTelemetryEvents";

class ErrorMessage {
  static readonly loginFailureTitle = "LoginFail";
  static readonly loginFailureDescription = "Cannot retrieve user login information. Login with another account.";
  static readonly loginCodeFlowFailureTitle = "LoginCodeFail";
  static readonly loginCodeFlowFailureDescription = "Cannot get login code for token exchange. Login with another account.";
  static readonly loginTimeoutTitle = "LoginTimeout";
  static readonly loginTimeoutDescription = "Timeout waiting for login. Try again.";
  static readonly loginPortConflictTitle = "LoginPortConflict";
  static readonly loginPortConflictDescription = "Timeout waiting for port. Try again.";
  static readonly loginComponent = "login"
}

interface Deferred<T> {
  resolve: (result: T | Promise<T>) => void;
  reject: (reason: any) => void;
}

export class CodeFlowLogin {
  pca: PublicClientApplication | undefined;
  account: AccountInfo | undefined;
  scopes: string[] | undefined;
  config: Configuration | undefined;
  port: number | undefined;
  mutex: Mutex | undefined;
  msalTokenCache: TokenCache | undefined;
  accountName: string;

  constructor(scopes: string[], config: Configuration, port: number, accountName: string) {
    this.scopes = scopes;
    this.config = config;
    this.port = port;
    this.mutex = new Mutex();
    this.pca = new PublicClientApplication(this.config!);
    this.msalTokenCache = this.pca.getTokenCache();
    this.accountName = accountName;
  }

  async reloadCache() {
    if (fs.existsSync(accountPath + this.accountName)) {
      const accountCache = String(fs.readFileSync(accountPath + this.accountName, UTF8));
      const dataCache = await this.msalTokenCache!.getAccountByHomeId(accountCache);
      if (dataCache) {
        this.account = dataCache;
      }
    }
  }

  async login(): Promise<string> {
    CliTelemetry.sendTelemetryEvent(TelemetryEvent.AccountLoginStart, {
      [TelemetryProperty.AccountType]: this.accountName,
    });
    const codeVerifier = CodeFlowLogin.toBase64UrlEncoding(
      crypto.randomBytes(32).toString("base64")
    );
    const codeChallenge = CodeFlowLogin.toBase64UrlEncoding(
      await CodeFlowLogin.sha256(codeVerifier)
    );
    let serverPort = this.port;

    // try get an unused port
    const app = express();
    const server = app.listen(serverPort);
    serverPort = (server.address() as AddressInfo).port;

    const authCodeUrlParameters = {
      scopes: this.scopes!,
      codeChallenge: codeChallenge,
      codeChallengeMethod: "S256",
      redirectUri: `http://localhost:${serverPort}`,
      prompt: "select_account",
    };

    let deferredRedirect: Deferred<string>;
    const redirectPromise: Promise<string> = new Promise<string>(
      (resolve, reject) => (deferredRedirect = { resolve, reject })
    );

    app.get("/", (req: express.Request, res: express.Response) => {
      const tokenRequest = {
        code: req.query.code as string,
        scopes: this.scopes!,
        redirectUri: `http://localhost:${serverPort}`,
        codeVerifier: codeVerifier,
      };

      this.pca!.acquireTokenByCode(tokenRequest)
        .then(async (response) => {
          if (response) {
            if (response.account) {
              await this.mutex?.runExclusive(async () => {
                this.account = response.account!;
              });
              deferredRedirect.resolve(response.accessToken);

              sendFile(
                res,
                path.join(__dirname, "./codeFlowResult/index.html"),
                "text/html; charset=utf-8",
                this.accountName!
              );
            }
          } else {
            throw new Error("get no response");
          }
        })
        .catch((error) => {
          CliCodeLogInstance.necessaryLog(LogLevel.Error, "[Login] " + error.message);
          deferredRedirect.reject(error);
          res.status(500).send(error);
        });
    });

    const codeTimer = setTimeout(() => {
      deferredRedirect.reject(
        returnUserError(
          new Error(ErrorMessage.loginTimeoutDescription),
          ErrorMessage.loginComponent,
          ErrorMessage.loginTimeoutTitle
        )
      );
    }, 5 * 60 * 1000);

    function cancelCodeTimer() {
      clearTimeout(codeTimer);
    }

    let accessToken = undefined;
    try {
      await this.startServer(server, serverPort!);
      this.pca!.getAuthCodeUrl(authCodeUrlParameters).then(async (response: string) => {
        if (this.accountName == "azure") {
          CliCodeLogInstance.necessaryLog(LogLevel.Info, `[${constants.cliSource}] ${azureLoginMessage}`);
        } else {
          CliCodeLogInstance.necessaryLog(LogLevel.Info, `[${constants.cliSource}] ${m365LoginMessage}`);
        }
        open(response);
      });

      redirectPromise.then(cancelCodeTimer, cancelCodeTimer);
      accessToken = await redirectPromise;
    } finally {
      if (accessToken) {
        const tokenJson = ConvertTokenToJson(accessToken);
        CliTelemetry.sendTelemetryEvent(TelemetryEvent.AccountLogin, {
          [TelemetryProperty.AccountType]: this.accountName,
          [TelemetryProperty.Success]: TelemetrySuccess.Yes,
          [TelemetryProperty.UserId]: (tokenJson as any).oid ? (tokenJson as any).oid : "",
          [TelemetryProperty.Internal]: (tokenJson as any).upn?.endsWith("@microsoft.com")
            ? "true"
            : "false",
        });
      } else {
        CliTelemetry.sendTelemetryEvent(TelemetryEvent.AccountLogin, {
          [TelemetryProperty.AccountType]: this.accountName,
          [TelemetryProperty.Success]: TelemetrySuccess.No,
          [TelemetryProperty.UserId]: "",
          [TelemetryProperty.Internal]: "false",
        });
      }
      server.close();
    }

    return accessToken;
  }

  async logout(): Promise<boolean> {
    if (fs.existsSync(accountPath + this.accountName)) {
      const accountCache = String(fs.readFileSync(accountPath + this.accountName, UTF8));
      const dataCache = await this.msalTokenCache!.getAccountByHomeId(accountCache);
      if (dataCache) {
        this.msalTokenCache?.removeAccount(dataCache);
      }
    }
    if (fs.existsSync(accountPath + this.accountName)) {
      fs.writeFileSync(accountPath + this.accountName, "", UTF8);
    }
    return true;
  }

  async getToken(refresh = true): Promise<string | undefined> {
    try {
      if (!this.account) {
        await this.reloadCache();
      }
      if (!this.account) {
        const accessToken = await this.login();
        return accessToken;
      } else {
        return this.pca!.acquireTokenSilent({
          account: this.account,
          scopes: this.scopes!,
          forceRefresh: false,
        })
          .then((response) => {
            if (response) {
              return response.accessToken;
            } else {
              return undefined;
            }
          })
          .catch(async (error) => {
            CliCodeLogInstance.necessaryLog(LogLevel.Error, "[Login] silent acquire token : " + error.message);
            await this.logout();
            if (refresh) {
              const accessToken = await this.login();
              return accessToken;
            } else {
              return undefined;
            }
          });
      }
    } catch (error) {
<<<<<<< HEAD
      CliCodeLogInstance.error("[Login] " + error.message);
      if (error.name!==ErrorMessage.loginTimeoutTitle &&
        error.name!==ErrorMessage.loginPortConflictTitle) {
        throw LoginCodeFlowError(error);
      } else {
        throw error;
      }
=======
      CliCodeLogInstance.necessaryLog(LogLevel.Error, "[Login] " + error.message);
      throw LoginFailureError(error);
>>>>>>> 14de4aa3
    }
  }

  async getTenantToken(tenantId: string): Promise<string | undefined> {
    try {
      if (!this.account) {
        await this.reloadCache();
      }
      if (this.account) {
        return this.pca!.acquireTokenSilent({
          authority: env.activeDirectoryEndpointUrl + tenantId,
          account: this.account,
          scopes: this.scopes!,
          forceRefresh: true,
        })
          .then((response) => {
            if (response) {
              return response.accessToken;
            } else {
              return undefined;
            }
          })
          .catch(async (error) => {
            if (error.message.indexOf(MFACode) >= 0) {
              throw error;
            } else {
              CliCodeLogInstance.necessaryLog(LogLevel.Error, 
                "[Login] getTenantToken acquireTokenSilent : " + error.message
              );
              const accountList = await this.msalTokenCache?.getAllAccounts();
              for (let i = 0; i < accountList!.length; ++i) {
                this.msalTokenCache?.removeAccount(accountList![i]);
              }
              this.config!.auth.authority = env.activeDirectoryEndpointUrl + tenantId;
              this.pca = new PublicClientApplication(this.config!);
              const accessToken = await this.login();
              return accessToken;
            }
          });
      } else {
        return undefined;
      }
    } catch (error) {
      CliCodeLogInstance.necessaryLog(LogLevel.Error, "[Login] getTenantToken : " + error.message);
      throw LoginFailureError(error);
    }
  }

  async startServer(server: http.Server, port: number): Promise<string> {
    // handle port timeout
    let defferedPort: Deferred<string>;
    const portPromise: Promise<string> = new Promise<string>(
      (resolve, reject) => (defferedPort = { resolve, reject })
    );
    const portTimer = setTimeout(() => {
      defferedPort.reject(
        returnSystemError(
          new Error(ErrorMessage.loginPortConflictDescription),
          ErrorMessage.loginComponent,
          ErrorMessage.loginPortConflictTitle
        )
      );
    }, 5000);

    function cancelPortTimer() {
      clearTimeout(portTimer);
    }

    server.on("listening", () => {
      defferedPort.resolve(`Code login server listening on port ${port}`);
    });
    portPromise.then(cancelPortTimer, cancelPortTimer);
    return portPromise;
  }

  static toBase64UrlEncoding(base64string: string) {
    return base64string.replace(/=/g, "").replace(/\+/g, "-").replace(/\//g, "_");
  }

  static sha256(s: string | Uint8Array): Promise<string> {
    return new Promise((solve) => solve(crypto.createHash("sha256").update(s).digest("base64")));
  }
}

function sendFile(
  res: http.ServerResponse,
  filepath: string,
  contentType: string,
  accountName: string
) {
  fs.readFile(filepath, (err, body) => {
    if (err) {
      CliCodeLogInstance.necessaryLog(LogLevel.Error, err.message);
    } else {
      let data = body.toString();
      data = data.replace(/\${accountName}/g, accountName == "azure" ? "Azure" : "M365");
      body = Buffer.from(data, UTF8);
      res.writeHead(200, {
        "Content-Length": body.length,
        "Content-Type": contentType,
      });
      res.end(body);
    }
  });
}

export function LoginFailureError(innerError?: any): UserError {
  return new UserError(
    ErrorMessage.loginCodeFlowFailureTitle,
    ErrorMessage.loginCodeFlowFailureDescription,
    ErrorMessage.loginComponent,
    new Error().stack,
    undefined,
    innerError
  );
}

export function LoginCodeFlowError(innerError?: any): SystemError {
  return new SystemError(
    ErrorMessage.loginCodeFlowFailureTitle,
    ErrorMessage.loginCodeFlowFailureDescription,
    ErrorMessage.loginComponent,
    new Error().stack,
    undefined,
    innerError
  );
}

export function ConvertTokenToJson(token: string): any {
  const array = token!.split(".");
  const buff = Buffer.from(array[1], "base64");
  return JSON.parse(buff.toString(UTF8));
}<|MERGE_RESOLUTION|>--- conflicted
+++ resolved
@@ -7,11 +7,7 @@
 import * as fs from "fs-extra";
 import * as path from "path";
 import { Mutex } from "async-mutex";
-<<<<<<< HEAD
-import { returnSystemError, returnUserError, SystemError, UserError } from "@microsoft/teamsfx-api";
-=======
-import { LogLevel, returnSystemError, UserError } from "@microsoft/teamsfx-api";
->>>>>>> 14de4aa3
+import { returnSystemError, returnUserError, SystemError, UserError, LogLevel } from "@microsoft/teamsfx-api";
 import CliCodeLogInstance from "./log";
 import * as crypto from "crypto";
 import { AddressInfo } from "net";
@@ -239,18 +235,13 @@
           });
       }
     } catch (error) {
-<<<<<<< HEAD
-      CliCodeLogInstance.error("[Login] " + error.message);
+      CliCodeLogInstance.necessaryLog(LogLevel.Error, "[Login] " + error.message);
       if (error.name!==ErrorMessage.loginTimeoutTitle &&
         error.name!==ErrorMessage.loginPortConflictTitle) {
         throw LoginCodeFlowError(error);
       } else {
         throw error;
       }
-=======
-      CliCodeLogInstance.necessaryLog(LogLevel.Error, "[Login] " + error.message);
-      throw LoginFailureError(error);
->>>>>>> 14de4aa3
     }
   }
 
