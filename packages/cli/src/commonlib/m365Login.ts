--- conflicted
+++ resolved
@@ -151,15 +151,11 @@
  */
 class MM365TokenProviderWrapper implements M365TokenProvider {
   getProvider(): M365TokenProvider {
-<<<<<<< HEAD
-    const m365Login = !ui.interactive ? M365TokenProviderUserPassword : M365Login.getInstance();
-=======
     // if interactive is false and system environment variables (M365_ACCOUNT_NAME, M365_ACCOUNT_PASSWORD) are set, then use M365TokenProviderUserPassword
     const m365Login =
       !ui.interactive && process.env.M365_ACCOUNT_NAME && process.env.M365_ACCOUNT_PASSWORD
         ? M365TokenProviderUserPassword
         : M365Login.getInstance();
->>>>>>> 67fc803e
     return m365Login;
   }
   getAccessToken(tokenRequest: TokenRequest): Promise<Result<string, FxError>> {
