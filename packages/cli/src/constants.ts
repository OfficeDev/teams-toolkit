--- conflicted
+++ resolved
@@ -9,139 +9,6 @@
 export const cliTelemetryPrefix = "teamsfx-cli";
 export const teamsAppFileName = "teamsapp.yml";
 
-<<<<<<< HEAD
-export const RootFolderNode: IQTreeNode = {
-  data: {
-    type: "folder",
-    name: "folder",
-    title: "Select root folder of the project",
-    default: "./",
-  },
-};
-
-export const RootFolderOptions: OptionsMap = {
-  folder: {
-    type: "string",
-    global: false,
-    description: "Select root folder of the project",
-    default: "./",
-  },
-};
-
-export const EnvNodeNoCreate: IQTreeNode = {
-  data: {
-    type: "text",
-    name: "env",
-    title: "Select an existing environment for the project",
-  },
-};
-
-export const EnvOptions: OptionsMap = {
-  env: {
-    type: "string",
-    global: false,
-    description: "Select an existing environment for the project",
-  },
-};
-export const ProvisionOptions: OptionsMap = {
-  ["resource-group"]: {
-    type: "string",
-    global: false,
-    hidden: true,
-    description: "Specifies resource group name",
-  },
-  ["region"]: {
-    type: "string",
-    global: false,
-    hidden: true,
-    description: "Specifies resource group region",
-  },
-};
-
-export const SubscriptionNode: IQTreeNode = {
-  data: {
-    type: "text",
-    name: "subscription",
-    title: "Select a subscription",
-  },
-};
-
-export const CollaboratorEmailNode: IQTreeNode = {
-  data: {
-    type: "text",
-    name: "email",
-    title: "Input email address of collaborator",
-  },
-};
-
-export const CollaboratorEmailOptions: OptionsMap = {
-  email: {
-    type: "string",
-    global: false,
-    description: "Input email address of collaborator",
-  },
-};
-
-export const ManifestFilePathParamName = "manifest-path";
-export const AppPackageFilePathParamName = "app-package-file-path";
-export const BuildPackageOptions: OptionsMap = {
-  [ManifestFilePathParamName]: {
-    type: "string",
-    global: false,
-    description:
-      "Select the Teams app manifest template path, defaults to '${folder}/appPackage/manifest.json'",
-  },
-  [CoreQuestionNames.OutputZipPathParamName]: {
-    type: "string",
-    global: false,
-    description:
-      "Select the output path of the zipped app package, defaults to '${folder}/appPackage/build/appPackage.${env}.zip'",
-  },
-  [CoreQuestionNames.OutputManifestParamName]: {
-    type: "string",
-    global: false,
-    description:
-      "Select the output path of the generated manifest path, defaults to '${folder}/appPackage/build/manifest.${env}.json'",
-  },
-};
-
-export const ValidateApplicationOptions: OptionsMap = {
-  [ManifestFilePathParamName]: {
-    type: "string",
-    global: false,
-    description:
-      "Select the input Teams app manifest file path, defaults to '${folder}/appPackage/manifest.json'. This manifest will be validated using manifest schema.",
-  },
-  [AppPackageFilePathParamName]: {
-    type: "string",
-    global: false,
-    description:
-      "Select the zipped Teams app package path, defaults to '${folder}/appPackage/build/appPackage.${env}.zip'. This package will be validated with validation rules.",
-  },
-};
-
-export const AadManifestFilePathName = CoreQuestionNames.AadAppManifestFilePath;
-export const AadManifestOptions: OptionsMap = {
-  [AadManifestFilePathName]: {
-    type: "string",
-    global: false,
-    description:
-      "Enter the Microsoft Entra app manifest template file path, it's a relative path to project root folder, defaults to './aad.manifest.json'",
-  },
-};
-
-export const TeamsAppManifestFilePathName = "manifest-file-path";
-export const TeamsAppManifestOptions: OptionsMap = {
-  [TeamsAppManifestFilePathName]: {
-    type: "string",
-    global: false,
-    description:
-      "Enter the Teams app manifest template file path, it's a relative path to project root folder, defaults to './appPackage/manifest.json'",
-  },
-};
-
-=======
->>>>>>> 0c60ba2c
 export enum CLILogLevel {
   error = 0,
   verbose,
