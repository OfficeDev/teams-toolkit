--- conflicted
+++ resolved
@@ -74,13 +74,9 @@
 }
 
 export const sqlPasswordQustionName = "sql-password";
-<<<<<<< HEAD
-export const sqlPasswordConfirmQuestionName = "sql-confirm-password";
-export const connection = "connection";
-export const close = "close";
-=======
 
 export const sqlPasswordConfirmQuestionName = "sql-confirm-password";
+export const deployPluginNodeName = "deploy-plugin";
 
-export const deployPluginNodeName = "deploy-plugin";
->>>>>>> d203ad3e
+export const connection = "connection";
+export const close = "close";