--- conflicted
+++ resolved
@@ -40,20 +40,14 @@
   private core: FxCore;
   private questionsMap: Map<string, QTreeNode> = new Map<string, QTreeNode>();
   private initialized = false;
-<<<<<<< HEAD
-  private static needChooseEnvStage: string[] = [
-    Stage.build,
-    Stage.publish,
-    Stage.deploy,
-    "validate",
-=======
+
   private static showEnvStage: string[] = [
     Stage.build,
     Stage.publish,
     Stage.deploy,
     Stage.grantPermission,
     Stage.checkPermission,
->>>>>>> f2293b9c
+    "validate",
   ];
 
   private static instance: HelpParamGenerator;
