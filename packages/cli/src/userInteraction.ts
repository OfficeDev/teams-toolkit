// Copyright (c) Microsoft Corporation.
// Licensed under the MIT license.

"use stricts";

import fs from "fs-extra";
import inquirer, { DistinctQuestion } from "inquirer";
import path from "path";
import open from "open";

import {
  SingleSelectResult,
  MultiSelectResult,
  InputTextResult,
  SelectFileResult,
  SelectFilesResult,
  SelectFolderResult,
  SingleSelectConfig,
  MultiSelectConfig,
  InputTextConfig,
  SelectFileConfig,
  SelectFilesConfig,
  SelectFolderConfig,
  RunnableTask,
  Result,
  FxError,
  ok,
  err,
  StaticOptions,
  OptionItem,
  LogLevel,
  UserCancelError,
  TaskConfig,
  assembleError,
  UserInteraction
} from "@microsoft/teamsfx-api";

import CLILogProvider from "./commonlib/log";
import { NotValidInputValue, UnknownError } from "./error";
import { sleep } from "./utils";

/// TODO: input can be undefined
type ValidationType<T> = (input: T) => string | boolean | Promise<string | boolean>;

export class CLIUserInteraction implements UserInteraction {
  private static instance: CLIUserInteraction;
  private presetAnswers: Map<string, any> = new Map();

  public static getInstance(): CLIUserInteraction {
    if (!CLIUserInteraction.instance) {
      CLIUserInteraction.instance = new CLIUserInteraction();
    }
    return CLIUserInteraction.instance;
  }

  public updatePresetAnswer(key: string, value: any) {
    this.presetAnswers.set(key, value);
  }

  public updatePresetAnswers(answers: { [key: string]: any}) {
    for (const key in answers) {
      this.updatePresetAnswer(key, answers[key]);
    }
  }

  public updatePresetAnswerFromConfig(config: SingleSelectConfig | MultiSelectConfig) {
    if (!this.presetAnswers.has(config.name)) {
      return;
    }

    if (typeof config.options[0] === "string") {
      return;
    }
    const options = config.options as OptionItem[];
    const labels = options.map(op => op.label);
    const ids = options.map(op => op.id);
    const cliNames = options.map(op => op.cliName);

    const presetAnwser = this.presetAnswers.get(config.name);
    if (presetAnwser instanceof Array) {
      if (presetAnwser.length === 0) {
        return;
      }

      const idIndexes = this.findIndexes(ids, presetAnwser);
      const cliNameIndexes = this.findIndexes(cliNames, presetAnwser);

      const labelSubArray1 = this.getSubArray(labels, idIndexes);
      const labelSubArray2 = this.getSubArray(labels, cliNameIndexes);

      if (labelSubArray1[0]) {
        this.updatePresetAnswer(config.name, labelSubArray1);
      } else if (labelSubArray2[0]) {
        this.updatePresetAnswer(config.name, labelSubArray2);
      }
    } else {
      const idIndex = this.findIndex(ids, presetAnwser);
      const cliNameIndex = this.findIndex(cliNames, presetAnwser);

      if (idIndex >= 0) {
        this.updatePresetAnswer(config.name, labels[idIndex]);
      } else if (cliNameIndex >= 0) {
        this.updatePresetAnswer(config.name, labels[cliNameIndex]);
      }
    }
  }

  public removePresetAnswer(key: string) {
    this.presetAnswers.delete(key);
  }

  public removePresetAnswers(keys: string[]) {
    keys.forEach(key => this.removePresetAnswer(key));
  }

  get ciEnabled(): boolean {
    return process.env.CI_ENABLED === "true";
  }


  private async runInquirer<T>(question: DistinctQuestion): Promise<Result<T, FxError>> {
    if (this.presetAnswers.has(question.name!)) {
      const answer = this.presetAnswers.get(question.name!);
      if (answer === undefined) {
        /// TOOD: this is only for APIM
        return ok(answer);
      }
      const result = await question.validate?.(answer);
      if (typeof result === "string") {
        return err(NotValidInputValue(question.name!, result));
      }
      return ok(answer);
    }

    /// TODO: CI ENABLED refine.
    if (this.ciEnabled) {
      if (question.default !== undefined) {
        return ok(question.default);
      } else if ("choices" in question && question.choices) {
        return ok((question.choices as Array<any>)[0]);
      }
    }

    return new Promise(async resolve => {
      try {
        const anwsers = await inquirer.prompt([question]);
        resolve(ok(anwsers[question.name!]));
      } catch(e) {
        resolve(err(UnknownError(e)));
      }
    });
  }

  private toInquirerQuestion<T>(
    type: "input" | "number" | "password" | "list" | "checkbox" | "confirm",
    name: string,
    message: string,
    choices?: string[],
    defaultValue?: T,
    validate?: ValidationType<T>
  ): DistinctQuestion {
    return { type, name, message, choices, default: defaultValue, validate };
  }
  
  private async singleSelect(
    name: string,
    message: string,
    choices: string[],
    defaultValue?: string,
    validate?: ValidationType<string>
  ): Promise<Result<string, FxError>> {
    return this.runInquirer(this.toInquirerQuestion("list", name, message, choices, defaultValue, validate));
  }

  private async multiSelect(
    name: string,
    message: string,
    choices: string[],
    defaultValue?: string[],
    validate?: ValidationType<string[]>
  ): Promise<Result<string[], FxError>> {
    return this.runInquirer(this.toInquirerQuestion("checkbox", name, message, choices, defaultValue, validate));
  }

  private async input(
    name: string,
    password: boolean,
    message: string,
    defaultValue?: string,
    validate?: ValidationType<string>
  ): Promise<Result<string, FxError>> {
    if (!password) {
      return this.runInquirer(this.toInquirerQuestion("input", name, message, undefined, defaultValue, validate));
    } else {
      return this.runInquirer(this.toInquirerQuestion("password", name, message, undefined, defaultValue, validate));
    }
  }

  private async confirm(name: string, message: string): Promise<Result<boolean, FxError>> {
    /// TODO: add default value.
    return this.runInquirer(this.toInquirerQuestion("confirm", name, message, undefined, undefined, undefined));
  }

  private findIndex(choices: (string | undefined)[], answer?: string): number {
    return choices.findIndex(choice => choice === answer);
  }

  private findIndexes(choices: (string | undefined)[], answers?: string[]): number[] {
    const indexes = answers?.map(answer => this.findIndex(choices, answer));
    return indexes?.filter(index => index >= 0) || [];
  }

  private getSubArray<T = string | OptionItem>(array: T[], indexes: number[]): T[] {
    return indexes.map(index => array[index]);
  }

  private toChoices<T>(option: StaticOptions, defaultValue?: T): [string[], T | undefined] {
    if (typeof option[0] === "string") {
      return [option as string[], defaultValue];
    } else {
      const labels = (option as OptionItem[]).map(op => op.label);
      const ids = (option as OptionItem[]).map(op => op.id);
      if (typeof defaultValue === "string" || typeof defaultValue === "undefined") {
        const index = this.findIndex(ids, defaultValue);
        return [labels, labels[index] as any];
      } else {
        const indexes = this.findIndexes(ids, defaultValue as any);
        return [labels, this.getSubArray(labels, indexes) as any];
      }
    }
  }

  private toValidationFunc<T>(
    validate?: (input: T) => string | undefined | Promise<string | undefined>
  ): ValidationType<T> {
    return (input: T) => {
      return new Promise(async resolve => {
        const result = await validate?.(input);
        if (result === undefined) {
          resolve(true);
        } else {
          resolve(result);
        }
      });
    }
  }
  
<<<<<<< HEAD
  public async selectOption(config: SingleSelectConfig): Promise<Result<SingleSelectResult, FxError>> {
=======
  public async selectOption(config: SingleSelectConfig): Promise<SingleSelectResult> {
>>>>>>> b803480d
    if (config.name === "subscription") {
      const subscriptions = config.options as string[];
      if (subscriptions.length === 0) {
        throw new Error(
          "Your Azure account has no active subscriptions. Please switch an Azure account."
        );
      } else if (subscriptions.length === 1) {
        const sub = subscriptions[0];
        CLILogProvider.necessaryLog(
          LogLevel.Warning,
          `Your Azure account only has one subscription (${sub}). Use it as default.`
        );
<<<<<<< HEAD
        return ok({ type: "success", result: sub });
=======
        return { type: "success", result: sub };
>>>>>>> b803480d
      }
    }
    this.updatePresetAnswerFromConfig(config);
    return new Promise(async resolve => {
      const [choices, defaultValue] = this.toChoices(config.options, config.default);
      const result = await this.singleSelect(
        config.name,
        config.title,
        choices,
        defaultValue,
        this.toValidationFunc(config.validation)
      );
      if (result.isOk()) {
        const index = this.findIndex(choices, result.value);
        const anwser = config.options[index];
        if (config.returnObject) {
          resolve(ok({ type: "success", result: anwser }));
        } else {
          if (typeof anwser === "string") {
            resolve(ok({ type: "success", result: anwser }));
          } else {
            resolve(ok({ type: "success", result: anwser.id }));
          }
        }
      } else {
        resolve(err(result.error));
      }
    });
  }

  public async selectOptions(config: MultiSelectConfig): Promise<Result<MultiSelectResult,FxError>> {
    this.updatePresetAnswerFromConfig(config);
    return new Promise(async resolve => {
      const [choices, defaultValue] = this.toChoices(config.options, config.default);
      const result = await this.multiSelect(
        config.name,
        config.title,
        choices,
        defaultValue,
        this.toValidationFunc(config.validation)
      );
      if (result.isOk()) {
        const indexes = this.findIndexes(choices, result.value);
        const anwers = this.getSubArray(config.options as any[], indexes);
        if (config.returnObject) {
          resolve(ok({ type: "success", result: anwers }));
        } else {
          if (typeof anwers[0] === "string") {
            resolve(ok({ type: "success", result: anwers }));
          } else {
            resolve(ok({ type: "success", result: (anwers as OptionItem[]).map(answer => answer.id) }));
          }
        }
      } else {
        resolve(err(result.error));
      }
    });
  }

  public async inputText(config: InputTextConfig): Promise<Result<InputTextResult,FxError>> {
    return new Promise(async resolve => {
      const result = await this.input(
        config.name,
        !!config.password,
        config.title,
        config.default,
        this.toValidationFunc(config.validation)
      );
      if (result.isOk()) {
        resolve(ok({ type: "success", result: result.value }));
      } else {
        resolve(err(result.error));
      }
    });
  }

  public async selectFile(config: SelectFileConfig): Promise<Result<SelectFileResult,FxError>> {
    const newConfig: InputTextConfig = {
      name: config.name,
      title: config.title,
      default: config.default || "./",
      validation: config.validation || pathValidation
    }
    return this.inputText(newConfig);
  }

<<<<<<< HEAD
  public async selectFiles(config: SelectFilesConfig): Promise<Result<SelectFilesResult,FxError>> {
=======
  public async selectFiles(config: SelectFilesConfig): Promise<SelectFilesResult> {
>>>>>>> b803480d
    const validation = async (input: string) => {
      const strings = input.split(";").map(s => s.trim());
      if (config.validation) {
        return config.validation(strings);
      } else {
        for (const s of strings) {
          const result = await pathValidation(s);
          if (result !== undefined) {
            return result;
          }
        }
      }
      return undefined;
    }
    const newConfig: InputTextConfig = {
      name: config.name,
      title: config.title + " (Please use ';' to split file paths)",
      default: config.default?.join("; "),
      validation
    }
    return new Promise(async resolve => {
      const result = await this.inputText(newConfig);
      if (result.isOk()) {
        resolve(ok( { type: "success", result: result.value.result?.split(";").map(s => s.trim()) } ));
      } else {
        resolve(err(result.error));
      }
    });
  }

  public async selectFolder(config: SelectFolderConfig): Promise<Result<SelectFolderResult,FxError>> {
    const newConfig: InputTextConfig = {
      name: config.name,
      title: config.title,
      default: config.default || "./",
      validation: config.validation || pathValidation
    }
    return this.inputText(newConfig);
  }

  public async openUrl(link: string): Promise<Result<boolean,FxError>> {
    await open(link);
    return ok(true);
  }

  public async showMessage(
    level: "info" | "warn" | "error",
    message: string,
    modal: boolean,
    ...items: string[]
  ): Promise<Result<string|undefined,FxError>> {
    return new Promise(async resolve => {
      switch (items.length) {
        case 0:
          switch (level) {
            case "info":
              CLILogProvider.necessaryLog(LogLevel.Info, message);
              break;
            case "warn":
              CLILogProvider.necessaryLog(LogLevel.Warning, message);
              break;
            case "error":
              CLILogProvider.necessaryLog(LogLevel.Error, message);
              break;
          }
          resolve(ok(undefined));
          break;
        case 1: {
          const result = await this.confirm("MyConfirmQuestion", message);
          if (result.isOk()) {
            if (result.value) {
              resolve(ok(items[0]));
            } else {
              resolve(ok(undefined));
            }
          } else {
            resolve(err(result.error));
          }
          break;
        }
        default: {
          /// TODO: add default value.
          const result = await this.singleSelect(
            "MySingleSelectQuestion",
            message,
            modal ? items.concat("Cancel") : items
          );
          if (result.isOk()) {
            if (result.value !== "Cancel") {
              resolve(ok(result.value));
            } else {
              resolve(ok(undefined));
            }
          } else {
            resolve(err(result.error));
          }
          break;
        }
      }
    });
  }

  public async runWithProgress<T>(task: RunnableTask<T>, config: TaskConfig, ...args:any): Promise<Result<T,FxError>> {
    return new Promise(async (resolve) => {
      let lastReport = 0;
          const showProgress = config.showProgress === true
          const total = task.total ? task.total : 1;
          const head = `[Teams Toolkit] ${task.name?task.name:""}`;
          const report = async (task:RunnableTask<T>)=>{
            const current = task.current ? task.current : 0;
            const body = showProgress ? `: ${Math.round(current*100/total)} %` : `: [${current+1}/${total}]`;
            const tail = task.message? ` ${task.message}` : "Prepare task.";
            const message = `${head}${body}${tail}`;
            if(showProgress)
              await CLILogProvider.necessaryLog(LogLevel.Info, message);
          };
          task.run(args).then(async (v) => { 
            report(task);
            await sleep(100);
            resolve(v) 
          }).catch((e) => { 
            resolve(err(assembleError(e)))
          });
          let current;
          if(showProgress){
            report(task);
            do{
              current = task.current ? task.current : 0;
              const inc = (current-lastReport)*100/total;
              const delta = current - lastReport;
              if (inc > 0) {
                report(task);
                lastReport += delta;
              }
              await sleep(100);
            } while (current < total && !task.isCanceled);
            report(task);
            await sleep(100);
          }
          else {
            do{
              report(task);
              await sleep(100);
              current = task.current ? task.current : 0;
            } while (current < total && !task.isCanceled)
          }
          if(task.isCanceled) 
            resolve(err(UserCancelError));
        }
    );
  }
}

async function pathValidation(p: string): Promise<string | undefined> {
  if (p === "") {
    return "Path cannot be empty.";
  }
  if (await fs.pathExists(path.resolve(p))) {
    return undefined;
  } else {
    return `${path.resolve(p)} does not exist.`
  }
}

async function pathValidation(p: string): Promise<string | undefined> {
  if (p === "") {
    return "Path cannot be empty.";
  }
  if (await fs.pathExists(path.resolve(p))) {
    return undefined;
  } else {
    return `${path.resolve(p)} does not exist.`
  }
}

export default CLIUserInteraction.getInstance();<|MERGE_RESOLUTION|>--- conflicted
+++ resolved
@@ -245,11 +245,7 @@
     }
   }
   
-<<<<<<< HEAD
   public async selectOption(config: SingleSelectConfig): Promise<Result<SingleSelectResult, FxError>> {
-=======
-  public async selectOption(config: SingleSelectConfig): Promise<SingleSelectResult> {
->>>>>>> b803480d
     if (config.name === "subscription") {
       const subscriptions = config.options as string[];
       if (subscriptions.length === 0) {
@@ -262,11 +258,7 @@
           LogLevel.Warning,
           `Your Azure account only has one subscription (${sub}). Use it as default.`
         );
-<<<<<<< HEAD
         return ok({ type: "success", result: sub });
-=======
-        return { type: "success", result: sub };
->>>>>>> b803480d
       }
     }
     this.updatePresetAnswerFromConfig(config);
@@ -353,11 +345,7 @@
     return this.inputText(newConfig);
   }
 
-<<<<<<< HEAD
   public async selectFiles(config: SelectFilesConfig): Promise<Result<SelectFilesResult,FxError>> {
-=======
-  public async selectFiles(config: SelectFilesConfig): Promise<SelectFilesResult> {
->>>>>>> b803480d
     const validation = async (input: string) => {
       const strings = input.split(";").map(s => s.trim());
       if (config.validation) {
