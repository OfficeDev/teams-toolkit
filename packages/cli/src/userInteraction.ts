--- conflicted
+++ resolved
@@ -183,22 +183,6 @@
   async singleSelect(
     name: string,
     message: string,
-<<<<<<< HEAD
-    choices?: string[] | ChoiceOptions[],
-    defaultValue?: T,
-    validate?: ValidationType<T>
-  ): DistinctQuestion {
-    return {
-      type,
-      name,
-      message: chalk.bold(message),
-      choices,
-      default: defaultValue,
-      validate,
-      prefix: chalk.blueBright("?"),
-      suffix: chalk.bold(":"),
-    };
-=======
     choices: SelectChoice[],
     defaultValue?: string
   ): Promise<Result<string, FxError>> {
@@ -220,7 +204,6 @@
     });
     ScreenManager.continue();
     return ok(answer);
->>>>>>> 1bb246a5
   }
 
   async multiSelect(
