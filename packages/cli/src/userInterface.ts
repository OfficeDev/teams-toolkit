--- conflicted
+++ resolved
@@ -109,8 +109,6 @@
 
   private async askQuestion(question: IQuestion): Promise<string | undefined> {
     switch (question.type) {
-<<<<<<< HEAD
-=======
       case QuestionType.Radio: {
         if (!question.options || question.options.length === 0) {
           break;
@@ -123,13 +121,12 @@
             options: question.options,
           }
         );
-        if (result.type === "success") {
-          return result.result as string | undefined;
+        if (result.isOk()) {
+          return result.value.result as string | undefined;
         } else {
           return undefined;
         }
       }
->>>>>>> b803480d
       case QuestionType.Confirm: {
         if (!question.options || question.options.length === 0) {
           break;
