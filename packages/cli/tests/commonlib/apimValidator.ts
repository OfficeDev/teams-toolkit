--- conflicted
+++ resolved
@@ -96,30 +96,6 @@
     await this.validateClientAad(config);
   }
 
-  public static async validateProvisionMultiEnv(
-    ctx: any,
-    appName: string,
-    resourceGroupName?: string,
-    serviceName?: string,
-    productId?: string,
-    oAuthServerId?: string
-  ): Promise<void> {
-    const config = new Config(ctx);
-    chai.assert.isNotEmpty(config?.resourceNameSuffix);
-
-    chai.assert.isNotEmpty(config?.apimClientAADObjectId);
-    chai.assert.isNotEmpty(config?.apimClientAADClientId);
-    chai.assert.isNotEmpty(config?.apimClientAADClientSecret);
-    chai.assert.isNotEmpty(config?.serviceResourceId);
-    chai.assert.isNotEmpty(config?.productResourceId);
-    chai.assert.isNotEmpty(config?.authServerResourceId);
-    // await this.validateApimService(config);
-    // await this.validateApimOAuthServer(config);
-    // await this.validateProduct(config);
-    await this.validateAppAad(config);
-    await this.validateClientAad(config);
-  }
-
   public static async validateDeploy(
     ctx: any,
     projectPath: string,
@@ -146,38 +122,10 @@
     await this.validateProductApi(config, apiVersion, isArmSupportEnabled);
   }
 
-<<<<<<< HEAD
-  public static async validateDeployMultiEnv(
-    ctx: any,
-    projectPath: string,
-    apiPrefix: string,
-    apiVersion: string,
-    apiDocumentPath?: string,
-    versionSetId?: string,
-    apiPath?: string
-  ): Promise<void> {
-    const config = new Config(ctx);
-    chai.assert.isNotEmpty(config?.resourceNameSuffix);
-    chai.assert.equal(config?.apiPrefix, apiPrefix);
-    chai.assert.equal(config?.apiDocumentPath, apiDocumentPath ?? "openapi/openapi.json");
-    chai.assert.equal(
-      config?.versionSetId,
-      versionSetId ?? md5(`${apiPrefix}-${config?.resourceNameSuffix}`)
-    );
-    chai.assert.equal(config?.apiPath, apiPath ?? `${apiPrefix}-${config?.resourceNameSuffix}`);
-
-    // await this.validateVersionSet(config);
-    // await this.validateApi(config, projectPath, apiVersion);
-    // await this.validateProductApi(config, apiVersion);
-  }
-
-  private static getApimInfo(config: Config): { resourceGroup: string; serviceName: string } {
-=======
   private static getApimInfo(
     config: Config,
     isArmSupportEnabled: boolean
   ): { resourceGroup: string; serviceName: string } {
->>>>>>> 20878278
     const resourceGroup = config?.apimResourceGroupName ?? config?.resourceGroupName;
     chai.assert.isNotEmpty(resourceGroup);
     const serviceName = isArmSupportEnabled
