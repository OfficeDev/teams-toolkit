// Copyright (c) Microsoft Corporation.
// Licensed under the MIT license.

/**
 * @author Xiaofu Huang <xiaofu.huang@microsoft.com>
 */

import fs from "fs-extra";
import path from "path";
import { ApimValidator } from "../../commonlib";
import {
  execAsync,
  execAsyncWithRetry,
  getSubscriptionId,
  getTestFolder,
  getUniqueAppName,
  getConfigFileName,
  cleanUp,
  loadContext,
  setSimpleAuthSkuNameToB1Bicep,
} from "../commonUtils";
import AzureLogin from "../../../src/commonlib/azureLogin";
import GraphLogin from "../../../src/commonlib/graphLogin";
import { environmentManager } from "@microsoft/teamsfx-core";
import { CliHelper } from "../../commonlib/cliHelper";

describe("Create a new API Management Service", function () {
  const testProcessEnv = Object.assign({}, process.env);

  const testFolder = getTestFolder();
  const appName = getUniqueAppName();
  const subscriptionId = getSubscriptionId();
  const projectPath = path.resolve(testFolder, appName);
  it(`Import API into a new API Management Service`, async function () {
    // new a project
    let result = await execAsync(`teamsfx new --app-name ${appName} --interactive false`, {
      cwd: testFolder,
      env: testProcessEnv,
      timeout: 0,
    });
    console.log(`Create new project. Error message: ${result.stderr}`);

    await ApimValidator.init(subscriptionId, AzureLogin, GraphLogin);

    result = await execAsyncWithRetry(`teamsfx resource add azure-apim`, {
      cwd: projectPath,
      env: testProcessEnv,
      timeout: 0,
    });
    console.log(`Add APIM resource. Error message: ${result.stderr}`);

<<<<<<< HEAD
    setSimpleAuthSkuNameToB1Bicep(projectPath, environmentManager.getDefaultEnvName());
    await CliHelper.provisionProject(projectPath);
    result = await execAsyncWithRetry(`teamsfx provision`, {
      cwd: projectPath,
      env: testProcessEnv,
      timeout: 0,
    });
    console.log(`Provision. Error message: ${result.stderr}`);
=======
      await setSimpleAuthSkuNameToB1Bicep(projectPath, environmentManager.getDefaultEnvName());
      result = await execAsyncWithRetry(`teamsfx provision`, {
        cwd: projectPath,
        env: testProcessEnv,
        timeout: 0,
      });
      console.log(`Provision. Error message: ${result.stderr}`);
>>>>>>> b87edd32

    const contextRes = await loadContext(projectPath, "dev");
    if (!contextRes.isOk()) {
      throw contextRes.error;
    }
    const provisionContext = contextRes.value;

    await ApimValidator.validateProvision(provisionContext);

    result = await execAsyncWithRetry(
      `teamsfx deploy apim --open-api-document openapi/openapi.json --api-prefix ${appName} --api-version v1`,
      {
        cwd: projectPath,
        env: testProcessEnv,
        timeout: 0,
      },
      3,
      `teamsfx deploy apim --open-api-document openapi/openapi.json --api-version v1`
    );
    console.log(`Deploy. Error message: ${result.stderr}`);

    const deployContext = await fs.readJSON(getConfigFileName(appName, true));
    await ApimValidator.validateDeploy(deployContext, projectPath, appName, "v1", true);
  });

  after(async () => {
    // clean up
    await cleanUp(appName, projectPath, true, false, true, true);
  });
});<|MERGE_RESOLUTION|>--- conflicted
+++ resolved
@@ -49,24 +49,13 @@
     });
     console.log(`Add APIM resource. Error message: ${result.stderr}`);
 
-<<<<<<< HEAD
-    setSimpleAuthSkuNameToB1Bicep(projectPath, environmentManager.getDefaultEnvName());
-    await CliHelper.provisionProject(projectPath);
+    await setSimpleAuthSkuNameToB1Bicep(projectPath, environmentManager.getDefaultEnvName());
     result = await execAsyncWithRetry(`teamsfx provision`, {
       cwd: projectPath,
       env: testProcessEnv,
       timeout: 0,
     });
     console.log(`Provision. Error message: ${result.stderr}`);
-=======
-      await setSimpleAuthSkuNameToB1Bicep(projectPath, environmentManager.getDefaultEnvName());
-      result = await execAsyncWithRetry(`teamsfx provision`, {
-        cwd: projectPath,
-        env: testProcessEnv,
-        timeout: 0,
-      });
-      console.log(`Provision. Error message: ${result.stderr}`);
->>>>>>> b87edd32
 
     const contextRes = await loadContext(projectPath, "dev");
     if (!contextRes.isOk()) {
