--- conflicted
+++ resolved
@@ -44,22 +44,11 @@
 
       await ApimValidator.init(subscriptionId, AzureLogin, GraphLogin);
 
-<<<<<<< HEAD
-      result = await execAsyncWithRetry(
-        `teamsfx resource add azure-apim`,
-        {
-          cwd: projectPath,
-          env: testProcessEnv,
-          timeout: 0,
-        }
-      );
-=======
       result = await execAsyncWithRetry(`teamsfx resource add azure-apim`, {
         cwd: projectPath,
         env: testProcessEnv,
         timeout: 0,
       });
->>>>>>> 1cdfcf3e
       console.log(`Add APIM resource. Error message: ${result.stderr}`);
 
       if (isMultiEnvEnabled()) {
