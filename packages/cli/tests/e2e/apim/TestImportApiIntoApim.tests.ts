--- conflicted
+++ resolved
@@ -12,18 +12,14 @@
   getUniqueAppName,
   getConfigFileName,
   cleanUp,
-  setSimpleAuthSkuNameToB1Bicep,
 } from "../commonUtils";
 import AzureLogin from "../../../src/commonlib/azureLogin";
 import GraphLogin from "../../../src/commonlib/graphLogin";
-import { environmentManager, isMultiEnvEnabled } from "@microsoft/teamsfx-core";
 
 describe("Import API into API Management", function () {
   const testProcessEnv = [Object.assign({}, process.env), Object.assign({}, process.env)];
   testProcessEnv[0]["TEAMSFX_INSIDER_PREVIEW"] = "true";
   testProcessEnv[0]["SIMPLE_AUTH_SKU_NAME"] = "B1";
-  testProcessEnv[1]["TEAMSFX_INSIDER_PREVIEW"] = "false";
-  testProcessEnv[1]["SIMPLE_AUTH_SKU_NAME"] = "B1";
 
   testProcessEnv.forEach((input) => {
     const isMultiEnvEnabled = input["TEAMSFX_INSIDER_PREVIEW"] === "true";
@@ -41,13 +37,6 @@
         });
         console.log(`Create new project. Error message: ${result.stderr}`);
 
-<<<<<<< HEAD
-    if (isMultiEnvEnabled()) {
-      await setSimpleAuthSkuNameToB1Bicep(projectPath, environmentManager.getDefaultEnvName());
-    } else {
-      await setSimpleAuthSkuNameToB1(projectPath);
-    }
-=======
         result = await execAsyncWithRetry(
           `teamsfx resource add azure-apim --subscription ${subscriptionId}`,
           {
@@ -57,7 +46,6 @@
           }
         );
         console.log(`Add APIM resource. Error message: ${result.stderr}`);
->>>>>>> 20878278
 
         result = await execAsyncWithRetry(`teamsfx provision`, {
           cwd: projectPath,
@@ -98,16 +86,6 @@
         );
       });
 
-<<<<<<< HEAD
-    if (isMultiEnvEnabled()) {
-      const deployContext = await fs.readJSON(getConfigFileName(appName, true));
-      await ApimValidator.validateDeployMultiEnv(deployContext, projectPath, appName, "v2");
-    } else {
-      const deployContext = await fs.readJSON(getConfigFileName(appName));
-      await ApimValidator.validateDeploy(deployContext, projectPath, appName, "v2");
-    }
-  });
-=======
       it(`Update an existing API version in Azure API Management`, async function () {
         await ApimValidator.init(subscriptionId, AzureLogin, GraphLogin);
         const result = await execAsyncWithRetry(`teamsfx deploy apim --api-version v1`, {
@@ -116,7 +94,6 @@
           timeout: 0,
         });
         console.log(`Deploy. Error message: ${result.stderr}`);
->>>>>>> 20878278
 
         const deployContext = await fs.readJSON(getConfigFileName(appName, isMultiEnvEnabled));
         await ApimValidator.validateDeploy(
@@ -128,29 +105,10 @@
         );
       });
 
-<<<<<<< HEAD
-    if (isMultiEnvEnabled()) {
-      const deployContext = await fs.readJSON(getConfigFileName(appName, true));
-      await ApimValidator.validateDeployMultiEnv(deployContext, projectPath, appName, "v1");
-    } else {
-      const deployContext = await fs.readJSON(getConfigFileName(appName));
-      await ApimValidator.validateDeploy(deployContext, projectPath, appName, "v1");
-    }
-  });
-
-  after(async () => {
-    // clean up
-    if (isMultiEnvEnabled()) {
-      await cleanUp(appName, projectPath, true, false, true, true);
-    } else {
-      await cleanUp(appName, projectPath, true, false, true);
-    }
-=======
       after(async () => {
         // clean up
         await cleanUp(appName, projectPath, true, false, true, isMultiEnvEnabled);
       });
     });
->>>>>>> 20878278
   });
 });