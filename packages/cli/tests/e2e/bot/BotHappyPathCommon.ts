// Copyright (c) Microsoft Corporation.
// Licensed under the MIT license.

/**
 * @author Siglud <fanhu@microsoft.com>
 **/

import * as path from "path";
import { BotValidator } from "../../commonlib";
import {
  cleanUp,
  execAsync,
  execAsyncWithRetry,
  getSubscriptionId,
  getTestFolder,
  getUniqueAppName,
  readContextMultiEnv,
  readContextMultiEnvV3,
} from "../commonUtils";
import { environmentManager } from "@microsoft/teamsfx-core";
import { Runtime, CliCapabilities, CliTriggerType } from "../../commonlib/constants";
<<<<<<< HEAD
import { isV3Enabled } from "@microsoft/teamsfx-core";
import { CliHelper } from "../../commonlib/cliHelper";
=======

>>>>>>> f627f957
export async function happyPathTest(
  runtime: Runtime,
  capabilities: CliCapabilities,
  trigger?: CliTriggerType[]
): Promise<void> {
  const testFolder = getTestFolder();
  const appName = getUniqueAppName();
  const subscription = getSubscriptionId();
  const projectPath = path.resolve(testFolder, appName);
  const envName = environmentManager.getDefaultEnvName();

  const env = Object.assign({}, process.env);
  if (runtime === Runtime.Dotnet) {
    env["TEAMSFX_CLI_DOTNET"] = "true";
  }

  const triggerStr = trigger === undefined ? "" : `--bot-host-type-trigger ${trigger.join(" ")} `;
  const cmdBase = `teamsfx new --interactive false --app-name ${appName} --capabilities ${capabilities} ${triggerStr}`;
  const cmd =
    runtime === Runtime.Dotnet
      ? `${cmdBase} --runtime dotnet`
      : `${cmdBase} --programming-language typescript`;
  console.log(`ready to run CMD: ${cmd}`);
  await execAsync(cmd, {
    cwd: testFolder,
    env: env,
    timeout: 0,
  });
  console.log(`[Successfully] scaffold to ${projectPath}`);

  // set subscription
  // await CliHelper.setSubscription(subscription, projectPath, env);

  console.log(`[Successfully] set subscription for ${projectPath}`);

  // provision
  await execAsyncWithRetry(`teamsfx provision`, {
    cwd: projectPath,
    env: env,
    timeout: 0,
  });

  console.log(`[Successfully] provision for ${projectPath}`);

  {
    // Validate provision
    // Get context
    const context = await readContextMultiEnvV3(projectPath, envName);

    // Validate Bot Provision
    const bot = new BotValidator(context, projectPath, envName);
    await bot.validateProvisionV3(false);
  }

  // deploy
  const cmdStr = "teamsfx deploy";
  await execAsyncWithRetry(cmdStr, {
    cwd: projectPath,
    env: env,
    timeout: 0,
  });
  console.log(`[Successfully] deploy for ${projectPath}`);

  {
    // Validate deployment

    // Get context
    const context = await readContextMultiEnvV3(projectPath, envName);

    // Validate Bot Deploy
    const bot = new BotValidator(context, projectPath, envName);
    await bot.validateDeploy();
  }

  // test (validate)
  await execAsyncWithRetry(`teamsfx validate --env ${envName}`, {
    cwd: projectPath,
    env: env,
    timeout: 0,
  });

  // package
  await execAsyncWithRetry(`teamsfx package --env ${envName}`, {
    cwd: projectPath,
    env: env,
    timeout: 0,
  });

  console.log(`[Successfully] start to clean up for ${projectPath}`);
  await cleanUp(appName, projectPath, false, true, false);
}<|MERGE_RESOLUTION|>--- conflicted
+++ resolved
@@ -19,12 +19,6 @@
 } from "../commonUtils";
 import { environmentManager } from "@microsoft/teamsfx-core";
 import { Runtime, CliCapabilities, CliTriggerType } from "../../commonlib/constants";
-<<<<<<< HEAD
-import { isV3Enabled } from "@microsoft/teamsfx-core";
-import { CliHelper } from "../../commonlib/cliHelper";
-=======
-
->>>>>>> f627f957
 export async function happyPathTest(
   runtime: Runtime,
   capabilities: CliCapabilities,
