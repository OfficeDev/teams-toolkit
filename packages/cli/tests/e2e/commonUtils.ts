--- conflicted
+++ resolved
@@ -35,8 +35,11 @@
     return AzureConfig.subscription.id;
 }
 
-<<<<<<< HEAD
 const envFilePathSuffix = path.join(".fx", "env.default.json");
+
+export function getConfigFileName(appName: string): string {
+    return path.resolve(testFolder, appName, envFilePathSuffix);
+}
 
 const aadPluginName = "fx-resource-aad-app-for-teams";
 const simpleAuthPluginName = "fx-resource-simple-auth";
@@ -179,8 +182,4 @@
         });
         return results;
     }
-=======
-export function getConfigFileName(appName: string): string {
-    return path.resolve(testFolder, appName, ".fx/env.default.json");
->>>>>>> be3569d3
 }