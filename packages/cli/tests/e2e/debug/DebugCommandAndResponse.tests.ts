--- conflicted
+++ resolved
@@ -11,10 +11,6 @@
 import * as path from "path";
 
 import { it } from "@microsoft/extra-shot-mocha";
-<<<<<<< HEAD
-import { isV3Enabled } from "@microsoft/teamsfx-core";
-=======
->>>>>>> f627f957
 
 import { CliHelper } from "../../commonlib/cliHelper";
 import {
