--- conflicted
+++ resolved
@@ -66,14 +66,6 @@
           assert.notExists(err);
         });
 
-<<<<<<< HEAD
-        // Provision
-        await setProvisionParameterValueV3(projectPath, env, {
-          key: "webAppSku",
-          value: "B1",
-        });
-        await CliHelper.provisionProject(projectPath);
-=======
       // remove teamsApp/extendToM365 in case it fails
       removeTeamsAppExtendToM365(path.join(projectPath, "teamsapp.yml"));
 
@@ -83,7 +75,6 @@
         value: "B1",
       });
       await CliHelper.provisionProject(projectPath);
->>>>>>> 05324c4e
 
         // Validate Provision
         let context = await readContextMultiEnvV3(projectPath, env);
