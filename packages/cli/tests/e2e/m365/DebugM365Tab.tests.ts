// Copyright (c) Microsoft Corporation.
// Licensed under the MIT license.

/**
 * @author Kuojian Lu <kuojianlu@microsoft.com>
 */

import { it } from "@microsoft/extra-shot-mocha";
import { environmentManager, ProgrammingLanguage } from "@microsoft/teamsfx-core";
<<<<<<< HEAD
import { isV3Enabled } from "@microsoft/teamsfx-core";
=======
>>>>>>> 36d36d29
import * as chai from "chai";
import { expect } from "chai";
import * as fs from "fs-extra";
import { describe } from "mocha";
import * as path from "path";
import { AadValidator } from "../../commonlib/aadValidate";
import { Cleaner } from "../../utils/cleaner";
import { Capability } from "../../utils/constants";
import { Executor } from "../../utils/executor";
import { ProjectEnvReader } from "../../utils/projectEnvReader";
import { getTestFolder, getUniqueAppName } from "../commonUtils";
import { getTeamsApp } from "../debug/utility";

describe("Debug V3 m365-tab template", () => {
  const testFolder = getTestFolder();
  const appName = getUniqueAppName();
  const projectPath = path.resolve(testFolder, appName);

  afterEach(async function () {
    await Cleaner.clean(projectPath);
  });

  it("happy path: provision and deploy", { testPlanCaseId: 17449535 }, async function () {
    {
      const result = await Executor.createProject(
        testFolder,
        appName,
        Capability.M365SsoLaunchPage,
        ProgrammingLanguage.TS
      );
      expect(result.success).to.be.true;
    }

    {
      // provision
      const result = await Executor.provision(projectPath, environmentManager.getLocalEnvName());
      expect(result.success).to.be.true;

      const context = await ProjectEnvReader.readEnvFile(
        projectPath,
        environmentManager.getLocalEnvName()
      );
      chai.assert.isDefined(context);

      // validate aad
      chai.assert.isDefined(context!.AAD_APP_OBJECT_ID);
      chai.assert.isNotEmpty(context!.AAD_APP_OBJECT_ID);
      const aad = AadValidator.init(context, false);
      await AadValidator.validate(aad);

      // validate teams app
      chai.assert.isDefined(context!.TEAMS_APP_ID);
      const teamsApp = await getTeamsApp(context!.TEAMS_APP_ID);
      chai.assert.equal(teamsApp?.teamsAppId, context!.TEAMS_APP_ID);

      // validate m365
      chai.assert.isDefined(context!.M365_TITLE_ID);
      chai.assert.isNotEmpty(context!.M365_TITLE_ID);
      chai.assert.isDefined(context!.M365_APP_ID);
      chai.assert.isNotEmpty(context!.M365_APP_ID);
    }

    {
      // deploy
      const result = await Executor.deploy(projectPath, environmentManager.getLocalEnvName());
      expect(result.success).to.be.true;

      const context = await ProjectEnvReader.readEnvFile(
        projectPath,
        environmentManager.getLocalEnvName()
      );
      chai.assert.isDefined(context);

      // validate ssl cert
      chai.assert.isDefined(context!.SSL_CRT_FILE);
      chai.assert.isNotEmpty(context!.SSL_CRT_FILE);
      chai.assert.isDefined(context!.SSL_KEY_FILE);
      chai.assert.isNotEmpty(context!.SSL_KEY_FILE);

      // validate .localConfigs
      chai.assert.isTrue(await fs.pathExists(path.join(projectPath, ".localConfigs")));
    }
  });
});<|MERGE_RESOLUTION|>--- conflicted
+++ resolved
@@ -7,10 +7,6 @@
 
 import { it } from "@microsoft/extra-shot-mocha";
 import { environmentManager, ProgrammingLanguage } from "@microsoft/teamsfx-core";
-<<<<<<< HEAD
-import { isV3Enabled } from "@microsoft/teamsfx-core";
-=======
->>>>>>> 36d36d29
 import * as chai from "chai";
 import { expect } from "chai";
 import * as fs from "fs-extra";
