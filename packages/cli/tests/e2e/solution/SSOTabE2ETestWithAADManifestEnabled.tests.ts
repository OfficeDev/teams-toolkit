--- conflicted
+++ resolved
@@ -18,7 +18,6 @@
 import { CliHelper } from "../../commonlib/cliHelper";
 import {
   Capability,
-  EnvContants,
   PluginId,
   ProjectSettingKey,
   ResourceToDeploy,
@@ -26,15 +25,10 @@
 } from "../../commonlib/constants";
 import fs from "fs-extra";
 import { expect } from "chai";
-import { AadValidator, FrontendValidator } from "../../commonlib";
+import { AadValidator, BotValidator, FrontendValidator } from "../../commonlib";
 import M365Login from "../../../src/commonlib/m365Login";
 import { it } from "@microsoft/extra-shot-mocha";
 import { isV3Enabled } from "@microsoft/teamsfx-core";
-<<<<<<< HEAD
-import * as dotenv from "dotenv";
-import { getSubscriptionIdFromResourceId } from "../../commonlib/utilities";
-=======
->>>>>>> 9209069b
 
 describe("SSO Tab with aad manifest enabled", () => {
   const testFolder = getTestFolder();
@@ -52,127 +46,29 @@
   it("SSO Tab E2E test with aad manifest enabled", { testPlanCaseId: 15687261 }, async () => {
     // Arrange
     await CliHelper.createProjectWithCapability(appName, testFolder, Capability.Tab, env);
-<<<<<<< HEAD
-
-    if (isV3Enabled()) {
-      const aadTemplatePath = path.join(projectPath, TestFilePath.aadManifestTemplateFileNameV3);
-      {
-        expect(await fs.pathExists(aadTemplatePath)).to.be.true;
-        await CliHelper.provisionProject(projectPath, "", env);
-      }
-
-      await CliHelper.provisionProject(projectPath, "", env);
-      const aadManifestPath = path.join(projectPath, "build", "aad.manifest.dev.json");
-      const aadObject = JSON.parse(fs.readFileSync(aadManifestPath, "utf8"));
-
-      const aad: any = {
-        clientId: aadObject.appId,
-        objectId: aadObject.id,
-        oauth2PermissionScopeId: aadObject.oauth2Permissions[0].id,
-        applicationIdUris: aadObject.identifierUris[0],
-      };
-
-      AadValidator.initV3(M365Login);
-
-      await AadValidator.validate(aad);
-
-      // Validate Tab Frontend
-      const envFile = await fs.readFile(path.join(projectPath, "teamsfx/.env.dev"), "UTF-8");
-      const envs = dotenv.parse(envFile);
-      const frontendObject = {
-        storageName: FrontendValidator.getStorageAccountName(
-          envs[EnvContants.TAB_AZURE_STORAGE_RESOURCE_ID]
-        ),
-        containerName: "$web",
-      };
-      await FrontendValidator.validateProvisionV3(
-        frontendObject,
-        getSubscriptionIdFromResourceId(envs[EnvContants.TAB_AZURE_STORAGE_RESOURCE_ID]),
-        envs[EnvContants.AZURE_RESOURCE_GROUP_NAME]
-=======
     if (!isV3Enabled()) {
       // Assert
       const projectSettings = await fs.readJSON(
         path.join(projectPath, TestFilePath.configFolder, TestFilePath.projectSettingsFileName)
->>>>>>> 9209069b
       );
+      const activeResourcePlugins =
+        projectSettings[ProjectSettingKey.solutionSettings][
+          ProjectSettingKey.activeResourcePlugins
+        ];
+      const capabilities =
+        projectSettings[ProjectSettingKey.solutionSettings][ProjectSettingKey.capabilities];
+      expect(activeResourcePlugins.includes(PluginId.Aad)).to.be.true;
+      expect(activeResourcePlugins.includes(PluginId.FrontendHosting)).to.be.true;
+      expect(capabilities.includes("Tab")).to.be.true;
+      expect(capabilities.includes("TabSSO")).to.be.true;
 
-<<<<<<< HEAD
-      // Deploy all resources without aad manifest
-      await CliHelper.deployAll(projectPath, "", env);
-      await AadValidator.validate(aad);
+      const aadTemplatePath = path.join(
+        projectPath,
+        TestFilePath.manifestFolder,
+        TestFilePath.aadManifestTemplateFileName
+      );
+      expect(await fs.pathExists(aadTemplatePath)).to.be.true;
 
-      const firstIdentifierUri = "api://first.com/291fc1b5-1146-4d33-b7b8-ec4c441b6b33";
-      const aadTemplate = await fs.readJSON(aadTemplatePath);
-      aadTemplate.identifierUris = [firstIdentifierUri];
-      await fs.writeJSON(aadTemplatePath, aadTemplate, { spaces: 4 });
-
-      // Deploy all resources without aad manifest
-      await CliHelper.deployAll(projectPath, "", env);
-      await AadValidator.validate(aad);
-
-      // Only update aad manifest
-      await CliHelper.updateAadApp(projectPath, env);
-      await AadValidator.validate(aad, undefined, undefined, firstIdentifierUri);
-    } else {
-      // Assert
-      {
-        const projectSettings = await fs.readJSON(
-          path.join(projectPath, TestFilePath.configFolder, TestFilePath.projectSettingsFileName)
-        );
-        const activeResourcePlugins =
-          projectSettings[ProjectSettingKey.solutionSettings][
-            ProjectSettingKey.activeResourcePlugins
-          ];
-        const capabilities =
-          projectSettings[ProjectSettingKey.solutionSettings][ProjectSettingKey.capabilities];
-        expect(activeResourcePlugins.includes(PluginId.Aad)).to.be.true;
-        expect(activeResourcePlugins.includes(PluginId.FrontendHosting)).to.be.true;
-        expect(capabilities.includes("Tab")).to.be.true;
-        expect(capabilities.includes("TabSSO")).to.be.true;
-
-        const aadTemplatePath = path.join(
-          projectPath,
-          TestFilePath.manifestFolder,
-          TestFilePath.aadManifestTemplateFileName
-        );
-        expect(await fs.pathExists(aadTemplatePath)).to.be.true;
-
-        const permissionJsonFilePath = path.join(projectPath, TestFilePath.permissionJsonFileName);
-        expect(await fs.pathExists(permissionJsonFilePath)).to.be.false;
-      }
-
-      await CliHelper.provisionProject(projectPath, "", env);
-
-      const context = await readContextMultiEnv(projectPath, "dev");
-
-      // Validate Aad App
-      const aad = AadValidator.init(context, false, M365Login);
-      await AadValidator.validate(aad);
-
-      // Validate Tab Frontend
-      const frontend = FrontendValidator.init(context);
-      await FrontendValidator.validateProvision(frontend);
-
-      const firstIdentifierUri = "api://first.com/291fc1b5-1146-4d33-b7b8-ec4c441b6b33";
-      await setAadManifestIdentifierUris(projectPath, firstIdentifierUri);
-
-      // Deploy all resources without aad manifest
-      await CliHelper.deployAll(projectPath, "", env);
-      await AadValidator.validate(aad);
-
-      // Deploy all resources include aad manifest
-      await CliHelper.deployAll(projectPath, "--include-aad-manifest", env);
-      await AadValidator.validate(aad, firstIdentifierUri);
-
-      const secondIdentifierUri = "api://second.com/291fc1b5-1146-4d33-b7b8-ec4c441b6b33";
-      await setAadManifestIdentifierUris(projectPath, secondIdentifierUri);
-
-      // Only deploy aad manifest
-      await CliHelper.deployProject(ResourceToDeploy.AadManifest, projectPath, "", env);
-      await AadValidator.validate(aad, secondIdentifierUri);
-    }
-=======
       const permissionJsonFilePath = path.join(projectPath, TestFilePath.permissionJsonFileName);
       expect(await fs.pathExists(permissionJsonFilePath)).to.be.false;
     } else {
@@ -232,6 +128,5 @@
       await CliHelper.deployProject(ResourceToDeploy.AadManifest, projectPath, "", env);
     }
     await AadValidator.validate(aad, secondIdentifierUri);
->>>>>>> 9209069b
   });
 });