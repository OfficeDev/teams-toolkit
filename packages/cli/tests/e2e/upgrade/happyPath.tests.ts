// Copyright (c) Microsoft Corporation.
// Licensed under the MIT license.

/**
 * @author Zhaofeng Xu <zhaofengxu@microsoft.com>
 */

import { it } from "@microsoft/extra-shot-mocha";
<<<<<<< HEAD
import { isV3Enabled } from "@microsoft/teamsfx-core";
=======
>>>>>>> 36d36d29
import * as chai from "chai";
import { describe } from "mocha";
import * as path from "path";
import { CliHelper } from "../../commonlib/cliHelper";
import { Capability } from "../../commonlib/constants";
import { Cleaner } from "../../utils/cleaner";
import { Executor } from "../../utils/executor";
import { getTestFolder, getUniqueAppName } from "../commonUtils";
import { checkYmlHeader } from "./utils";

describe("upgrade", () => {
  const testFolder = getTestFolder();
  const appName = getUniqueAppName();
  const projectPath = path.resolve(testFolder, appName);

  afterEach(async function () {
    await Cleaner.clean(projectPath);
  });

  it("upgrade project", { testPlanCaseId: 17184119 }, async function () {
    {
      await Executor.installCLI(testFolder, "1.2.5", true);
      const env = Object.assign({}, process.env);
      env["TEAMSFX_V3"] = "false";
      // new a project ( tab only )
      await CliHelper.createProjectWithCapability(appName, testFolder, Capability.TabNonSso, env);
    }

    await Executor.installCLI(testFolder, "alpha", true);
    {
      // upgrade
      const result = await Executor.upgrade(projectPath);
      chai.assert.isTrue(result.success);
      const ymlFile = path.join(projectPath, "teamsapp.yml");
      await checkYmlHeader(ymlFile);
    }

    // {
    //   // preview
    //   const result = await Executor.preview(projectPath);
    //   chai.assert.isTrue(result.success);
    // }

    {
      // provision
      const result = await Executor.provision(projectPath);
      chai.assert.isTrue(result.success);
    }

    {
      // deploy
      const result = await Executor.deploy(projectPath);
      chai.assert.isTrue(result.success);
    }
  });
});<|MERGE_RESOLUTION|>--- conflicted
+++ resolved
@@ -6,10 +6,6 @@
  */
 
 import { it } from "@microsoft/extra-shot-mocha";
-<<<<<<< HEAD
-import { isV3Enabled } from "@microsoft/teamsfx-core";
-=======
->>>>>>> 36d36d29
 import * as chai from "chai";
 import { describe } from "mocha";
 import * as path from "path";
