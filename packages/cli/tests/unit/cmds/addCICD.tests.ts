// Copyright (c) Microsoft Corporation.
// Licensed under the MIT license.

import sinon from "sinon";
import yargs, { Options } from "yargs";

import { FxError, Inputs, LogLevel, ok, Func } from "@microsoft/teamsfx-api";
import { FxCore } from "@microsoft/teamsfx-core";

import Add from "../../../src/cmds/add";
import CliTelemetry from "../../../src/telemetry/cliTelemetry";
import HelpParamGenerator from "../../../src/helpParamGenerator";
import { TelemetryEvent } from "../../../src/telemetry/cliTelemetryEvents";
import LogProvider from "../../../src/commonlib/log";
import { expect } from "../utils";
<<<<<<< HEAD
import mockedEnv from "mocked-env";
=======
import { VersionCheckRes } from "@microsoft/teamsfx-core/build/core/types";
import { VersionState } from "@microsoft/teamsfx-core/build/common/versionMetadata";
>>>>>>> b58d708c

describe("Add CICD Command Tests", function () {
  const sandbox = sinon.createSandbox();
  const registeredCommands: string[] = [];
  let options: string[] = [];
  const positionals: string[] = [];
  const telemetryEvents: string[] = [];
  const logs: string[] = [];
  let mockedEnvRestore: () => void;

  beforeEach(() => {
    mockedEnvRestore = mockedEnv({
      TEAMSFX_V3: "false",
    });
    sandbox.stub(HelpParamGenerator, "getYargsParamForHelp").callsFake(() => {
      return {};
    });
    sandbox
      .stub<any, any>(yargs, "command")
      .callsFake((command: string, description: string, builder: any, handler: any) => {
        registeredCommands.push(command);
        builder(yargs);
      });
    sandbox.stub(yargs, "options").callsFake((ops: { [key: string]: Options }) => {
      if (typeof ops === "string") {
        options.push(ops);
      } else {
        options = options.concat(...Object.keys(ops));
      }
      return yargs;
    });
    sandbox.stub(yargs, "positional").callsFake((name: string) => {
      positionals.push(name);
      return yargs;
    });
    sandbox.stub(yargs, "exit").callsFake((code: number, err: Error) => {
      throw err;
    });
    sandbox.stub(CliTelemetry, "sendTelemetryEvent").callsFake((eventName: string) => {
      telemetryEvents.push(eventName);
    });
    sandbox
      .stub(CliTelemetry, "sendTelemetryErrorEvent")
      .callsFake((eventName: string, error: FxError) => {
        telemetryEvents.push(eventName);
      });

    sandbox.stub(LogProvider, "necessaryLog").callsFake((level: LogLevel, message: string) => {
      logs.push(message);
    });
    sandbox.stub(FxCore.prototype, "projectVersionCheck").resolves(
      ok<VersionCheckRes, FxError>({
        isSupport: VersionState.compatible,
        versionSource: "",
        currentVersion: "1.0.0",
        trackingId: "",
      })
    );
  });

  afterEach(() => {
    mockedEnvRestore();
    sandbox.restore();
  });

  it("Builder Check", () => {
    const cmd = new Add();
    yargs.command(cmd.command, cmd.description, cmd.builder.bind(cmd), cmd.handler.bind(cmd));
    expect(registeredCommands).deep.equals([
      "add <feature>",
      "notification",
      "command-and-response",
      "workflow",
      "sso-tab",
      "tab",
      "spfx-tab",
      "bot",
      "message-extension",
      "azure-function",
      "azure-apim",
      "azure-sql",
      "azure-keyvault",
      "cicd",
    ]);
  });

  it("Add CICD Command Running Check", async () => {
    sandbox
      .stub(FxCore.prototype, "executeUserTask")
      .callsFake(async (func: Func, inputs: Inputs) => {
        expect(func).deep.equals({
          namespace: "fx-solution-azure/fx-resource-cicd",
          method: "addCICDWorkflows",
        });
        return ok("");
      });
    const cmd = new Add();
    const cicd = cmd.subCommands.find((cmd) => cmd.commandHead === "cicd");
    await cicd!.handler({});
    expect(telemetryEvents).deep.equals([TelemetryEvent.AddCICDStart, TelemetryEvent.AddCICD]);
  });
});<|MERGE_RESOLUTION|>--- conflicted
+++ resolved
@@ -13,12 +13,9 @@
 import { TelemetryEvent } from "../../../src/telemetry/cliTelemetryEvents";
 import LogProvider from "../../../src/commonlib/log";
 import { expect } from "../utils";
-<<<<<<< HEAD
-import mockedEnv from "mocked-env";
-=======
 import { VersionCheckRes } from "@microsoft/teamsfx-core/build/core/types";
 import { VersionState } from "@microsoft/teamsfx-core/build/common/versionMetadata";
->>>>>>> b58d708c
+import mockedEnv from "mocked-env";
 
 describe("Add CICD Command Tests", function () {
   const sandbox = sinon.createSandbox();
