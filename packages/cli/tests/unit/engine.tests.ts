--- conflicted
+++ resolved
@@ -131,18 +131,11 @@
       assert.isTrue(result.isOk());
       assert.deepEqual(ctx.optionValues["option1"], ["a", "b", "c"]);
     });
-<<<<<<< HEAD
-    it("default interactive option", async () => {
-=======
     it("array type argument", async () => {
->>>>>>> f50b7d29
       const command: CLIFoundCommand = {
         name: "test",
         fullName: "test",
         description: "test command",
-<<<<<<< HEAD
-        defaultInteractiveOption: false,
-=======
         arguments: [
           {
             type: "array",
@@ -157,7 +150,6 @@
             default: "default",
           },
         ],
->>>>>>> f50b7d29
       };
       const ctx: CLIContext = {
         command: command,
@@ -166,16 +158,10 @@
         argumentValues: [],
         telemetryProperties: {},
       };
-<<<<<<< HEAD
-      const result = engine.parseArgs(ctx, rootCommand, []);
-      assert.isTrue(result.isOk());
-      assert.equal(ctx.globalOptionValues.interactive, false);
-=======
       const result = engine.parseArgs(ctx, rootCommand, ["a,b,c"]);
       assert.isTrue(result.isOk());
       assert.deepEqual(ctx.argumentValues[0], ["a", "b", "c"]);
       assert.equal(ctx.argumentValues[1], "default");
->>>>>>> f50b7d29
     });
   });
   describe("validateOption", async () => {
@@ -197,11 +183,7 @@
   });
   describe("processResult", async () => {
     it("sendTelemetryErrorEvent", async () => {
-<<<<<<< HEAD
-      sandbox.stub(engine, "isUserSettingsTelemetryEnable").returns(true);
-=======
       sandbox.stub(UserSettings, "getTelemetrySetting").returns(ok(true));
->>>>>>> f50b7d29
       const sendTelemetryErrorEventStub = sandbox
         .stub(CliTelemetry, "sendTelemetryErrorEvent")
         .returns();
