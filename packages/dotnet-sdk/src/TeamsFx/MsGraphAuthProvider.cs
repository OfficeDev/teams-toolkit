﻿// Copyright (c) Microsoft Corporation.
// Licensed under the MIT License.

using Azure.Core;
using Microsoft.Extensions.Logging;
using Microsoft.Graph;
using System.Net.Http;
using System.Threading;
using System.Threading.Tasks;

namespace Microsoft.TeamsFx
{
    /// <summary>
    /// Microsoft Graph auth provider for Teams Framework.
    /// </summary>
    public class MsGraphAuthProvider : IAuthenticationProvider
    {
        private const string DefaultScope = ".default";
        private readonly TokenCredential _credential;
        private readonly ILogger _logger;
        readonly internal string[] _scopes;

        /// <summary>
        /// Constructor of MsGraphAuthProvider.
        /// </summary>
        /// <param name="credential">Credential used to invoke Microsoft Graph APIs.</param>
        /// <param name="scopes">The string of Microsoft Token scopes of access separated by space. Default value is `.default`.</param>
        /// <param name="logger">Logger of MsGraphAuthProvider Class.</param>
        /// <returns>
        /// An instance of MsGraphAuthProvider.
        /// </returns>
        public MsGraphAuthProvider(TokenCredential credential, string scopes = DefaultScope, ILogger<MsGraphAuthProvider> logger = null)
        {
            _credential = credential;
            _logger = logger;
            if (scopes == "")
            {
                scopes = DefaultScope;
            }
            _scopes = scopes.Split(' ');
<<<<<<< HEAD
=======
            _logger?.LogInformation("Create Microsoft Graph Authentication Provider with {scopes}", _scopes);
>>>>>>> 4ce6710d
        }

        /// <summary>
        /// Constructor of MsGraphAuthProvider.
        /// </summary>
        /// <param name="credential">Credential used to invoke Microsoft Graph APIs.</param>
        /// <param name="scopes">The scopes required for the token.</param>
        /// <param name="logger">Logger of MsGraphAuthProvider Class.</param>
        /// <returns>
        /// An instance of MsGraphAuthProvider.
        /// </returns>
        public MsGraphAuthProvider(TokenCredential credential, string[] scopes, ILogger<MsGraphAuthProvider> logger = null)
        {
            _credential = credential;
            _logger = logger;
            if (string.Join("", scopes) == "")
            {
                _scopes = new string[] { DefaultScope };
            }
            else
            {
                _scopes = scopes;
            }
            _logger?.LogInformation("Create Microsoft Graph Authentication Provider with {scopes}", _scopes);
        }

        public async Task AuthenticateRequestAsync(HttpRequestMessage request)
        {
            var tokenRequestContext = new TokenRequestContext(_scopes);
            var accessToken = await _credential.GetTokenAsync(tokenRequestContext, new CancellationToken()).ConfigureAwait(false);
            request.Headers.Authorization = new System.Net.Http.Headers.AuthenticationHeaderValue("Bearer", accessToken.Token);
        }

        /// <summary>
        /// Get access token for Microsoft Graph API requests.
        /// </summary>
        /// <returns>Access token from the credential.</returns>
        /// <exception cref="ExceptionCode.InternalError">When get access token failed due to empty token or unknown other problems.</exception>
        /// <exception cref="ExceptionCode.TokenExpiredError">When SSO token has already expired.</exception>
        /// <exception cref="ExceptionCode.UiRequiredError">When need user consent to get access token.</exception>
        /// <exception cref="ExceptionCode.ServiceError">When failed to get access token from simple auth or AAD server.</exception>
        public async Task<string> GetAccessTokenAsync()
        {
            _logger?.LogInformation("Get Graph Access token with {scopes}", _scopes);
            var tokenRequestContext = new TokenRequestContext(_scopes);

            var accessToken = await _credential.GetTokenAsync(tokenRequestContext, new CancellationToken()).ConfigureAwait(false);
            if (accessToken.Token.Length == 0)
            {
                var errorMsg = "Graph access token is undefined or empty";
                 _logger?.LogError(errorMsg);
                throw new ExceptionWithCode(errorMsg, ExceptionCode.InternalError);
            }
            return accessToken.Token;
        }
    }
}<|MERGE_RESOLUTION|>--- conflicted
+++ resolved
@@ -38,10 +38,7 @@
                 scopes = DefaultScope;
             }
             _scopes = scopes.Split(' ');
-<<<<<<< HEAD
-=======
             _logger?.LogInformation("Create Microsoft Graph Authentication Provider with {scopes}", _scopes);
->>>>>>> 4ce6710d
         }
 
         /// <summary>
