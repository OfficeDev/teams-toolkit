{
  "name": "@microsoft/extra-shot-mocha",
  "version": "0.0.1",
  "main": "build/index.js",
  "types": "build/index.d.ts",
  "license": "MIT",
  "scripts": {
    "build": "npx tsc -p ./",
    "lint:staged": "lint-staged",
    "check-sensitive": "npx eslint --plugin 'no-secrets' --cache --ignore-pattern 'package.json' --ignore-pattern 'package-lock.json'",
    "precommit": "npm run check-sensitive && lint-staged",
    "test:unit": "nyc mocha \"tests/**/*.test.ts\" "
  },
  "peerDependencies": {
    "mocha": "^10.2.0",
    "mochawesome": "^7.0.1"
  },
  "dependencies": {
    "mocha": "^10.2.0",
    "mochawesome": "^7.0.1"
  },
  "devDependencies": {
    "@istanbuljs/nyc-config-typescript": "^1.0.2",
    "@types/chai": "^4.2.14",
    "@types/mocha": "^10.0.1",
    "@types/mochawesome": "^6.2.1",
    "@types/node": "^17.0.16",
    "@typescript-eslint/eslint-plugin": "^4.19.0",
    "@typescript-eslint/parser": "^4.19.0",
    "chai": "^4.2.0",
    "eslint": "^7.9.0",
    "eslint-plugin-header": "^3.1.1",
    "eslint-plugin-import": "^2.25.2",
    "eslint-plugin-no-secrets": "^0.8.9",
    "eslint-plugin-prettier": "^4.0.0",
<<<<<<< HEAD
    "@microsoft/eslint-plugin-teamsfx": "^0.0.4",
=======
>>>>>>> bea8cd2a
    "lint-staged": "^13.2.1",
    "nyc": "^15.1.0",
    "prettier": "^2.4.1",
    "source-map-support": "^0.5.21",
    "ts-node": "^9.1.1",
    "tslib": "^2.3.1",
    "typescript": "^4.5.5"
  },
  "publishConfig": {
    "access": "public"
  },
  "lint-staged": {
    "*.{js,jsx,css,ts,tsx}": [
      "npx eslint --cache --fix --quiet"
    ]
  }
}<|MERGE_RESOLUTION|>--- conflicted
+++ resolved
@@ -33,10 +33,6 @@
     "eslint-plugin-import": "^2.25.2",
     "eslint-plugin-no-secrets": "^0.8.9",
     "eslint-plugin-prettier": "^4.0.0",
-<<<<<<< HEAD
-    "@microsoft/eslint-plugin-teamsfx": "^0.0.4",
-=======
->>>>>>> bea8cd2a
     "lint-staged": "^13.2.1",
     "nyc": "^15.1.0",
     "prettier": "^2.4.1",
