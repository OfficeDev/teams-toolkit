--- conflicted
+++ resolved
@@ -3,15 +3,9 @@
 ## Introduction
 
 `TeamsFx` function extension does the following binding work for Teams app developers:
-<<<<<<< HEAD
-1. Do authorization for http trigger: Http request must have Authorization header with access token, the client id of which should be in the list of `ALLOWED_APP_IDS` or equals to `CLIENT_ID` setting. 
+1. Do authorization for http trigger: Http request must have Authorization header with access token, the client id of which should be in the list of `ALLOWED_APP_IDS` or equals to `M365_CLIENT_ID` setting. 
 2. Refresh user access token in request header if it's about to expire.
 3. Provide user access token in `TeamsFxContext` as Azure Functions input binding.
-=======
-1. Do authorization for http trigger: Http request must have Authorization header with access token, the client id of which should be in the list of `ALLOWED_APP_IDS` or equals to `M365_CLIENT_ID` setting. 
-1. Refresh user access token in request header if it's about to expire.
-1. Provide user access token in `TeamsFxContext` as Azure Functions input binding.
->>>>>>> 8d4fdcd3
 
 ## Usage
 
