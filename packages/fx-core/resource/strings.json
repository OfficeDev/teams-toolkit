--- conflicted
+++ resolved
@@ -9,13 +9,9 @@
     "DeploySuccessNotice": "'%s' successfully deployed to the cloud.",
     "DeployFailNotice": "fail to deploy '%s' to the cloud!",
     "PublishFailNotice": "fail to publish '%s' to the admin portal.",
-<<<<<<< HEAD
     "FailedToDeployBeforeProvision": "Failed to deploy because the resources have not been provisioned yet. Make sure you do the provision first.",
     "FailedToPublishBeforeProvision": "Failed to publish because the resources have not been provisioned yet. Make sure you do the provision first.",
-=======
-    "AskProvisionBeforeDeployOrPublish": "The toolkit has not provisioned resources to deploy. Do you want to provision in the cloud first?",
     "SPFxAskProvisionBeforePublish": "Failed to publish because the teams app has not been provisioned yet. Please provision first.",
->>>>>>> dd3b41fd
     "AddResourceNotice": "[Teams Toolkit] Resource \"%s\" have been successfully configured for your project, trigger 'TeamsFx - Provision in the Cloud' will create the resource(s) in your Azure subscription.",
     "AddCapabilityNotice": "[Teams Toolkit] Capability \"%s\" have been successfully configured for your project, trigger 'TeamsFx - Provision in the Cloud' will create the resource(s) in your Azure subscription.",
     "CancelProvision": "CancelProvision",
