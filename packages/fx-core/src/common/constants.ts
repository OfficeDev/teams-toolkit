--- conflicted
+++ resolved
@@ -32,14 +32,11 @@
 export class FeatureFlagName {
   static readonly MultiEnv = "TEAMSFX_MULTI_ENV";
   static readonly ArmSupport = "TEAMSFX_ARM_SUPPORT";
-<<<<<<< HEAD
+  static readonly BicepEnvCheckerEnable = "TEAMSFX_BICEP_ENV_CHECKER_ENABLE";
 }
 
 export class ArmDeploymentStatus {
   static readonly Succeeded = "Succeeded";
   static readonly Failed = "Failed";
   static readonly Running = "Running";
-=======
-  static readonly BicepEnvCheckerEnable = "TEAMSFX_BICEP_ENV_CHECKER_ENABLE";
->>>>>>> 2b67fef2
 }