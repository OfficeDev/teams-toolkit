export class ConstantString {
  static readonly UTF8Encoding = "utf-8";
}

<<<<<<< HEAD
export class Bicep {
  static readonly InputParameterOrchestrationFileName: string = "input_param.template.bicep";
  static readonly ModuleOrchestrationFileName: string = "module.template.bicep";
  static readonly OutputOrchestrationFileName: string = "output.template.bicep";
  static readonly ParameterFileName: string = "parameters.json";
=======
export class TeamsClientId {
  static readonly MobileDesktop = "1fec8e78-bce4-4aaf-ab1b-5451cc387264";
  static readonly Web = "5e3ce6c0-2b1f-4285-8d4b-75ee78787346";
>>>>>>> 0b071c87
}

export class ResourcePlugins {
  static readonly Aad = "fx-resource-aad-app-for-teams";
  static readonly FrontendHosting = "fx-resource-frontend-hosting";
  static readonly SimpleAuth = "fx-resource-simple-auth";
  static readonly Bot = "fx-resource-bot";
  static readonly LocalDebug = "fx-resource-local-debug";
  static readonly AzureSQL = "fx-resource-azure-sql";
  static readonly Function = "fx-resource-function";
  static readonly Identity = "fx-resource-identity";
}
export class PluginDisplayName {
  static readonly Solution = "Teams Toolkit";
}

export class FeatureFlagName {
  static readonly MultiEnv = "TEAMSFX_MULTI_ENV";
}<|MERGE_RESOLUTION|>--- conflicted
+++ resolved
@@ -2,17 +2,16 @@
   static readonly UTF8Encoding = "utf-8";
 }
 
-<<<<<<< HEAD
 export class Bicep {
   static readonly InputParameterOrchestrationFileName: string = "input_param.template.bicep";
   static readonly ModuleOrchestrationFileName: string = "module.template.bicep";
   static readonly OutputOrchestrationFileName: string = "output.template.bicep";
   static readonly ParameterFileName: string = "parameters.json";
-=======
+}
+
 export class TeamsClientId {
   static readonly MobileDesktop = "1fec8e78-bce4-4aaf-ab1b-5451cc387264";
   static readonly Web = "5e3ce6c0-2b1f-4285-8d4b-75ee78787346";
->>>>>>> 0b071c87
 }
 
 export class ResourcePlugins {
