--- conflicted
+++ resolved
@@ -84,11 +84,8 @@
   static readonly Preview = "TEAMSFX_PREVIEW";
   static readonly CLIDotNet = "TEAMSFX_CLI_DOTNET";
   static readonly TDPIntegration = "TDP_INTEGRATION";
-<<<<<<< HEAD
   static readonly V3Integration = "V3_INTEGRATION";
-=======
   static readonly ApiV3 = "TEAMSFX_API_V3";
->>>>>>> 17cdbcb1
 }
 
 export class ManifestVariables {
