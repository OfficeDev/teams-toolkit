--- conflicted
+++ resolved
@@ -61,9 +61,6 @@
   static readonly TestTool = "TEAMSFX_TEST_TOOL";
   static readonly ApiKey = "API_COPILOT_API_KEY";
   static readonly MultipleParameters = "API_COPILOT_MULTIPLE_PARAMETERS";
-<<<<<<< HEAD
+  static readonly TeamsFxRebranding = "TEAMSFX_REBRANDING";
   static readonly WXPExtension = "TEAMSFX_WXP_EXTENSION";
-=======
-  static readonly TeamsFxRebranding = "TEAMSFX_REBRANDING";
->>>>>>> f0a19abf
 }