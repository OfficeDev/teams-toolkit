// Copyright (c) Microsoft Corporation.
// Licensed under the MIT license.

export class ConstantString {
  static readonly UTF8Encoding = "utf-8";
  static readonly DeploymentResourceType = "Microsoft.Resources/deployments";
  static readonly DeploymentNotFound = "DeploymentNotFound";
  static readonly RootFolder = "TeamsApps";
}

export class HelpLinks {
  static readonly WhyNeedProvision = "https://aka.ms/teamsfx/whyneedprovision";
  static readonly ArmHelpLink = "https://aka.ms/teamsfx-arm-help";
  static readonly SwitchAccountOrSub = "https://aka.ms/teamsfx-switch-account-or-subscription-help";
  static readonly SwitchTenant = "https://aka.ms/teamsfx-switch-tenant";
}

export class VSCodeExtensionCommand {
  static readonly showOutputChannel = "command:fx-extension.showOutputChannel";
  static readonly openFolder = "command:fx-extension.openFolder";
  static readonly openReadme = "command:fx-extension.openReadMe?%5B%22Notification%22%5D";
}

export class Bicep {
  static readonly ParameterOrchestrationFileName: string = "param.template.bicep";
  static readonly ModuleOrchestrationFileName: string = "module.template.bicep";
  static readonly OutputOrchestrationFileName: string = "output.template.bicep";
  static readonly VariablesOrchestrationFileName: string = "variables.template.bicep";
  static readonly ParameterFileName: string = "parameters.json";
  static readonly ProvisionFileName: string = "provision.template.bicep";
  static readonly ConfigFileName: string = "config.template.bicep";
}

export class TeamsClientId {
  static readonly MobileDesktop = "1fec8e78-bce4-4aaf-ab1b-5451cc387264";
  static readonly Web = "5e3ce6c0-2b1f-4285-8d4b-75ee78787346";
}

export class OfficeClientId {
  static readonly Desktop = "0ec893e0-5785-4de6-99da-4ed124e5296c";
  static readonly Web1 = "4345a7b9-9a63-4910-a426-35363201d503";
  static readonly Web2 = "4765445b-32c6-49b0-83e6-1d93765276ca";
}

export class OutlookClientId {
  static readonly Desktop = "d3590ed6-52b3-4102-aeff-aad2292ab01c";
  static readonly Web1 = "00000002-0000-0ff1-ce00-000000000000";
  static readonly Web2 = "bc59ab01-8403-45c6-8796-ac3ef710b3e3";
}

export class ResourcePlugins {
  static readonly Aad = "fx-resource-aad-app-for-teams";
  static readonly FrontendHosting = "fx-resource-frontend-hosting";
  static readonly SimpleAuth = "fx-resource-simple-auth";
  static readonly Bot = "fx-resource-bot";
  static readonly LocalDebug = "fx-resource-local-debug";
  static readonly AzureSQL = "fx-resource-azure-sql";
  static readonly Function = "fx-resource-function";
  static readonly Identity = "fx-resource-identity";
  static readonly Apim = "fx-resource-apim";
  static readonly SPFx = "fx-resource-spfx";
  static readonly AppStudio = "fx-resource-appstudio";
}
export class PluginDisplayName {
  static readonly Solution = "Teams Toolkit";
  static readonly SpfxSolution = "SPFx";
}

export class FeatureFlagName {
  static readonly BicepEnvCheckerEnable = "TEAMSFX_BICEP_ENV_CHECKER_ENABLE";
  // This will default to true and this environment is only for tests. It does not expose to user.
  static readonly InsiderPreview = "__TEAMSFX_INSIDER_PREVIEW";
  static readonly VSCallingCLI = "VS_CALLING_CLI";
  static readonly ExistingTabApp = "TEAMSFX_INIT_APP";
  static readonly AadManifest = "TEAMSFX_AAD_MANIFEST";
  static readonly DebugTemplate = "TEAMSFX_DEBUG_TEMPLATE";
  static readonly BotNotification = "BOT_NOTIFICATION_ENABLED";
  static readonly M365App = "TEAMSFX_M365_APP";
  static readonly SPFxMultiTab = "TEAMSFX_SPFX_MULTI_TAB";
  static readonly ApiConnect = "TEAMSFX_API_CONNECT_ENABLE";
  static readonly DeployManifest = "TEAMSFX_DEPLOY_MANIFEST";
  static readonly Preview = "TEAMSFX_PREVIEW";
  static readonly CLIDotNet = "TEAMSFX_CLI_DOTNET";
  static readonly TDPIntegration = "TDP_INTEGRATION";
  static readonly V3 = "TEAMSFX_V3";
  static readonly V3Migration = "TEAMSFX_V3_MIGRATION";
  static readonly VideoFilter = "TEAMSFX_VIDEO_FILTER";
  static readonly OfficeAddin = "TEAMSFX_OFFICE_ADDIN";
<<<<<<< HEAD
  static readonly SpfxDecouple = "TEAMSFX_SPFX_DECOUPLE";
=======
  static readonly Validate = "TEAMSFX_VALIDATE_ENABLE";
>>>>>>> 47ab5a84
}

export class ManifestVariables {
  static readonly DeveloperWebsiteUrl = "developerWebsiteUrl";
  static readonly DeveloperPrivacyUrl = "developerPrivacyUrl";
  static readonly DeveloperTermsOfUseUrl = "developerTermsOfUseUrl";
  static readonly TabContentUrl = "tabContentUrl";
  static readonly TabWebsiteUrl = "tabWebsiteUrl";
  static readonly TabConfigurationUrl = "tabConfigurationUrl";
  static readonly BotId = "botId";
}<|MERGE_RESOLUTION|>--- conflicted
+++ resolved
@@ -86,11 +86,7 @@
   static readonly V3Migration = "TEAMSFX_V3_MIGRATION";
   static readonly VideoFilter = "TEAMSFX_VIDEO_FILTER";
   static readonly OfficeAddin = "TEAMSFX_OFFICE_ADDIN";
-<<<<<<< HEAD
   static readonly SpfxDecouple = "TEAMSFX_SPFX_DECOUPLE";
-=======
-  static readonly Validate = "TEAMSFX_VALIDATE_ENABLE";
->>>>>>> 47ab5a84
 }
 
 export class ManifestVariables {
