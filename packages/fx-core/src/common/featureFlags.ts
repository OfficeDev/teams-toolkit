--- conflicted
+++ resolved
@@ -28,11 +28,8 @@
   static readonly ShowDiagnostics = "TEAMSFX_SHOW_DIAGNOSTICS";
   static readonly TelemetryTest = "TEAMSFX_TELEMETRY_TEST";
   static readonly DevTunnelTest = "TEAMSFX_DEV_TUNNEL_TEST";
-<<<<<<< HEAD
   static readonly SyncManifest = "TEAMSFX_SYNC_MANIFEST";
-=======
   static readonly EnvFileFunc = "TEAMSFX_ENV_FILE_FUNC";
->>>>>>> 73eed033
 }
 
 export interface FeatureFlag {
@@ -84,15 +81,13 @@
     name: FeatureFlagName.DevTunnelTest,
     defaultValue: "false",
   };
-<<<<<<< HEAD
   static readonly SyncManifest = {
     name: FeatureFlagName.SyncManifest,
     defaultValue: "false",
-=======
+  };
   static readonly EnvFileFunc = {
     name: FeatureFlagName.EnvFileFunc,
     defaultValue: "true", // Set it to true for dogfooding. Will update it to false later.
->>>>>>> 73eed033
   };
 }
 
