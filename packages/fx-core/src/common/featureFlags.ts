// Copyright (c) Microsoft Corporation.
// Licensed under the MIT license.
import { FeatureFlagName } from "./constants";
import { isV3Enabled } from "./tools";

// Determine whether feature flag is enabled based on environment variable setting
export function isFeatureFlagEnabled(featureFlagName: string, defaultValue = false): boolean {
  const flag = process.env[featureFlagName];
  if (flag === undefined) {
    return defaultValue; // allows consumer to set a default value when environment variable not set
  } else {
    return flag === "1" || flag.toLowerCase() === "true"; // can enable feature flag by set environment variable value to "1" or "true"
  }
}

/**
 * Update all preview feature flags.
 */
export function initializePreviewFeatureFlags(): void {
  if (isPreviewFeaturesEnabled()) {
    process.env[FeatureFlagName.BotNotification] = "true";
    process.env[FeatureFlagName.M365App] = "true";
    process.env[FeatureFlagName.AadManifest] = "true";
    process.env[FeatureFlagName.ApiConnect] = "true";
    process.env[FeatureFlagName.DeployManifest] = "true";
  }
}

export function isBotNotificationEnabled(): boolean {
  return isFeatureFlagEnabled(FeatureFlagName.BotNotification, false);
}

export function isPreviewFeaturesEnabled(): boolean {
  return true;
}

export function isCLIDotNetEnabled(): boolean {
  return isFeatureFlagEnabled(FeatureFlagName.CLIDotNet, false);
}

export function isSPFxMultiTabEnabled(): boolean {
  return true;
}

export function isTDPIntegrationEnabled(): boolean {
<<<<<<< HEAD
  return isFeatureFlagEnabled(FeatureFlagName.TDPIntegration, false);
}

export function isOfficeAddinEnabled(): boolean {
  return isFeatureFlagEnabled(FeatureFlagName.OfficeAddin, false);
=======
  return isV3Enabled();
>>>>>>> 242614fa
}<|MERGE_RESOLUTION|>--- conflicted
+++ resolved
@@ -43,13 +43,9 @@
 }
 
 export function isTDPIntegrationEnabled(): boolean {
-<<<<<<< HEAD
-  return isFeatureFlagEnabled(FeatureFlagName.TDPIntegration, false);
+  return isV3Enabled();
 }
 
 export function isOfficeAddinEnabled(): boolean {
   return isFeatureFlagEnabled(FeatureFlagName.OfficeAddin, false);
-=======
-  return isV3Enabled();
->>>>>>> 242614fa
 }