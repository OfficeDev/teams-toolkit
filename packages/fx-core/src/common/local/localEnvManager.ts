// Copyright (c) Microsoft Corporation.
// Licensed under the MIT license.
"use strict";

import {
  ConfigFolderName,
  InputConfigsFolderName,
  Json,
  LogProvider,
  ProjectSettings,
  ProjectSettingsFileName,
  TelemetryReporter,
  UserError,
  UserInteraction,
  v2,
} from "@microsoft/teamsfx-api";
import * as fs from "fs-extra";
import * as path from "path";

import { convertToLocalEnvs } from "./localSettingsHelper";
import * as localStateHelper from "./localStateHelper";
import { LocalSettingsProvider } from "../localSettingsProvider";
import { getNpmInstallLogInfo, NpmInstallLogInfo } from "./npmLogHelper";
import { getPortsInUse } from "./portChecker";
import { isConfigUnifyEnabled, waitSeconds } from "../tools";
import { LocalCrypto } from "../../core/crypto";
import { CoreSource, ReadFileError } from "../../core/error";
import { DepsType } from "../deps-checker/depsChecker";
import { ProjectSettingsHelper } from "./projectSettingsHelper";
import { LocalCertificate, LocalCertificateManager } from "./localCertificateManager";
import { DepsManager } from "../deps-checker/depsManager";
import { LocalStateProvider } from "../localStateProvider";
<<<<<<< HEAD
import { EnvInfoV2 } from "@microsoft/teamsfx-api/build/v2";
=======
import { getDefaultString, getLocalizedString } from "../localizeUtils";
>>>>>>> fc5175b8

export class LocalEnvManager {
  private readonly logger: LogProvider | undefined;
  private readonly telemetry: TelemetryReporter | undefined;
  private readonly ui: UserInteraction | undefined;

  constructor(logger?: LogProvider, telemetry?: TelemetryReporter, ui?: UserInteraction) {
    this.logger = logger;
    this.telemetry = telemetry;
    this.ui = ui;
  }

  public getActiveDependencies(projectSettings: ProjectSettings): DepsType[] {
    const depsTypes: DepsType[] = [];
    const isSPFx = ProjectSettingsHelper.isSpfx(projectSettings);
    const includeFrontend = ProjectSettingsHelper.includeFrontend(projectSettings);
    const includeSimpleAuth = ProjectSettingsHelper.includeSimpleAuth(projectSettings);
    const includeBackend = ProjectSettingsHelper.includeBackend(projectSettings);
    const includeBot = ProjectSettingsHelper.includeBot(projectSettings);
    const includeFuncHostedBot = ProjectSettingsHelper.includeFuncHostedBot(projectSettings);

    // NodeJS
    if (isSPFx) {
      depsTypes.push(DepsType.SpfxNode);
    } else if (includeBackend || includeFuncHostedBot) {
      depsTypes.push(DepsType.FunctionNode);
    } else {
      depsTypes.push(DepsType.AzureNode);
    }

    // Dotnet
    if ((includeFrontend && includeSimpleAuth) || includeBackend) {
      depsTypes.push(DepsType.Dotnet);
    }

    // Function core tool
    if (includeBackend || includeFuncHostedBot) {
      depsTypes.push(DepsType.FuncCoreTools);
    }

    // Ngrok
    if (includeBot) {
      depsTypes.push(DepsType.Ngrok);
    }

    return DepsManager.sortBySequence(depsTypes);
  }

  public async getLocalDebugEnvs(
    projectPath: string,
    projectSettings: ProjectSettings,
    localSettings: Json | undefined,
    envInfo?: v2.EnvInfoV2
  ): Promise<Record<string, string>> {
    if (isConfigUnifyEnabled()) {
      return await localStateHelper.convertToLocalEnvs(
        projectPath,
        projectSettings,
        envInfo,
        this.logger
      );
    } else {
      return await convertToLocalEnvs(projectPath, projectSettings, localSettings, this.logger);
    }
  }

  public async getNpmInstallLogInfo(): Promise<NpmInstallLogInfo | undefined> {
    return await getNpmInstallLogInfo();
  }

  public async getPortsInUse(
    projectPath: string,
    projectSettings: ProjectSettings
  ): Promise<number[]> {
    return await getPortsInUse(projectPath, projectSettings, false, this.logger);
  }

  public async getLocalSettings(
    projectPath: string,
    cryptoOption?: { projectId: string }
  ): Promise<Json | undefined> {
    const localSettingsProvider = new LocalSettingsProvider(projectPath);
    const crypto = cryptoOption === undefined ? undefined : new LocalCrypto(cryptoOption.projectId);
    return await this.retry(async () => {
      return await localSettingsProvider.loadV2(crypto);
    });
  }

  public async getLocalEnvInfo(
    projectPath: string,
    cryptoOption?: { projectId: string }
  ): Promise<EnvInfoV2 | undefined> {
    const localStateProvider = new LocalStateProvider(projectPath);
    const crypto = cryptoOption === undefined ? undefined : new LocalCrypto(cryptoOption.projectId);
    return await this.retry(async () => {
      return await localStateProvider.loadV2(crypto);
    });
  }

  public async getProjectSettings(projectPath: string): Promise<ProjectSettings> {
    return await this.retry(async () => {
      const projectSettingsPath = path.resolve(
        projectPath,
        `.${ConfigFolderName}`,
        InputConfigsFolderName,
        ProjectSettingsFileName
      );

      if (!(await fs.pathExists(projectSettingsPath))) {
        throw new UserError(
          CoreSource,
          "FileNotFoundError",
          getDefaultString("error.FileNotFoundError", projectSettingsPath),
          getLocalizedString("error.FileNotFoundError", projectSettingsPath)
        );
      }

      try {
        return await fs.readJson(projectSettingsPath);
      } catch (error: any) {
        throw ReadFileError(error);
      }
    });
  }

  public async resolveLocalCertificate(trustDevCert: boolean): Promise<LocalCertificate> {
    // Do not print any log in LocalCertificateManager, use the error message returned instead.
    const certManager = new LocalCertificateManager(this.ui);
    const res = await certManager.setupCertificate(trustDevCert);
    return res;
  }

  // Retry logic when reading project config files in case of read-write conflict
  private async retry<T>(func: (iteration: number) => Promise<T>): Promise<T> {
    let n = 0;
    let error = undefined;
    while (n <= 2) {
      if (n !== 0) {
        await waitSeconds(n);
      }

      try {
        return await func(n);
      } catch (e) {
        error = e;
        ++n;
      }
    }
    throw error;
  }
}<|MERGE_RESOLUTION|>--- conflicted
+++ resolved
@@ -30,11 +30,8 @@
 import { LocalCertificate, LocalCertificateManager } from "./localCertificateManager";
 import { DepsManager } from "../deps-checker/depsManager";
 import { LocalStateProvider } from "../localStateProvider";
-<<<<<<< HEAD
 import { EnvInfoV2 } from "@microsoft/teamsfx-api/build/v2";
-=======
 import { getDefaultString, getLocalizedString } from "../localizeUtils";
->>>>>>> fc5175b8
 
 export class LocalEnvManager {
   private readonly logger: LogProvider | undefined;
