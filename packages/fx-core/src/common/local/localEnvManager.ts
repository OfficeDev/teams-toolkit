--- conflicted
+++ resolved
@@ -14,13 +14,10 @@
 } from "@microsoft/teamsfx-api";
 import * as fs from "fs-extra";
 import * as path from "path";
-<<<<<<< HEAD
+
 import { convertToLocalEnvs } from "./localSettingsHelper";
-=======
-
+import { LocalSettingsProvider } from "../localSettingsProvider";
 import { getNpmInstallLogInfo, NpmInstallLogInfo } from "./npmLogHelper";
->>>>>>> 7c9fc35d
-import { LocalSettingsProvider } from "../localSettingsProvider";
 import { waitSeconds } from "../tools";
 import { LocalCrypto } from "../../core/crypto";
 import { CoreSource, ReadFileError } from "../../core/error";
