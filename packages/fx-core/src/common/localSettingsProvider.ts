--- conflicted
+++ resolved
@@ -131,14 +131,10 @@
 
   public async loadV2(cryptoProvider?: CryptoProvider): Promise<Json | undefined> {
     if (await fs.pathExists(this.localSettingsFilePath)) {
-<<<<<<< HEAD
-      const localSettingsJson: Json = await fs.readJSON(this.localSettingsFilePath);
+      const localSettingsJson: Json = await fs.readJson(this.localSettingsFilePath);
       if (localSettingsJson && cryptoProvider) {
         this.decryptLocalSettings(localSettingsJson, cryptoProvider);
       }
-=======
-      const localSettingsJson: Json = await fs.readJson(this.localSettingsFilePath);
->>>>>>> 3b6a4b86
       return localSettingsJson;
     } else {
       return undefined;
