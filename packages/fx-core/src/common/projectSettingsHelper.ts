// Copyright (c) Microsoft Corporation.
// Licensed under the MIT license.
import {
  AzureSolutionSettings,
  ConfigFolderName,
  ProjectSettings,
  ProjectSettingsFileName,
  ProjectSettingsV3,
} from "@microsoft/teamsfx-api";
import fs from "fs-extra";
import * as path from "path";
import {
  BotOptionItem,
  MessageExtensionItem,
  TabSsoItem,
  BotSsoItem,
  TabOptionItem,
  TabSPFxItem,
} from "../plugins/solution/fx-solution/question";
import { BuiltInFeaturePluginNames } from "../plugins/solution/fx-solution/v3/constants";
import * as uuid from "uuid";
import { ComponentNames } from "../component/constants";

export function validateProjectSettings(projectSettings: ProjectSettings): string | undefined {
  if (!projectSettings) return "empty projectSettings";
  if (!projectSettings.solutionSettings) return undefined;
  const solutionSettings = projectSettings.solutionSettings as AzureSolutionSettings;
  let validateRes = validateStringArray(solutionSettings.azureResources);
  if (validateRes) {
    return `solutionSettings.azureResources validation failed: ${validateRes}`;
  }
  validateRes = validateStringArray(solutionSettings.capabilities, [
    TabOptionItem.id,
    BotOptionItem.id,
    MessageExtensionItem.id,
    TabSPFxItem.id,
    TabSsoItem.id,
    BotSsoItem.id,
  ]);
  if (validateRes) {
    return `solutionSettings.capabilities validation failed: ${validateRes}`;
  }
  validateRes = validateStringArray(solutionSettings.activeResourcePlugins);
  if (validateRes) {
    return `solutionSettings.activeResourcePlugins validation failed: ${validateRes}`;
  }

  if (projectSettings?.solutionSettings?.migrateFromV1) {
    return "The project created before v2.0.0 is only supported in the Teams Toolkit before v3.4.0.";
  }

  return undefined;
}

function validateStringArray(arr?: any, enums?: string[]) {
  if (!arr) {
    return "is undefined";
  }
  if (!Array.isArray(arr)) {
    return "is not array";
  }
  for (const element of arr as any[]) {
    if (typeof element !== "string") {
      return "array elements is not string type";
    }
    if (enums && !enums.includes(element)) {
      return `array elements is out of scope: ${enums}`;
    }
  }
  return undefined;
}

export function isValidProject(workspacePath?: string): boolean {
  if (!workspacePath) return false;
  try {
    const confFolderPath = path.resolve(workspacePath, `.${ConfigFolderName}`, "configs");
    const settingsFile = path.resolve(confFolderPath, ProjectSettingsFileName);
    const projectSettings: ProjectSettings = fs.readJsonSync(settingsFile);
    if (validateProjectSettings(projectSettings)) return false;
    return true;
  } catch (e) {
    return false;
  }
}

export function hasAAD(projectSetting: ProjectSettings): boolean {
  const solutionSettings = projectSetting.solutionSettings as AzureSolutionSettings | undefined;
  if (!solutionSettings) return false;
  return solutionSettings.activeResourcePlugins.includes(BuiltInFeaturePluginNames.aad);
}

export function hasSPFx(projectSetting: ProjectSettings): boolean {
  const solutionSettings = projectSetting.solutionSettings as AzureSolutionSettings | undefined;
  if (!solutionSettings) return false;
  return solutionSettings.activeResourcePlugins.includes(BuiltInFeaturePluginNames.spfx);
}

export function hasAzureResource(projectSetting: ProjectSettings, excludeAad = false): boolean {
  const solutionSettings = projectSetting.solutionSettings as AzureSolutionSettings | undefined;
  if (!solutionSettings) return false;
  const azurePlugins = [
    BuiltInFeaturePluginNames.apim,
    BuiltInFeaturePluginNames.bot,
    BuiltInFeaturePluginNames.frontend,
    BuiltInFeaturePluginNames.function,
    BuiltInFeaturePluginNames.identity,
    BuiltInFeaturePluginNames.keyVault,
    BuiltInFeaturePluginNames.simpleAuth,
    BuiltInFeaturePluginNames.sql,
  ];
  if (!excludeAad) {
    azurePlugins.push(BuiltInFeaturePluginNames.aad);
  }
  for (const pluginName of solutionSettings.activeResourcePlugins) {
    if (azurePlugins.includes(pluginName)) return true;
  }
  return false;
}

<<<<<<< HEAD
=======
export function hasAzureResourceV3(projectSetting: ProjectSettingsV3, excludeAad = false): boolean {
  const azureResources = [
    ComponentNames.apim,
    ComponentNames.webApp,
    ComponentNames.function,
    ComponentNames.identity,
    ComponentNames.keyVault,
    ComponentNames.sql,
    ComponentNames.storage,
  ];
  if (!excludeAad) {
    azureResources.push(ComponentNames.aad);
  }
  const filtered = projectSetting.components.filter((c) => azureResources.includes(c.name));
  return filtered.length > 0;
}

>>>>>>> deb5e4a5
export function isExistingTabApp(projectSettings: ProjectSettings): boolean {
  const solutionSettings = projectSettings.solutionSettings as AzureSolutionSettings;
  if (!solutionSettings) {
    return true;
  }

  // Scenario: SSO is added to existing tab app
  if (
    solutionSettings.capabilities?.length === 1 &&
    solutionSettings.capabilities.includes(TabSsoItem.id)
  ) {
    return true;
  }

  return false;
}

export function getProjectSettingsVersion() {
  return "2.1.0";
}

export function newProjectSettings(): ProjectSettings {
  const projectSettings: ProjectSettings = {
    appName: "",
    projectId: uuid.v4(),
    version: getProjectSettingsVersion(),
  };
  return projectSettings;
}
export function isVSProject(projectSettings?: ProjectSettings): boolean {
  return projectSettings?.programmingLanguage === "csharp";
}<|MERGE_RESOLUTION|>--- conflicted
+++ resolved
@@ -5,7 +5,6 @@
   ConfigFolderName,
   ProjectSettings,
   ProjectSettingsFileName,
-  ProjectSettingsV3,
 } from "@microsoft/teamsfx-api";
 import fs from "fs-extra";
 import * as path from "path";
@@ -19,7 +18,6 @@
 } from "../plugins/solution/fx-solution/question";
 import { BuiltInFeaturePluginNames } from "../plugins/solution/fx-solution/v3/constants";
 import * as uuid from "uuid";
-import { ComponentNames } from "../component/constants";
 
 export function validateProjectSettings(projectSettings: ProjectSettings): string | undefined {
   if (!projectSettings) return "empty projectSettings";
@@ -117,26 +115,6 @@
   return false;
 }
 
-<<<<<<< HEAD
-=======
-export function hasAzureResourceV3(projectSetting: ProjectSettingsV3, excludeAad = false): boolean {
-  const azureResources = [
-    ComponentNames.apim,
-    ComponentNames.webApp,
-    ComponentNames.function,
-    ComponentNames.identity,
-    ComponentNames.keyVault,
-    ComponentNames.sql,
-    ComponentNames.storage,
-  ];
-  if (!excludeAad) {
-    azureResources.push(ComponentNames.aad);
-  }
-  const filtered = projectSetting.components.filter((c) => azureResources.includes(c.name));
-  return filtered.length > 0;
-}
-
->>>>>>> deb5e4a5
 export function isExistingTabApp(projectSettings: ProjectSettings): boolean {
   const solutionSettings = projectSettings.solutionSettings as AzureSolutionSettings;
   if (!solutionSettings) {
