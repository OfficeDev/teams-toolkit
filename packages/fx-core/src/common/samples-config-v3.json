--- conflicted
+++ resolved
@@ -127,7 +127,6 @@
             "suggested": false
         },
         {
-<<<<<<< HEAD
             "id": "team-central-dashboard",
             "title": "Team Central Dashboard",
             "shortDescription": "A single dashboard displaying data chats and content from Microsoft Graph to accelerate team collaboration and personal productivity.",
@@ -206,8 +205,8 @@
             "time": "10min to run",
             "configuration": "Manual configurations required",
             "suggested": false
-          }
-=======
+          },
+        {
             "id": "live-share-diceroller-sample",
             "title": "Get started with a diceroll sample introducing Live Share",
             "shortDescription": "This sample introduces Microsoft Live Share and Azure Fluid Relay to enable a shared experience between multiple users.",
@@ -219,6 +218,5 @@
             "url": "https://github.com/microsoft/live-share-sdk/tree/main/samples/javascript/01.dice-roller",
             "packageurl": "https://github.com/microsoft/live-share-sdk/archive/refs/tags/v1.0.0-preview.1.zip"
         }
->>>>>>> 5ec66618
     ]
 }