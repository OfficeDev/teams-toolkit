{
    "baseUrl": "https://github.com/OfficeDev/TeamsFx-Samples/tree/v2.0.0/",
    "defaultPackageLink": "https://github.com/OfficeDev/TeamsFx-Samples/archive/refs/tags/v2.0.0.zip",
    "baseFolderName": "TeamsFx-Samples-2.0.0",
    "samples": [
        {
            "id": "hello-world-tab-with-backend",
            "title": "Tab App with Azure Backend",
            "shortDescription": "A Hello World app of Microsoft Teams Tab app which has a backend service",
            "fullDescription": "This is a Hello World app of Microsoft Teams Tab app which accomplishes very simple function like single-sign on. You can run this app locally or deploy it to Microsoft Azure. This app has a Tab frontend and a backend service using Azure Function.",
            "tags": ["Tab", "TS", "Azure function"],
            "time": "5min to run",
            "configuration": "Ready for debug",
            "suggested": true
        },
        {
            "id": "graph-toolkit-contact-exporter",
            "title": "Contact Exporter using Graph Toolkit",
            "shortDescription": "Contact Exporter app of Microsoft Teams Tab app.",
            "fullDescription": "Contact Exporter app can export your teams contact info to Excel files, and it is using Microsoft Graph Toolkit as UI component. This app only has a Tab frontend.",
            "tags": ["Tab", "JS"],
            "time": "5min to run",
            "configuration": "Ready for debug",
            "suggested": true
        },
        {
            "id": "bot-sso",
            "title": "Bot App with SSO Enabled",
            "shortDescription": "A Hello World app of Microsoft Teams Bot app with SSO",
            "fullDescription": "This is an extended Hello World app of Microsoft Teams Bot app demonstrating how to integrate with Bot Framework SDK, TeamsFx SDK, and Graph SDK to implement SSO (Single Sign-On) feature that retrieves profile photos for currently signed-in users.",
            "tags": [
                "Bot",
                "TS",
                "Adaptive Cards",
                "SSO"
            ],
            "time": "5min to run",
            "configuration": "Ready for debug",
            "suggested": false
        },
        {
            "id": "todo-list-SPFx",
            "title": "Todo List with SPFx",
            "shortDescription": "Todo List app hosting on SharePoint",
            "fullDescription": "Todo List with SPFx is a Todo List for individuals to manage his/her personal to-do items. This app is hosted on Sharepoint. There is no requirements to deploy Azure resources.",
            "tags": [
                "SharePoint",
                "SPFx",
                "TS"
            ],
            "time": "1hr to run",
            "configuration": "Manual configurations required",
            "suggested": false
        },
        {
            "id": "hello-world-in-meeting",
            "title": "My First Meeting App",
            "shortDescription": "A template for apps using only in the context of a Teams meeting",
            "fullDescription": "My first meeting app is a simple template to show how to build a tab app that can be installed and used in a meeting, in all of meeting lifecycles: pre-meeting chat, in-meeting, post-meeting chat. This sample contains tab as side panel, meeting chat tab, or meeting details tab. The template also includes simple codes to fetch meeting info and user profile.",
            "tags": ["Meeting extension", "JS"],
            "time": "30min to run",
            "configuration": "Ready for debug",
            "suggested": false
        },
        {
            "id": "todo-list-with-Azure-backend-M365",
            "title": "Todo List (Works in Teams, Outlook and Office)",
            "shortDescription": "Todo List app that runs across Microsoft 365 including Teams, Outlook and Office",
            "fullDescription": "Todo List app helps to manage personal to do items and also runs across Microsoft 365, including Teams, Outlook and Office. The frontend is a React app and the backend is an Azure Function. You can optionally deploy and host the app in Azure.",
            "tags": ["React", "Azure function", "JS", "Outlook", "Office"],
            "time": "30min to run",
            "configuration": "Manual configurations required",
            "suggested": false
        },
        {
            "id": "NPM-search-connector-M365",
            "title": "NPM Search Connector",
            "shortDescription": "Search and Share an NPM Package in Teams and Outlook (Web)",
            "fullDescription": "NPM Search Connector is a Message Extension that runs across Microsoft 365 including Teams and Outlook (Web). It allows you to perform a quick search for a NPM package and insert package details into conversations for easy sharing. The front end is built with Adaptive Cards and the backend is an Azure Bot Service.",
            "tags": ["Message extension", "JS", "Outlook"],
            "time": "45min to run",
            "configuration": "Manual configurations required",
            "suggested": false
        },
        {
            "id": "adaptive-card-notification",
            "title": "Adaptive Card Notification",
            "shortDescription": "Demonstrates how to send adaptive card notification to users.",
            "fullDescription": "This is a sample which shows how to send notification with different adaptive cards using Bots.",
            "tags": [
                "Bot" , "TS"
            ],
            "time": "5min to run",
            "configuration": "Ready for debug",
            "suggested": false
        },
        {
            "id": "incoming-webhook-notification",
            "title": "Incoming Webhook Notification",
            "shortDescription": "Demonstrates how to send notification via Incoming Webhook.",
            "fullDescription": "This is a sample which shows how to send notification via Incoming Webhook in Microsoft Teams channels.",
            "tags": [
                "Bot" , "TS"
            ],
            "time": "5min to run",
            "configuration": "Manual configurations required",
            "suggested": false
        },
        {
            "id": "stocks-update-notification-bot",
            "title": "Stocks Update",
            "shortDescription": "Keep up to date with the latest stock price in Microsoft Teams.",
            "fullDescription": "This sample demonstrates how a Notification Bot can be used to call an external API using API Key authentication, on a pre-defined schedule of every 30 seconds, to obtain the latest stock information and render the results as an Adaptive Card.",
            "tags": ["Bot", "TS", "Azure function", "API Key"],
            "time": "5min to run",
            "configuration": "Ready for debug",
            "suggested": false
        },
        {
            "id": "query-org-user-with-message-extension-sso",
            "title": "Org User Search Connector",
            "shortDescription": "Query Org User with Message Extension SSO",
            "fullDescription": "This is a simple search-based message extension app demonstrating how to integrate with Bot Framework SDK, TeamsFx SDK and Microsoft Graph API to implement a feature that queries organization's user with single sign on (SSO) capability.",
            "tags": ["Message extension", "SSO"],
            "time": "5min to run",
            "configuration": "Ready for debug",
            "suggested": false
        },
        {
            "id": "team-central-dashboard",
            "title": "Team Central Dashboard",
            "shortDescription": "A single dashboard displaying data chats and content from Microsoft Graph to accelerate team collaboration and personal productivity.",
            "fullDescription": "A single dashboard displaying data chats and content from Microsoft Graph to accelerate team collaboration and personal productivity.",
            "tags": ["Tab", "TS", "Azure function", "SSO"],
            "time": "5min to run",
            "configuration": "Ready for debug",
            "suggested": false
        },
        {
<<<<<<< HEAD
          "id": "outlook-hello-world",
          "title": "Outlook Hello World",
          "shortDescription": "A simple Outlook add-in with only a manifest, HTML web page, and a logo.",
          "fullDescription": "A simple Outlook add-in with only a manifest, HTML web page, and a logo. This sample will help you understand the fundamental parts of an Outlook add-in.",
          "tags": ["Outlook add-in"],
          "time": "5min to run",
          "configuration": "Ready for debug",
          "suggested": false,
          "url": "https://github.com/OfficeDev/Office-Add-in-samples",
          "packageLink": "https://github.com/OfficeDev/Office-Add-in-samples/archive/refs/heads/main.zip",
          "relativePath": "Office-Add-in-samples-main/Samples/hello-world/outlook-hello-world"
=======
            "id": "graph-connector-app",
            "title": "Graph Connector App",
            "shortDescription": "Showcases how to build custom Graph Connector",
            "fullDescription": "This sample app showcases how to build custom Graph Connector with Azure Functions and query data using Microsoft Graph Client and TeamsFx SDK.",
            "tags": ["Tab", "Azure function", "TS", "SSO"],
            "time": "10min to run",
            "configuration": "Manual configurations required",
            "suggested": false
        },
        {
            "id": "graph-toolkit-one-productivity-hub",
            "title": "One Productivity Hub using Graph Toolkit",
            "shortDescription": "Microsoft Teams tab with SSO to view calendar events, to-do tasks and file folders.",
            "fullDescription": "One Productivity Hub sample shows you how to build a tab for viewing your calendar events, to-do tasks and files by using Microsoft Graph Toolkit components and TeamsFx provider. You can run this app locally or deploy it to Microsoft Azure.",
            "tags": ["Tab", "JS", "SSO"],
            "time": "5min to run",
            "configuration": "Ready for debug",
            "suggested": false
        },
        {
            "id": "todo-list-with-Azure-backend",
            "title": "Todo List with backend on Azure",
            "shortDescription": "Todo List app with Azure Function backend and Azure SQL database",
            "fullDescription": "Todo List provides an easy way to manage to-do items in Teams Client. This app helps enabling task collaboration and management for your team. The frontend is a React app and the backend is hosted on Azure. You will need an Azure subscription to run the app.",
            "tags": ["React", "Azure function", "Azure SQL", "JS", "CI/CD"],
            "time": "30min to run",
            "configuration": "Manual configurations required",
            "suggested": false
        },
        {
            "id": "share-now",
            "title": "Share Now",
            "shortDescription": "Knowledge sharing app contains a Tab and a Message extension",
            "fullDescription": "Share Now promotes the exchange of information between colleagues by enabling users to share content within the Teams environment. Users engage the app to share items of interest, discover new shared content, set preferences, and bookmark favorites for later reading.",
            "tags": ["Tab", "Message extension", "TS"],
            "time": "30min to run",
            "configuration": "Ready for debug",
            "suggested": false
        },
        {
            "id": "query-org-user-with-message-extension-sso",
            "title": "Org User Search Connector",
            "shortDescription": "Query Org User with Message Extension SSO",
            "fullDescription": "This is a simple search-based message extension app demonstrating how to integrate with Bot Framework SDK, TeamsFx SDK and Microsoft Graph API to implement a feature that queries organization's user with single sign on (SSO) capability.",
            "tags": ["Message extension", "SSO"],
            "time": "5min to run",
            "configuration": "Ready for debug",
            "suggested": false
>>>>>>> 3f5855f8
        }
    ]
}<|MERGE_RESOLUTION|>--- conflicted
+++ resolved
@@ -137,7 +137,56 @@
             "suggested": false
         },
         {
-<<<<<<< HEAD
+            "id": "graph-connector-app",
+            "title": "Graph Connector App",
+            "shortDescription": "Showcases how to build custom Graph Connector",
+            "fullDescription": "This sample app showcases how to build custom Graph Connector with Azure Functions and query data using Microsoft Graph Client and TeamsFx SDK.",
+            "tags": ["Tab", "Azure function", "TS", "SSO"],
+            "time": "10min to run",
+            "configuration": "Manual configurations required",
+            "suggested": false
+        },
+        {
+            "id": "graph-toolkit-one-productivity-hub",
+            "title": "One Productivity Hub using Graph Toolkit",
+            "shortDescription": "Microsoft Teams tab with SSO to view calendar events, to-do tasks and file folders.",
+            "fullDescription": "One Productivity Hub sample shows you how to build a tab for viewing your calendar events, to-do tasks and files by using Microsoft Graph Toolkit components and TeamsFx provider. You can run this app locally or deploy it to Microsoft Azure.",
+            "tags": ["Tab", "JS", "SSO"],
+            "time": "5min to run",
+            "configuration": "Ready for debug",
+            "suggested": false
+        },
+        {
+            "id": "todo-list-with-Azure-backend",
+            "title": "Todo List with backend on Azure",
+            "shortDescription": "Todo List app with Azure Function backend and Azure SQL database",
+            "fullDescription": "Todo List provides an easy way to manage to-do items in Teams Client. This app helps enabling task collaboration and management for your team. The frontend is a React app and the backend is hosted on Azure. You will need an Azure subscription to run the app.",
+            "tags": ["React", "Azure function", "Azure SQL", "JS", "CI/CD"],
+            "time": "30min to run",
+            "configuration": "Manual configurations required",
+            "suggested": false
+        },
+        {
+            "id": "share-now",
+            "title": "Share Now",
+            "shortDescription": "Knowledge sharing app contains a Tab and a Message extension",
+            "fullDescription": "Share Now promotes the exchange of information between colleagues by enabling users to share content within the Teams environment. Users engage the app to share items of interest, discover new shared content, set preferences, and bookmark favorites for later reading.",
+            "tags": ["Tab", "Message extension", "TS"],
+            "time": "30min to run",
+            "configuration": "Ready for debug",
+            "suggested": false
+        },
+        {
+            "id": "query-org-user-with-message-extension-sso",
+            "title": "Org User Search Connector",
+            "shortDescription": "Query Org User with Message Extension SSO",
+            "fullDescription": "This is a simple search-based message extension app demonstrating how to integrate with Bot Framework SDK, TeamsFx SDK and Microsoft Graph API to implement a feature that queries organization's user with single sign on (SSO) capability.",
+            "tags": ["Message extension", "SSO"],
+            "time": "5min to run",
+            "configuration": "Ready for debug",
+            "suggested": false
+        },
+        {
           "id": "outlook-hello-world",
           "title": "Outlook Hello World",
           "shortDescription": "A simple Outlook add-in with only a manifest, HTML web page, and a logo.",
@@ -149,56 +198,6 @@
           "url": "https://github.com/OfficeDev/Office-Add-in-samples",
           "packageLink": "https://github.com/OfficeDev/Office-Add-in-samples/archive/refs/heads/main.zip",
           "relativePath": "Office-Add-in-samples-main/Samples/hello-world/outlook-hello-world"
-=======
-            "id": "graph-connector-app",
-            "title": "Graph Connector App",
-            "shortDescription": "Showcases how to build custom Graph Connector",
-            "fullDescription": "This sample app showcases how to build custom Graph Connector with Azure Functions and query data using Microsoft Graph Client and TeamsFx SDK.",
-            "tags": ["Tab", "Azure function", "TS", "SSO"],
-            "time": "10min to run",
-            "configuration": "Manual configurations required",
-            "suggested": false
-        },
-        {
-            "id": "graph-toolkit-one-productivity-hub",
-            "title": "One Productivity Hub using Graph Toolkit",
-            "shortDescription": "Microsoft Teams tab with SSO to view calendar events, to-do tasks and file folders.",
-            "fullDescription": "One Productivity Hub sample shows you how to build a tab for viewing your calendar events, to-do tasks and files by using Microsoft Graph Toolkit components and TeamsFx provider. You can run this app locally or deploy it to Microsoft Azure.",
-            "tags": ["Tab", "JS", "SSO"],
-            "time": "5min to run",
-            "configuration": "Ready for debug",
-            "suggested": false
-        },
-        {
-            "id": "todo-list-with-Azure-backend",
-            "title": "Todo List with backend on Azure",
-            "shortDescription": "Todo List app with Azure Function backend and Azure SQL database",
-            "fullDescription": "Todo List provides an easy way to manage to-do items in Teams Client. This app helps enabling task collaboration and management for your team. The frontend is a React app and the backend is hosted on Azure. You will need an Azure subscription to run the app.",
-            "tags": ["React", "Azure function", "Azure SQL", "JS", "CI/CD"],
-            "time": "30min to run",
-            "configuration": "Manual configurations required",
-            "suggested": false
-        },
-        {
-            "id": "share-now",
-            "title": "Share Now",
-            "shortDescription": "Knowledge sharing app contains a Tab and a Message extension",
-            "fullDescription": "Share Now promotes the exchange of information between colleagues by enabling users to share content within the Teams environment. Users engage the app to share items of interest, discover new shared content, set preferences, and bookmark favorites for later reading.",
-            "tags": ["Tab", "Message extension", "TS"],
-            "time": "30min to run",
-            "configuration": "Ready for debug",
-            "suggested": false
-        },
-        {
-            "id": "query-org-user-with-message-extension-sso",
-            "title": "Org User Search Connector",
-            "shortDescription": "Query Org User with Message Extension SSO",
-            "fullDescription": "This is a simple search-based message extension app demonstrating how to integrate with Bot Framework SDK, TeamsFx SDK and Microsoft Graph API to implement a feature that queries organization's user with single sign on (SSO) capability.",
-            "tags": ["Message extension", "SSO"],
-            "time": "5min to run",
-            "configuration": "Ready for debug",
-            "suggested": false
->>>>>>> 3f5855f8
         }
     ]
 }