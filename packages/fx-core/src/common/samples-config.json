--- conflicted
+++ resolved
@@ -208,21 +208,22 @@
             "suggested": false
         },
         {
-<<<<<<< HEAD
             "id": "teams-videoapp-sample",
             "title": "Video Filter App Sample",
             "shortDescription": "A minimal sample app with basic video processing capabilities",
             "fullDescription": "A minimal sample app with basic video processing capabilities.",
             "tags": ["Video filter", "Video app", "AR", "Video", "Video Stream", "Video Extensibility"],
             "time": "5min to run",
-=======
+            "configuration": "Ready for debug",
+            "suggested": false
+        },
+        {
             "id": "deep-linking-hello-world-tab-without-sso-M365",
             "title": "Hello World Deeplinking Navigation Tab App",
             "shortDescription": "This sample app shows, how to use new Teams SDK V2 capabilities to simplify the process of deeplink navigation across the hubs (on Teams, Outlook and Office).",
             "fullDescription": "The Microsoft Teams JavaScript client SDK (TeamsJS) simplifies the process of deeplink navigation. For many scenarios, such as navigating to content and information within your tab or launching a chat dialog. It covers scenarios like, deeplinking from outside app/hub and navigating within app/hub.",
             "tags": ["Tab", "TS", "ReactJS","Teams-JS 2.0"],
             "time": "7min to run",
->>>>>>> 61ead47a
             "configuration": "Ready for debug",
             "suggested": false
         }
