// Copyright (c) Microsoft Corporation.
// Licensed under the MIT license.

import axios from "axios";
import { sendRequestWithTimeout } from "../component/generator/utils";
import sampleConfigV3 from "./samples-config-v3.json";
import { isVideoFilterEnabled } from "./featureFlags";
const packageJson = require("../../package.json");

class configInfo {
  static readonly owner = "OfficeDev";
  static readonly repo = "TeamsFx-Samples";
  static readonly tree = "v2.3.0";
  static readonly file = ".config/samples-config-v3.json";
}

export interface SampleInfo {
  id: string;
  title: string;
  shortDescription: string;
  fullDescription: string;
  tags: string[];
  time: string;
  configuration: string;
  suggested: boolean;
  url?: string;
}

interface SampleCollection {
  samples: SampleInfo[];
}

class SampleProvider {
  private sampleCollection: SampleCollection | undefined;
  private samplesConfig: SampleCollection | undefined;

  public async fetchSampleConfig() {
    try {
      const fileResponse = await sendRequestWithTimeout(
        async () => {
          return await axios.get(
            `https://raw.githubusercontent.com/${configInfo.owner}/${configInfo.repo}/${configInfo.tree}/${configInfo.file}`,
            { responseType: "json" }
          );
        },
        1000,
        3
      );

      if (fileResponse && fileResponse.data) {
        this.samplesConfig = fileResponse.data as SampleCollection;
      }
    } catch (e) {
      this.samplesConfig = undefined;
    }
  }
  public get SampleCollection(): SampleCollection {
    const samples = (this.samplesConfig ?? sampleConfigV3).samples.map((sample: SampleInfo) => {
      return {
<<<<<<< HEAD
        id: sample.id,
        title: sample.title,
        shortDescription: sample.shortDescription,
        fullDescription: sample.fullDescription,
        tags: sample.tags,
        time: sample.time,
        configuration: sample.configuration,
        suggested: sample.suggested,
=======
        ...sample,
>>>>>>> 01df5fae
        url: sample.url ? sample.url : `${this.getBaseSampleUrl()}${sample.id}`,
      } as SampleInfo;
    });

    // remove video filter sample app if feature flag is disabled.
    if (!isVideoFilterEnabled()) {
      const videoFilterSampleId = "teams-videoapp-sample";
      const index = samples.findIndex((sample) => sample.id === videoFilterSampleId);
      if (index !== -1) {
        samples.splice(index, 1);
      }
    }

    this.sampleCollection = {
      samples,
    };

    return this.sampleCollection;
  }

  private getBaseSampleUrl(): string {
    const version: string = packageJson.version;
    if (version.includes("alpha")) {
      return "https://github.com/OfficeDev/TeamsFx-Samples/tree/dev/";
    }
    if (version.includes("rc")) {
      return "https://github.com/OfficeDev/TeamsFx-Samples/tree/v3/";
    }
    return this.samplesConfig
      ? `https://github.com/${configInfo.owner}/${configInfo.repo}/tree/${configInfo.tree}/`
      : sampleConfigV3.baseUrl;
  }
}

export const sampleProvider = new SampleProvider();<|MERGE_RESOLUTION|>--- conflicted
+++ resolved
@@ -57,18 +57,7 @@
   public get SampleCollection(): SampleCollection {
     const samples = (this.samplesConfig ?? sampleConfigV3).samples.map((sample: SampleInfo) => {
       return {
-<<<<<<< HEAD
-        id: sample.id,
-        title: sample.title,
-        shortDescription: sample.shortDescription,
-        fullDescription: sample.fullDescription,
-        tags: sample.tags,
-        time: sample.time,
-        configuration: sample.configuration,
-        suggested: sample.suggested,
-=======
         ...sample,
->>>>>>> 01df5fae
         url: sample.url ? sample.url : `${this.getBaseSampleUrl()}${sample.id}`,
       } as SampleInfo;
     });
