// Copyright (c) Microsoft Corporation.
// Licensed under the MIT license.

import axios from "axios";

import { hooks } from "@feathersjs/hooks";

import { SampleUrlInfo, sendRequestWithTimeout } from "../component/generator/utils";
import { ErrorContextMW } from "../core/globalVars";
import { AccessGithubError } from "../error/common";
import { FeatureFlagName } from "./constants";
import { isVideoFilterEnabled } from "./featureFlags";

const packageJson = require("../../package.json");

const SampleConfigOwner = "OfficeDev";
const SampleConfigRepo = "TeamsFx-Samples";
const SampleConfigFile = ".config/samples-config-v3.json";
export const SampleConfigTag = "v2.3.0";
// rc and prerelease tag is only different with stable tag when there will a breaking change.
export const SampleConfigTagForRc = "v2.3.0";
export const SampleConfigBranchForPrerelease = "v3";

export interface SampleConfig {
  id: string;
  onboardDate: Date;
  title: string;
  shortDescription: string;
  fullDescription: string;
  // matches the Teams app type when creating a new project
  types: string[];
  tags: string[];
  time: string;
  configuration: string;
  suggested: boolean;
  thumbnailUrl: string;
  gifUrl?: string;
  // maximum TTK & CLI version to run sample
  maximumToolkitVersion?: string;
  maximumCliVersion?: string;
  // these 2 fields are used when external sample is upgraded and breaks in old TTK version.
  minimumToolkitVersion?: string;
  minimumCliVersion?: string;
  downloadUrlInfo: SampleUrlInfo;
}

interface SampleCollection {
  samples: SampleConfig[];
  filterOptions: {
    types: string[];
    languages: string[];
    techniques: string[];
  };
}

type SampleConfigType = {
  samples: Array<Record<string, unknown>>;
  filterOptions: Record<string, Array<string>>;
};

class SampleProvider {
  private sampleCollection: SampleCollection | undefined;
  private samplesConfig: SampleConfigType | undefined;
  private branchOrTag = SampleConfigTag;

  @hooks([ErrorContextMW({ component: "SampleProvider" })])
  public async fetchSampleConfig() {
    const version: string = packageJson.version;
    if (version.includes("alpha")) {
      // daily build version always use 'dev' branch
      this.branchOrTag = "dev";
    } else if (version.includes("beta")) {
      // prerelease build version always use branch head for prerelease.
      this.branchOrTag = SampleConfigBranchForPrerelease;
    } else if (version.includes("rc")) {
      // rc version(before next stable TTK) always use prerelease tag
      this.branchOrTag = SampleConfigTagForRc;
    } else {
      // stable version uses the head of branch defined by feature flag when available
      this.branchOrTag = SampleConfigTag;
      const branch = process.env[FeatureFlagName.SampleConfigBranch];
      if (branch) {
        try {
          const data = await this.fetchRawFileContent(branch);
          this.branchOrTag = branch;
          this.samplesConfig = data as SampleConfigType;
        } catch (e: unknown) {}
      }
    }
    if (this.samplesConfig === undefined) {
      this.samplesConfig = (await this.fetchRawFileContent(this.branchOrTag)) as SampleConfigType;
    }
  }

  public get SampleCollection(): SampleCollection {
<<<<<<< HEAD
    const samples =
      this.samplesConfig?.samples.map((sample) => {
        const isExternal = sample["downloadUrlInfo"] ? true : false;
        let gifUrl =
          sample["gifPath"] !== undefined
            ? `https://raw.githubusercontent.com/${SampleConfigOwner}/${SampleConfigRepo}/${
                this.branchOrTag
              }/${sample["id"] as string}/${sample["gifPath"] as string}`
            : undefined;
        let thumbnailUrl = `https://raw.githubusercontent.com/${SampleConfigOwner}/${SampleConfigRepo}/${
          this.branchOrTag
        }/${sample["id"] as string}/${sample["thumbnailPath"] as string}`;
        if (isExternal) {
          const info = sample["downloadUrlInfo"] as SampleUrlInfo;
          gifUrl =
=======
    if (!this.sampleCollection) {
      const samples =
        this.samplesConfig?.samples.map((sample) => {
          const isExternal = sample["downloadUrl"] ? true : false;
          let gifUrl =
>>>>>>> b4e3cbf0
            sample["gifPath"] !== undefined
              ? `https://raw.githubusercontent.com/${SampleConfigOwner}/${SampleConfigRepo}/${
                  this.branchOrTag
                }/${sample["id"] as string}/${sample["gifPath"] as string}`
              : undefined;
<<<<<<< HEAD
          thumbnailUrl = `https://raw.githubusercontent.com/${info.owner}/${info.repository}/${
            info.ref
          }/${info.dir}/${sample["thumbnailPath"] as string}`;
        }
        return {
          ...sample,
          onboardDate: new Date(sample["onboardDate"] as string),
          downloadUrlInfo: isExternal
            ? sample["downloadUrlInfo"]
            : {
                owner: SampleConfigOwner,
                repository: SampleConfigRepo,
                ref: this.branchOrTag,
                dir: sample["id"] as string,
              },
          gifUrl: gifUrl,
          thumbnailUrl: thumbnailUrl,
        } as SampleConfig;
      }) || [];
=======
          let thumbnailUrl = `https://raw.githubusercontent.com/${SampleConfigOwner}/${SampleConfigRepo}/${
            this.branchOrTag
          }/${sample["id"] as string}/${sample["thumbnailPath"] as string}`;
          if (isExternal) {
            const info = parseSampleUrl(sample["downloadUrl"] as string);
            gifUrl =
              sample["gifPath"] !== undefined
                ? `https://raw.githubusercontent.com/${info.owner}/${info.repository}/${info.ref}/${
                    info.dir
                  }/${sample["gifPath"] as string}`
                : undefined;
            thumbnailUrl = `https://raw.githubusercontent.com/${info.owner}/${info.repository}/${
              info.ref
            }/${info.dir}/${sample["thumbnailPath"] as string}`;
          }
          return {
            ...sample,
            onboardDate: new Date(sample["onboardDate"] as string),
            downloadUrl: isExternal
              ? sample["downloadUrl"]
              : `https://github.com/${SampleConfigOwner}/${SampleConfigRepo}/tree/${
                  this.branchOrTag
                }/${sample["id"] as string}`,
            gifUrl: gifUrl,
            thumbnailUrl: thumbnailUrl,
          } as SampleConfig;
        }) || [];
>>>>>>> b4e3cbf0

      this.sampleCollection = {
        samples,
        filterOptions: {
          types: this.samplesConfig?.filterOptions["types"] || [],
          languages: this.samplesConfig?.filterOptions["languages"] || [],
          techniques: this.samplesConfig?.filterOptions["techniques"] || [],
        },
      };
    }

    return this.sampleCollection;
  }

  private async fetchRawFileContent(branchOrTag: string): Promise<unknown> {
    const url = `https://raw.githubusercontent.com/${SampleConfigOwner}/${SampleConfigRepo}/${branchOrTag}/${SampleConfigFile}`;
    try {
      const fileResponse = await sendRequestWithTimeout(
        async () => {
          return await axios.get(url, { responseType: "json" });
        },
        1000,
        3
      );

      if (fileResponse && fileResponse.data) {
        return fileResponse.data;
      }
    } catch (e) {
      throw new AccessGithubError(url, "SampleProvider", e);
    }
  }
}

export const sampleProvider = new SampleProvider();<|MERGE_RESOLUTION|>--- conflicted
+++ resolved
@@ -93,60 +93,21 @@
   }
 
   public get SampleCollection(): SampleCollection {
-<<<<<<< HEAD
-    const samples =
-      this.samplesConfig?.samples.map((sample) => {
-        const isExternal = sample["downloadUrlInfo"] ? true : false;
-        let gifUrl =
-          sample["gifPath"] !== undefined
-            ? `https://raw.githubusercontent.com/${SampleConfigOwner}/${SampleConfigRepo}/${
-                this.branchOrTag
-              }/${sample["id"] as string}/${sample["gifPath"] as string}`
-            : undefined;
-        let thumbnailUrl = `https://raw.githubusercontent.com/${SampleConfigOwner}/${SampleConfigRepo}/${
-          this.branchOrTag
-        }/${sample["id"] as string}/${sample["thumbnailPath"] as string}`;
-        if (isExternal) {
-          const info = sample["downloadUrlInfo"] as SampleUrlInfo;
-          gifUrl =
-=======
     if (!this.sampleCollection) {
       const samples =
         this.samplesConfig?.samples.map((sample) => {
-          const isExternal = sample["downloadUrl"] ? true : false;
+          const isExternal = sample["downloadUrlInfo"] ? true : false;
           let gifUrl =
->>>>>>> b4e3cbf0
             sample["gifPath"] !== undefined
               ? `https://raw.githubusercontent.com/${SampleConfigOwner}/${SampleConfigRepo}/${
                   this.branchOrTag
                 }/${sample["id"] as string}/${sample["gifPath"] as string}`
               : undefined;
-<<<<<<< HEAD
-          thumbnailUrl = `https://raw.githubusercontent.com/${info.owner}/${info.repository}/${
-            info.ref
-          }/${info.dir}/${sample["thumbnailPath"] as string}`;
-        }
-        return {
-          ...sample,
-          onboardDate: new Date(sample["onboardDate"] as string),
-          downloadUrlInfo: isExternal
-            ? sample["downloadUrlInfo"]
-            : {
-                owner: SampleConfigOwner,
-                repository: SampleConfigRepo,
-                ref: this.branchOrTag,
-                dir: sample["id"] as string,
-              },
-          gifUrl: gifUrl,
-          thumbnailUrl: thumbnailUrl,
-        } as SampleConfig;
-      }) || [];
-=======
           let thumbnailUrl = `https://raw.githubusercontent.com/${SampleConfigOwner}/${SampleConfigRepo}/${
             this.branchOrTag
           }/${sample["id"] as string}/${sample["thumbnailPath"] as string}`;
           if (isExternal) {
-            const info = parseSampleUrl(sample["downloadUrl"] as string);
+            const info = sample["downloadUrlInfo"] as SampleUrlInfo;
             gifUrl =
               sample["gifPath"] !== undefined
                 ? `https://raw.githubusercontent.com/${info.owner}/${info.repository}/${info.ref}/${
@@ -160,16 +121,18 @@
           return {
             ...sample,
             onboardDate: new Date(sample["onboardDate"] as string),
-            downloadUrl: isExternal
-              ? sample["downloadUrl"]
-              : `https://github.com/${SampleConfigOwner}/${SampleConfigRepo}/tree/${
-                  this.branchOrTag
-                }/${sample["id"] as string}`,
+            downloadUrlInfo: isExternal
+              ? sample["downloadUrlInfo"]
+              : {
+                  owner: SampleConfigOwner,
+                  repository: SampleConfigRepo,
+                  ref: this.branchOrTag,
+                  dir: sample["id"] as string,
+                },
             gifUrl: gifUrl,
             thumbnailUrl: thumbnailUrl,
           } as SampleConfig;
         }) || [];
->>>>>>> b4e3cbf0
 
       this.sampleCollection = {
         samples,
