--- conflicted
+++ resolved
@@ -27,27 +27,13 @@
       supportsConversationalAI: true,
     };
 
-<<<<<<< HEAD
     const updatedPart: PartialManifest = {
-      name: {
-        short: spec.info.title,
-        full: spec.info.title,
-      },
       description: {
         short: spec.info.title,
-        full: spec.info.description ?? "",
+        full: spec.info.description ?? originalManifest.description.full,
       },
       composeExtensions: [ComposeExtension],
     };
-=======
-  const updatedPart: PartialManifest = {
-    description: {
-      short: spec.info.title,
-      full: spec.info.description ?? originalManifest.description.full,
-    },
-    composeExtensions: [ComposeExtension],
-  };
->>>>>>> 05110dda
 
     const updatedManifest = { ...originalManifest, ...updatedPart };
 
