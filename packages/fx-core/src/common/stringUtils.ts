--- conflicted
+++ resolved
@@ -1,15 +1,12 @@
 // Copyright (c) Microsoft Corporation.
 // Licensed under the MIT license.
 
+import * as crypto from "crypto";
 import * as Handlebars from "handlebars";
+import { URL } from "url";
 import * as uuid from "uuid";
-import * as crypto from "crypto";
+import { FailedToParseResourceIdError } from "../error";
 import { getLocalizedString } from "./localizeUtils";
-<<<<<<< HEAD
-import { URL } from "url";
-=======
-import { FailedToParseResourceIdError } from "../error";
->>>>>>> 1fd9b477
 
 const MIN_ENTROPY = 4;
 const SECRET_REPLACE = "<REDACTED:secret>";
