--- conflicted
+++ resolved
@@ -39,48 +39,16 @@
 }
 
 export function sendTelemetryEvent(
-<<<<<<< HEAD
-  telemetryReporter: TelemetryReporter,
-  inputs: Inputs,
-  eventName: string,
-  properties?: { [p: string]: string },
-  measurements?: { [p: string]: number }
-=======
 	telemetryReporter: TelemetryReporter | undefined,
 	inputs: Inputs,
 	eventName: string,
 	properties?: { [p: string]: string },
 	measurements?: { [p: string]: number }
->>>>>>> a933efce
 ): void {
   if (!properties) {
     properties = {};
   }
 
-<<<<<<< HEAD
-  if (TelemetryProperty.Component in properties === false) {
-    if (inputs.platform === Platform.VSCode) {
-      properties[TelemetryProperty.Component] = Component.vsc;
-    } else if (inputs.platform === Platform.VS) {
-      properties[TelemetryProperty.Component] = Component.vs;
-    }
-    else {
-      properties[TelemetryProperty.Component] = Component.cli;
-    }
-  }
-  telemetryReporter.sendTelemetryEvent(eventName, properties, measurements);
-  Logger.debug(`sendTelemetryEvent, event:${eventName}, properties:${JSON.stringify(properties)}`);
-}
-
-export function sendTelemetryErrorEvent(
-  telemetryReporter: TelemetryReporter,
-  inputs: Inputs,
-  eventName: string,
-  error: FxError,
-  properties?: { [p: string]: string },
-  measurements?: { [p: string]: number },
-  errorProps?: string[]
-=======
 	if (TelemetryProperty.Component in properties === false) {
 		if (inputs.platform === Platform.VSCode) {
 			properties[TelemetryProperty.Component] = Component.vsc;
@@ -103,7 +71,6 @@
 	properties ?: { [p: string]: string },
 	measurements ?: { [p: string]: number },
 	errorProps ?: string[]
->>>>>>> a933efce
 ): void {
   if (!properties) {
     properties = {};
@@ -130,11 +97,7 @@
   properties[TelemetryProperty.ErrorCode] = `${error.source}.${error.name}`;
   properties[TelemetryProperty.ErrorMessage] = error.message;
 
-<<<<<<< HEAD
-  telemetryReporter.sendTelemetryErrorEvent(eventName, properties, measurements, errorProps);
-=======
 	telemetryReporter?.sendTelemetryErrorEvent(eventName, properties, measurements, errorProps);
->>>>>>> a933efce
 
   Logger.debug(`sendTelemetryErrorEvent, event:${eventName}, properties:${JSON.stringify(properties)}, errorProps:${JSON.stringify(errorProps)}`);
 }