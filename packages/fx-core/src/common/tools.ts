// Copyright (c) Microsoft Corporation.
// Licensed under the MIT license.
import { exec, ExecOptions } from "child_process";
import * as fs from "fs-extra";
import {
  AzureAccountProvider,
  ConfigFolderName,
  ConfigMap,
  err,
  FxError,
  Json,
  ok,
  OptionItem,
  Result,
  returnSystemError,
  returnUserError,
  SubscriptionInfo,
  UserInteraction,
  AppPackageFolderName,
} from "@microsoft/teamsfx-api";
import { promisify } from "util";
import axios from "axios";
import AdmZip from "adm-zip";
import * as path from "path";
import * as uuid from "uuid";
import { glob } from "glob";
import { getResourceFolder } from "./folder";
import * as Handlebars from "handlebars";
import { ConstantString, FeatureFlagName } from "./constants";

Handlebars.registerHelper("contains", (value, array, options) => {
  array = array instanceof Array ? array : [array];
  return array.indexOf(value) > -1 ? options.fn(this) : "";
});
Handlebars.registerHelper("notContains", (value, array, options) => {
  array = array instanceof Array ? array : [array];
  return array.indexOf(value) == -1 ? options.fn(this) : "";
});

export const Executor = {
  async execCommandAsync(command: string, options?: ExecOptions) {
    const execAsync = promisify(exec);
    await execAsync(command, options);
  },
};

export async function npmInstall(path: string) {
  await Executor.execCommandAsync("npm install", {
    cwd: path,
  });
}

export async function ensureUniqueFolder(folderPath: string): Promise<string> {
  let folderId = 1;
  let testFolder = folderPath;

  let pathExists = await fs.pathExists(testFolder);
  while (pathExists) {
    testFolder = `${folderPath}${folderId}`;
    folderId++;

    pathExists = await fs.pathExists(testFolder);
  }

  return testFolder;
}

/**
 * Convert a `Map` to a Json recursively.
 * @param {Map} map to convert.
 * @returns {Json} converted Json.
 */
export function mapToJson(map: Map<any, any>): Json {
  const out: Json = {};
  for (const entry of map.entries()) {
    if (entry[1] instanceof Map) {
      out[entry[0]] = mapToJson(entry[1]);
    } else {
      out[entry[0]] = entry[1];
    }
  }
  return out;
}

/**
 * Convert an `Object` to a Map recursively
 * @param {Json} Json to convert.
 * @returns {Map} converted Json.
 */
export function objectToMap(o: Json): Map<any, any> {
  const m = new Map();
  for (const entry of Object.entries(o)) {
    if (entry[1] instanceof Array) {
      m.set(entry[0], entry[1]);
    } else if (entry[1] instanceof Object) {
      m.set(entry[0], objectToConfigMap(entry[1] as Json));
    } else {
      m.set(entry[0], entry[1]);
    }
  }
  return m;
}

/**
 * @param {Json} Json to convert.
 * @returns {Map} converted Json.
 */
export function objectToConfigMap(o?: Json): ConfigMap {
  const m = new ConfigMap();
  if (o) {
    for (const entry of Object.entries(o)) {
      {
        m.set(entry[0], entry[1]);
      }
    }
  }
  return m;
}

const SecretDataMatchers = [
  "solution.localDebugTeamsAppId",
  "solution.teamsAppTenantId",
  "fx-resource-aad-app-for-teams.clientSecret",
  "fx-resource-aad-app-for-teams.local_clientSecret",
  "fx-resource-aad-app-for-teams.local_clientId",
  "fx-resource-aad-app-for-teams.local_objectId",
  "fx-resource-aad-app-for-teams.local_oauth2PermissionScopeId",
  "fx-resource-aad-app-for-teams.local_tenantId",
  "fx-resource-aad-app-for-teams.local_applicationIdUris",
  "fx-resource-simple-auth.filePath",
  "fx-resource-simple-auth.environmentVariableParams",
  "fx-resource-local-debug.*",
  "fx-resource-bot.botPassword",
  "fx-resource-bot.localBotPassword",
  "fx-resource-bot.localBotId",
  "fx-resource-bot.localObjectId",
  "fx-resource-bot.local_redirectUri",
  "fx-resource-bot.bots",
  "fx-resource-bot.composeExtensions",
  "fx-resource-apim.apimClientAADClientSecret",
];

const CryptoDataMatchers = new Set([
  "fx-resource-aad-app-for-teams.clientSecret",
  "fx-resource-aad-app-for-teams.local_clientSecret",
  "fx-resource-simple-auth.environmentVariableParams",
  "fx-resource-bot.botPassword",
  "fx-resource-bot.localBotPassword",
  "fx-resource-apim.apimClientAADClientSecret",
]);

/**
 * Only data related to secrets need encryption.
 * @param key - the key name of data in user data file
 * @returns whether it needs encryption
 */
export function dataNeedEncryption(key: string): boolean {
  return CryptoDataMatchers.has(key);
}

export function sperateSecretData(configJson: Json): Record<string, string> {
  const res: Record<string, string> = {};
  for (const matcher of SecretDataMatchers) {
    const splits = matcher.split(".");
    const resourceId = splits[0];
    const item = splits[1];
    const resourceConfig: any = configJson[resourceId];
    if (!resourceConfig) continue;
    if ("*" !== item) {
      const configValue = resourceConfig[item];
      if (configValue) {
        const keyName = `${resourceId}.${item}`;
        res[keyName] = configValue;
        resourceConfig[item] = `{{${keyName}}}`;
      }
    } else {
      for (const itemName of Object.keys(resourceConfig)) {
        const configValue = resourceConfig[itemName];
        if (configValue !== undefined) {
          const keyName = `${resourceId}.${itemName}`;
          res[keyName] = configValue;
          resourceConfig[itemName] = `{{${keyName}}}`;
        }
      }
    }
  }
  return res;
}

export function mergeSerectData(dict: Record<string, string>, configJson: Json): void {
  for (const matcher of SecretDataMatchers) {
    const splits = matcher.split(".");
    const resourceId = splits[0];
    const item = splits[1];
    const resourceConfig: any = configJson[resourceId];
    if (!resourceConfig) continue;
    if ("*" !== item) {
      const originalItemValue: string | undefined = resourceConfig[item] as string | undefined;
      if (
        originalItemValue &&
        originalItemValue.startsWith("{{") &&
        originalItemValue.endsWith("}}")
      ) {
        const keyName = `${resourceId}.${item}`;
        resourceConfig[item] = dict[keyName];
      }
    } else {
      for (const itemName of Object.keys(resourceConfig)) {
        const originalItemValue = resourceConfig[itemName];
        if (
          originalItemValue &&
          originalItemValue.startsWith("{{") &&
          originalItemValue.endsWith("}}")
        ) {
          const keyName = `${resourceId}.${itemName}`;
          resourceConfig[itemName] = dict[keyName];
        }
      }
    }
  }
}

export function serializeDict(dict: Record<string, string>): string {
  const array: string[] = [];
  for (const key of Object.keys(dict)) {
    const value = dict[key];
    array.push(`${key}=${value}`);
  }
  return array.join("\n");
}

export function deserializeDict(data: string): Record<string, string> {
  const lines = data.split("\n");
  const dict: Record<string, string> = {};
  for (const line of lines) {
    const index = line.indexOf("=");
    if (index > 0) {
      const key = line.substr(0, index);
      const value = line.substr(index + 1);
      dict[key] = value;
    }
  }
  return dict;
}

export async function fetchCodeZip(url: string) {
  let retries = 3;
  let result = undefined;
  while (retries > 0) {
    retries--;
    try {
      result = await axios.get(url, {
        responseType: "arraybuffer",
      });
      if (result.status === 200 || result.status === 201) {
        return result;
      }
    } catch (e) {
      await new Promise<void>((resolve: () => void): NodeJS.Timer => setTimeout(resolve, 10000));
    }
  }
  return result;
}

export async function saveFilesRecursively(
  zip: AdmZip,
  appFolder: string,
  dstPath: string
): Promise<void> {
  await Promise.all(
    zip
      .getEntries()
      .filter((entry) => !entry.isDirectory && entry.entryName.includes(appFolder))
      .map(async (entry) => {
        const entryPath = entry.entryName.substring(entry.entryName.indexOf("/") + 1);
        const filePath = path.join(dstPath, entryPath);
        await fs.ensureDir(path.dirname(filePath));
        await fs.writeFile(filePath, entry.getData());
      })
  );
}

export async function downloadSampleHook(sampleId: string, sampleAppPath: string) {
  // A temporary solution to avoid duplicate componentId
  if (sampleId === "todo-list-SPFx") {
    const originalId = "c314487b-f51c-474d-823e-a2c3ec82b1ff";
    const componentId = uuid.v4();
    glob.glob(`${sampleAppPath}/**/*.json`, { nodir: true, dot: true }, async (err, files) => {
      await Promise.all(
        files.map(async (file) => {
          let content = (await fs.readFile(file)).toString();
          const reg = new RegExp(originalId, "g");
          content = content.replace(reg, componentId);
          await fs.writeFile(file, content);
        })
      );
    });
  }
}

export const deepCopy = <T>(target: T): T => {
  if (target === null) {
    return target;
  }
  if (target instanceof Date) {
    return new Date(target.getTime()) as any;
  }
  if (target instanceof Array) {
    const cp = [] as any[];
    (target as any[]).forEach((v) => {
      cp.push(v);
    });
    return cp.map((n: any) => deepCopy<any>(n)) as any;
  }
  if (typeof target === "object" && target !== {}) {
    const cp = { ...(target as { [key: string]: any }) } as {
      [key: string]: any;
    };
    Object.keys(cp).forEach((k) => {
      cp[k] = deepCopy<any>(cp[k]);
    });
    return cp as T;
  }
  return target;
};

export function getStrings(): any {
  const filepath = path.resolve(getResourceFolder(), "strings.json");
  return fs.readJSONSync(filepath);
}

export function isUserCancelError(error: Error): boolean {
  const errorName = "name" in error ? (error as any)["name"] : "";
  return (
    errorName === "User Cancel" ||
    errorName === getStrings().solution.CancelProvision ||
    errorName === "UserCancel"
  );
}

<<<<<<< HEAD
export function isValidProject(workspacePath?: string): boolean {
  if (!workspacePath) return false;
  try {
    const confFolderPath = path.resolve(workspacePath, `.${ConfigFolderName}`);
    const settingsFile = path.resolve(confFolderPath, "settings.json");
    const projectSettings: ProjectSettings = fs.readJsonSync(settingsFile);
    if (validateSettings(projectSettings)) return false;
    return true;
  } catch (e) {
    return false;
  }
}

export function validateProject(solutionContext: SolutionContext): string | undefined {
  const res = validateSettings(solutionContext.projectSettings);
  return res;
}

export function validateSettings(projectSettings?: ProjectSettings): string | undefined {
  if (!projectSettings) return "empty projectSettings";
  if (!projectSettings.solutionSettings) return "empty solutionSettings";
  const solutionSettings = projectSettings.solutionSettings as AzureSolutionSettings;
  if (solutionSettings.hostType === undefined) return "empty solutionSettings.hostType";
  if (
    solutionSettings.activeResourcePlugins === undefined ||
    solutionSettings.activeResourcePlugins.length === 0
  )
    return "empty solutionSettings.activeResourcePlugins";
  const capabilities = solutionSettings.capabilities || [];
  const azureResources = solutionSettings.azureResources || [];
  const plugins = solutionSettings.activeResourcePlugins || [];
  const v1 = solutionSettings?.migrateFromV1;
  // if(!configJson[PluginNames.LDEBUG]) return "local debug config is missing";
  if (!plugins.includes(PluginNames.LDEBUG))
    return `${PluginNames.LDEBUG} setting is missing in settings.json`;
  if (solutionSettings.hostType === HostTypeOptionSPFx.id) {
    // if(!configJson[PluginNames.SPFX]) return "SPFx config is missing";
    if (!plugins.includes(PluginNames.SPFX))
      return "SPFx setting is missing in activeResourcePlugins";
  } else {
    if (capabilities.includes(TabOptionItem.id)) {
      // if(!configJson[PluginNames.FE]) return "Frontend hosting config is missing";
      if (!plugins.includes(PluginNames.FE) && !v1)
        return `${PluginNames.FE} setting is missing in settings.json`;

      // if(!configJson[PluginNames.AAD]) return "AAD config is missing";
      if (!plugins.includes(PluginNames.AAD) && !v1)
        return `${PluginNames.AAD} setting is missing in settings.json`;

      // if(!configJson[PluginNames.SA]) return "Simple auth config is missing";
      if (!plugins.includes(PluginNames.SA) && !v1)
        return `${PluginNames.SA} setting is missing in settings.json`;
    }
    if (capabilities.includes(BotOptionItem.id)) {
      // if(!configJson[PluginNames.BOT]) return "Bot config is missing";
      if (!plugins.includes(PluginNames.BOT))
        return `${PluginNames.BOT} setting is missing in settings.json`;
    }
    if (capabilities.includes(MessageExtensionItem.id)) {
      // if(!configJson[PluginNames.BOT]) return "MessagingExtension config is missing";
      if (!plugins.includes(PluginNames.BOT))
        return `${PluginNames.BOT} setting is missing in settings.json`;
    }
    if (azureResources.includes(AzureResourceSQL.id)) {
      // if(!configJson[PluginNames.SQL]) return "Azure SQL config is missing";
      if (!plugins.includes(PluginNames.SQL))
        return `${PluginNames.SQL} setting is missing in settings.json`;
      // if(!configJson[PluginNames.MSID]) return "SQL identity config is missing";
      if (!plugins.includes(PluginNames.MSID))
        return `${PluginNames.MSID} setting is missing in settings.json`;
    }
    if (azureResources.includes(AzureResourceFunction.id)) {
      // if(!configJson[PluginNames.FUNC]) return "Azure functions config is missing";
      if (!plugins.includes(PluginNames.FUNC))
        return `${PluginNames.FUNC} setting is missing in settings.json`;
    }
    if (azureResources.includes(AzureResourceApim.id)) {
      // if(!configJson[PluginNames.APIM]) return "API Management config is missing";
      if (!plugins.includes(PluginNames.APIM))
        return `${PluginNames.APIM} setting is missing in settings.json`;
    }
  }
  return undefined;
}

=======
>>>>>>> fd32aebc
export async function askSubscription(
  azureAccountProvider: AzureAccountProvider,
  ui: UserInteraction,
  activeSubscriptionId?: string
): Promise<Result<SubscriptionInfo, FxError>> {
  const subscriptions: SubscriptionInfo[] = await azureAccountProvider.listSubscriptions();

  if (subscriptions.length === 0) {
    return err(
      returnUserError(new Error("Failed to find a subscription."), "Core", "NoSubscriptionFound")
    );
  }
  let resultSub = subscriptions.find((sub) => sub.subscriptionId === activeSubscriptionId);
  if (activeSubscriptionId === undefined || resultSub === undefined) {
    let selectedSub: SubscriptionInfo | undefined = undefined;
    if (subscriptions.length === 1) {
      selectedSub = subscriptions[0];
    } else {
      const options: OptionItem[] = subscriptions.map((sub) => {
        return {
          id: sub.subscriptionId,
          label: sub.subscriptionName,
          data: sub.tenantId,
        } as OptionItem;
      });
      const askRes = await ui.selectOption({
        name: "subscription",
        title: "Select a subscription",
        options: options,
        returnObject: true,
      });
      if (askRes.isErr()) return err(askRes.error);
      const subItem = askRes.value.result as OptionItem;
      selectedSub = {
        subscriptionId: subItem.id,
        subscriptionName: subItem.label,
        tenantId: subItem.data as string,
      };
    }
    if (selectedSub === undefined) {
      return err(
        returnSystemError(new Error("Subscription not found"), "Core", "NoSubscriptionFound")
      );
    }
    resultSub = selectedSub;
  }
  return ok(resultSub);
}

// Determine whether feature flag is enabled based on environment variable setting
export function isFeatureFlagEnabled(featureFlagName: string, defaultValue = false): boolean {
  const flag = process.env[featureFlagName];
  if (flag === undefined) {
    return defaultValue; // allows consumer to set a default value when environment variable not set
  } else {
    return flag === "1" || flag.toLowerCase() === "true"; // can enable feature flag by set environment variable value to "1" or "true"
  }
}

export function isMultiEnvEnabled(): boolean {
  return isFeatureFlagEnabled(FeatureFlagName.MultiEnv, false);
}

export function isArmSupportEnabled(): boolean {
  return isFeatureFlagEnabled("TEAMSFX_ARM_SUPPORT", false);
}

export async function generateBicepFiles(
  templateFilePath: string,
  context: any
): Promise<Result<string, FxError>> {
  try {
    const templateString = await fs.readFile(templateFilePath, ConstantString.UTF8Encoding);
    const updatedBicepFile = compileHandlebarsTemplateString(templateString, context);
    return ok(updatedBicepFile);
  } catch (error) {
    return err(
      returnSystemError(
        new Error(`Failed to generate bicep file ${templateFilePath}. Reason: ${error.message}`),
        "Core",
        "BicepGenerationError"
      )
    );
  }
}

export function compileHandlebarsTemplateString(templateString: string, context: any): string {
  const template = Handlebars.compile(templateString);
  return template(context);
}

export async function getAppDirectory(projectRoot: string): Promise<string> {
  const REMOTE_MANIFEST = "manifest.source.json";
  const appDirNewLoc = `${projectRoot}/${AppPackageFolderName}`;
  const appDirOldLoc = `${projectRoot}/.${ConfigFolderName}`;

  if (await fs.pathExists(`${appDirNewLoc}/${REMOTE_MANIFEST}`)) {
    return appDirNewLoc;
  } else {
    return appDirOldLoc;
  }
}

/**
 * Get app studio endpoint for prod/int environment, mainly for ux e2e test
 */
export function getAppStudioEndpoint(): string {
  if (process.env.APP_STUDIO_ENV && process.env.APP_STUDIO_ENV === "int") {
    return "https://dev-int.teams.microsoft.com";
  } else {
    return "https://dev.teams.microsoft.com";
  }
}<|MERGE_RESOLUTION|>--- conflicted
+++ resolved
@@ -338,94 +338,6 @@
   );
 }
 
-<<<<<<< HEAD
-export function isValidProject(workspacePath?: string): boolean {
-  if (!workspacePath) return false;
-  try {
-    const confFolderPath = path.resolve(workspacePath, `.${ConfigFolderName}`);
-    const settingsFile = path.resolve(confFolderPath, "settings.json");
-    const projectSettings: ProjectSettings = fs.readJsonSync(settingsFile);
-    if (validateSettings(projectSettings)) return false;
-    return true;
-  } catch (e) {
-    return false;
-  }
-}
-
-export function validateProject(solutionContext: SolutionContext): string | undefined {
-  const res = validateSettings(solutionContext.projectSettings);
-  return res;
-}
-
-export function validateSettings(projectSettings?: ProjectSettings): string | undefined {
-  if (!projectSettings) return "empty projectSettings";
-  if (!projectSettings.solutionSettings) return "empty solutionSettings";
-  const solutionSettings = projectSettings.solutionSettings as AzureSolutionSettings;
-  if (solutionSettings.hostType === undefined) return "empty solutionSettings.hostType";
-  if (
-    solutionSettings.activeResourcePlugins === undefined ||
-    solutionSettings.activeResourcePlugins.length === 0
-  )
-    return "empty solutionSettings.activeResourcePlugins";
-  const capabilities = solutionSettings.capabilities || [];
-  const azureResources = solutionSettings.azureResources || [];
-  const plugins = solutionSettings.activeResourcePlugins || [];
-  const v1 = solutionSettings?.migrateFromV1;
-  // if(!configJson[PluginNames.LDEBUG]) return "local debug config is missing";
-  if (!plugins.includes(PluginNames.LDEBUG))
-    return `${PluginNames.LDEBUG} setting is missing in settings.json`;
-  if (solutionSettings.hostType === HostTypeOptionSPFx.id) {
-    // if(!configJson[PluginNames.SPFX]) return "SPFx config is missing";
-    if (!plugins.includes(PluginNames.SPFX))
-      return "SPFx setting is missing in activeResourcePlugins";
-  } else {
-    if (capabilities.includes(TabOptionItem.id)) {
-      // if(!configJson[PluginNames.FE]) return "Frontend hosting config is missing";
-      if (!plugins.includes(PluginNames.FE) && !v1)
-        return `${PluginNames.FE} setting is missing in settings.json`;
-
-      // if(!configJson[PluginNames.AAD]) return "AAD config is missing";
-      if (!plugins.includes(PluginNames.AAD) && !v1)
-        return `${PluginNames.AAD} setting is missing in settings.json`;
-
-      // if(!configJson[PluginNames.SA]) return "Simple auth config is missing";
-      if (!plugins.includes(PluginNames.SA) && !v1)
-        return `${PluginNames.SA} setting is missing in settings.json`;
-    }
-    if (capabilities.includes(BotOptionItem.id)) {
-      // if(!configJson[PluginNames.BOT]) return "Bot config is missing";
-      if (!plugins.includes(PluginNames.BOT))
-        return `${PluginNames.BOT} setting is missing in settings.json`;
-    }
-    if (capabilities.includes(MessageExtensionItem.id)) {
-      // if(!configJson[PluginNames.BOT]) return "MessagingExtension config is missing";
-      if (!plugins.includes(PluginNames.BOT))
-        return `${PluginNames.BOT} setting is missing in settings.json`;
-    }
-    if (azureResources.includes(AzureResourceSQL.id)) {
-      // if(!configJson[PluginNames.SQL]) return "Azure SQL config is missing";
-      if (!plugins.includes(PluginNames.SQL))
-        return `${PluginNames.SQL} setting is missing in settings.json`;
-      // if(!configJson[PluginNames.MSID]) return "SQL identity config is missing";
-      if (!plugins.includes(PluginNames.MSID))
-        return `${PluginNames.MSID} setting is missing in settings.json`;
-    }
-    if (azureResources.includes(AzureResourceFunction.id)) {
-      // if(!configJson[PluginNames.FUNC]) return "Azure functions config is missing";
-      if (!plugins.includes(PluginNames.FUNC))
-        return `${PluginNames.FUNC} setting is missing in settings.json`;
-    }
-    if (azureResources.includes(AzureResourceApim.id)) {
-      // if(!configJson[PluginNames.APIM]) return "API Management config is missing";
-      if (!plugins.includes(PluginNames.APIM))
-        return `${PluginNames.APIM} setting is missing in settings.json`;
-    }
-  }
-  return undefined;
-}
-
-=======
->>>>>>> fd32aebc
 export async function askSubscription(
   azureAccountProvider: AzureAccountProvider,
   ui: UserInteraction,
