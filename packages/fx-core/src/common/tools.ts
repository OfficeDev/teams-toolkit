--- conflicted
+++ resolved
@@ -31,11 +31,7 @@
 import { glob } from "glob";
 import { getResourceFolder } from "..";
 import { fakeServer } from "sinon";
-<<<<<<< HEAD
-import { PluginNames } from "../plugins";
-=======
 import { PluginNames } from "../plugins/solution/fx-solution/constants";
->>>>>>> c54b33df
 import {
   AzureResourceApim,
   AzureResourceFunction,
