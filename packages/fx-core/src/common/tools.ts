// Copyright (c) Microsoft Corporation.
// Licensed under the MIT license.
import { Tunnel } from "@microsoft/dev-tunnels-contracts";
import { TunnelManagementHttpClient } from "@microsoft/dev-tunnels-management";
import {
  AzureAccountProvider,
  FxError,
  M365TokenProvider,
  OptionItem,
  Result,
  SubscriptionInfo,
  SystemError,
  UserError,
  UserInteraction,
  err,
  ok,
} from "@microsoft/teamsfx-api";
import axios from "axios";
import * as crypto from "crypto";
import * as fs from "fs-extra";
import * as Handlebars from "handlebars";
import * as uuid from "uuid";
<<<<<<< HEAD
import {
  ConstantString,
  FeatureFlagName,
  TeamsClientId,
  OfficeClientId,
  OutlookClientId,
  ResourcePlugins,
} from "./constants";
import * as crypto from "crypto";
import { FailedToParseResourceIdError } from "../core/error";
import { PluginNames, SolutionError, SolutionSource } from "../component/constants";
import Mustache from "mustache";
import {
  HostTypeOptionAzure,
  TabSsoItem,
  BotSsoItem,
  BotOptionItem,
  TabOptionItem,
  MessageExtensionItem,
} from "../component/constants";
import { TOOLS } from "../core/globalVars";
import { LocalCrypto } from "../core/crypto";
import { getDefaultString, getLocalizedString } from "./localizeUtils";
import { isFeatureFlagEnabled } from "./featureFlags";
import _ from "lodash";
import { BotHostTypeName, BotHostTypes } from "./local/constants";
import { isExistingTabApp } from "./projectSettingsHelper";
import { ExistingTemplatesStat } from "../component/feature/cicd/existingTemplatesStat";
import { environmentManager } from "../core/environment";
import { NoProjectOpenedError } from "../component/feature/cicd/errors";
import { getProjectTemplatesFolderPath } from "./utils";
import * as path from "path";
import { isMiniApp } from "./projectSettingsHelperV3";
import { getAppStudioEndpoint } from "../component/resource/appManifest/constants";
import { manifestUtils } from "../component/resource/appManifest/utils/ManifestUtils";
import { AuthSvcClient } from "../component/resource/appManifest/authSvcClient";
import { AppStudioClient } from "../component/resource/appManifest/appStudioClient";
import { AppStudioClient as BotAppStudioClient } from "../component/resource/botService/appStudio/appStudioClient";
import {
  getProjectSettingPathV2,
  getProjectSettingPathV3,
} from "../core/middleware/projectSettingsLoader";
import { parse } from "yaml";
import { Tunnel } from "@microsoft/dev-tunnels-contracts";
import { TunnelManagementHttpClient } from "@microsoft/dev-tunnels-management";
=======
import { parse } from "yaml";
import { SolutionError } from "../component/constants";
import { AppStudioClient } from "../component/driver/teamsApp/clients/appStudioClient";
import { AuthSvcClient } from "../component/driver/teamsApp/clients/authSvcClient";
import { getAppStudioEndpoint } from "../component/driver/teamsApp/constants";
import { manifestUtils } from "../component/driver/teamsApp/utils/ManifestUtils";
import { AppStudioClient as BotAppStudioClient } from "../component/resource/botService/appStudio/appStudioClient";
import { FailedToParseResourceIdError } from "../core/error";
import { getProjectSettingsPath } from "../core/middleware/projectSettingsLoader";
import { assembleError } from "../error/common";
import { FeatureFlagName, OfficeClientId, OutlookClientId, TeamsClientId } from "./constants";
import { isFeatureFlagEnabled } from "./featureFlags";
import { getDefaultString, getLocalizedString } from "./localizeUtils";
>>>>>>> dev

Handlebars.registerHelper("contains", (value, array) => {
  array = array instanceof Array ? array : [array];
  return array.indexOf(value) > -1 ? this : "";
});
Handlebars.registerHelper("notContains", (value, array) => {
  array = array instanceof Array ? array : [array];
  return array.indexOf(value) == -1 ? this : "";
});
Handlebars.registerHelper("equals", (value, target) => {
  return value === target ? this : "";
});

const AzurePortalUrl = "https://portal.azure.com";

export const deepCopy = <T>(target: T): T => {
  if (target === null) {
    return target;
  }
  if (target instanceof Date) {
    return new Date(target.getTime()) as any;
  }
  if (target instanceof Array) {
    const cp = [] as any[];
    (target as any[]).forEach((v) => {
      cp.push(v);
    });
    return cp.map((n: any) => deepCopy<any>(n)) as any;
  }
  if (typeof target === "object" && target !== {}) {
    const cp = { ...(target as { [key: string]: any }) } as {
      [key: string]: any;
    };
    Object.keys(cp).forEach((k) => {
      cp[k] = deepCopy<any>(cp[k]);
    });
    return cp as T;
  }
  return target;
};

export function isUserCancelError(error: Error): boolean {
  const errorName = "name" in error ? (error as any)["name"] : "";
  return (
    errorName === "User Cancel" || errorName === "CancelProvision" || errorName === "UserCancel"
  );
}

export function isCheckAccountError(error: Error): boolean {
  const errorName = "name" in error ? (error as any)["name"] : "";
  return (
    errorName === SolutionError.TeamsAppTenantIdNotRight ||
    errorName === SolutionError.SubscriptionNotFound
  );
}

export async function askSubscription(
  azureAccountProvider: AzureAccountProvider,
  ui: UserInteraction,
  activeSubscriptionId?: string
): Promise<Result<SubscriptionInfo, FxError>> {
  const subscriptions: SubscriptionInfo[] = await azureAccountProvider.listSubscriptions();

  if (subscriptions.length === 0) {
    return err(
      new UserError(
        "Core",
        "NoSubscriptionFound",
        getDefaultString("error.NoSubscriptionFound"),
        getLocalizedString("error.NoSubscriptionFound")
      )
    );
  }
  let resultSub = subscriptions.find((sub) => sub.subscriptionId === activeSubscriptionId);
  if (activeSubscriptionId === undefined || resultSub === undefined) {
    let selectedSub: SubscriptionInfo | undefined = undefined;
    if (subscriptions.length === 1) {
      selectedSub = subscriptions[0];
    } else {
      const options: OptionItem[] = subscriptions.map((sub) => {
        return {
          id: sub.subscriptionId,
          label: sub.subscriptionName,
          data: sub.tenantId,
        } as OptionItem;
      });
      const askRes = await ui.selectOption({
        name: "subscription",
        title: "Select a subscription",
        options: options,
        returnObject: true,
      });
      if (askRes.isErr()) return err(askRes.error);
      const subItem = askRes.value.result as OptionItem;
      selectedSub = {
        subscriptionId: subItem.id,
        subscriptionName: subItem.label,
        tenantId: subItem.data as string,
      };
    }
    if (selectedSub === undefined) {
      return err(
        new SystemError(
          "Core",
          "NoSubscriptionFound",
          getDefaultString("error.NoSubscriptionFound"),
          getLocalizedString("error.NoSubscriptionFound")
        )
      );
    }
    resultSub = selectedSub;
  }
  return ok(resultSub);
}

export function getResourceGroupInPortal(
  subscriptionId?: string,
  tenantId?: string,
  resourceGroupName?: string
): string | undefined {
  if (subscriptionId && tenantId && resourceGroupName) {
    return `${AzurePortalUrl}/#@${tenantId}/resource/subscriptions/${subscriptionId}/resourceGroups/${resourceGroupName}`;
  } else {
    return undefined;
  }
}

export function isV3Enabled(): boolean {
  return process.env.TEAMSFX_V3 ? process.env.TEAMSFX_V3 === "true" : true;
}

export function isVideoFilterEnabled(): boolean {
  return isFeatureFlagEnabled(FeatureFlagName.VideoFilter, false);
}

export function isImportSPFxEnabled(): boolean {
  return isFeatureFlagEnabled(FeatureFlagName.ImportSPFx, false);
}

export function compileHandlebarsTemplateString(templateString: string, context: any): string {
  const template = Handlebars.compile(templateString);
  return template(context);
}

export function getResourceGroupNameFromResourceId(resourceId: string): string {
  const result = parseFromResourceId(/\/resourceGroups\/([^\/]*)\//i, resourceId);
  if (!result) {
    throw FailedToParseResourceIdError("resource group name", resourceId);
  }
  return result;
}

export function parseFromResourceId(pattern: RegExp, resourceId: string): string {
  const result = resourceId.match(pattern);
  return result ? result[1].trim() : "";
}

export async function waitSeconds(second: number): Promise<void> {
  return new Promise((resolve) => setTimeout(resolve, second * 1000));
}

export function getUuid(): string {
  return uuid.v4();
}

export function isSPFxProject(projectSettings?: any): boolean {
  const solutionSettings = projectSettings?.solutionSettings as any;
  if (solutionSettings) {
    const selectedPlugins = solutionSettings.activeResourcePlugins;
    return selectedPlugins && selectedPlugins.indexOf("fx-resource-spfx") !== -1;
  }
  return false;
}

export async function isVideoFilterProject(projectPath: string): Promise<Result<boolean, FxError>> {
  let manifestResult;
  try {
    manifestResult = await manifestUtils.readAppManifest(projectPath);
  } catch (e) {
    return err(assembleError(e));
  }
  if (manifestResult.isErr()) {
    return err(manifestResult.error);
  }
  const manifest = manifestResult.value;
  return ok(
    (manifest.meetingExtensionDefinition as any)?.videoFiltersConfigurationUrl !== undefined
  );
}

export function getHashedEnv(envName: string): string {
  return crypto.createHash("sha256").update(envName).digest("hex");
}

export function getAllowedAppMaps(): Record<string, string> {
  return {
    [TeamsClientId.MobileDesktop]: getLocalizedString("core.common.TeamsMobileDesktopClientName"),
    [TeamsClientId.Web]: getLocalizedString("core.common.TeamsWebClientName"),
    [OfficeClientId.Desktop]: getLocalizedString("core.common.OfficeDesktopClientName"),
    [OfficeClientId.Web1]: getLocalizedString("core.common.OfficeWebClientName1"),
    [OfficeClientId.Web2]: getLocalizedString("core.common.OfficeWebClientName2"),
    [OutlookClientId.Desktop]: getLocalizedString("core.common.OutlookDesktopClientName"),
    [OutlookClientId.Web1]: getLocalizedString("core.common.OutlookWebClientName1"),
    [OutlookClientId.Web2]: getLocalizedString("core.common.OutlookWebClientName2"),
  };
}

export async function getSideloadingStatus(token: string): Promise<boolean | undefined> {
  return AppStudioClient.getSideloadingStatus(token);
}

export const AppStudioScopes = [`${getAppStudioEndpoint()}/AppDefinitions.ReadWrite`];
export const AuthSvcScopes = ["https://api.spaces.skype.com/Region.ReadWrite"];
export const GraphScopes = ["Application.ReadWrite.All", "TeamsAppInstallation.ReadForUser"];
export const GraphReadUserScopes = ["https://graph.microsoft.com/User.ReadBasic.All"];
export const SPFxScopes = (tenant: string) => [`${tenant}/Sites.FullControl.All`];
export const AzureScopes = ["https://management.core.windows.net/user_impersonation"];

export async function getSPFxTenant(graphToken: string): Promise<string> {
  const GRAPH_TENANT_ENDPT = "https://graph.microsoft.com/v1.0/sites/root?$select=webUrl";
  if (graphToken.length > 0) {
    const response = await axios.get(GRAPH_TENANT_ENDPT, {
      headers: { Authorization: `Bearer ${graphToken}` },
    });
    return response.data.webUrl;
  }
  return "";
}

export async function getSPFxToken(
  m365TokenProvider: M365TokenProvider
): Promise<string | undefined> {
  const graphTokenRes = await m365TokenProvider.getAccessToken({
    scopes: GraphReadUserScopes,
  });
  let spoToken = undefined;
  if (graphTokenRes && graphTokenRes.isOk()) {
    const tenant = await getSPFxTenant(graphTokenRes.value);
    const spfxTokenRes = await m365TokenProvider.getAccessToken({
      scopes: SPFxScopes(tenant),
    });
    spoToken = spfxTokenRes.isOk() ? spfxTokenRes.value : undefined;
  }
  return spoToken;
}

/**
 * Get and set regin for App Studio client
 * @param m365TokenProvider
 */
export async function setRegion(authSvcToken: string) {
  const region = await AuthSvcClient.getRegion(authSvcToken);
  if (region) {
    AppStudioClient.setRegion(region);
    BotAppStudioClient.setRegion(region);
  }
}

export function ConvertTokenToJson(token: string): Record<string, unknown> {
  const array = token.split(".");
  const buff = Buffer.from(array[1], "base64");
  return JSON.parse(buff.toString("utf8"));
}

export function getFixedCommonProjectSettings(rootPath: string | undefined) {
  if (!rootPath) {
    return undefined;
  }
  try {
    const settingsPath = getProjectSettingsPath(rootPath);

<<<<<<< HEAD
      if (!settingsPath || !fs.pathExistsSync(settingsPath)) {
        // If .yml file does not exist, try to get project id from project settings of v4
        const v4SettingsPath = getProjectSettingPathV2(rootPath);
        if (!v4SettingsPath || !fs.pathExistsSync(v4SettingsPath)) {
          return undefined;
        }

        const v4SettingsContent = fs.readJsonSync(v4SettingsPath);
        return {
          projectId: v4SettingsContent?.projectId ?? undefined,
        };
      }

      const settingsContent = fs.readFileSync(settingsPath, "utf-8");
      const settings = parse(settingsContent);
      return {
        projectId: settings?.projectId ?? undefined,
      };
    } else {
      const projectSettingsPath = path.join(
        rootPath,
        `.${ConfigFolderName}`,
        InputConfigsFolderName,
        ProjectSettingsFileName
      );

      if (!projectSettingsPath || !fs.pathExistsSync(projectSettingsPath)) {
        return undefined;
      }

      const projectSettings = fs.readJsonSync(projectSettingsPath);
      return {
        projectId: projectSettings?.projectId ?? undefined,
        isFromSample: projectSettings?.isFromSample ?? undefined,
        programmingLanguage: projectSettings?.programmingLanguage ?? undefined,
        hostType: projectSettings?.solutionSettings?.hostType ?? undefined,
        isM365: projectSettings?.isM365 ?? false,
      };
=======
    if (!settingsPath || !fs.pathExistsSync(settingsPath)) {
      return undefined;
>>>>>>> dev
    }

    const settingsContent = fs.readFileSync(settingsPath, "utf-8");
    const settings = parse(settingsContent);
    return {
      projectId: settings?.projectId ?? undefined,
    };
  } catch {
    return undefined;
  }
}

// this function will be deleted after VS has added get dev tunnel and list dev tunnels API
const TunnelManagementUserAgent = { name: "Teams-Toolkit" };
export async function listDevTunnels(token: string): Promise<Result<Tunnel[], FxError>> {
  try {
    const tunnelManagementClientImpl = new TunnelManagementHttpClient(
      TunnelManagementUserAgent,
      async () => {
        const res = `Bearer ${token}`;
        return res;
      }
    );

    const options = {
      includeAccessControl: true,
    };
    const tunnels = await tunnelManagementClientImpl.listTunnels(undefined, undefined, options);
    return ok(tunnels);
  } catch (error) {
    return err(new SystemError("DevTunnels", "ListDevTunnelsFailed", (error as any).message));
  }
}<|MERGE_RESOLUTION|>--- conflicted
+++ resolved
@@ -20,53 +20,6 @@
 import * as fs from "fs-extra";
 import * as Handlebars from "handlebars";
 import * as uuid from "uuid";
-<<<<<<< HEAD
-import {
-  ConstantString,
-  FeatureFlagName,
-  TeamsClientId,
-  OfficeClientId,
-  OutlookClientId,
-  ResourcePlugins,
-} from "./constants";
-import * as crypto from "crypto";
-import { FailedToParseResourceIdError } from "../core/error";
-import { PluginNames, SolutionError, SolutionSource } from "../component/constants";
-import Mustache from "mustache";
-import {
-  HostTypeOptionAzure,
-  TabSsoItem,
-  BotSsoItem,
-  BotOptionItem,
-  TabOptionItem,
-  MessageExtensionItem,
-} from "../component/constants";
-import { TOOLS } from "../core/globalVars";
-import { LocalCrypto } from "../core/crypto";
-import { getDefaultString, getLocalizedString } from "./localizeUtils";
-import { isFeatureFlagEnabled } from "./featureFlags";
-import _ from "lodash";
-import { BotHostTypeName, BotHostTypes } from "./local/constants";
-import { isExistingTabApp } from "./projectSettingsHelper";
-import { ExistingTemplatesStat } from "../component/feature/cicd/existingTemplatesStat";
-import { environmentManager } from "../core/environment";
-import { NoProjectOpenedError } from "../component/feature/cicd/errors";
-import { getProjectTemplatesFolderPath } from "./utils";
-import * as path from "path";
-import { isMiniApp } from "./projectSettingsHelperV3";
-import { getAppStudioEndpoint } from "../component/resource/appManifest/constants";
-import { manifestUtils } from "../component/resource/appManifest/utils/ManifestUtils";
-import { AuthSvcClient } from "../component/resource/appManifest/authSvcClient";
-import { AppStudioClient } from "../component/resource/appManifest/appStudioClient";
-import { AppStudioClient as BotAppStudioClient } from "../component/resource/botService/appStudio/appStudioClient";
-import {
-  getProjectSettingPathV2,
-  getProjectSettingPathV3,
-} from "../core/middleware/projectSettingsLoader";
-import { parse } from "yaml";
-import { Tunnel } from "@microsoft/dev-tunnels-contracts";
-import { TunnelManagementHttpClient } from "@microsoft/dev-tunnels-management";
-=======
 import { parse } from "yaml";
 import { SolutionError } from "../component/constants";
 import { AppStudioClient } from "../component/driver/teamsApp/clients/appStudioClient";
@@ -80,7 +33,6 @@
 import { FeatureFlagName, OfficeClientId, OutlookClientId, TeamsClientId } from "./constants";
 import { isFeatureFlagEnabled } from "./featureFlags";
 import { getDefaultString, getLocalizedString } from "./localizeUtils";
->>>>>>> dev
 
 Handlebars.registerHelper("contains", (value, array) => {
   array = array instanceof Array ? array : [array];
@@ -352,49 +304,8 @@
   try {
     const settingsPath = getProjectSettingsPath(rootPath);
 
-<<<<<<< HEAD
-      if (!settingsPath || !fs.pathExistsSync(settingsPath)) {
-        // If .yml file does not exist, try to get project id from project settings of v4
-        const v4SettingsPath = getProjectSettingPathV2(rootPath);
-        if (!v4SettingsPath || !fs.pathExistsSync(v4SettingsPath)) {
-          return undefined;
-        }
-
-        const v4SettingsContent = fs.readJsonSync(v4SettingsPath);
-        return {
-          projectId: v4SettingsContent?.projectId ?? undefined,
-        };
-      }
-
-      const settingsContent = fs.readFileSync(settingsPath, "utf-8");
-      const settings = parse(settingsContent);
-      return {
-        projectId: settings?.projectId ?? undefined,
-      };
-    } else {
-      const projectSettingsPath = path.join(
-        rootPath,
-        `.${ConfigFolderName}`,
-        InputConfigsFolderName,
-        ProjectSettingsFileName
-      );
-
-      if (!projectSettingsPath || !fs.pathExistsSync(projectSettingsPath)) {
-        return undefined;
-      }
-
-      const projectSettings = fs.readJsonSync(projectSettingsPath);
-      return {
-        projectId: projectSettings?.projectId ?? undefined,
-        isFromSample: projectSettings?.isFromSample ?? undefined,
-        programmingLanguage: projectSettings?.programmingLanguage ?? undefined,
-        hostType: projectSettings?.solutionSettings?.hostType ?? undefined,
-        isM365: projectSettings?.isM365 ?? false,
-      };
-=======
     if (!settingsPath || !fs.pathExistsSync(settingsPath)) {
       return undefined;
->>>>>>> dev
     }
 
     const settingsContent = fs.readFileSync(settingsPath, "utf-8");
