// Copyright (c) Microsoft Corporation.
// Licensed under the MIT license.
import { exec } from "child_process";
import * as fs from "fs-extra";
import { AzureAccountProvider, AzureSolutionSettings, ConfigFolderName, ConfigMap, Dict, err, FxError, Json, ok, OptionItem, ProjectSettings, Result, returnSystemError, returnUserError, SolutionContext, SubscriptionInfo, Tools, UserError, UserInteraction } from "@microsoft/teamsfx-api";
import { promisify } from "util";
import axios from "axios";
import AdmZip from "adm-zip";
import * as path from "path";
import * as uuid from "uuid";
import { glob } from "glob";
import { getResourceFolder } from "..";
import { fakeServer } from "sinon";
import { PluginNames } from "../plugins";
import { AzureResourceApim, AzureResourceFunction, AzureResourceSQL, AzureSolutionQuestionNames, BotOptionItem, HostTypeOptionSPFx, MessageExtensionItem, TabOptionItem } from "../plugins/solution/fx-solution/question";

const execAsync = promisify(exec);

export async function npmInstall(path: string) {
  await execAsync("npm install", {
    cwd: path,
  });
}

export async function ensureUniqueFolder(folderPath: string): Promise<string> {
  let folderId = 1;
  let testFolder = folderPath;

  let pathExists = await fs.pathExists(testFolder);
  while (pathExists) {
    testFolder = `${folderPath}${folderId}`;
    folderId++;

    pathExists = await fs.pathExists(testFolder);
  }

  return testFolder;
}

/**
 * Convert a `Map` to a Json recursively.
 * @param {Map} map to convert.
 * @returns {Json} converted Json.
 */
export function mapToJson(map: Map<any, any>): Json {
  const out: Json = {};
  for (const entry of map.entries()) {
    if (entry[1] instanceof Map) {
      out[entry[0]] = mapToJson(entry[1]);
    } else {
      out[entry[0]] = entry[1];
    }
  }
  return out;
}

/**
 * Convert an `Object` to a Map recursively
 * @param {Json} Json to convert.
 * @returns {Map} converted Json.
 */
export function objectToMap(o: Json): Map<any, any> {
  const m = new Map();
  for (const entry of Object.entries(o)) {
    if (entry[1] instanceof Array) {
      m.set(entry[0], entry[1]);
    } else if (entry[1] instanceof Object) {
      m.set(entry[0], objectToConfigMap(entry[1] as Json));
    } else {
      m.set(entry[0], entry[1]);
    }
  }
  return m;
}

/**
 * @param {Json} Json to convert.
 * @returns {Map} converted Json.
 */
export function objectToConfigMap(o?: Json): ConfigMap {
  const m = new ConfigMap();
  if (o) {
    for (const entry of Object.entries(o)) {
      {
        m.set(entry[0], entry[1]);
      }
    }
  }
  return m;
}

const SecretDataMatchers = [
  "fx-resource-aad-app-for-teams.clientSecret",
  "fx-resource-aad-app-for-teams.local_clientSecret",
  "fx-resource-simple-auth.filePath",
  "fx-resource-simple-auth.environmentVariableParams",
  "fx-resource-local-debug.*",
  "fx-resource-bot.botPassword",
  "fx-resource-bot.localBotPassword",
  "fx-resource-apim.apimClientAADClientSecret",
];

export function sperateSecretData(configJson: Json): Record<string,string> {
  const res: Record<string,string> = {};
  for (const matcher of SecretDataMatchers) {
    const splits = matcher.split(".");
    const resourceId = splits[0];
    const item = splits[1];
    const resourceConfig: any = configJson[resourceId];
    if (!resourceConfig) continue;
    if ("*" !== item) {
      const configValue = resourceConfig[item];
      if (configValue) {
        const keyName = `${resourceId}.${item}`;
        res[keyName] = configValue;
        resourceConfig[item] = `{{${keyName}}}`;
      }
    } else {
      for (const itemName of Object.keys(resourceConfig)) {
        const configValue = resourceConfig[itemName];
        if (configValue !== undefined) {
          const keyName = `${resourceId}.${itemName}`;
          res[keyName] = configValue;
          resourceConfig[itemName] = `{{${keyName}}}`;
        }
      }
    }
  }
  return res;
}

export function mergeSerectData(dict: Record<string,string>, configJson: Json): void {
  for (const matcher of SecretDataMatchers) {
    const splits = matcher.split(".");
    const resourceId = splits[0];
    const item = splits[1];
    const resourceConfig: any = configJson[resourceId];
    if (!resourceConfig) continue;
    if ("*" !== item) {
      const originalItemValue: string | undefined = resourceConfig[item] as string | undefined;
      if (
        originalItemValue &&
        originalItemValue.startsWith("{{") &&
        originalItemValue.endsWith("}}")
      ) {
        const keyName = `${resourceId}.${item}`;
        resourceConfig[item] = dict[keyName];
      }
    } else {
      for (const itemName of Object.keys(resourceConfig)) {
        const originalItemValue = resourceConfig[itemName];
        if (
          originalItemValue &&
          originalItemValue.startsWith("{{") &&
          originalItemValue.endsWith("}}")
        ) {
          const keyName = `${resourceId}.${itemName}`;
          resourceConfig[itemName] = dict[keyName];
        }
      }
    }
  }
}

export function serializeDict(dict: Record<string,string>): string {
  const array: string[] = [];
  for (const key of Object.keys(dict)) {
    const value = dict[key];
    array.push(`${key}=${value}`);
  }
  return array.join("\n");
}

export function deserializeDict(data: string): Record<string,string> {
  const lines = data.split("\n");
  const dict: Record<string,string> = {};
  for (const line of lines) {
    const index = line.indexOf("=");
    if (index > 0) {
      const key = line.substr(0, index);
      const value = line.substr(index + 1);
      dict[key] = value;
    }
  }
  return dict;
}

export async function fetchCodeZip(url: string) {
  let retries = 3;
  let result = undefined;
  while (retries > 0) {
    retries--;
    try {
      result = await axios.get(url, {
        responseType: "arraybuffer",
      });
      if (result.status === 200 || result.status === 201) {
        return result;
      }
    } catch (e) {
      await new Promise<void>((resolve: () => void): NodeJS.Timer => setTimeout(resolve, 10000));
    }
  }
  return result;
}

export async function saveFilesRecursively(
  zip: AdmZip,
  appFolder: string,
  dstPath: string
): Promise<void> {
  await Promise.all(
    zip
      .getEntries()
      .filter((entry) => !entry.isDirectory && entry.entryName.includes(appFolder))
      .map(async (entry) => {
        const entryPath = entry.entryName.substring(entry.entryName.indexOf("/") + 1);
        const filePath = path.join(dstPath, entryPath);
        await fs.ensureDir(path.dirname(filePath));
        await fs.writeFile(filePath, entry.getData());
      })
  );
}

export async function downloadSampleHook(sampleId: string, sampleAppPath: string) {
  // A temporary solution to avoid duplicate componentId
  if (sampleId === "todo-list-SPFx") {
    const originalId = "c314487b-f51c-474d-823e-a2c3ec82b1ff";
    const componentId = uuid.v4();
    glob.glob(`${sampleAppPath}/**/*.json`, { nodir: true, dot: true }, async (err, files) => {
      await Promise.all(files.map(async (file) => {
        let content = (await fs.readFile(file)).toString();
        const reg = new RegExp(originalId, "g");
        content = content.replace(reg, componentId);
        await fs.writeFile(file, content);
      }));
    });
  }
}

export const deepCopy = <T>(target: T): T => {
  if (target === null) {
    return target;
  }
  if (target instanceof Date) {
    return new Date(target.getTime()) as any;
  }
  if (target instanceof Array) {
    const cp = [] as any[];
    (target as any[]).forEach((v) => {
      cp.push(v);
    });
    return cp.map((n: any) => deepCopy<any>(n)) as any;
  }
  if (typeof target === "object" && target !== {}) {
    const cp = { ...(target as { [key: string]: any }) } as {
      [key: string]: any;
    };
    Object.keys(cp).forEach((k) => {
      cp[k] = deepCopy<any>(cp[k]);
    });
    return cp as T;
  }
  return target;
};

export function getStrings(): any {
  const filepath = path.resolve(getResourceFolder(), "strings.json");
  return fs.readJSONSync(filepath);
}

export function isUserCancelError(error: Error): boolean {
  const errorName = "name" in error ? (error as any)["name"] : "";
  return (
    errorName === "User Cancel" ||
    errorName === getStrings().solution.CancelProvision ||
    errorName === "UserCancel"
  );
}

export function isValidProject(workspacePath?: string): boolean {
  if (!workspacePath) return false;
  try{
    const confFolderPath = path.resolve(workspacePath, `.${ConfigFolderName}`);
    const settingsFile = path.resolve(confFolderPath, "settings.json");
    const manifestFile = path.resolve(confFolderPath, "manifest.source.json");
    const projectSettings: ProjectSettings = fs.readJsonSync(settingsFile);
    const manifest = fs.readJSONSync(manifestFile);
    if(!manifest) return false;
    if(!projectSettings.currentEnv)
      projectSettings.currentEnv = "default";
    if(validateSettings(projectSettings))
        return false;
    // const envName = projectSettings.currentEnv;
    // const jsonFilePath = path.resolve(confFolderPath, `env.${envName}.json`);
    // const configJson: Json = fs.readJsonSync(jsonFilePath);
    // if(validateConfig(projectSettings.solutionSettings as AzureSolutionSettings, configJson))
    //   return false;
    return true;
  }
  catch(e){
    return false;
  }
}

export function validateProject(solutionContext: SolutionContext):string|undefined{
  const res  = validateSettings(solutionContext.projectSettings);
  return res;
  // const configJson = mapToJson(solutionContext.config);
  // res = validateConfig(solutionContext.projectSettings!.solutionSettings as AzureSolutionSettings, configJson);
  // if(res) return res;
  // return undefined;
}

export function validateSettings(projectSettings?: ProjectSettings):string|undefined{
  if(!projectSettings) return "empty projectSettings";
  if(!projectSettings.solutionSettings) return "empty solutionSettings";
  const solutionSettings = projectSettings.solutionSettings as AzureSolutionSettings;
  if(solutionSettings.hostType === undefined) return "empty solutionSettings.hostType";
  if(solutionSettings.activeResourcePlugins === undefined || solutionSettings.activeResourcePlugins.length === 0)
  return "empty solutionSettings.activeResourcePlugins";
  const capabilities = solutionSettings.capabilities  || [];
  const azureResources = solutionSettings.azureResources || [];
  const plugins = solutionSettings.activeResourcePlugins  || [];
  // if(!configJson[PluginNames.LDEBUG]) return "local debug config is missing";
  if(!plugins.includes(PluginNames.LDEBUG)) return  `${PluginNames.LDEBUG} setting is missing in settings.json`;
  if(solutionSettings.hostType === HostTypeOptionSPFx.id){
    // if(!configJson[PluginNames.SPFX]) return "SPFx config is missing";
    if(!plugins.includes(PluginNames.SPFX)) return "SPFx setting is missing in activeResourcePlugins";
  }
  else {
    if(capabilities.includes(TabOptionItem.id)){
      // if(!configJson[PluginNames.FE]) return "Frontend hosting config is missing";
      if(!plugins.includes(PluginNames.FE)) return `${PluginNames.FE} setting is missing in settings.json`;

      // if(!configJson[PluginNames.AAD]) return "AAD config is missing";
      if(!plugins.includes(PluginNames.AAD)) return `${PluginNames.AAD} setting is missing in settings.json`;

      // if(!configJson[PluginNames.SA]) return "Simple auth config is missing";
      if(!plugins.includes(PluginNames.SA)) return `${PluginNames.SA} setting is missing in settings.json`;
    }
    if(capabilities.includes(BotOptionItem.id)){
      // if(!configJson[PluginNames.BOT]) return "Bot config is missing";
      if(!plugins.includes(PluginNames.BOT)) return `${PluginNames.BOT} setting is missing in settings.json`;
    }
    if(capabilities.includes(MessageExtensionItem.id)){
      // if(!configJson[PluginNames.BOT]) return "MessagingExtension config is missing";
      if(!plugins.includes(PluginNames.BOT)) return `${PluginNames.BOT} setting is missing in settings.json`;
    }
    if(azureResources.includes(AzureResourceSQL.id)){
      // if(!configJson[PluginNames.SQL]) return "Azure SQL config is missing";
      if(!plugins.includes(PluginNames.SQL)) return `${PluginNames.SQL} setting is missing in settings.json`;
      // if(!configJson[PluginNames.MSID]) return "SQL identity config is missing";
      if(!plugins.includes(PluginNames.MSID)) return `${PluginNames.MSID} setting is missing in settings.json`;
    }
    if(azureResources.includes(AzureResourceFunction.id)){
      // if(!configJson[PluginNames.FUNC]) return "Azure functions config is missing";
      if(!plugins.includes(PluginNames.FUNC)) return `${PluginNames.FUNC} setting is missing in settings.json`;
    }
    if(azureResources.includes(AzureResourceApim.id)){
      // if(!configJson[PluginNames.APIM]) return "API Management config is missing";
      if(!plugins.includes(PluginNames.APIM)) return `${PluginNames.APIM} setting is missing in settings.json`;
    }
  }
  return undefined;
}
 
export async function askSubscription(azureAccountProvider:AzureAccountProvider, ui:UserInteraction , activeSubscriptionId?:string): Promise<Result<SubscriptionInfo, FxError>>{
  const subscriptions: SubscriptionInfo[] = await azureAccountProvider.listSubscriptions();
  if (subscriptions.length === 0) {
    return err(
      returnUserError(
        new Error("Failed to find a subscription."),
        "Core",
        "NoSubscriptionFound"
      )
    );
  }
<<<<<<< HEAD
  let resultSub = subscriptions.find((sub) => sub.subscriptionId === activeSubscriptionId);
  if ( activeSubscriptionId === undefined || resultSub === undefined ) {
    let selectedSub:SubscriptionInfo|undefined = undefined;
    if(subscriptions.length === 1){
      selectedSub = subscriptions[0];
    }
    else {
      const options: OptionItem[] = subscriptions.map(
        (sub) => {
          return { 
            id: sub.subscriptionId, 
            label: sub.subscriptionName,
            data: sub.tenantId
          } as OptionItem
        }
      ); 
      const askRes = await ui.selectOption({
        name: AzureSolutionQuestionNames.AskSub,
        title: "Select a subscription",
        options: options,
        returnObject: true
      }); 
      if(askRes.isErr()) 
        return err(askRes.error);
      const subItem = askRes.value.result as OptionItem;
      selectedSub = {
        subscriptionId: subItem.id,
        subscriptionName: subItem.label,
        tenantId: subItem.data as string
      };
    }
    if (selectedSub === undefined) {
      return err(
        returnSystemError(
          new Error("Subscription not found"),
          "Core",
          "NoSubscriptionFound"
        )
      );
    }
    resultSub = selectedSub;
  }  
  return ok(resultSub);
}
=======
  return true;
}

export function getTeamsAppId(rootFolder: string | undefined) {
  if (rootFolder) {
    if (isValidProject(rootFolder)) {
      const env = "default";
      const envJsonPath = path.join(rootFolder, `.${ConfigFolderName}/env.${env}.json`);
      const envJson = JSON.parse(fs.readFileSync(envJsonPath, "utf8"));
      return envJson.solution.remoteTeamsAppId;
    }
  }

  return undefined;
}
>>>>>>> 54dd1b4a
<|MERGE_RESOLUTION|>--- conflicted
+++ resolved
@@ -376,7 +376,6 @@
       )
     );
   }
-<<<<<<< HEAD
   let resultSub = subscriptions.find((sub) => sub.subscriptionId === activeSubscriptionId);
   if ( activeSubscriptionId === undefined || resultSub === undefined ) {
     let selectedSub:SubscriptionInfo|undefined = undefined;
@@ -421,20 +420,3 @@
   }  
   return ok(resultSub);
 }
-=======
-  return true;
-}
-
-export function getTeamsAppId(rootFolder: string | undefined) {
-  if (rootFolder) {
-    if (isValidProject(rootFolder)) {
-      const env = "default";
-      const envJsonPath = path.join(rootFolder, `.${ConfigFolderName}/env.${env}.json`);
-      const envJson = JSON.parse(fs.readFileSync(envJsonPath, "utf8"));
-      return envJson.solution.remoteTeamsAppId;
-    }
-  }
-
-  return undefined;
-}
->>>>>>> 54dd1b4a
