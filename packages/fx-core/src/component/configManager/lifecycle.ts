// Copyright (c) Microsoft Corporation.
// Licensed under the MIT license.

/**
 * @author yefuwang@microsoft.com
 */

import { ok, err, FxError, Result, LogProvider } from "@microsoft/teamsfx-api";
import _, { camelCase } from "lodash";
import { Container } from "typedi";
import { InvalidYmlActionNameError } from "../../error/yml";
import { DriverContext } from "../driver/interface/commonArgs";
import { StepDriver } from "../driver/interface/stepDriver";
import { TeamsFxTelemetryReporter } from "../utils/teamsFxTelemetryReporter";
import { component, lifecycleExecutionEvent, SummaryConstant, TelemetryProperty } from "./constant";
import {
  DriverDefinition,
  LifecycleName,
  ILifecycle,
  Output,
  DriverInstance,
  UnresolvedPlaceholders,
  ResolvedPlaceholders,
  ExecutionResult,
} from "./interface";
import { MissingEnvironmentVariablesError } from "../../error";
import { setErrorContext } from "../../core/globalVars";

function resolveDriverDef(
  def: DriverDefinition,
  resolved: ResolvedPlaceholders,
  unresolved: UnresolvedPlaceholders
): void {
  const args = def.with as Record<string, unknown>;
  for (const k in args) {
    const val = args[k];
    args[k] = resolve(val, resolved, unresolved);
  }
  if (def.env) {
    for (const k in def.env) {
      const val = def.env[k];
      def.env[k] = resolveString(val, resolved, unresolved);
    }
  }
}

// Replace placeholders in the driver definitions' `with` field inplace
// and returns resolved and unresolved placeholders
function resolvePlaceHolders(
  defs: DriverDefinition[]
): [ResolvedPlaceholders, UnresolvedPlaceholders] {
  const resolvedVars: string[] = [];
  const unresolvedVars: string[] = [];
  for (const def of defs) {
    resolveDriverDef(def, resolvedVars, unresolvedVars);
  }
  return [resolvedVars, unresolvedVars];
}

function resolve(
  input: unknown,
  resolved: ResolvedPlaceholders,
  unresolved: UnresolvedPlaceholders
): unknown {
  if (input === undefined || input === null) {
    return input;
  } else if (typeof input === "string") {
    return resolveString(input, resolved, unresolved);
  } else if (Array.isArray(input)) {
    const newArray: unknown[] = [];
    for (const e of input) {
      newArray.push(resolve(e, resolved, unresolved));
    }
    return newArray;
  } else if (input !== null && typeof input === "object") {
    const newObj = _.cloneDeep(input) as Record<string, unknown>;
    Object.keys(newObj).forEach((key) => {
      newObj[key] = resolve(newObj[key], resolved, unresolved);
    });
    return newObj;
  } else {
    return input;
  }
}

function resolveString(
  val: string,
  resolved: ResolvedPlaceholders,
  unresolved: UnresolvedPlaceholders
): string {
  const placeHolderReg = /\${{\s*([a-zA-Z_][a-zA-Z0-9_]*)\s*}}/g;
  let matches = placeHolderReg.exec(val);
  let newVal = val;
  while (matches != null) {
    const envVar = matches[1];
    const envVal = process.env[envVar];
    if (!envVal) {
      unresolved.push(envVar);
    } else {
      resolved.push(envVar);
      newVal = newVal.replace(matches[0], envVal);
    }
    matches = placeHolderReg.exec(val);
  }
  return newVal;
}

export class Lifecycle implements ILifecycle {
  version: string;
  name: LifecycleName;
  driverDefs: DriverDefinition[];
  constructor(name: LifecycleName, driverDefs: DriverDefinition[], version: string) {
    this.driverDefs = driverDefs;
    this.name = name;
    this.version = version;
  }

  resolvePlaceholders(): UnresolvedPlaceholders {
    const result = resolvePlaceHolders(this.driverDefs);
    return result[1];
  }

  private static stringifyOutput(output: Map<string, string>): string {
    const obj: Record<string, string> = {};

    for (const [k, v] of output) {
      if (k.startsWith("SECRET_")) {
        obj[k] = "******";
      } else {
        obj[k] = v;
      }
    }

    return JSON.stringify(obj);
  }

  async execute(ctx: DriverContext): Promise<ExecutionResult> {
    const actions = JSON.stringify(this.driverDefs.map((def) => this.stringifyDriverDef(def)));
    const telemetryReporter = new TeamsFxTelemetryReporter(ctx.telemetryReporter, {
      componentName: component,
    });
    telemetryReporter.sendStartEvent({
      eventName: lifecycleExecutionEvent,
      properties: {
        [TelemetryProperty.Lifecycle]: this.name,
        [TelemetryProperty.Actions]: actions,
      },
    });
    ctx.logProvider.info(`Executing lifecycle ${this.name}`);
    const resolved: ResolvedPlaceholders = [];
    const unresolved: UnresolvedPlaceholders = [];
    const { result, summaries } = await this.executeImpl(ctx, resolved, unresolved);
    let e: FxError | undefined;
    let failedAction: string | undefined;

    if (result.isOk()) {
      ctx.logProvider.info(
        `Finished Executing lifecycle ${this.name}. Result: ${Lifecycle.stringifyOutput(
          result.value
        )}`
      );
    } else {
      if (result.error.kind === "Failure") {
        e = result.error.error;
        ctx.logProvider.error(`Failed to Execute lifecycle ${this.name}. ${e.name}:${e.message}`);
      } else if (result.error.kind === "PartialSuccess") {
        failedAction = this.stringifyDriverDef(result.error.reason.failedDriver);
        const output = Lifecycle.stringifyOutput(result.error.env);
        if (result.error.reason.kind === "DriverError") {
          e = result.error.reason.error;
          ctx.logProvider.error(
            `Failed to Execute lifecycle ${this.name} due to failed action: ${failedAction}. ${e.name}:${e.message}. Env output: ${output}`
          );
        } else if (result.error.reason.kind === "UnresolvedPlaceholders") {
          // This error is just for telemetry because sendEndEvent() needs an error as parameter.
          e = new MissingEnvironmentVariablesError(
            component,
            result.error.reason.unresolvedPlaceHolders.join(",")
          );
          ctx.logProvider.error(
            `Failed to Execute lifecycle ${
              this.name
            } because there are unresolved placeholders ${JSON.stringify(
              unresolved
            )} for action: ${failedAction}. Env output: ${output}`
          );
        }
      }
    }

    telemetryReporter.sendEndEvent(
      {
        eventName: lifecycleExecutionEvent,
        properties: {
          [TelemetryProperty.Lifecycle]: this.name,
          [TelemetryProperty.Actions]: actions,
          [TelemetryProperty.ResolvedPlaceholders]: JSON.stringify(resolved),
          [TelemetryProperty.UnresolvedPlaceholders]: JSON.stringify(unresolved),
          [TelemetryProperty.FailedAction]: failedAction ?? "",
        },
      },
      e
    );

    return { result, summaries };
  }

  async executeImpl(
    ctx: DriverContext,
    resolved: ResolvedPlaceholders,
    unresolved: ResolvedPlaceholders
  ): Promise<ExecutionResult> {
    const maybeDrivers = this.resolveDriverInstances(ctx.logProvider);
    if (maybeDrivers.isErr()) {
      return { result: err({ kind: "Failure", error: maybeDrivers.error }), summaries: [] };
    }
    const drivers = maybeDrivers.value;
    const envOutput = new Map<string, string>();
    const summaries: string[][] = [];
    for (const driver of drivers) {
      ctx.logProvider.verbose(
        `Executing action ${this.stringifyDriverDef(driver)} in lifecycle ${this.name}`
      );
      if (driver.instance.progressTitle) {
        await ctx.progressBar?.next(driver.instance.progressTitle);
      }
      resolveDriverDef(driver, resolved, unresolved);
      if (unresolved.length > 0) {
<<<<<<< HEAD
        ctx.logProvider.info(
          `Unresolved placeholders(${unresolved.toString()}) found for Action ${this.stringifyDriverDef(
=======
        ctx.logProvider.warning(
          `Unresolved placeholders(${unresolved}) found for Action ${this.stringifyDriverDef(
>>>>>>> a962ae2a
            driver
          )} in lifecycle ${this.name}`
        );
        summaries.push([
          `${SummaryConstant.Failed} Unresolved placeholders: ${unresolved.join(",")}`,
        ]);
        return {
          result: err({
            kind: "PartialSuccess",
            env: envOutput,
            reason: {
              kind: "UnresolvedPlaceholders",
              failedDriver: driver,
              unresolvedPlaceHolders: unresolved,
            },
          }),
          summaries,
        };
      }

      if (driver.env) {
        for (const [envVar, value] of Object.entries(driver.env)) {
          process.env[envVar] = value;
        }
      }

      let result: Result<Map<string, string>, FxError>;
      let summary: string[];
      if (driver.instance.execute) {
        setErrorContext({ component: camelCase(driver.uses), method: "execute" }); // set driver name as component name for telemetry
        const r = await driver.instance.execute(
          driver.with,
          ctx,
          driver.writeToEnvironmentFile
            ? new Map(Object.entries(driver.writeToEnvironmentFile))
            : undefined,
          this.version
        );
        result = r.result;
        summary = r.summaries.map((s) => `${SummaryConstant.Succeeded} ${s}`);
      } else {
        result = await driver.instance.run(driver.with, ctx);
        // if execute is not implemented, treat it as if no summaries was returned.
        summary = [];
      }
      summaries.push(summary);
      if (result.isErr()) {
        summary.push(`${SummaryConstant.Failed} ${result.error.message}`);
        return {
          result: err({
            kind: "PartialSuccess",
            env: envOutput,
            reason: {
              kind: "DriverError",
              failedDriver: driver,
              error: result.error,
            },
          }),
          summaries,
        };
      }

      for (const [envVar, value] of result.value) {
        envOutput.set(envVar, value);
        process.env[envVar] = value;
      }
      ctx.logProvider.verbose(
        `Action ${this.stringifyDriverDef(driver)} in lifecycle ${
          this.name
        } succeeded with output ${Lifecycle.stringifyOutput(result.value)}`
      );
    }

    return { result: ok(envOutput), summaries };
  }

  async run(ctx: DriverContext): Promise<Result<Output, FxError>> {
    const maybeDrivers = this.resolveDriverInstances(ctx.logProvider);
    if (maybeDrivers.isErr()) {
      return err(maybeDrivers.error);
    }
    const drivers = maybeDrivers.value;

    return Lifecycle.runDrivers(drivers, ctx);
  }

  private static async runDrivers(
    drivers: DriverInstance[],
    ctx: DriverContext
  ): Promise<Result<Output, FxError>> {
    const envOutput = new Map<string, string>();
    const unresolvedPlaceHolders: string[] = resolvePlaceHolders(drivers)[1];
    if (unresolvedPlaceHolders.length > 0) {
      return ok({ env: envOutput, unresolvedPlaceHolders });
    }

    for (const driver of drivers) {
      const result = await driver.instance.run(driver.with, ctx);
      if (result.isErr()) {
        return err(result.error);
      }
      for (const [envVar, value] of result.value) {
        envOutput.set(envVar, value);
        process.env[envVar] = value;
      }
    }

    return ok({ env: envOutput, unresolvedPlaceHolders });
  }

  private stringifyDriverDef(def: DriverDefinition): string {
    if (def.name) {
      return JSON.stringify({ name: def.name, uses: def.uses });
    }
    return def.uses;
  }

  public resolveDriverInstances(log: LogProvider): Result<DriverInstance[], FxError> {
    void log.debug(`Trying to resolve actions for lifecycle ${this.name}`);
    const drivers: DriverInstance[] = [];
    for (const def of this.driverDefs) {
      if (!Container.has(def.uses)) {
        return err(new InvalidYmlActionNameError(def.uses));
      }
      const driver = Container.get<StepDriver>(def.uses);
      drivers.push({ instance: driver, ...def });
      void log.debug(`Action ${this.stringifyDriverDef(def)} found for lifecycle ${this.name}`);
    }
    return ok(drivers);
  }
}<|MERGE_RESOLUTION|>--- conflicted
+++ resolved
@@ -226,13 +226,8 @@
       }
       resolveDriverDef(driver, resolved, unresolved);
       if (unresolved.length > 0) {
-<<<<<<< HEAD
-        ctx.logProvider.info(
-          `Unresolved placeholders(${unresolved.toString()}) found for Action ${this.stringifyDriverDef(
-=======
         ctx.logProvider.warning(
           `Unresolved placeholders(${unresolved}) found for Action ${this.stringifyDriverDef(
->>>>>>> a962ae2a
             driver
           )} in lifecycle ${this.name}`
         );
