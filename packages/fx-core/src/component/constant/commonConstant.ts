--- conflicted
+++ resolved
@@ -5,14 +5,11 @@
   OK = 200,
   CREATED = 201,
   ACCEPTED = 202,
-<<<<<<< HEAD
   UNAUTHORIZED = 401,
   FORBIDDEN = 403,
   NOTFOUND = 404,
   TOOMANYREQS = 429,
-=======
   INTERNAL_SERVER_ERROR = 500,
->>>>>>> 45661206
 }
 
 export class TelemetryConstant {
