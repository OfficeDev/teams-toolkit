--- conflicted
+++ resolved
@@ -18,11 +18,8 @@
   AzureSQL: "azure-sql",
   TabCode: "tab-code",
   BotCode: "bot-code",
-<<<<<<< HEAD
   SPFxTabCode: "spfx-tab-code",
-=======
   ApiCode: "api-code",
->>>>>>> d1a40823
   Function: "azure-function",
   SimpleAuth: "simple-auth",
 };
