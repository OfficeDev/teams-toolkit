--- conflicted
+++ resolved
@@ -69,13 +69,10 @@
 import { YamlParser } from "../configManager/parser";
 import { provisionUtils } from "../provisionUtils";
 import { envUtil } from "../utils/envUtil";
-<<<<<<< HEAD
 import { SPFxGenerator } from "../generator/spfxGenerator";
-=======
 import { getDefaultString, getLocalizedString } from "../../common/localizeUtils";
 import { ExecutionError, ExecutionOutput } from "../configManager/interface";
 import { createContextV3 } from "../utils";
->>>>>>> 9ac566b8
 
 export enum TemplateNames {
   Tab = "non-sso-tab",
@@ -167,21 +164,8 @@
       const feature = inputs.capabilities as string;
       delete inputs.folder;
 
-<<<<<<< HEAD
       if (feature === TabSPFxNewUIItem.id) {
         const res = await SPFxGenerator.generate(context, inputs, projectPath);
-=======
-      if (feature === M365SsoLaunchPageOptionItem.id || feature === M365SearchAppOptionItem.id) {
-        context.projectSetting.isM365 = true;
-        inputs.isM365 = true;
-      }
-      const trigger = inputs[QuestionNames.BOT_HOST_TYPE_TRIGGER] as string;
-      const templateName = Feature2TemplateName[`${feature}:${trigger}`];
-      if (templateName) {
-        const langKey = convertToLangKey(language);
-        context.templateVariables = Generator.getDefaultVariables(appName);
-        const res = await Generator.generateTemplate(context, projectPath, templateName, langKey);
->>>>>>> 9ac566b8
         if (res.isErr()) return err(res.error);
       } else {
         if (feature === M365SsoLaunchPageOptionItem.id || feature === M365SearchAppOptionItem.id) {
