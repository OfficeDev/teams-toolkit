// Copyright (c) Microsoft Corporation.
// Licensed under the MIT license.

import {
  CloudResource,
  ConfigFolderName,
  ContextV3,
  err,
  FxError,
  InputsWithProjectPath,
  ok,
  Platform,
  ProjectSettingsV3,
  ProvisionContextV3,
  Result,
  UserError,
} from "@microsoft/teamsfx-api";
import fs from "fs-extra";
import path from "path";
import "reflect-metadata";
import { Container, Service } from "typedi";
import {
  CoreQuestionNames,
  ProjectNamePattern,
  QuestionRootFolder,
  ScratchOptionNo,
} from "../core/question";
import { isVSProject, newProjectSettings } from "./../common/projectSettingsHelper";
import "./bicep";
import "./code/apiCode";
import "./code/botCode";
import "./code/spfxTabCode";
import "./code/tabCode";
import "./connection/apimConfig";
import "./connection/azureFunctionConfig";
import "./connection/azureWebAppConfig";
import { configLocalEnvironment, setupLocalEnvironment } from "./debug";
import { createNewEnv } from "./envManager";
import "./feature/api";
import "./feature/apiConnector";
import "./feature/apim";
import "./feature/bot";
import "./feature/cicd";
import "./feature/keyVault";
import "./feature/spfx";
import "./feature/sql";
import "./feature/sso";
import "./feature/tab";
import "./resource/aadApp/aadApp";
import "./resource/apim";
import { AppManifest } from "./resource/appManifest/appManifest";
import "./resource/azureAppService/azureFunction";
import "./resource/azureAppService/azureWebApp";
import "./resource/azureSql";
import "./resource/azureStorage";
import "./resource/botService";
import "./resource/keyVault";
import "./resource/spfx";

import { AADApp } from "@microsoft/teamsfx-api/build/v3";
import * as jsonschema from "jsonschema";
import { cloneDeep } from "lodash";
import { PluginDisplayName } from "../common/constants";
import { globalStateUpdate } from "../common/globalState";
import { getDefaultString, getLocalizedString } from "../common/localizeUtils";
import { hasAAD, hasAzureResourceV3, hasBot } from "../common/projectSettingsHelperV3";
import { getResourceGroupInPortal } from "../common/tools";
import { downloadSample } from "../core/downloadSample";
import { InvalidInputError } from "../core/error";
import { globalVars } from "../core/globalVars";
import arm, { updateResourceBaseName } from "../plugins/solution/fx-solution/arm";
import {
  ApiConnectionOptionItem,
  AzureResourceApim,
  AzureResourceFunctionNewUI,
  AzureResourceKeyVaultNewUI,
  AzureResourceSQLNewUI,
  AzureSolutionQuestionNames,
  BotFeatureIds,
  CicdOptionItem,
  M365SearchAppOptionItem,
  M365SsoLaunchPageOptionItem,
  SingleSignOnOptionItem,
  TabFeatureIds,
  TabSPFxItem,
} from "../plugins/solution/fx-solution/question";
import { resourceGroupHelper } from "../plugins/solution/fx-solution/utils/ResourceGroupHelper";
import { executeConcurrently } from "../plugins/solution/fx-solution/v2/executor";
import {
  checkWhetherLocalDebugM365TenantMatches,
  getBotTroubleShootMessage,
} from "../plugins/solution/fx-solution/v2/utils";
import { checkDeployAzureSubscription } from "../plugins/solution/fx-solution/v3/deploy";
import {
  askForDeployConsent,
  askForProvisionConsent,
  fillInAzureConfigs,
  getM365TenantId,
} from "../plugins/solution/fx-solution/v3/provision";
import { AzureResources, ComponentNames } from "./constants";
import { pluginName2ComponentName } from "./migrate";
import {
  getQuestionsForAddFeatureV3,
  getQuestionsForDeployV3,
  getQuestionsForProvisionV3,
} from "./questionV3";
import { hooks } from "@feathersjs/hooks/lib";
import { ActionExecutionMW } from "./middleware/actionExecutionMW";
import { getQuestionsForCreateProjectV2 } from "../core/middleware";
@Service("fx")
export class TeamsfxCore {
  name = "fx";

  /**
   * create project
   */
  @hooks([
    ActionExecutionMW({
      question: (context, inputs) => {
        return getQuestionsForCreateProjectV2(inputs);
      },
    }),
  ])
  async create(
    context: ContextV3,
    inputs: InputsWithProjectPath
  ): Promise<Result<string, FxError>> {
    const folder = inputs[QuestionRootFolder.name] as string;
    if (!folder) {
      return err(InvalidInputError("folder is undefined"));
    }
    inputs.folder = folder;
    const scratch = inputs[CoreQuestionNames.CreateFromScratch] as string;
    let projectPath: string;
    const automaticNpmInstall = "automaticNpmInstall";
    if (scratch === ScratchOptionNo.id) {
      // create from sample
      const downloadRes = await downloadSample(inputs);
      if (downloadRes.isErr()) {
        return err(downloadRes.error);
      }
      projectPath = downloadRes.value;
    } else {
      // create from new
      const appName = inputs[CoreQuestionNames.AppName] as string;
      if (undefined === appName) return err(InvalidInputError(`App Name is empty`, inputs));
      const validateResult = jsonschema.validate(appName, {
        pattern: ProjectNamePattern,
      });
      if (validateResult.errors && validateResult.errors.length > 0) {
        return err(InvalidInputError(`${validateResult.errors[0].message}`, inputs));
      }
      projectPath = path.join(folder, appName);
      inputs.projectPath = projectPath;
      const initRes = await this.init(context, inputs);
      if (initRes.isErr()) return err(initRes.error);
      const features = inputs.capabilities;
      delete inputs.folder;
      if (features === M365SsoLaunchPageOptionItem.id || features === M365SearchAppOptionItem.id) {
        context.projectSetting.isM365 = true;
        inputs.isM365 = true;
      }
      if (BotFeatureIds.includes(features)) {
        inputs[AzureSolutionQuestionNames.Features] = features;
        const component = Container.get(ComponentNames.TeamsBot) as any;
        const res = await component.add(context, inputs);
        if (res.isErr()) return err(res.error);
      }
      if (TabFeatureIds.includes(features)) {
        inputs[AzureSolutionQuestionNames.Features] = features;
        const component = Container.get(ComponentNames.TeamsTab) as any;
        const res = await component.add(context, inputs);
        if (res.isErr()) return err(res.error);
      }
      if (features === TabSPFxItem.id) {
        inputs[AzureSolutionQuestionNames.Features] = features;
        const component = Container.get("spfx-tab") as any;
        const res = await component.add(context, inputs);
        if (res.isErr()) return err(res.error);
      }
    }
    if (inputs.platform === Platform.VSCode) {
      await globalStateUpdate(automaticNpmInstall, true);
    }
    context.projectPath = projectPath;
    return ok(projectPath);
  }
  /**
   * add feature
   */
  @hooks([
    ActionExecutionMW({
      question: (context, inputs) => {
        return getQuestionsForAddFeatureV3(context, inputs);
      },
    }),
  ])
  async addFeature(
    context: ContextV3,
    inputs: InputsWithProjectPath
  ): Promise<Result<undefined, FxError>> {
    const features = inputs[AzureSolutionQuestionNames.Features];
    let component;
    if (BotFeatureIds.includes(features)) {
      component = Container.get(ComponentNames.TeamsBot);
    } else if (TabFeatureIds.includes(features)) {
      component = Container.get(ComponentNames.TeamsTab);
    } else if (features === AzureResourceSQLNewUI.id) {
      component = Container.get("sql");
    } else if (features === AzureResourceFunctionNewUI.id) {
      component = Container.get(ComponentNames.TeamsApi);
    } else if (features === AzureResourceApim.id) {
      component = Container.get(ComponentNames.APIMFeature);
    } else if (features === AzureResourceKeyVaultNewUI.id) {
      component = Container.get("key-vault-feature");
    } else if (features === CicdOptionItem.id) {
      component = Container.get("cicd");
    } else if (features === ApiConnectionOptionItem.id) {
      component = Container.get("api-connector");
    } else if (features === SingleSignOnOptionItem.id) {
      component = Container.get("sso");
    }
    if (component) {
      const res = await (component as any).add(context, inputs);
      if (res.isErr()) return err(res.error);
    }
    return ok(undefined);
  }
  async init(
    context: ContextV3,
    inputs: InputsWithProjectPath
  ): Promise<Result<undefined, FxError>> {
    const projectSettings = newProjectSettings() as ProjectSettingsV3;
    projectSettings.appName = inputs["app-name"];
    projectSettings.components = [];
    context.projectSetting = projectSettings;
    await fs.ensureDir(inputs.projectPath);
    await fs.ensureDir(path.join(inputs.projectPath, `.${ConfigFolderName}`));
    await fs.ensureDir(path.join(inputs.projectPath, `.${ConfigFolderName}`, "configs"));
    {
      const appManifest = Container.get<AppManifest>(ComponentNames.AppManifest);
      const res = await appManifest.init(context, inputs);
      if (res.isErr()) return res;
    }
    {
      const res = await createNewEnv(context, inputs);
      if (res.isErr()) return res;
    }
    return ok(undefined);
  }
  @hooks([
    ActionExecutionMW({
      question: async (context: ContextV3, inputs: InputsWithProjectPath) => {
        return await getQuestionsForProvisionV3(context, context.envInfo!, inputs);
      },
    }),
  ])
  async provision(
    ctx: ProvisionContextV3,
    inputs: InputsWithProjectPath
  ): Promise<Result<undefined, FxError>> {
    ctx.envInfo.state.solution = ctx.envInfo.state.solution || {};
    ctx.envInfo.state.solution.provisionSucceeded = false;

    // 1. pre provision
    {
      const res = await preProvision(ctx, inputs);
      if (res.isErr()) return err(res.error);
    }
    // 2. create a teams app
    const appManifest = Container.get<AppManifest>(ComponentNames.AppManifest);
    {
      const res = await appManifest.provision(ctx, inputs);
      if (res.isErr()) return err(res.error);
    }

    // 3. call resources provision api
    const componentsToProvision = ctx.projectSetting.components.filter((r) => r.provision);
    {
      const thunks = [];
      for (const componentConfig of componentsToProvision) {
        const componentInstance = Container.get<CloudResource>(componentConfig.name);
        if (componentInstance.provision) {
          thunks.push({
            pluginName: `${componentConfig.name}`,
            taskName: "provision",
            thunk: () => {
              ctx.envInfo.state[componentConfig.name] =
                ctx.envInfo.state[componentConfig.name] || {};
              return componentInstance.provision!(ctx, inputs);
            },
          });
        }
      }
      const provisionResult = await executeConcurrently(thunks, ctx.logProvider);
      if (provisionResult.kind !== "success") {
        return err(provisionResult.error);
      }
      ctx.logProvider.info(
        getLocalizedString("core.provision.ProvisionFinishNotice", PluginDisplayName.Solution)
      );
    }

    // 4
    if (ctx.envInfo.envName === "local") {
      //4.1 setup local env
      const localEnvSetupResult = await setupLocalEnvironment(ctx, inputs, ctx.envInfo);
      if (localEnvSetupResult.isErr()) {
        return err(localEnvSetupResult.error);
      }
    } else {
      //4.2 deploy arm templates for remote
      ctx.logProvider.info(
        getLocalizedString("core.deployArmTemplates.StartNotice", PluginDisplayName.Solution)
      );
      const armRes = await arm.deployArmTemplates(
        ctx,
        inputs,
        ctx.envInfo,
        ctx.tokenProvider.azureAccountProvider
      );
      if (armRes.isErr()) {
        return err(armRes.error);
      }
      ctx.logProvider.info(
        getLocalizedString("core.deployArmTemplates.SuccessNotice", PluginDisplayName.Solution)
      );
    }

    // 5.0 "aad-app.setApplicationInContext"
    const aadApp = Container.get<AADApp>(ComponentNames.AadApp);
    if (hasAAD(ctx.projectSetting)) {
      const res = await aadApp.setApplicationInContext(ctx, inputs);
      if (res.isErr()) return err(res.error);
    }
    // 5. call resources configure api
    {
      const thunks = [];
      for (const componentConfig of componentsToProvision) {
        const componentInstance = Container.get<CloudResource>(componentConfig.name);
        if (componentInstance.configure) {
          thunks.push({
            pluginName: `${componentConfig.name}`,
            taskName: "configure",
            thunk: () => {
              ctx.envInfo.state[componentConfig.name] =
                ctx.envInfo.state[componentConfig.name] || {};
              return componentInstance.configure!(ctx, inputs);
            },
          });
        }
      }
      const configResult = await executeConcurrently(thunks, ctx.logProvider);
      if (configResult.kind !== "success") {
        return err(configResult.error);
      }
      ctx.logProvider.info(
        getLocalizedString("core.provision.configurationFinishNotice", PluginDisplayName.Solution)
      );
    }

    // 6.
    if (ctx.envInfo.envName === "local") {
      // 6.1 config local env
      const localConfigResult = await configLocalEnvironment(ctx, inputs, ctx.envInfo);
      if (localConfigResult.isErr()) {
        return err(localConfigResult.error);
      }
    } else {
      // 6.2 show message for remote azure provision
      const url = getResourceGroupInPortal(
        ctx.envInfo.state.solution.subscriptionId,
        ctx.envInfo.state.solution.tenantId,
        ctx.envInfo.state.solution.resourceGroupName
      );
      const msg = getLocalizedString("core.provision.successAzure");
      if (url) {
        const title = "View Provisioned Resources";
        ctx.userInteraction.showMessage("info", msg, false, title).then((result: any) => {
          const userSelected = result.isOk() ? result.value : undefined;
          if (userSelected === title) {
            ctx.userInteraction.openUrl(url);
          }
        });
      } else {
        ctx.userInteraction.showMessage("info", msg, false);
      }
    }

    // 7. update teams app
    {
      const res = await appManifest.configure(ctx, inputs);
      if (res.isErr()) return err(res.error);
    }

    // 8. show and set state
    if (ctx.envInfo.envName !== "local") {
      const msg = getLocalizedString("core.provision.successNotice", ctx.projectSetting.appName);
      ctx.userInteraction.showMessage("info", msg, false);
      ctx.logProvider.info(msg);
    }
    ctx.envInfo.state.solution.provisionSucceeded = true;
    return ok(undefined);
  }

  async build(
    context: ProvisionContextV3,
    inputs: InputsWithProjectPath
  ): Promise<Result<undefined, FxError>> {
    const projectSettings = context.projectSetting as ProjectSettingsV3;
    const thunks = [];
    for (const component of projectSettings.components) {
      const componentInstance = Container.get(component.name) as any;
      if (component.build && componentInstance.build) {
        thunks.push({
          pluginName: `${component.name}`,
          taskName: "build",
          thunk: () => {
            const clonedInputs = cloneDeep(inputs);
            clonedInputs.folder = component.folder;
            clonedInputs.artifactFolder = component.artifactFolder;
            clonedInputs.componentId = component.name;
            return componentInstance.build!(context, clonedInputs);
          },
        });
      }
    }
    const result = await executeConcurrently(thunks, context.logProvider);
    if (result.kind !== "success") {
      return err(result.error);
    }
    return ok(undefined);
  }

  @hooks([
    ActionExecutionMW({
      question: async (context: ContextV3, inputs: InputsWithProjectPath) => {
        return await getQuestionsForDeployV3(context, context.envInfo!, inputs);
      },
<<<<<<< HEAD
    }),
  ])
  async deploy(
    context: ProvisionContextV3,
    inputs: InputsWithProjectPath
  ): Promise<Result<undefined, FxError>> {
    const projectSettings = context.projectSetting as ProjectSettingsV3;
    const inputPlugins = inputs[AzureSolutionQuestionNames.PluginSelectionDeploy] || [];
    const inputComponentNames = inputPlugins.map(pluginName2ComponentName) as string[];
    const thunks = [];
    let hasAzureResource = false;
    // 1. collect resources to deploy
    const isVS = isVSProject(projectSettings);
    for (const component of projectSettings.components) {
      if (
        component.deploy &&
        component.hosting !== undefined &&
        (isVS || inputComponentNames.includes(component.name))
      ) {
        const componentInstance = Container.get<CloudResource>(component.hosting);
        thunks.push({
          pluginName: `${component.name}`,
          taskName: "deploy",
          thunk: () => {
            const clonedInputs = cloneDeep(inputs);
            clonedInputs.folder = component.folder;
            clonedInputs.artifactFolder = component.artifactFolder;
            clonedInputs.componentId = component.name;
            return componentInstance.deploy!(ctx, clonedInputs);
          },
        });
        if (AzureResources.includes(component.hosting)) {
          hasAzureResource = true;
=======
      execute: async (context, inputs) => {
        const ctx = context as ProvisionContextV3;
        const projectSettings = ctx.projectSetting as ProjectSettingsV3;
        const inputPlugins = inputs[AzureSolutionQuestionNames.PluginSelectionDeploy] || [];
        const inputComponentNames = inputPlugins.map(pluginName2ComponentName) as string[];
        const thunks = [];
        let hasAzureResource = false;
        // 1. collect resources to deploy
        const isVS = isVSProject(projectSettings);
        for (const component of projectSettings.components) {
          if (
            component.deploy &&
            component.hosting !== undefined &&
            (isVS || inputComponentNames.includes(component.name))
          ) {
            const componentInstance = Container.get<CloudResource>(component.hosting);
            thunks.push({
              pluginName: `${component.name}`,
              taskName: "deploy",
              thunk: () => {
                const clonedInputs = cloneDeep(inputs);
                clonedInputs.folder = component.folder;
                clonedInputs.artifactFolder = component.artifactFolder;
                clonedInputs.componentId = component.name;
                return componentInstance.deploy!(ctx, clonedInputs);
              },
            });
            if (AzureResources.includes(component.hosting)) {
              hasAzureResource = true;
            }
          }
        }
        if (inputComponentNames.includes(ComponentNames.AppManifest)) {
          const appManifest = Container.get<AppManifest>(ComponentNames.AppManifest);
          thunks.push({
            pluginName: ComponentNames.AppManifest,
            taskName: "deploy",
            thunk: () => {
              return appManifest.configure(ctx, inputs);
            },
          });
        }
        if (thunks.length === 0) {
          return err(
            new UserError(
              "fx",
              "NoResourcePluginSelected",
              getDefaultString("core.NoPluginSelected"),
              getLocalizedString("core.NoPluginSelected")
            )
          );
>>>>>>> 140cc095
        }
      }
    }
    if (inputComponentNames.includes(ComponentNames.AppManifest)) {
      const appManifest = Container.get<AppManifest>(ComponentNames.AppManifest);
      thunks.push({
        pluginName: ComponentNames.AppManifest,
        taskName: "deploy",
        thunk: () => {
          return appManifest.configure(context, inputs);
        },
      });
    }
    if (thunks.length === 0) {
      return err(
        new UserError(
          "fx",
          "NoResourcePluginSelected",
          getDefaultString("core.NoPluginSelected"),
          getLocalizedString("core.NoPluginSelected")
        )
      );
    }

    context.logProvider.info(
      getLocalizedString(
        "core.deploy.selectedPluginsToDeployNotice",
        PluginDisplayName.Solution,
        JSON.stringify(thunks.map((p) => p.pluginName))
      )
    );

    // 2. check azure account
    if (hasAzureResource) {
      const subscriptionResult = await checkDeployAzureSubscription(
        context,
        context.envInfo,
        context.tokenProvider.azureAccountProvider
      );
      if (subscriptionResult.isErr()) {
        return err(subscriptionResult.error);
      }
      const consent = await askForDeployConsent(
        context,
        context.tokenProvider.azureAccountProvider,
        context.envInfo
      );
      if (consent.isErr()) {
        return err(consent.error);
      }
    }

<<<<<<< HEAD
    // 3. build
    {
      const res = await this.build(context, inputs);
      if (res.isErr()) return err(res.error);
    }
=======
        // 3. build
        {
          const res = await this.build(ctx, inputs);
          if (res.isErr()) return err(res.error);
        }
>>>>>>> 140cc095

    // 4. start deploy
    context.logProvider.info(
      getLocalizedString("core.deploy.startNotice", PluginDisplayName.Solution)
    );
    const result = await executeConcurrently(thunks, context.logProvider);

    if (result.kind === "success") {
      if (hasAzureResource) {
        const botTroubleShootMsg = getBotTroubleShootMessage(hasBot(context.projectSetting));
        const msg =
          getLocalizedString("core.deploy.successNotice", context.projectSetting.appName) +
          botTroubleShootMsg.textForLogging;
        context.logProvider.info(msg);
        if (botTroubleShootMsg.textForLogging) {
          // Show a `Learn more` action button for bot trouble shooting.
          context.userInteraction
            .showMessage(
              "info",
              `${getLocalizedString("core.deploy.successNotice", context.projectSetting.appName)} ${
                botTroubleShootMsg.textForMsgBox
              }`,
              false,
              botTroubleShootMsg.textForActionButton
            )
            .then((result) => {
              const userSelected = result.isOk() ? result.value : undefined;
              if (userSelected === botTroubleShootMsg.textForActionButton) {
                context.userInteraction.openUrl(botTroubleShootMsg.troubleShootLink);
              }
            });
        } else {
          context.userInteraction.showMessage("info", msg, false);
        }
      }
      return ok(undefined);
    } else {
      const msg = getLocalizedString("core.deploy.failNotice", context.projectSetting.appName);
      context.logProvider.info(msg);
      return err(result.error);
    }
  }
}

async function preProvision(
  context: ContextV3,
  inputs: InputsWithProjectPath
): Promise<Result<undefined, FxError>> {
  const ctx = context as ProvisionContextV3;
  const envInfo = ctx.envInfo;
  // 1. check M365 tenant
  envInfo.state[ComponentNames.AppManifest] = envInfo.state[ComponentNames.AppManifest] || {};
  envInfo.state.solution = envInfo.state.solution || {};
  const appManifest = envInfo.state[ComponentNames.AppManifest];
  const solutionConfig = envInfo.state.solution;
  solutionConfig.provisionSucceeded = false;
  const tenantIdInConfig = appManifest.tenantId;

  const isLocalDebug = envInfo.envName === "local";
  const tenantIdInTokenRes = await getM365TenantId(ctx.tokenProvider.m365TokenProvider);
  if (tenantIdInTokenRes.isErr()) {
    return err(tenantIdInTokenRes.error);
  }
  const tenantIdInToken = tenantIdInTokenRes.value;

  if (!isLocalDebug) {
    if (tenantIdInConfig && tenantIdInToken && tenantIdInToken !== tenantIdInConfig) {
      return err(
        new UserError(
          "Solution",
          "TeamsAppTenantIdNotRight",
          getLocalizedString("error.M365AccountNotMatch", envInfo.envName)
        )
      );
    }
    if (!tenantIdInConfig) {
      appManifest.tenantId = tenantIdInToken;
      solutionConfig.teamsAppTenantId = tenantIdInToken;
      globalVars.m365TenantId = tenantIdInToken;
    }
  } else {
    const res = await checkWhetherLocalDebugM365TenantMatches(
      envInfo,
      tenantIdInConfig,
      ctx.tokenProvider.m365TokenProvider,
      inputs.projectPath
    );
    if (res.isErr()) {
      return err(res.error);
    }
    envInfo.state[ComponentNames.AppManifest] = envInfo.state[ComponentNames.AppManifest] || {};
    envInfo.state[ComponentNames.AppManifest].tenantId = tenantIdInToken;
    envInfo.state.solution.teamsAppTenantId = tenantIdInToken;
    globalVars.m365TenantId = tenantIdInToken;
  }

  // 3. check Azure configs
  if (hasAzureResourceV3(ctx.projectSetting) && envInfo.envName !== "local") {
    // ask common question and fill in solution config
    const solutionConfigRes = await fillInAzureConfigs(ctx, inputs, envInfo, ctx.tokenProvider);
    if (solutionConfigRes.isErr()) {
      return err(solutionConfigRes.error);
    }

    if (!solutionConfigRes.value.hasSwitchedSubscription) {
      // ask for provision consent
      const consentResult = await askForProvisionConsent(
        ctx,
        ctx.tokenProvider.azureAccountProvider,
        envInfo
      );
      if (consentResult.isErr()) {
        return err(consentResult.error);
      }
    }

    // create resource group if needed
    if (solutionConfig.needCreateResourceGroup) {
      const createRgRes = await resourceGroupHelper.createNewResourceGroup(
        solutionConfig.resourceGroupName,
        ctx.tokenProvider.azureAccountProvider,
        solutionConfig.subscriptionId,
        solutionConfig.location
      );
      if (createRgRes.isErr()) {
        return err(createRgRes.error);
      }
    }

    if (solutionConfigRes.value.hasSwitchedSubscription) {
      updateResourceBaseName(inputs.projectPath, ctx.projectSetting.appName, envInfo.envName);
    }
  }
  return ok(undefined);
}<|MERGE_RESOLUTION|>--- conflicted
+++ resolved
@@ -437,7 +437,6 @@
       question: async (context: ContextV3, inputs: InputsWithProjectPath) => {
         return await getQuestionsForDeployV3(context, context.envInfo!, inputs);
       },
-<<<<<<< HEAD
     }),
   ])
   async deploy(
@@ -466,64 +465,11 @@
             clonedInputs.folder = component.folder;
             clonedInputs.artifactFolder = component.artifactFolder;
             clonedInputs.componentId = component.name;
-            return componentInstance.deploy!(ctx, clonedInputs);
+            return componentInstance.deploy!(context, clonedInputs);
           },
         });
         if (AzureResources.includes(component.hosting)) {
           hasAzureResource = true;
-=======
-      execute: async (context, inputs) => {
-        const ctx = context as ProvisionContextV3;
-        const projectSettings = ctx.projectSetting as ProjectSettingsV3;
-        const inputPlugins = inputs[AzureSolutionQuestionNames.PluginSelectionDeploy] || [];
-        const inputComponentNames = inputPlugins.map(pluginName2ComponentName) as string[];
-        const thunks = [];
-        let hasAzureResource = false;
-        // 1. collect resources to deploy
-        const isVS = isVSProject(projectSettings);
-        for (const component of projectSettings.components) {
-          if (
-            component.deploy &&
-            component.hosting !== undefined &&
-            (isVS || inputComponentNames.includes(component.name))
-          ) {
-            const componentInstance = Container.get<CloudResource>(component.hosting);
-            thunks.push({
-              pluginName: `${component.name}`,
-              taskName: "deploy",
-              thunk: () => {
-                const clonedInputs = cloneDeep(inputs);
-                clonedInputs.folder = component.folder;
-                clonedInputs.artifactFolder = component.artifactFolder;
-                clonedInputs.componentId = component.name;
-                return componentInstance.deploy!(ctx, clonedInputs);
-              },
-            });
-            if (AzureResources.includes(component.hosting)) {
-              hasAzureResource = true;
-            }
-          }
-        }
-        if (inputComponentNames.includes(ComponentNames.AppManifest)) {
-          const appManifest = Container.get<AppManifest>(ComponentNames.AppManifest);
-          thunks.push({
-            pluginName: ComponentNames.AppManifest,
-            taskName: "deploy",
-            thunk: () => {
-              return appManifest.configure(ctx, inputs);
-            },
-          });
-        }
-        if (thunks.length === 0) {
-          return err(
-            new UserError(
-              "fx",
-              "NoResourcePluginSelected",
-              getDefaultString("core.NoPluginSelected"),
-              getLocalizedString("core.NoPluginSelected")
-            )
-          );
->>>>>>> 140cc095
         }
       }
     }
@@ -576,19 +522,11 @@
       }
     }
 
-<<<<<<< HEAD
     // 3. build
     {
       const res = await this.build(context, inputs);
       if (res.isErr()) return err(res.error);
     }
-=======
-        // 3. build
-        {
-          const res = await this.build(ctx, inputs);
-          if (res.isErr()) return err(res.error);
-        }
->>>>>>> 140cc095
 
     // 4. start deploy
     context.logProvider.info(
