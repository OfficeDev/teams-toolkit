--- conflicted
+++ resolved
@@ -58,22 +58,15 @@
 import * as TasksTransparency from "../plugins/solution/fx-solution/debug/util/tasksTransparency";
 import * as Settings from "../plugins/solution/fx-solution/debug/util/settings";
 import fs from "fs-extra";
-<<<<<<< HEAD
-import { updateJson, useNewTasks } from "../plugins/solution/fx-solution/debug/scaffolding";
-import { getComponent } from "./workflow";
-import { TOOLS } from "../core/globalVars";
-=======
 import {
   updateCommentJson,
   updateJson,
   useNewTasks,
   useTransparentTasks,
 } from "../plugins/solution/fx-solution/debug/scaffolding";
-import { isV3, TOOLS } from "../core";
+import { TOOLS } from "../core/globalVars";
 import { getComponent } from "./workflow";
-import { BuiltInFeaturePluginNames } from "../plugins/solution/fx-solution/v3/constants";
 import { CommentObject } from "comment-json";
->>>>>>> 79f6a1d8
 
 export interface LocalEnvConfig {
   vscodeEnv?: VsCodeEnv;
