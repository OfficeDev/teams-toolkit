// Copyright (c) Microsoft Corporation.
// Licensed under the MIT license.

import {
  ContextV3,
  err,
  FxError,
  InputsWithProjectPath,
  ok,
  Platform,
  Result,
  v3,
  VsCodeEnv,
} from "@microsoft/teamsfx-api";
import "reflect-metadata";
import { BotHostTypes } from "../common/local/constants";
import { LocalCertificateManager } from "../common/local/localCertificateManager";
import {
  EnvKeysBackend,
  EnvKeysBot,
  EnvKeysFrontend,
  LocalEnvProvider,
} from "../common/local/localEnvProvider";
import {
  hasAAD,
  hasAzureTab,
  hasBot,
  hasApi,
  hasFunctionBot,
  hasSimpleAuth,
  hasSPFxTab,
} from "../common/projectSettingsHelperV3";
import { getAllowedAppIds } from "../common/tools";
import {
  ConfigLocalDebugSettingsError,
  InvalidLocalBotEndpointFormat,
  LocalBotEndpointNotConfigured,
  NgrokTunnelNotConnected,
  ScaffoldLocalDebugSettingsError,
  SetupLocalDebugSettingsError,
} from "../plugins/solution/fx-solution/debug/error";
import {
  getCodespaceName,
  getCodespaceUrl,
} from "../plugins/solution/fx-solution/debug/util/codespace";
import { prepareLocalAuthService } from "../plugins/solution/fx-solution/debug/util/localService";
import { getNgrokHttpUrl } from "../plugins/solution/fx-solution/debug/util/ngrok";
import {
  TelemetryEventName,
  TelemetryUtils,
} from "../plugins/solution/fx-solution/debug/util/telemetry";
import { ComponentNames } from "./constants";
import * as Launch from "../plugins/solution/fx-solution/debug/util/launch";
import * as LaunchNext from "../plugins/solution/fx-solution/debug/util/launchNext";
import * as LaunchTransparency from "../plugins/solution/fx-solution/debug/util/launchTransparency";
import * as Tasks from "../plugins/solution/fx-solution/debug/util/tasks";
import * as TasksNext from "../plugins/solution/fx-solution/debug/util/tasksNext";
import * as TasksTransparency from "../plugins/solution/fx-solution/debug/util/tasksTransparency";
import * as Settings from "../plugins/solution/fx-solution/debug/util/settings";
import fs from "fs-extra";
import {
  updateCommentJson,
  updateJson,
  useNewTasks,
  useTransparentTasks,
} from "../plugins/solution/fx-solution/debug/scaffolding";
import { isV3, TOOLS } from "../core";
import { getComponent } from "./workflow";
import { BuiltInFeaturePluginNames } from "../plugins/solution/fx-solution/v3/constants";
<<<<<<< HEAD
import { CoreQuestionNames } from "../core/question";
import { QuestionKey } from "../plugins/resource/function/enums";
import { DefaultValues } from "../plugins/resource/function/constants";
=======
import { CommentObject } from "comment-json";
>>>>>>> 11e9d180

export interface LocalEnvConfig {
  vscodeEnv?: VsCodeEnv;
  trustDevCert?: boolean;
  hasAzureTab: boolean;
  hasSPFxTab?: boolean;
  hasApi: boolean;
  hasBot: boolean;
  hasAAD: boolean;
  hasSimpleAuth: boolean;
  skipNgrok?: boolean;
  hasFunctionBot: boolean;
  botCapabilities: string[];
  defaultFunctionName: string;
  programmingLanguage: string;
  isM365?: boolean;
}

function convertToConfig(context: ContextV3, inputs: InputsWithProjectPath): LocalEnvConfig {
  const settings = context.projectSetting;
  const bot = getComponent(settings, ComponentNames.TeamsBot);
  const botCapabilities = bot?.capabilities || [];
  const api = getComponent(settings, ComponentNames.TeamsApi);
  let defaultFuncName;
  if (api) {
    if (api.functionNames && api.functionNames.length > 0) {
      defaultFuncName = api.functionNames[0];
    }
    defaultFuncName =
      defaultFuncName ||
      settings.defaultFunctionName ||
      inputs[QuestionKey.functionName] ||
      DefaultValues.functionName;
  }
  const config: LocalEnvConfig = {
    hasAzureTab: hasAzureTab(settings),
    hasSPFxTab: hasSPFxTab(settings),
    hasApi: hasApi(settings),
    hasBot: hasBot(settings),
    hasAAD: hasAAD(settings),
    hasSimpleAuth: hasSimpleAuth(settings),
    hasFunctionBot: hasFunctionBot(settings),
    botCapabilities: botCapabilities,
    defaultFunctionName: defaultFuncName,
    programmingLanguage:
      settings.programmingLanguage || inputs[CoreQuestionNames.ProgrammingLanguage] || "javascript",
    isM365: settings.isM365,
    skipNgrok: inputs.checkerInfo?.skipNgrok as boolean,
    vscodeEnv: inputs.vscodeEnv,
    trustDevCert: inputs.checkerInfo?.trustDevCert as boolean | undefined,
  };
  return config;
}
export async function setupLocalEnvironment(
  context: ContextV3,
  inputs: InputsWithProjectPath
): Promise<Result<undefined, FxError>> {
  const config: LocalEnvConfig = convertToConfig(context, inputs);
  return await setupLocalEnvironmentCommon(inputs, config, context.envInfo!);
}
export async function configLocalEnvironment(
  context: ContextV3,
  inputs: InputsWithProjectPath
): Promise<Result<undefined, FxError>> {
  const config: LocalEnvConfig = convertToConfig(context, inputs);
  return await configLocalEnvironmentCommon(inputs, config, context.envInfo!);
}
export async function generateLocalDebugSettings(
  context: ContextV3,
  inputs: InputsWithProjectPath
): Promise<Result<undefined, FxError>> {
  const config: LocalEnvConfig = convertToConfig(context, inputs);
  return await generateLocalDebugSettingsCommon(inputs, config);
}

export async function setupLocalEnvironmentCommon(
  inputs: InputsWithProjectPath,
  config: LocalEnvConfig,
  envInfo: v3.EnvInfoV3
): Promise<Result<undefined, FxError>> {
  const API_STATE_KEY = isV3() ? ComponentNames.TeamsApi : BuiltInFeaturePluginNames.function;
  const TAB_STATE_KEY = isV3() ? ComponentNames.TeamsTab : BuiltInFeaturePluginNames.frontend;
  const BOT_STATE_KEY = isV3() ? ComponentNames.TeamsBot : BuiltInFeaturePluginNames.bot;
  const SIMPLE_AUTH_STATE_KEY = isV3()
    ? ComponentNames.SimpleAuth
    : BuiltInFeaturePluginNames.simpleAuth;

  const vscEnv = inputs.vscodeEnv;
  const includeTab = config.hasAzureTab;
  const includeBackend = config.hasApi;
  const includeBot = config.hasBot;
  const includeAAD = config.hasAAD;
  const includeSimpleAuth = config.hasSimpleAuth;
  const skipNgrok = config.skipNgrok;
  const includeFuncHostedBot = config.hasFunctionBot;
  const botCapabilities = config.botCapabilities;

  const telemetryProperties = {
    platform: inputs.platform as string,
    vscenv: vscEnv as string,
    frontend: includeTab ? "true" : "false",
    function: includeBackend ? "true" : "false",
    bot: includeBot ? "true" : "false",
    auth: includeAAD && includeSimpleAuth ? "true" : "false",
    "skip-ngrok": skipNgrok ? "true" : "false",
    "bot-host-type": includeFuncHostedBot ? BotHostTypes.AzureFunctions : BotHostTypes.AppService,
    "bot-capabilities": JSON.stringify(botCapabilities),
  };
  TelemetryUtils.init(TOOLS.telemetryReporter!);
  TelemetryUtils.sendStartEvent(TelemetryEventName.setupLocalDebugSettings, telemetryProperties);

  try {
    // setup configs used by other plugins
    // TODO: dynamicly determine local ports
    if (inputs.platform === Platform.VSCode || inputs.platform === Platform.CLI) {
      const frontendPort = 53000;
      const authPort = 55000;
      let localTabEndpoint: string;
      let localTabDomain: string;
      let localAuthEndpoint: string;
      let localFuncEndpoint: string;

      if (vscEnv === VsCodeEnv.codespaceBrowser || vscEnv === VsCodeEnv.codespaceVsCode) {
        const codespaceName = await getCodespaceName();

        localTabEndpoint = getCodespaceUrl(codespaceName, frontendPort);
        localTabDomain = new URL(localTabEndpoint).host;
        localAuthEndpoint = getCodespaceUrl(codespaceName, authPort);
        localFuncEndpoint = getCodespaceUrl(codespaceName, 7071);
      } else {
        localTabDomain = "localhost";
        localTabEndpoint = `https://localhost:${frontendPort}`;
        localAuthEndpoint = `http://localhost:${authPort}`;
        localFuncEndpoint = "http://localhost:7071";
      }

      if (includeAAD) {
        envInfo.state[SIMPLE_AUTH_STATE_KEY] = envInfo.state[SIMPLE_AUTH_STATE_KEY] || {};
        if (includeSimpleAuth) {
          envInfo.state[SIMPLE_AUTH_STATE_KEY].endpoint = localAuthEndpoint;
        }
      }

      if (includeTab) {
        envInfo.state[TAB_STATE_KEY] = envInfo.state[TAB_STATE_KEY] || {};
        envInfo.state[TAB_STATE_KEY].endpoint = localTabEndpoint;
        envInfo.state[TAB_STATE_KEY].domain = localTabDomain;
      }

      if (includeBackend) {
        envInfo.state[API_STATE_KEY] = envInfo.state[API_STATE_KEY] || {};
        envInfo.state[API_STATE_KEY].functionEndpoint = localFuncEndpoint;
      }

      if (includeBot) {
        envInfo.state[BOT_STATE_KEY] = envInfo.state[BOT_STATE_KEY] || {};
        if (skipNgrok) {
          const localBotEndpoint = envInfo.config.bot?.siteEndpoint as string;
          if (localBotEndpoint === undefined) {
            const error = LocalBotEndpointNotConfigured();
            TelemetryUtils.sendErrorEvent(TelemetryEventName.setupLocalDebugSettings, error);
            return err(error);
          }

          const botEndpointRegex = /https:\/\/.*(:\d+)?/g;
          if (!botEndpointRegex.test(localBotEndpoint)) {
            const error = InvalidLocalBotEndpointFormat(localBotEndpoint);
            TelemetryUtils.sendErrorEvent(TelemetryEventName.setupLocalDebugSettings, error);
            return err(error);
          }

          // validDomain is old style state key for backward compatibility
          envInfo.state[BOT_STATE_KEY].siteEndpoint = localBotEndpoint;
          envInfo.state[BOT_STATE_KEY].validDomain = localBotEndpoint.slice(8);
          envInfo.state[BOT_STATE_KEY].domain = localBotEndpoint.slice(8);
        } else {
          const ngrokHttpUrl = await getNgrokHttpUrl(3978);
          if (!ngrokHttpUrl) {
            const error = NgrokTunnelNotConnected();
            TelemetryUtils.sendErrorEvent(TelemetryEventName.setupLocalDebugSettings, error);
            return err(error);
          } else {
            envInfo.state[BOT_STATE_KEY].siteEndpoint = ngrokHttpUrl;
            envInfo.state[BOT_STATE_KEY].validDomain = ngrokHttpUrl.slice(8);
            envInfo.state[BOT_STATE_KEY].domain = ngrokHttpUrl.slice(8);
          }
        }
      }
    } else if (inputs.platform === Platform.VS) {
      if (includeTab) {
        envInfo.state[TAB_STATE_KEY] ??= {};
        envInfo.state[TAB_STATE_KEY].endpoint = "https://localhost:44302";
        envInfo.state[TAB_STATE_KEY].domain = "localhost";
      }

      if (includeBot) {
        envInfo.state[BOT_STATE_KEY] ??= {};
        const ngrokHttpUrl = await getNgrokHttpUrl(5130);
        if (!ngrokHttpUrl) {
          const error = NgrokTunnelNotConnected();
          TelemetryUtils.sendErrorEvent(TelemetryEventName.setupLocalDebugSettings, error);
          return err(error);
        } else {
          envInfo.state[BOT_STATE_KEY].siteEndpoint = ngrokHttpUrl;
          envInfo.state[BOT_STATE_KEY].validDomain = ngrokHttpUrl.slice(8);
          envInfo.state[BOT_STATE_KEY].domain = ngrokHttpUrl.slice(8);
        }
      }
    }
  } catch (error: any) {
    const systemError = SetupLocalDebugSettingsError(error);
    TelemetryUtils.sendErrorEvent(TelemetryEventName.setupLocalDebugSettings, systemError);
    return err(systemError);
  }
  TelemetryUtils.sendSuccessEvent(TelemetryEventName.setupLocalDebugSettings, telemetryProperties);
  return ok(undefined);
}

export async function configLocalEnvironmentCommon(
  inputs: InputsWithProjectPath,
  config: LocalEnvConfig,
  envInfo: v3.EnvInfoV3
): Promise<Result<undefined, FxError>> {
  const API_STATE_KEY = isV3() ? ComponentNames.TeamsApi : BuiltInFeaturePluginNames.function;
  const AAD_STATE_KEY = isV3() ? ComponentNames.AadApp : BuiltInFeaturePluginNames.aad;
  const TAB_STATE_KEY = isV3() ? ComponentNames.TeamsTab : BuiltInFeaturePluginNames.frontend;
  const BOT_STATE_KEY = isV3() ? ComponentNames.TeamsBot : BuiltInFeaturePluginNames.bot;
  const SIMPLE_AUTH_STATE_KEY = isV3()
    ? ComponentNames.SimpleAuth
    : BuiltInFeaturePluginNames.simpleAuth;
  const APP_MANIFEST_KEY = isV3()
    ? ComponentNames.AppManifest
    : BuiltInFeaturePluginNames.appStudio;

  const includeTab = config.hasAzureTab;
  const includeBackend = config.hasApi;
  const includeBot = config.hasBot;
  const includeAAD = config.hasAAD;
  const includeSimpleAuth = config.hasSimpleAuth;
  const includeFuncHostedBot = config.hasFunctionBot;
  const botCapabilities = config.botCapabilities;
  let trustDevCert = config.trustDevCert as boolean | undefined;

  const telemetryProperties = {
    platform: inputs.platform as string,
    frontend: includeTab ? "true" : "false",
    function: includeBackend ? "true" : "false",
    bot: includeBot ? "true" : "false",
    auth: includeAAD && includeSimpleAuth ? "true" : "false",
    "bot-host-type": includeFuncHostedBot ? BotHostTypes.AzureFunctions : BotHostTypes.AppService,
    "bot-capabilities": JSON.stringify(botCapabilities),
    "trust-development-certificate": trustDevCert + "",
  };
  TelemetryUtils.init(TOOLS.telemetryReporter!);
  TelemetryUtils.sendStartEvent(TelemetryEventName.configLocalDebugSettings, telemetryProperties);

  try {
    if (inputs.platform === Platform.VSCode || inputs.platform === Platform.CLI) {
      const localEnvProvider = new LocalEnvProvider(inputs.projectPath!);
      const frontendEnvs = includeTab
        ? await localEnvProvider.loadFrontendLocalEnvs(includeBackend, includeAAD)
        : undefined;
      const backendEnvs = includeBackend
        ? await localEnvProvider.loadBackendLocalEnvs()
        : undefined;
      const botEnvs = includeBot ? await localEnvProvider.loadBotLocalEnvs() : undefined;

      // get config for local debug
      const clientId = envInfo.state[AAD_STATE_KEY]?.clientId;
      const clientSecret = envInfo.state[AAD_STATE_KEY]?.clientSecret;
      const applicationIdUri = envInfo.state[AAD_STATE_KEY]?.applicationIdUris;
      const teamsAppTenantId =
        envInfo.state[APP_MANIFEST_KEY]?.tenantId || envInfo.state.solution.teamsAppTenantId;
      const localTabEndpoint = envInfo.state[TAB_STATE_KEY]?.endpoint;
      const localFuncEndpoint = envInfo.state[API_STATE_KEY]?.functionEndpoint;

      const localAuthEndpoint = envInfo.state[SIMPLE_AUTH_STATE_KEY]?.endpoint as string;
      const localAuthPackagePath = envInfo.state[SIMPLE_AUTH_STATE_KEY]
        ?.simpleAuthFilePath as string;

      if (includeTab) {
        frontendEnvs!.teamsfxLocalEnvs[EnvKeysFrontend.Port] = "53000";
        frontendEnvs!.teamsfxLocalEnvs[EnvKeysFrontend.Browser] = "none";
        frontendEnvs!.teamsfxLocalEnvs[EnvKeysFrontend.Https] = "true";

        if (includeAAD) {
          frontendEnvs!.teamsfxLocalEnvs[
            EnvKeysFrontend.LoginUrl
          ] = `${localTabEndpoint}/auth-start.html`;
          frontendEnvs!.teamsfxLocalEnvs[EnvKeysFrontend.ClientId] = clientId;
        }

        if (includeSimpleAuth) {
          frontendEnvs!.teamsfxLocalEnvs[EnvKeysFrontend.TeamsFxEndpoint] = localAuthEndpoint;
          await prepareLocalAuthService(localAuthPackagePath);
        }

        if (includeBackend) {
          frontendEnvs!.teamsfxLocalEnvs[EnvKeysFrontend.FuncEndpoint] = localFuncEndpoint;
          frontendEnvs!.teamsfxLocalEnvs[EnvKeysFrontend.FuncName] = config.defaultFunctionName;

          backendEnvs!.teamsfxLocalEnvs[EnvKeysBackend.FuncWorkerRuntime] = "node";
          backendEnvs!.teamsfxLocalEnvs[EnvKeysBackend.ClientId] = clientId;
          backendEnvs!.teamsfxLocalEnvs[EnvKeysBackend.ClientSecret] = clientSecret;
          backendEnvs!.teamsfxLocalEnvs[EnvKeysBackend.AuthorityHost] =
            "https://login.microsoftonline.com";
          backendEnvs!.teamsfxLocalEnvs[EnvKeysBackend.TenantId] = teamsAppTenantId;
          backendEnvs!.teamsfxLocalEnvs[EnvKeysBackend.ApiEndpoint] = localFuncEndpoint;
          backendEnvs!.teamsfxLocalEnvs[EnvKeysBackend.ApplicationIdUri] = applicationIdUri;
          backendEnvs!.teamsfxLocalEnvs[EnvKeysBackend.AllowedAppIds] =
            getAllowedAppIds().join(";");
        }

        // setup local certificate
        try {
          if (trustDevCert === undefined) {
            trustDevCert = true;
          }

          const certManager = new LocalCertificateManager(TOOLS.ui, TOOLS.logProvider);

          const localCert = await certManager.setupCertificate(trustDevCert);
          if (
            envInfo.config.frontend &&
            envInfo.config.frontend.sslCertFile &&
            envInfo.config.frontend.sslKeyFile
          ) {
            envInfo.state[TAB_STATE_KEY].sslCertFile = envInfo.config.frontend.sslCertFile;
            envInfo.state[TAB_STATE_KEY].sslKeyFile = envInfo.config.frontend.sslKeyFile;
            frontendEnvs!.teamsfxLocalEnvs[EnvKeysFrontend.SslCrtFile] =
              envInfo.config.frontend.sslCertFile;
            frontendEnvs!.teamsfxLocalEnvs[EnvKeysFrontend.SslKeyFile] =
              envInfo.config.frontend.sslKeyFile;
          } else if (localCert) {
            envInfo.state[TAB_STATE_KEY].sslCertFile = localCert.certPath;
            envInfo.state[TAB_STATE_KEY].sslKeyFile = localCert.keyPath;
            frontendEnvs!.teamsfxLocalEnvs[EnvKeysFrontend.SslCrtFile] = localCert.certPath;
            frontendEnvs!.teamsfxLocalEnvs[EnvKeysFrontend.SslKeyFile] = localCert.keyPath;
          }
        } catch (error) {
          // do not break if cert error
        }
      }

      if (includeBot) {
        const botId = envInfo.state[BOT_STATE_KEY]?.botId as string;
        const botPassword = envInfo.state[BOT_STATE_KEY]?.botPassword as string;

        botEnvs!.teamsfxLocalEnvs[EnvKeysBot.BotId] = botId;
        botEnvs!.teamsfxLocalEnvs[EnvKeysBot.BotPassword] = botPassword;

        if (includeAAD) {
          botEnvs!.teamsfxLocalEnvs[EnvKeysBot.ClientId] = clientId;
          botEnvs!.teamsfxLocalEnvs[EnvKeysBot.ClientSecret] = clientSecret;
          botEnvs!.teamsfxLocalEnvs[EnvKeysBot.TenantID] = teamsAppTenantId;
          botEnvs!.teamsfxLocalEnvs[EnvKeysBot.OauthAuthority] =
            "https://login.microsoftonline.com";
          botEnvs!.teamsfxLocalEnvs[EnvKeysBot.LoginEndpoint] = `${
            envInfo.state[BOT_STATE_KEY]?.siteEndpoint as string
          }/auth-start.html`;
          botEnvs!.teamsfxLocalEnvs[EnvKeysBot.ApplicationIdUri] = applicationIdUri;
        }

        if (includeBackend) {
          backendEnvs!.teamsfxLocalEnvs[EnvKeysBackend.ApiEndpoint] = localFuncEndpoint;
          botEnvs!.teamsfxLocalEnvs[EnvKeysBot.ApiEndpoint] = localFuncEndpoint;
        }
      }

      // save .env.teamsfx.local
      await localEnvProvider.saveLocalEnvs(frontendEnvs, backendEnvs, botEnvs);
    }
  } catch (error: any) {
    const systemError = ConfigLocalDebugSettingsError(error);
    TelemetryUtils.sendErrorEvent(TelemetryEventName.configLocalDebugSettings, systemError);
    return err(systemError);
  }
  TelemetryUtils.sendSuccessEvent(TelemetryEventName.configLocalDebugSettings, telemetryProperties);
  return ok(undefined);
}

export async function generateLocalDebugSettingsCommon(
  inputs: InputsWithProjectPath,
  config: LocalEnvConfig
): Promise<Result<undefined, FxError>> {
  const isSpfx = config.hasSPFxTab === true;
  const includeFrontend = config.hasAzureTab;
  const includeBackend = config.hasApi;
  const includeBot = config.hasBot;
  const includeAAD = config.hasAAD;
  const includeSimpleAuth = config.hasSimpleAuth;
  const includeFuncHostedBot = config.hasFunctionBot;
  const botCapabilities = config.botCapabilities;
  const programmingLanguage = config.programmingLanguage;
  const isM365 = config.isM365;
  const telemetryProperties = {
    platform: inputs.platform as string,
    spfx: isSpfx ? "true" : "false",
    frontend: includeFrontend ? "true" : "false",
    function: includeBackend ? "true" : "false",
    bot: includeBot ? "true" : "false",
    auth: includeAAD && includeSimpleAuth ? "true" : "false",
    "bot-host-type": includeFuncHostedBot ? BotHostTypes.AzureFunctions : BotHostTypes.AppService,
    "bot-capabilities": JSON.stringify(botCapabilities),
    "programming-language": programmingLanguage,
  };
  TelemetryUtils.init(TOOLS.telemetryReporter!);
  TelemetryUtils.sendStartEvent(TelemetryEventName.scaffoldLocalDebugSettings, telemetryProperties);
  try {
    // scaffold for both vscode and cli
    if (inputs.platform === Platform.VSCode || inputs.platform === Platform.CLI) {
      if (isSpfx) {
        // Only generate launch.json and tasks.json for SPFX
        const launchConfigurations = Launch.generateSpfxConfigurations();
        const launchCompounds = Launch.generateSpfxCompounds();
        const tasks = Tasks.generateSpfxTasks();
        const tasksInputs = Tasks.generateInputs();

        await fs.ensureDir(`${inputs.projectPath}/.vscode/`);
        await updateJson(
          `${inputs.projectPath}/.vscode/launch.json`,
          {
            version: "0.2.0",
            configurations: launchConfigurations,
            compounds: launchCompounds,
          },
          LaunchNext.mergeLaunches
        );

        await updateJson(
          `${inputs.projectPath}/.vscode/tasks.json`,
          {
            version: "2.0.0",
            tasks: tasks,
            inputs: tasksInputs,
          },
          TasksNext.mergeTasks
        );
      } else {
        await fs.ensureDir(`${inputs.projectPath}/.vscode/`);
        if (await useTransparentTasks(inputs.projectPath)) {
          const launchConfigurations = isM365
            ? LaunchTransparency.generateM365Configurations(
                includeFrontend,
                includeBackend,
                includeBot
              )
            : LaunchTransparency.generateConfigurations(
                includeFrontend,
                includeBackend,
                includeBot
              );
          const launchCompounds = isM365
            ? LaunchTransparency.generateM365Compounds(includeFrontend, includeBackend, includeBot)
            : LaunchTransparency.generateCompounds(includeFrontend, includeBackend, includeBot);
          await updateJson(
            `${inputs.projectPath}/.vscode/launch.json`,
            {
              version: "0.2.0",
              configurations: launchConfigurations,
              compounds: launchCompounds,
            },
            LaunchNext.mergeLaunches
          );

          const tasksJson = isM365
            ? TasksTransparency.generateM365TasksJson(
                includeFrontend,
                includeBackend,
                includeBot,
                includeFuncHostedBot,
                includeAAD,
                programmingLanguage
              )
            : TasksTransparency.generateTasksJson(
                includeFrontend,
                includeBackend,
                includeBot,
                includeFuncHostedBot,
                includeAAD,
                programmingLanguage
              );
          await updateCommentJson(
            `${inputs.projectPath}/.vscode/tasks.json`,
            tasksJson as CommentObject,
            TasksTransparency.mergeTasksJson
          );
        } else {
          const launchConfigurations = isM365
            ? LaunchNext.generateM365Configurations(includeFrontend, includeBackend, includeBot)
            : (await useNewTasks(inputs.projectPath))
            ? LaunchNext.generateConfigurations(includeFrontend, includeBackend, includeBot)
            : Launch.generateConfigurations(includeFrontend, includeBackend, includeBot);
          const launchCompounds = isM365
            ? LaunchNext.generateM365Compounds(includeFrontend, includeBackend, includeBot)
            : (await useNewTasks(inputs.projectPath))
            ? LaunchNext.generateCompounds(includeFrontend, includeBackend, includeBot)
            : Launch.generateCompounds(includeFrontend, includeBackend, includeBot);

          const tasks = isM365
            ? TasksNext.generateM365Tasks(
                includeFrontend,
                includeBackend,
                includeBot,
                programmingLanguage
              )
            : (await useNewTasks(inputs.projectPath))
            ? TasksNext.generateTasks(
                includeFrontend,
                includeBackend,
                includeBot,
                includeFuncHostedBot,
                programmingLanguage
              )
            : Tasks.generateTasks(
                includeFrontend,
                includeBackend,
                includeBot,
                includeSimpleAuth,
                programmingLanguage
              );

          await updateJson(
            `${inputs.projectPath}/.vscode/launch.json`,
            {
              version: "0.2.0",
              configurations: launchConfigurations,
              compounds: launchCompounds,
            },
            LaunchNext.mergeLaunches
          );

          await updateJson(
            `${inputs.projectPath}/.vscode/tasks.json`,
            {
              version: "2.0.0",
              tasks: tasks,
            },
            TasksNext.mergeTasks
          );
        }
      }
      await updateJson(
        `${inputs.projectPath}/.vscode/settings.json`,
        Settings.generateSettings(includeBackend || includeFuncHostedBot, isSpfx),
        Settings.mergeSettings
      );
    }
  } catch (error: any) {
    const systemError = ScaffoldLocalDebugSettingsError(error);
    TelemetryUtils.sendErrorEvent(TelemetryEventName.scaffoldLocalDebugSettings, systemError);
    return err(systemError);
  }
  TelemetryUtils.sendSuccessEvent(
    TelemetryEventName.scaffoldLocalDebugSettings,
    telemetryProperties
  );
  return ok(undefined);
}<|MERGE_RESOLUTION|>--- conflicted
+++ resolved
@@ -67,13 +67,10 @@
 import { isV3, TOOLS } from "../core";
 import { getComponent } from "./workflow";
 import { BuiltInFeaturePluginNames } from "../plugins/solution/fx-solution/v3/constants";
-<<<<<<< HEAD
 import { CoreQuestionNames } from "../core/question";
 import { QuestionKey } from "../plugins/resource/function/enums";
 import { DefaultValues } from "../plugins/resource/function/constants";
-=======
 import { CommentObject } from "comment-json";
->>>>>>> 11e9d180
 
 export interface LocalEnvConfig {
   vscodeEnv?: VsCodeEnv;
