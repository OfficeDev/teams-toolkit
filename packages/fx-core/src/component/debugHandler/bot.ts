// Copyright (c) Microsoft Corporation.
// Licensed under the MIT license.
"use strict";

import { cloneDeep } from "lodash";
import * as path from "path";
import * as util from "util";

import {
  assembleError,
  CryptoProvider,
  err,
  FxError,
  LogProvider,
  M365TokenProvider,
  ok,
  ProjectSettingsV3,
  Result,
  TelemetryReporter,
  UserInteraction,
  v3,
} from "@microsoft/teamsfx-api";

import { AppStudioScopes, GraphScopes } from "../../common/tools";
import { convertToAlphanumericOnly } from "../../common/utils";
import { LocalCrypto } from "../../core/crypto";
import { environmentManager } from "../../core/environment";
import { loadProjectSettingsByProjectPath } from "../../core/middleware/projectSettingsLoader";
import { IBotRegistration } from "../resource/botService/appStudio/interfaces/IBotRegistration";
import { MaxLengths } from "../resource/botService/constants";
import { PluginLocalDebug } from "../resource/botService/strings";
import { genUUID } from "../resource/botService/common";
import { ResourceNameFactory } from "../resource/botService/resourceNameFactory";
import { ComponentNames } from "../constants";
import { DebugAction } from "./common";
import { errorSource, DebugArgumentEmptyError, InvalidExistingBotArgsError } from "./error";
import { LocalEnvKeys, LocalEnvProvider } from "./localEnvProvider";
<<<<<<< HEAD
import { AppStudioClient } from "../resource/botService/appStudio/appStudioClient";
import { GraphClient } from "../resource/botService/botRegistration/graphClient";
=======
import { checkM365Tenant } from "./utils";
>>>>>>> d4c88620

const botDebugMessages = {
  registeringAAD: "Registering the AAD app which is required to create the bot ...",
  registeringBot: "Registering the bot in Bot Framework Portal ...",
  updatingBotMessagingEndpoint: "Updating the bot messaging endpoint ...",
  savingStates: "Saving the states of bot ...",
  settingEnvs: "Saving the environment variables of bot ...",
  AADRegistered: "AAD app is registered (%s)",
  useExistingAAD: "Skip registering AAD app but use the existing AAD app from args: %s",
  AADAlreadyRegistered: "Skip registering AAD app (%s) as it has already been registered before",
  botRegistered: "Bot is registered (%s)",
  botAlreadyRegistered: "Skip registering bot as it has already been registered before (%s)",
  botMessagingEndpointUpdated: "Bot messaging endpoint is updated to %s",
  statesSaved: "The states of bot are saved in %s",
  envsSet: "The environment variables of bot are saved in %s",
};

const botUrl = "https://dev.botframework.com/bots?id=";

export interface BotDebugArgs {
  botId?: string;
  botPassword?: string;
  botMessagingEndpoint?: string;
}

export class BotDebugHandler {
  private readonly projectPath: string;
  private args: BotDebugArgs;
  private readonly m365TokenProvider: M365TokenProvider;
  private readonly logger: LogProvider;
  private readonly telemetry: TelemetryReporter;
  private readonly ui: UserInteraction;

  private projectSettingsV3?: ProjectSettingsV3;
  private cryptoProvider?: CryptoProvider;
  private envInfoV3?: v3.EnvInfoV3;

  constructor(
    projectPath: string,
    args: BotDebugArgs,
    m365TokenProvider: M365TokenProvider,
    logger: LogProvider,
    telemetry: TelemetryReporter,
    ui: UserInteraction
  ) {
    this.projectPath = projectPath;
    this.args = args;
    this.m365TokenProvider = m365TokenProvider;
    this.logger = logger;
    this.telemetry = telemetry;
    this.ui = ui;
  }

  public getActions(): DebugAction[] {
    const actions: DebugAction[] = [];
    actions.push({
      startMessage: botDebugMessages.registeringAAD,
      run: this.registerAAD.bind(this),
    });
    actions.push({
      startMessage: botDebugMessages.registeringBot,
      run: this.registerBot.bind(this),
    });
    actions.push({
      startMessage: botDebugMessages.updatingBotMessagingEndpoint,
      run: this.updateBotMessagingEndpoint.bind(this),
    });
    actions.push({
      startMessage: botDebugMessages.savingStates,
      run: this.saveStates.bind(this),
    });
    actions.push({
      startMessage: botDebugMessages.settingEnvs,
      run: this.setEnvs.bind(this),
    });
    return actions;
  }

  private async validateArgs(): Promise<Result<string[], FxError>> {
    if (this.args.botId !== undefined && this.args.botId.trim().length === 0) {
      return err(DebugArgumentEmptyError("botId"));
    }
    if (this.args.botPassword !== undefined && this.args.botPassword.trim().length === 0) {
      return err(DebugArgumentEmptyError("botPassword"));
    }

    const existing = this.args.botId || this.args.botPassword;
    const missing = !this.args.botId || !this.args.botPassword;
    if (existing && missing) {
      return err(InvalidExistingBotArgsError());
    }

    return ok([]);
  }

  private async registerAAD(): Promise<Result<string[], FxError>> {
    try {
      const result = await this.validateArgs();
      if (result.isErr()) {
        return err(result.error);
      }

      const projectSettingsResult = await loadProjectSettingsByProjectPath(this.projectPath, true);
      if (projectSettingsResult.isErr()) {
        return err(projectSettingsResult.error);
      }
      this.projectSettingsV3 = projectSettingsResult.value as ProjectSettingsV3;

      this.cryptoProvider = new LocalCrypto(this.projectSettingsV3.projectId);

      const envInfoResult = await environmentManager.loadEnvInfo(
        this.projectPath,
        this.cryptoProvider,
        environmentManager.getLocalEnvName(),
        true
      );
      if (envInfoResult.isErr()) {
        return err(envInfoResult.error);
      }
      this.envInfoV3 = envInfoResult.value;

      if (this.envInfoV3.state[ComponentNames.TeamsBot]) {
        const checkResult = await checkM365Tenant(
          this.projectPath,
          this.projectSettingsV3,
          this.envInfoV3,
          this.m365TokenProvider,
          this.logger,
          this.telemetry,
          this.ui,
          this.cryptoProvider
        );
        if (checkResult.isErr()) {
          return err(checkResult.error);
        }
      }

      this.envInfoV3.state[ComponentNames.TeamsBot] =
        this.envInfoV3.state[ComponentNames.TeamsBot] || {};

      if (this.args.botId) {
        // use existing bot
        // set botId, botPassword from args to state
        this.envInfoV3.state[ComponentNames.TeamsBot].botId = this.args.botId;
        this.envInfoV3.state[ComponentNames.TeamsBot].botPassword = this.args.botPassword;

        return ok([util.format(botDebugMessages.useExistingAAD, this.args.botId)]);
      } else if (
        this.envInfoV3.state[ComponentNames.TeamsBot].botId &&
        this.envInfoV3.state[ComponentNames.TeamsBot].botPassword
      ) {
        // AAD already registered
        return ok([
          util.format(
            botDebugMessages.AADAlreadyRegistered,
            this.envInfoV3.state[ComponentNames.TeamsBot].botId
          ),
        ]);
      } else {
        // not using existing bot and AAD not yet registered
        const tokenResult = await this.m365TokenProvider.getAccessToken({
          scopes: GraphScopes,
        });
        if (tokenResult.isErr()) {
          return err(tokenResult.error);
        }

        const displayName = ResourceNameFactory.createCommonName(
          genUUID(),
          this.projectSettingsV3.appName,
          MaxLengths.AAD_DISPLAY_NAME
        );
        const botAuthCredential = await GraphClient.registerAadApp(tokenResult.value, displayName);
        // set objectId, botId, botPassword to state
        this.envInfoV3.state[ComponentNames.TeamsBot].botId = botAuthCredential.clientId;
        this.envInfoV3.state[ComponentNames.TeamsBot].botPassword = botAuthCredential.clientSecret;

        return ok([util.format(botDebugMessages.AADRegistered, botAuthCredential.clientId)]);
      }
    } catch (error: unknown) {
      return err(assembleError(error, errorSource));
    }
  }

  private async registerBot(): Promise<Result<string[], FxError>> {
    try {
      const tokenResult = await this.m365TokenProvider.getAccessToken({
        scopes: AppStudioScopes,
      });
      if (tokenResult.isErr()) {
        return err(tokenResult.error);
      }

      const result = await AppStudioClient.getBotRegistration(
        tokenResult.value,
        this.envInfoV3!.state[ComponentNames.TeamsBot].botId
      );
      if (result) {
        return ok([
          util.format(
            botDebugMessages.botAlreadyRegistered,
            `${botUrl}${this.envInfoV3!.state[ComponentNames.TeamsBot].botId}`
          ),
        ]);
      }

      const botReg: IBotRegistration = {
        botId: this.envInfoV3!.state[ComponentNames.TeamsBot].botId,
        name:
          convertToAlphanumericOnly(this.projectSettingsV3!.appName) +
          PluginLocalDebug.LOCAL_DEBUG_SUFFIX,
        description: "",
        iconUrl: "",
        messagingEndpoint: "",
        callingEndpoint: "",
      };

      await AppStudioClient.createBotRegistration(tokenResult.value, botReg);

      return ok([
        util.format(
          botDebugMessages.botRegistered,
          `${botUrl}${this.envInfoV3!.state[ComponentNames.TeamsBot].botId}`
        ),
      ]);
    } catch (error: unknown) {
      return err(assembleError(error, errorSource));
    }
  }

  private async updateBotMessagingEndpoint(): Promise<Result<string[], FxError>> {
    try {
      // set validDomain, domain, siteEndpoint from args to state
      const url = new URL(this.args.botMessagingEndpoint!);
      this.envInfoV3!.state[ComponentNames.TeamsBot].validDomain = url.hostname;
      this.envInfoV3!.state[ComponentNames.TeamsBot].domain = url.hostname;
      this.envInfoV3!.state[ComponentNames.TeamsBot].siteEndpoint = url.origin;

      const tokenResult = await this.m365TokenProvider.getAccessToken({
        scopes: AppStudioScopes,
      });
      if (tokenResult.isErr()) {
        return err(tokenResult.error);
      }

      await AppStudioClient.updateMessageEndpoint(
        tokenResult.value,
        this.envInfoV3!.state[ComponentNames.TeamsBot].botId,
        this.args.botMessagingEndpoint!
      );

      return ok([
        util.format(botDebugMessages.botMessagingEndpointUpdated, this.args.botMessagingEndpoint),
      ]);
    } catch (error: unknown) {
      return err(assembleError(error, errorSource));
    }
  }

  private async saveStates(): Promise<Result<string[], FxError>> {
    try {
      const statePath = await environmentManager.writeEnvState(
        cloneDeep(this.envInfoV3!.state),
        this.projectPath,
        this.cryptoProvider!,
        environmentManager.getLocalEnvName(),
        true
      );
      if (statePath.isErr()) {
        return err(statePath.error);
      }

      return ok([util.format(botDebugMessages.statesSaved, path.normalize(statePath.value))]);
    } catch (error: unknown) {
      return err(assembleError(error, errorSource));
    }
  }

  private async setEnvs(): Promise<Result<string[], FxError>> {
    try {
      const localEnvProvider = new LocalEnvProvider(this.projectPath);
      const botEnvs = await localEnvProvider.loadBotLocalEnvs();

      botEnvs.template[LocalEnvKeys.bot.template.BotId] =
        this.envInfoV3!.state[ComponentNames.TeamsBot].botId;
      botEnvs.template[LocalEnvKeys.bot.template.BotPassword] =
        this.envInfoV3!.state[ComponentNames.TeamsBot].botPassword;

      const envPath = await localEnvProvider.saveBotLocalEnvs(botEnvs);

      return ok([util.format(botDebugMessages.envsSet, path.normalize(envPath))]);
    } catch (error: unknown) {
      return err(assembleError(error, errorSource));
    }
  }
}<|MERGE_RESOLUTION|>--- conflicted
+++ resolved
@@ -35,12 +35,9 @@
 import { DebugAction } from "./common";
 import { errorSource, DebugArgumentEmptyError, InvalidExistingBotArgsError } from "./error";
 import { LocalEnvKeys, LocalEnvProvider } from "./localEnvProvider";
-<<<<<<< HEAD
 import { AppStudioClient } from "../resource/botService/appStudio/appStudioClient";
 import { GraphClient } from "../resource/botService/botRegistration/graphClient";
-=======
 import { checkM365Tenant } from "./utils";
->>>>>>> d4c88620
 
 const botDebugMessages = {
   registeringAAD: "Registering the AAD app which is required to create the bot ...",
