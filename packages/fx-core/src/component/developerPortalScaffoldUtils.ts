// Copyright (c) Microsoft Corporation.
// Licensed under the MIT license.

/**
 * @author Yuqi Zhou <yuqzho@microsoft.com>
 */

import {
  BotOrMeScopes,
  Context,
  FxError,
  ICommandList,
  IStaticTab,
  Inputs,
  Result,
  TeamsAppManifest,
  UserError,
  err,
  ok,
} from "@microsoft/teamsfx-api";
import fs from "fs-extra";
import * as path from "path";
import { getLocalizedString } from "../common/localizeUtils";
import { InputValidationError } from "../error";
import { QuestionNames } from "../question/constants";
import { getProjectTypeAndCapability } from "../question/create";
import { CoordinatorSource } from "./constants";
import * as appStudio from "./driver/teamsApp/appStudio";
import {
  BOTS_TPL_V3,
  COMPOSE_EXTENSIONS_TPL_V3,
  DEFAULT_DESCRIPTION,
  DEFAULT_DEVELOPER,
} from "./driver/teamsApp/constants";
import { AppDefinition } from "./driver/teamsApp/interfaces/appdefinitions/appDefinition";
import { manifestUtils } from "./driver/teamsApp/utils/ManifestUtils";
import { envUtil } from "./utils/envUtil";
import semver from "semver";

const appPackageFolderName = "appPackage";
const colorFileName = "color.png";
const outlineFileName = "outline.png";
const manifestFileName = "manifest.json";

export const answerToRepaceBotId = "bot";
export const answerToReplaceMessageExtensionBotId = "messageExtension";

export class DeveloperPortalScaffoldUtils {
  async updateFilesForTdp(
    ctx: Context,
    appDefinition: AppDefinition,
    inputs: Inputs
  ): Promise<Result<undefined, FxError>> {
    if (!ctx.projectPath) {
      return err(new InputValidationError("projectPath", "undefined"));
    }

    if (!ctx.tokenProvider) {
      return err(new InputValidationError("tokenProvider", "undefined"));
    }

    const manifestRes = await updateManifest(ctx, appDefinition, inputs);
    if (manifestRes.isErr()) {
      return err(manifestRes.error);
    }

    const envRes = await updateEnv(appDefinition.teamsAppId!, ctx.projectPath);
    if (envRes.isErr()) {
      return err(envRes.error);
    }

    return ok(undefined);
  }
}

enum TabUrlType {
  WebsiteUrl = "WebsiteUrl",
  ContentUrl = "ContentUrl",
}

async function updateManifest(
  ctx: Context,
  appDefinition: AppDefinition,
  inputs: Inputs
): Promise<Result<undefined, FxError>> {
  const res = await appStudio.getAppPackage(
    appDefinition.teamsAppId!,
    ctx.tokenProvider!.m365TokenProvider,
    ctx.logProvider
  );
  if (res.isErr()) {
    return err(res.error);
  }

  const appPackage = res.value;
  if (!appPackage.manifest) {
    const msg = getLocalizedString(
      "core.developerPortal.scaffold.CannotFindManifest",
      appDefinition.teamsAppId
    );
    return err(new UserError(CoordinatorSource, "CouldNotFoundManifest", msg, msg));
  }

  const colorFilePath = path.join(ctx.projectPath!, appPackageFolderName, colorFileName);
  const outlineFilePath = path.join(ctx.projectPath!, appPackageFolderName, outlineFileName);

  const manifestTemplatePath = path.join(ctx.projectPath!, appPackageFolderName, manifestFileName);
  const manifestRes = await manifestUtils._readAppManifest(manifestTemplatePath);
  if (manifestRes.isErr()) {
    return err(manifestRes.error);
  }
  const existingManifestTemplate = manifestRes.value;

  if (!existingManifestTemplate) {
    return err(new InputValidationError("manifest.json downloaded from template", "undefined"));
  }

  // icons
  const icons = appPackage.icons;
  if (icons) {
    if (icons.color) {
      await fs.writeFile(colorFilePath, icons.color);
    }

    if (icons.outline) {
      await fs.writeFile(outlineFilePath, icons.outline);
    }
  }

  // manifest
  const manifest = JSON.parse(appPackage.manifest.toString("utf8")) as TeamsAppManifest;
  manifest.id = "${{TEAMS_APP_ID}}";

<<<<<<< HEAD
  // upgrade todo: remove this decapitalize
  // Adding a feature with groupChat scope in TDP won't pass validation for extendToM365 action.
  if (!!manifest.configurableTabs && manifest.configurableTabs.length > 0) {
    if (manifest.configurableTabs[0].scopes) {
      {
        manifest.configurableTabs[0].scopes = decapitalizeScope(
          manifest.configurableTabs[0].scopes
        ) as ("team" | "groupchat")[];
      }
    }
  }
  if (!!manifest.bots && manifest.bots.length > 0) {
    if (manifest.bots[0].scopes) {
      {
        manifest.bots[0].scopes = decapitalizeScope(manifest.bots[0].scopes) as BotOrMeScopes;
      }
    }

    if (manifest.bots[0].commandLists) {
      manifest.bots[0].commandLists.forEach((commandList: ICommandList) => {
        if (commandList.scopes) {
          commandList.scopes = decapitalizeScope(commandList.scopes) as BotOrMeScopes;
        }
      });
    }
  }

  if (!!manifest.composeExtensions && manifest.composeExtensions.length > 0) {
    if (manifest.composeExtensions[0].scopes) {
      {
        manifest.composeExtensions[0].scopes = decapitalizeScope(
          manifest.composeExtensions[0].scopes
        ) as BotOrMeScopes;
      }
    }
  }

=======
>>>>>>> fa1ce1fb
  // manifest: tab
  const tabs = manifest.staticTabs;
  let needUpdateStaticTabUrls = false;
  if (
    inputs[QuestionNames.ReplaceContentUrl] &&
    inputs[QuestionNames.ReplaceContentUrl].length != 0
  ) {
    needUpdateStaticTabUrls = true;
    updateTabUrl(
      inputs[QuestionNames.ReplaceContentUrl],
      TabUrlType.ContentUrl,
      tabs,
      existingManifestTemplate.staticTabs
    );
  }

  if (
    inputs[QuestionNames.ReplaceWebsiteUrl] &&
    inputs[QuestionNames.ReplaceWebsiteUrl].length != 0
  ) {
    needUpdateStaticTabUrls = true;
    updateTabUrl(
      inputs[QuestionNames.ReplaceWebsiteUrl],
      TabUrlType.WebsiteUrl,
      tabs,
      existingManifestTemplate.staticTabs
    );
  }

  if (needUpdateStaticTabUrls) {
    const validDomains = manifest.validDomains ?? [];
    validDomains.push("${{TAB_DOMAIN}}");
    manifest.validDomains = validDomains;
  }

  // manifest: bot
  if (inputs[QuestionNames.ReplaceBotIds]) {
    if (inputs[QuestionNames.ReplaceBotIds].includes(answerToRepaceBotId)) {
      if (existingManifestTemplate.bots && existingManifestTemplate.bots.length > 0) {
        manifest.bots = existingManifestTemplate.bots;
      } else {
        manifest.bots = BOTS_TPL_V3;
        manifest.bots[0].botId = "${{BOT_ID}}";
      }
    }

    if (inputs[QuestionNames.ReplaceBotIds].includes(answerToReplaceMessageExtensionBotId)) {
      if (
        existingManifestTemplate.composeExtensions &&
        existingManifestTemplate.composeExtensions.length > 0
      ) {
        manifest.composeExtensions = existingManifestTemplate.composeExtensions;
      } else {
        manifest.composeExtensions = COMPOSE_EXTENSIONS_TPL_V3;
        manifest.composeExtensions[0].botId = "${{BOT_ID}}";
      }
    }
  }

  // manifest: no tab, bot or me selected on TDP before
  if (!getProjectTypeAndCapability(appDefinition)) {
    // which means user selects a capability through TTK UI.
    manifest.bots = existingManifestTemplate.bots;
    manifest.composeExtensions = existingManifestTemplate.composeExtensions;
    manifest.staticTabs = existingManifestTemplate.staticTabs;
    manifest.configurableTabs = existingManifestTemplate.configurableTabs;
    manifest.permissions = existingManifestTemplate.permissions;
    manifest.validDomains = existingManifestTemplate.validDomains;
    manifest.webApplicationInfo = existingManifestTemplate.webApplicationInfo;
  }

  // manifest: developer
  if (manifest.developer) {
    if (!manifest.developer.websiteUrl) {
      manifest.developer.websiteUrl = DEFAULT_DEVELOPER.websiteUrl;
    }

    if (!manifest.developer.privacyUrl) {
      manifest.developer.privacyUrl = DEFAULT_DEVELOPER.privacyUrl;
    }

    if (!manifest.developer.termsOfUseUrl) {
      manifest.developer.termsOfUseUrl = DEFAULT_DEVELOPER.termsOfUseUrl;
    }

    if (!manifest.developer.name) {
      manifest.developer.name = DEFAULT_DEVELOPER.name;
    }

    if (!manifest.description.short) {
      manifest.description.short = DEFAULT_DESCRIPTION.short;
    }

    if (!manifest.description.full) {
      manifest.description.full = DEFAULT_DESCRIPTION.full;
    }
  }

  // Adjust scope based on manifest version.
  if (!!manifest.configurableTabs && manifest.configurableTabs.length > 0) {
    if (manifest.configurableTabs[0].scopes) {
      manifest.configurableTabs[0].scopes = adjustScopeBasedOnVersion(
        manifest.configurableTabs[0].scopes,
        manifest.manifestVersion
      ) as ("team" | "groupchat")[];
    }
  }
  if (!!manifest.bots && manifest.bots.length > 0) {
    if (manifest.bots[0].scopes) {
      manifest.bots[0].scopes = adjustScopeBasedOnVersion(
        manifest.bots[0].scopes,
        manifest.manifestVersion
      ) as BotOrMeScopes;
    }

    if (manifest.bots[0].commandLists) {
      manifest.bots[0].commandLists.forEach((commandList: ICommandList) => {
        if (commandList.scopes) {
          commandList.scopes = adjustScopeBasedOnVersion(
            commandList.scopes,
            manifest.manifestVersion
          ) as BotOrMeScopes;
        }
      });
    }
  }

  if (!!manifest.composeExtensions && manifest.composeExtensions.length > 0) {
    if (manifest.composeExtensions[0].scopes) {
      manifest.composeExtensions[0].scopes = adjustScopeBasedOnVersion(
        manifest.composeExtensions[0].scopes,
        manifest.manifestVersion
      ) as BotOrMeScopes;
    }
  }

  await fs.writeFile(manifestTemplatePath, JSON.stringify(manifest, null, "\t"), "utf-8");

  // languages
  const languages = appPackage.languages;
  if (languages) {
    for (const code in languages) {
      const content = JSON.parse(languages[code].toString("utf8"));
      const languageFilePath = path.join(ctx.projectPath!, appPackageFolderName, `${code}.json`);
      await fs.writeFile(languageFilePath, JSON.stringify(content, null, "\t"), "utf-8");
    }
  }
  return ok(undefined);
}

async function updateEnv(appId: string, projectPath: string): Promise<Result<undefined, FxError>> {
  return await envUtil.writeEnv(projectPath, "local", {
    TEAMS_APP_ID: appId,
  });
}

function updateTabUrl(
  answers: string[],
  tabUrlType: TabUrlType,
  tabs: IStaticTab[] | undefined,
  existingManifestStaticTabs: IStaticTab[] | undefined
) {
  if (!tabs || tabs.length === 0) {
    return err(new InputValidationError("tabs in manifest.json", "empty"));
  }

  if (!existingManifestStaticTabs || existingManifestStaticTabs.length === 0) {
    return err(new InputValidationError("static tabs in manifest.json", "empty"));
  }
  answers.forEach((answer: string) => {
    const tabToUpdate = findTabBasedOnName(answer, tabs);
    if (tabToUpdate) {
      switch (tabUrlType) {
        case TabUrlType.ContentUrl:
          tabToUpdate.contentUrl = existingManifestStaticTabs[0].contentUrl;
          break;
        case TabUrlType.WebsiteUrl:
          tabToUpdate.websiteUrl = existingManifestStaticTabs[0].websiteUrl;
          break;
        default:
          break;
      }
    }
  });
}

function findTabBasedOnName(name: string, tabs: IStaticTab[]): IStaticTab | undefined {
  return tabs.find((o) => o.name === name);
}

// A temporary solution to adjust scope based on manifest version to avoid errors in manifest validation.
export function adjustScopeBasedOnVersion(scopes: string[], version: string): string[] {
  const manifestVersion = semver.coerce(version);
  if (version === "devPreview" || (manifestVersion && semver.gte(manifestVersion, "1.17.0"))) {
    return scopes.map((o) => {
      if (o === "groupchat") {
        return "groupChat";
      }
      return o;
    });
  } else {
    return scopes.map((o) => {
      if (o === "groupChat") {
        return "groupchat";
      }
      return o;
    });
  }
}

export const developerPortalScaffoldUtils = new DeveloperPortalScaffoldUtils();<|MERGE_RESOLUTION|>--- conflicted
+++ resolved
@@ -131,46 +131,6 @@
   const manifest = JSON.parse(appPackage.manifest.toString("utf8")) as TeamsAppManifest;
   manifest.id = "${{TEAMS_APP_ID}}";
 
-<<<<<<< HEAD
-  // upgrade todo: remove this decapitalize
-  // Adding a feature with groupChat scope in TDP won't pass validation for extendToM365 action.
-  if (!!manifest.configurableTabs && manifest.configurableTabs.length > 0) {
-    if (manifest.configurableTabs[0].scopes) {
-      {
-        manifest.configurableTabs[0].scopes = decapitalizeScope(
-          manifest.configurableTabs[0].scopes
-        ) as ("team" | "groupchat")[];
-      }
-    }
-  }
-  if (!!manifest.bots && manifest.bots.length > 0) {
-    if (manifest.bots[0].scopes) {
-      {
-        manifest.bots[0].scopes = decapitalizeScope(manifest.bots[0].scopes) as BotOrMeScopes;
-      }
-    }
-
-    if (manifest.bots[0].commandLists) {
-      manifest.bots[0].commandLists.forEach((commandList: ICommandList) => {
-        if (commandList.scopes) {
-          commandList.scopes = decapitalizeScope(commandList.scopes) as BotOrMeScopes;
-        }
-      });
-    }
-  }
-
-  if (!!manifest.composeExtensions && manifest.composeExtensions.length > 0) {
-    if (manifest.composeExtensions[0].scopes) {
-      {
-        manifest.composeExtensions[0].scopes = decapitalizeScope(
-          manifest.composeExtensions[0].scopes
-        ) as BotOrMeScopes;
-      }
-    }
-  }
-
-=======
->>>>>>> fa1ce1fb
   // manifest: tab
   const tabs = manifest.staticTabs;
   let needUpdateStaticTabUrls = false;
