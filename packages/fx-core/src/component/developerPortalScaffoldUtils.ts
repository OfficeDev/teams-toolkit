--- conflicted
+++ resolved
@@ -5,11 +5,6 @@
  * @author Yuqi Zhou <yuqzho@microsoft.com>
  */
 
-<<<<<<< HEAD
-=======
-import { AppDefinition } from "./driver/teamsApp/interfaces/appdefinitions/appDefinition";
-import * as appStudio from "./driver/teamsApp/appStudio";
->>>>>>> 21023e5b
 import {
   Context,
   FxError,
@@ -17,28 +12,13 @@
   Inputs,
   Result,
   TeamsAppManifest,
-<<<<<<< HEAD
   UserError,
   err,
   ok,
-=======
-  IStaticTab,
->>>>>>> 21023e5b
 } from "@microsoft/teamsfx-api";
 import fs from "fs-extra";
-<<<<<<< HEAD
-import path from "path";
+import * as path from "path";
 import { getLocalizedString } from "../common/localizeUtils";
-=======
-import { environmentManager } from "../core/environment";
-import { CoreQuestionNames } from "../core/question";
-import {
-  BOTS_TPL_V3,
-  COMPOSE_EXTENSIONS_TPL_V3,
-  DEFAULT_DESCRIPTION,
-  DEFAULT_DEVELOPER,
-} from "./driver/teamsApp/constants";
->>>>>>> 21023e5b
 import { ObjectIsUndefinedError } from "../core/error";
 import { CoreQuestionNames } from "../core/question";
 import {
@@ -49,33 +29,23 @@
   TabNonSsoAndDefaultBotItem,
   TabNonSsoItem,
 } from "./constants";
-<<<<<<< HEAD
-import * as appStudio from "./resource/appManifest/appStudio";
+import * as appStudio from "./driver/teamsApp/appStudio";
 import {
   BOTS_TPL_V3,
   COMPOSE_EXTENSIONS_TPL_V3,
   DEFAULT_DESCRIPTION,
   DEFAULT_DEVELOPER,
-} from "./resource/appManifest/constants";
-import { AppDefinition } from "./resource/appManifest/interfaces/appDefinition";
-import { manifestUtils } from "./resource/appManifest/utils/ManifestUtils";
-import { TelemetryUtils } from "./resource/appManifest/utils/telemetry";
-=======
-import { getLocalizedString } from "../common/localizeUtils";
+} from "./driver/teamsApp/constants";
+import { AppDefinition } from "./driver/teamsApp/interfaces/appdefinitions/appDefinition";
 import { manifestUtils } from "./driver/teamsApp/utils/ManifestUtils";
->>>>>>> 21023e5b
+import { TelemetryUtils } from "./driver/teamsApp/utils/telemetry";
 import {
   isBot,
   isBotAndMessageExtension,
   isMessageExtension,
   needTabAndBotCode,
   needTabCode,
-<<<<<<< HEAD
-} from "./resource/appManifest/utils/utils";
-=======
 } from "./driver/teamsApp/utils/utils";
-import { TelemetryUtils } from "./driver/teamsApp/utils/telemetry";
->>>>>>> 21023e5b
 import { envUtil } from "./utils/envUtil";
 
 const appPackageFolderName = "appPackage";
