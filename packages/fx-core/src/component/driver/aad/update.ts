// Copyright (c) Microsoft Corporation.
// Licensed under the MIT license.
import { ExecutionResult, StepDriver } from "../interface/stepDriver";
import { DriverContext } from "../interface/commonArgs";
import { UpdateAadAppArgs } from "./interface/updateAadAppArgs";
import { Service } from "typedi";
import { AadAppClient } from "./utility/aadAppClient";
import axios from "axios";
<<<<<<< HEAD
import { SystemError, UserError, ok, err, FxError, Result } from "@microsoft/teamsfx-api";
=======
import { SystemError, UserError, ok, err, FxError, Result, Platform } from "@microsoft/teamsfx-api";
import { UnhandledSystemError, UnhandledUserError } from "./error/unhandledError";
>>>>>>> b200a52a
import { hooks } from "@feathersjs/hooks/lib";
import { addStartAndEndTelemetry } from "../middleware/addStartAndEndTelemetry";
import { getLocalizedString } from "../../../common/localizeUtils";
import { logMessageKeys, descriptionMessageKeys } from "./utility/constants";
import { buildAadManifest } from "./utility/buildAadManifest";
import { UpdateAadAppOutput } from "./interface/updateAadAppOutput";
import { InvalidActionInputError, UnhandledError, UnhandledUserError } from "../../../error/common";
import { updateProgress } from "../middleware/updateProgress";

const actionName = "aadApp/update"; // DO NOT MODIFY the name
const helpLink = "https://aka.ms/teamsfx-actions/aadapp-update";

// logic from src\component\resource\aadApp\aadAppManifestManager.ts
@Service(actionName) // DO NOT MODIFY the service name
export class UpdateAadAppDriver implements StepDriver {
  description = getLocalizedString(descriptionMessageKeys.update);

  public async run(
    args: UpdateAadAppArgs,
    context: DriverContext
  ): Promise<Result<Map<string, string>, FxError>> {
    const result = await this.execute(args, context);
    return result.result;
  }

  @hooks([
    addStartAndEndTelemetry(actionName, actionName),
    updateProgress(getLocalizedString("driver.aadApp.progressBar.updateAadAppTitle")),
  ])
  public async execute(args: UpdateAadAppArgs, context: DriverContext): Promise<ExecutionResult> {
    const summaries: string[] = [];

    try {
      context.logProvider?.info(getLocalizedString(logMessageKeys.startExecuteDriver, actionName));
      const state = this.loadCurrentState();

      this.validateArgs(args);
      const aadAppClient = new AadAppClient(context.m365TokenProvider);

      const manifest = await buildAadManifest(
        context,
        args.manifestPath,
        args.outputFilePath,
        state
      );

      // MS Graph API does not allow adding new OAuth permissions and pre authorize it within one request
      // So split update AAD app to two requests:
      // 1. If there's preAuthorizedApplications, remove it temporary and update AAD app to create possible new permission
      if (manifest.preAuthorizedApplications && manifest.preAuthorizedApplications.length > 0) {
        const preAuthorizedApplications = manifest.preAuthorizedApplications;
        manifest.preAuthorizedApplications = [];
        await aadAppClient.updateAadApp(manifest);
        manifest.preAuthorizedApplications = preAuthorizedApplications;
      }
      // 2. Update AAD app again with full manifest to set preAuthorizedApplications
      await aadAppClient.updateAadApp(manifest);
      const summary = getLocalizedString(
        logMessageKeys.successUpdateAadAppManifest,
        args.manifestPath,
        manifest.id
      );
      context.logProvider?.info(summary);
      summaries.push(summary);

      context.logProvider?.info(
        getLocalizedString(logMessageKeys.successExecuteDriver, actionName)
      );

      if (context.platform === Platform.CLI) {
        const msg = getLocalizedString("core.deploy.aadManifestOnCLISuccessNotice");
        context.ui?.showMessage("info", msg, false);
      }

      return {
        result: ok(
          new Map(
            Object.entries(state) // convert each property to Map item
              .filter((item) => item[1] && item[1] !== "") // do not return Map item that is empty
          )
        ),
        summaries: summaries,
      };
    } catch (error) {
      if (error instanceof UserError || error instanceof SystemError) {
        context.logProvider?.error(
          getLocalizedString(logMessageKeys.failExecuteDriver, actionName, error.displayMessage)
        );
        return {
          result: err(error),
          summaries: summaries,
        };
      }
      if (axios.isAxiosError(error)) {
        const message = JSON.stringify(error.response!.data);
        context.logProvider?.error(
          getLocalizedString(logMessageKeys.failExecuteDriver, actionName, message)
        );
        if (error.response!.status >= 400 && error.response!.status < 500) {
          return {
            result: err(new UnhandledUserError(error as Error, actionName, helpLink)),
            summaries: summaries,
          };
        } else {
          return {
            result: err(new UnhandledError(error as Error, actionName)),
            summaries: summaries,
          };
        }
      }

      const message = JSON.stringify(error);
      context.logProvider?.error(
        getLocalizedString(logMessageKeys.failExecuteDriver, actionName, message)
      );
      return {
        result: err(new UnhandledError(error as Error, actionName)),
        summaries: summaries,
      };
    } finally {
    }
  }

  private validateArgs(args: UpdateAadAppArgs): void {
    const invalidParameters: string[] = [];
    if (typeof args.manifestPath !== "string" || !args.manifestPath) {
      invalidParameters.push("manifestPath");
    }

    if (typeof args.outputFilePath !== "string" || !args.outputFilePath) {
      invalidParameters.push("outputFilePath");
    }

    if (invalidParameters.length > 0) {
      throw new InvalidActionInputError(actionName, invalidParameters, helpLink);
    }
  }

  private loadCurrentState(): UpdateAadAppOutput {
    return {
      AAD_APP_ACCESS_AS_USER_PERMISSION_ID: process.env.AAD_APP_ACCESS_AS_USER_PERMISSION_ID,
    };
  }
}<|MERGE_RESOLUTION|>--- conflicted
+++ resolved
@@ -6,12 +6,7 @@
 import { Service } from "typedi";
 import { AadAppClient } from "./utility/aadAppClient";
 import axios from "axios";
-<<<<<<< HEAD
-import { SystemError, UserError, ok, err, FxError, Result } from "@microsoft/teamsfx-api";
-=======
 import { SystemError, UserError, ok, err, FxError, Result, Platform } from "@microsoft/teamsfx-api";
-import { UnhandledSystemError, UnhandledUserError } from "./error/unhandledError";
->>>>>>> b200a52a
 import { hooks } from "@feathersjs/hooks/lib";
 import { addStartAndEndTelemetry } from "../middleware/addStartAndEndTelemetry";
 import { getLocalizedString } from "../../../common/localizeUtils";
