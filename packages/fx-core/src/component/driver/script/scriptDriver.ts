// Copyright (c) Microsoft Corporation.
// Licensed under the MIT license.

/**
 * @author huajiezhang <huajiezhang@microsoft.com>
 */
import { hooks } from "@feathersjs/hooks";
import { FxError, LogProvider, Result, err, ok } from "@microsoft/teamsfx-api";
import child_process from "child_process";
import fs from "fs-extra";
import iconv from "iconv-lite";
import os from "os";
import * as path from "path";
import { Service } from "typedi";
import { ScriptExecutionError, ScriptTimeoutError } from "../../../error/script";
import { TelemetryConstant } from "../../constant/commonConstant";
import { ProgressMessages } from "../../messages";
import { getSystemEncoding } from "../../utils/charsetUtils";
import { DotenvOutput } from "../../utils/envUtil";
import { DriverContext } from "../interface/commonArgs";
import { ExecutionResult, StepDriver } from "../interface/stepDriver";
import { addStartAndEndTelemetry } from "../middleware/addStartAndEndTelemetry";

const ACTION_NAME = "script";

interface ScriptDriverArgs {
  run: string;
  workingDirectory?: string;
  shell?: string;
  timeout?: number;
  redirectTo?: string;
}

/**
 * Get the default shell for the current platform:
 * - If `SHELL` environment variable is set, return its value. otherwise:
 * - On macOS, return `/bin/zsh` if it exists, otherwise return `/bin/bash`.
 * - On Windows, return the value of the `ComSpec` environment variable if it exists, otherwise return `cmd.exe`.
 * - On Linux, return `/bin/sh`.
 */
<<<<<<< HEAD
export async function defaultShell(): Promise<string | true> {
=======
export async function defaultShell(): Promise<string | undefined> {
>>>>>>> 60d3bfb1
  if (process.env.SHELL) {
    return process.env.SHELL;
  }
  if (process.platform === "darwin") {
    if (await fs.pathExists("/bin/zsh")) return "/bin/zsh";
    else if (await fs.pathExists("/bin/bash")) return "/bin/bash";
<<<<<<< HEAD
    return true;
  }
  if (process.platform === "win32") {
    return process.env.COMSPEC || "cmd.exe";
=======
    return undefined;
  }
  if (process.platform === "win32") {
    return process.env.ComSpec || "cmd.exe";
>>>>>>> 60d3bfb1
  }
  if (await fs.pathExists("/bin/sh")) {
    return "/bin/sh";
  }
<<<<<<< HEAD
  return true;
=======
  return undefined;
>>>>>>> 60d3bfb1
}

@Service(ACTION_NAME)
export class ScriptDriver implements StepDriver {
  async _run(
    typedArgs: ScriptDriverArgs,
    context: DriverContext
  ): Promise<Result<Map<string, string>, FxError>> {
    await context.progressBar?.next(
      ProgressMessages.runCommand(typedArgs.run, typedArgs.workingDirectory ?? "./")
    );
    const res = await executeCommand(
      typedArgs.run,
      context.projectPath,
      context.logProvider,
      context.ui,
      typedArgs.workingDirectory,
      undefined,
      typedArgs.shell,
      typedArgs.timeout,
      typedArgs.redirectTo
    );
    if (res.isErr()) return err(res.error);
    const outputs = res.value[1];
    const kvArray: [string, string][] = Object.keys(outputs).map((k) => [k, outputs[k]]);
    return ok(new Map(kvArray));
  }

  @hooks([addStartAndEndTelemetry(ACTION_NAME, TelemetryConstant.SCRIPT_COMPONENT)])
  async execute(args: unknown, ctx: DriverContext): Promise<ExecutionResult> {
    const typedArgs = args as ScriptDriverArgs;
    const res = await this._run(typedArgs, ctx);
    const summaries: string[] = res.isOk()
      ? [`Successfully executed command ${maskSecretValues((args as any).run)}`]
      : [];
    return { result: res, summaries: summaries };
  }
}

export const scriptDriver = new ScriptDriver();

export async function executeCommand(
  command: string,
  projectPath: string,
  logProvider: LogProvider,
  ui: DriverContext["ui"],
  workingDirectory?: string,
  env?: NodeJS.ProcessEnv,
  shell?: string,
  timeout?: number,
  redirectTo?: string
): Promise<Result<[string, DotenvOutput], FxError>> {
  const systemEncoding = await getSystemEncoding();
  const dshell = await defaultShell();
  return new Promise((resolve) => {
    const finalShell = shell || dshell;
<<<<<<< HEAD
=======
    let finalCmd = command;
    if (typeof finalShell === "string" && finalShell.includes("cmd")) {
      finalCmd = `%ComSpec% /D /E:ON /V:OFF /S /C "CALL ${command}"`;
    }
>>>>>>> 60d3bfb1
    const platform = os.platform();
    let workingDir = workingDirectory || ".";
    workingDir = path.isAbsolute(workingDir) ? workingDir : path.join(projectPath, workingDir);
    if (platform === "win32") {
      workingDir = capitalizeFirstLetter(path.resolve(workingDir ?? ""));
    }
    let appendFile: string | undefined = undefined;
    if (redirectTo) {
      appendFile = path.isAbsolute(redirectTo) ? redirectTo : path.join(projectPath, redirectTo);
    }
    logProvider.verbose(
<<<<<<< HEAD
      `Start to run command: "${maskSecretValues(command)}" with args: ${JSON.stringify({
=======
      `Start to run command: "${maskSecretValues(finalCmd)}" with args: ${JSON.stringify({
>>>>>>> 60d3bfb1
        shell: finalShell,
        cwd: workingDir,
        encoding: systemEncoding,
        env: { ...process.env, ...env },
        timeout: timeout,
      })}.`
    );
    const allOutputStrings: string[] = [];
    const stderrStrings: string[] = [];
    process.env.VSLANG = undefined; // Workaroud to disable VS environment variable to void charset encoding issue for non-English characters
<<<<<<< HEAD
    const cp = child_process.spawn(command, {
      stdio: ["inherit", "pipe", "pipe"],
      shell: finalShell,
      cwd: workingDir,
      env: { ...process.env, ...env },
      timeout: timeout,
    });
=======
    const cp = child_process.exec(
      finalCmd,
      {
        shell: finalShell,
        cwd: workingDir,
        encoding: "buffer",
        env: { ...process.env, ...env },
        timeout: timeout,
      },
      (error) => {
        if (error) {
          error.message = stderrStrings.join("").trim() || error.message;
          resolve(err(convertScriptErrorToFxError(error, finalCmd)));
        } else {
          // handle '::set-output' or '::set-teamsfx-env' pattern
          const outputString = allOutputStrings.join("");
          const outputObject = parseSetOutputCommand(outputString);
          if (Object.keys(outputObject).length > 0)
            logProvider.verbose(
              `script output env variables: ${maskSecretValues(JSON.stringify(outputObject))}`
            );
          resolve(ok([outputString, outputObject]));
        }
      }
    );
>>>>>>> 60d3bfb1
    const dataHandler = (data: string) => {
      allOutputStrings.push(data);
      if (appendFile) {
        fs.appendFileSync(appendFile, data);
      }
    };
    cp.stdout.on("data", (data: any) => {
      const str = bufferToString(data, systemEncoding);
<<<<<<< HEAD
      logProvider.info(` [script stdout] ${maskSecretValues(data)}`);
=======
      logProvider.info(` [script stdout] ${maskSecretValues(str)}`);
>>>>>>> 60d3bfb1
      dataHandler(str);
    });
    const handler = getStderrHandler(logProvider, systemEncoding, stderrStrings, dataHandler);
    cp.stderr.on("data", handler);
    cp.on("exit", (code: number | null) => {
      if (code === null) {
        //timeout
        resolve(err(new ScriptTimeoutError(command)));
      } else if (code === 1) {
        //error
        const error = new ScriptExecutionError(command, stderrStrings.join("").trim());
        resolve(err(error));
      } else if (code === 0) {
        //success
        const outputString = allOutputStrings.join("");
        const outputObject = parseSetOutputCommand(outputString);
        if (Object.keys(outputObject).length > 0)
          logProvider.verbose(
            `script output env variables: ${maskSecretValues(JSON.stringify(outputObject))}`
          );
        resolve(ok([outputString, outputObject]));
      }
    });
  });
}

export function getStderrHandler(
  logProvider: LogProvider,
  systemEncoding: string,
  stderrStrings: string[],
  dataHandler: (data: any) => void
): (data: Buffer) => void {
  return (data: Buffer) => {
    const str = bufferToString(data, systemEncoding);
    logProvider.warning(` [script stderr] ${maskSecretValues(str)}`);
    dataHandler(str);
    stderrStrings.push(str);
  };
}

export function bufferToString(data: Buffer, systemEncoding: string): string {
  const str =
    systemEncoding === "utf8" || systemEncoding === "utf-8"
      ? data.toString()
      : iconv.decode(data, systemEncoding);
  return str;
}

export function convertScriptErrorToFxError(
  error: child_process.ExecException,
  run: string
): ScriptTimeoutError | ScriptExecutionError {
  if (error.killed) {
    return new ScriptTimeoutError(run, error);
  } else {
    return new ScriptExecutionError(run, error.message, error);
  }
}

export function parseSetOutputCommand(stdout: string): DotenvOutput {
  const regex = /(::set-teamsfx-env|::set-output)\s+([^"'\s]+)=([^"'\s]+)/g;
  const output: DotenvOutput = {};
  let match;
  while ((match = regex.exec(stdout))) {
    if (match && match.length === 4) {
      const key = match[2].trim();
      const value = match[3].trim();
      output[key] = value;
    }
  }
  return output;
}

export function maskSecretValues(stdout: string): string {
  for (const key of Object.keys(process.env)) {
    if (key.startsWith("SECRET_")) {
      const value = process.env[key];
      if (value) {
        stdout = stdout.replace(value, "***");
      }
    }
  }
  return stdout;
}

export function capitalizeFirstLetter(raw: string): string {
  return raw.charAt(0).toUpperCase() + raw.slice(1);
}<|MERGE_RESOLUTION|>--- conflicted
+++ resolved
@@ -38,37 +38,22 @@
  * - On Windows, return the value of the `ComSpec` environment variable if it exists, otherwise return `cmd.exe`.
  * - On Linux, return `/bin/sh`.
  */
-<<<<<<< HEAD
-export async function defaultShell(): Promise<string | true> {
-=======
 export async function defaultShell(): Promise<string | undefined> {
->>>>>>> 60d3bfb1
   if (process.env.SHELL) {
     return process.env.SHELL;
   }
   if (process.platform === "darwin") {
     if (await fs.pathExists("/bin/zsh")) return "/bin/zsh";
     else if (await fs.pathExists("/bin/bash")) return "/bin/bash";
-<<<<<<< HEAD
-    return true;
-  }
-  if (process.platform === "win32") {
-    return process.env.COMSPEC || "cmd.exe";
-=======
     return undefined;
   }
   if (process.platform === "win32") {
     return process.env.ComSpec || "cmd.exe";
->>>>>>> 60d3bfb1
   }
   if (await fs.pathExists("/bin/sh")) {
     return "/bin/sh";
   }
-<<<<<<< HEAD
-  return true;
-=======
   return undefined;
->>>>>>> 60d3bfb1
 }
 
 @Service(ACTION_NAME)
@@ -125,13 +110,10 @@
   const dshell = await defaultShell();
   return new Promise((resolve) => {
     const finalShell = shell || dshell;
-<<<<<<< HEAD
-=======
     let finalCmd = command;
     if (typeof finalShell === "string" && finalShell.includes("cmd")) {
       finalCmd = `%ComSpec% /D /E:ON /V:OFF /S /C "CALL ${command}"`;
     }
->>>>>>> 60d3bfb1
     const platform = os.platform();
     let workingDir = workingDirectory || ".";
     workingDir = path.isAbsolute(workingDir) ? workingDir : path.join(projectPath, workingDir);
@@ -143,11 +125,7 @@
       appendFile = path.isAbsolute(redirectTo) ? redirectTo : path.join(projectPath, redirectTo);
     }
     logProvider.verbose(
-<<<<<<< HEAD
-      `Start to run command: "${maskSecretValues(command)}" with args: ${JSON.stringify({
-=======
       `Start to run command: "${maskSecretValues(finalCmd)}" with args: ${JSON.stringify({
->>>>>>> 60d3bfb1
         shell: finalShell,
         cwd: workingDir,
         encoding: systemEncoding,
@@ -158,15 +136,6 @@
     const allOutputStrings: string[] = [];
     const stderrStrings: string[] = [];
     process.env.VSLANG = undefined; // Workaroud to disable VS environment variable to void charset encoding issue for non-English characters
-<<<<<<< HEAD
-    const cp = child_process.spawn(command, {
-      stdio: ["inherit", "pipe", "pipe"],
-      shell: finalShell,
-      cwd: workingDir,
-      env: { ...process.env, ...env },
-      timeout: timeout,
-    });
-=======
     const cp = child_process.exec(
       finalCmd,
       {
@@ -192,24 +161,19 @@
         }
       }
     );
->>>>>>> 60d3bfb1
     const dataHandler = (data: string) => {
       allOutputStrings.push(data);
       if (appendFile) {
         fs.appendFileSync(appendFile, data);
       }
     };
-    cp.stdout.on("data", (data: any) => {
+    cp.stdout?.on("data", (data: any) => {
       const str = bufferToString(data, systemEncoding);
-<<<<<<< HEAD
-      logProvider.info(` [script stdout] ${maskSecretValues(data)}`);
-=======
       logProvider.info(` [script stdout] ${maskSecretValues(str)}`);
->>>>>>> 60d3bfb1
       dataHandler(str);
     });
     const handler = getStderrHandler(logProvider, systemEncoding, stderrStrings, dataHandler);
-    cp.stderr.on("data", handler);
+    cp.stderr?.on("data", handler);
     cp.on("exit", (code: number | null) => {
       if (code === null) {
         //timeout
