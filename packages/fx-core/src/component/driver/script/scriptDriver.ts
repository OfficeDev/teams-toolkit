/**
 * @author huajiezhang <huajiezhang@microsoft.com>
 */
import { err, FxError, ok, Result, LogProvider } from "@microsoft/teamsfx-api";
import { Service } from "typedi";
import { DriverContext } from "../interface/commonArgs";
import { ExecutionResult, StepDriver } from "../interface/stepDriver";
import { hooks } from "@feathersjs/hooks";
import { addStartAndEndTelemetry } from "../middleware/addStartAndEndTelemetry";
import { TelemetryConstant } from "../../constant/commonConstant";
import { ProgressMessages } from "../../messages";
import { DotenvOutput } from "../../utils/envUtil";
import { ScriptExecutionError, ScriptTimeoutError } from "../../../error/script";
import { getSystemEncoding } from "../../utils/charsetUtils";
import * as path from "path";
import os from "os";
import fs from "fs-extra";
import iconv from "iconv-lite";
import child_process from "child_process";

const ACTION_NAME = "script";
const SET_ENV_CMD1 = "::set-output ";
const SET_ENV_CMD2 = "::set-teamsfx-env ";

interface ScriptDriverArgs {
  run: string;
  workingDirectory?: string;
  shell?: string;
  timeout?: number;
  redirectTo?: string;
}

@Service(ACTION_NAME)
export class ScriptDriver implements StepDriver {
  @hooks([addStartAndEndTelemetry(ACTION_NAME, TelemetryConstant.SCRIPT_COMPONENT)])
  async run(args: unknown, context: DriverContext): Promise<Result<Map<string, string>, FxError>> {
    const typedArgs = args as ScriptDriverArgs;
    await context.progressBar?.next(
      ProgressMessages.runCommand(typedArgs.run, typedArgs.workingDirectory ?? "./")
    );
    const res = await executeCommand(
      typedArgs.run,
      context.projectPath,
      context.logProvider,
      context.ui,
      typedArgs.workingDirectory,
      undefined,
      typedArgs.shell,
      typedArgs.timeout,
      typedArgs.redirectTo
    );
    if (res.isErr()) return err(res.error);
    const outputs = res.value[1];
    const kvArray: [string, string][] = Object.keys(outputs).map((k) => [k, outputs[k]]);
    return ok(new Map(kvArray));
  }

  @hooks([addStartAndEndTelemetry(ACTION_NAME, TelemetryConstant.SCRIPT_COMPONENT)])
  async execute(args: unknown, ctx: DriverContext): Promise<ExecutionResult> {
    const res = await this.run(args, ctx);
    const summaries: string[] = res.isOk()
      ? [`Successfully executed command ${maskSecretValues((args as any).run)}`]
      : [];
    return { result: res, summaries: summaries };
  }
}

export const scriptDriver = new ScriptDriver();

export async function executeCommand(
  command: string,
  projectPath: string,
  logProvider: LogProvider,
  ui: DriverContext["ui"],
  workingDirectory?: string,
  env?: NodeJS.ProcessEnv,
  shell?: string,
  timeout?: number,
  redirectTo?: string
): Promise<Result<[string, DotenvOutput], FxError>> {
  return new Promise(async (resolve, reject) => {
    const platform = os.platform();
    let workingDir = workingDirectory || ".";
    workingDir = path.isAbsolute(workingDir) ? workingDir : path.join(projectPath, workingDir);
    if (platform === "win32") {
      workingDir = capitalizeFirstLetter(path.resolve(workingDir ?? ""));
    }
<<<<<<< HEAD
    const defaultOsToShellMap: any = {
      win32: "pwsh",
      darwin: "bash",
      linux: "bash",
    };
    let run = command;
    shell = shell || defaultOsToShellMap[platform] || "pwsh";
=======
    // const defaultOsToShellMap: any = {
    //   win32: "powershell",
    //   darwin: "bash",
    //   linux: "bash",
    // };
    let run = command;
    // shell = shell || defaultOsToShellMap[platform] || "pwsh";
>>>>>>> cb1d4d42
    let appendFile: string | undefined = undefined;
    if (redirectTo) {
      appendFile = path.isAbsolute(redirectTo) ? redirectTo : path.join(projectPath, redirectTo);
    }
    if (shell === "cmd") {
      run = `%ComSpec% /D /E:ON /V:OFF /S /C "CALL ${command}"`;
    }
    await logProvider.info(`Start to run command: "${command}" on path: "${workingDir}".`);
    const allOutputStrings: string[] = [];
    const systemEncoding = await getSystemEncoding();
    const stderrStrings: string[] = [];
    const cp = child_process.exec(
      run,
      {
        shell: shell,
        cwd: workingDir,
        encoding: "buffer",
        env: { ...process.env, ...env },
        timeout: timeout,
      },
      async (error) => {
        if (error) {
          error.message = stderrStrings.join("").trim() || error.message;
          resolve(err(convertScriptErrorToFxError(error, run)));
        } else {
          // handle '::set-output' or '::set-teamsfx-env' pattern
          const outputString = allOutputStrings.join("");
          const outputObject = parseSetOutputCommand(outputString);
          resolve(ok([outputString, outputObject]));
        }
      }
    );
    const dataHandler = (data: string) => {
      if (appendFile) {
        fs.appendFileSync(appendFile, data);
      }
      allOutputStrings.push(data);
    };
    cp.stdout?.on("data", (data: Buffer) => {
      const str = bufferToString(data, systemEncoding);
      logProvider.info(` [script action stdout] ${maskSecretValues(str)}`);
      dataHandler(str);
    });
    cp.stderr?.on("data", (data: Buffer) => {
      const str = bufferToString(data, systemEncoding);
      logProvider.warning(` [script action stderr] ${maskSecretValues(str)}`);
      dataHandler(str);
      stderrStrings.push(str);
    });
  });
}

export function bufferToString(data: Buffer, systemEncoding: string): string {
  const str =
    systemEncoding === "utf8" || systemEncoding === "utf-8"
      ? data.toString()
      : iconv.decode(data, systemEncoding);
  return str;
}

export function convertScriptErrorToFxError(
  error: child_process.ExecException,
  run: string
): ScriptTimeoutError | ScriptExecutionError {
  if (error.killed) {
    return new ScriptTimeoutError(run);
  } else {
    return new ScriptExecutionError(run, error.message);
  }
}

export function parseSetOutputCommand(stdout: string): DotenvOutput {
  const lines = stdout.toString().replace(/\r\n?/gm, "\n").split(/\r?\n/);
  const output: DotenvOutput = {};
  for (const line of lines) {
<<<<<<< HEAD
    if (line.startsWith(SET_ENV_CMD1) || line.startsWith(SET_ENV_CMD2)) {
      const str = line.startsWith(SET_ENV_CMD1)
        ? line.substring(SET_ENV_CMD1.length).trim()
        : line.substring(SET_ENV_CMD2.length).trim();
      const arr = str.split("=");
      if (arr.length === 2) {
        const key = arr[0].trim();
        const value = arr[1].trim();
        output[key] = value;
      }
=======
    const matches = line.match(/(::set-teamsfx-env|::set-output)\s+(\w+)=(\w+)/);
    if (matches && matches.length === 4) {
      const key = matches[2].trim();
      const value = matches[3].trim();
      output[key] = value;
>>>>>>> cb1d4d42
    }
  }
  return output;
}

export function maskSecretValues(stdout: string): string {
  for (const key of Object.keys(process.env)) {
    if (key.startsWith("SECRET_")) {
      const value = process.env[key];
      if (value) {
        stdout = stdout.replace(value, "***");
      }
    }
  }
  return stdout;
}

export function capitalizeFirstLetter(raw: string): string {
  return raw.charAt(0).toUpperCase() + raw.slice(1);
}<|MERGE_RESOLUTION|>--- conflicted
+++ resolved
@@ -19,8 +19,6 @@
 import child_process from "child_process";
 
 const ACTION_NAME = "script";
-const SET_ENV_CMD1 = "::set-output ";
-const SET_ENV_CMD2 = "::set-teamsfx-env ";
 
 interface ScriptDriverArgs {
   run: string;
@@ -85,15 +83,6 @@
     if (platform === "win32") {
       workingDir = capitalizeFirstLetter(path.resolve(workingDir ?? ""));
     }
-<<<<<<< HEAD
-    const defaultOsToShellMap: any = {
-      win32: "pwsh",
-      darwin: "bash",
-      linux: "bash",
-    };
-    let run = command;
-    shell = shell || defaultOsToShellMap[platform] || "pwsh";
-=======
     // const defaultOsToShellMap: any = {
     //   win32: "powershell",
     //   darwin: "bash",
@@ -101,7 +90,6 @@
     // };
     let run = command;
     // shell = shell || defaultOsToShellMap[platform] || "pwsh";
->>>>>>> cb1d4d42
     let appendFile: string | undefined = undefined;
     if (redirectTo) {
       appendFile = path.isAbsolute(redirectTo) ? redirectTo : path.join(projectPath, redirectTo);
@@ -177,24 +165,11 @@
   const lines = stdout.toString().replace(/\r\n?/gm, "\n").split(/\r?\n/);
   const output: DotenvOutput = {};
   for (const line of lines) {
-<<<<<<< HEAD
-    if (line.startsWith(SET_ENV_CMD1) || line.startsWith(SET_ENV_CMD2)) {
-      const str = line.startsWith(SET_ENV_CMD1)
-        ? line.substring(SET_ENV_CMD1.length).trim()
-        : line.substring(SET_ENV_CMD2.length).trim();
-      const arr = str.split("=");
-      if (arr.length === 2) {
-        const key = arr[0].trim();
-        const value = arr[1].trim();
-        output[key] = value;
-      }
-=======
     const matches = line.match(/(::set-teamsfx-env|::set-output)\s+(\w+)=(\w+)/);
     if (matches && matches.length === 4) {
       const key = matches[2].trim();
       const value = matches[3].trim();
       output[key] = value;
->>>>>>> cb1d4d42
     }
   }
   return output;
