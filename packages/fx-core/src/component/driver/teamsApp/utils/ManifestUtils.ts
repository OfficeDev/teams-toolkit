--- conflicted
+++ resolved
@@ -22,15 +22,11 @@
 import isUUID from "validator/lib/isUUID";
 import { getCapabilities as checkManifestCapabilities } from "../../../../common/projectTypeChecker";
 import { ErrorContextMW } from "../../../../core/globalVars";
-import {
-  FileNotFoundError,
-  JSONSyntaxError,
-  MissingEnvironmentVariablesError,
-} from "../../../../error/common";
+import { FileNotFoundError, JSONSyntaxError } from "../../../../error/common";
 import { CapabilityOptions } from "../../../../question/constants";
 import { BotScenario } from "../../../constants";
 import { convertManifestTemplateToV2, convertManifestTemplateToV3 } from "../../../migrate";
-import { expandEnvironmentVariable, getEnvironmentVariables } from "../../../utils/common";
+import { expandEnvironmentVariable } from "../../../utils/common";
 import { WrapDriverContext } from "../../util/wrapUtil";
 import {
   BOTS_TPL_EXISTING_APP,
@@ -51,14 +47,7 @@
 import { AppStudioError } from "../errors";
 import { AppStudioResultFactory } from "../results";
 import { TelemetryPropertyKey } from "./telemetry";
-<<<<<<< HEAD
-=======
-import { WrapDriverContext } from "../../util/wrapUtil";
-import { hooks } from "@feathersjs/hooks";
-import { ErrorContextMW } from "../../../../core/globalVars";
-import { getCapabilities as checkManifestCapabilities } from "../../../../common/projectTypeChecker";
 import { getResolvedManifest } from "./utils";
->>>>>>> 5d4a696e
 
 export class ManifestUtils {
   async readAppManifest(projectPath: string): Promise<Result<TeamsAppManifest, FxError>> {
