--- conflicted
+++ resolved
@@ -16,7 +16,6 @@
 import { getDefaultString, getLocalizedString } from "../../../common/localizeUtils";
 import { HelpLinks } from "../../../common/constants";
 import { getAbsolutePath } from "../../utils/common";
-import { FileNotFoundError } from "../../../error/common";
 
 const actionName = "teamsApp/validateManifest";
 
@@ -65,109 +64,11 @@
     }
     const manifest = manifestRes.value;
 
-<<<<<<< HEAD
-    if (isValidationEnabled() && args.appPackagePath) {
-      let appPackagePath = args.appPackagePath;
-      if (!path.isAbsolute(appPackagePath)) {
-        appPackagePath = path.join(context.projectPath, appPackagePath);
-      }
-      if (!(await fs.pathExists(appPackagePath))) {
-        return err(
-          new FileNotFoundError(
-            actionName,
-            appPackagePath,
-            "https://aka.ms/teamsfx-actions/teamsapp-validate"
-          )
-        );
-      }
-      const archivedFile = await fs.readFile(appPackagePath);
-
-      const appStudioTokenRes = await context.m365TokenProvider.getAccessToken({
-        scopes: AppStudioScopes,
-      });
-      if (appStudioTokenRes.isErr()) {
-        return err(appStudioTokenRes.error);
-      }
-      const appStudioToken = appStudioTokenRes.value;
-
-      const validationResult = await AppStudioClient.partnerCenterAppPackageValidation(
-        archivedFile,
-        appStudioToken
-      );
-
-      // logs in output window
-      const errors = validationResult.errors
-        .map((error) => {
-          return `(x) Error: ${error.content} \n${getLocalizedString("core.option.learnMore")}: ${
-            error.helpUrl
-          }`;
-        })
-        .join(EOL);
-      const warnings = validationResult.warnings
-        .map((warning) => {
-          return `(!) Warning: ${warning.content} \n${getLocalizedString(
-            "core.option.learnMore"
-          )}: ${warning.helpUrl}`;
-        })
-        .join(EOL);
-      const outputMessage =
-        EOL +
-        getLocalizedString(
-          "driver.teamsApp.summary.validate",
-          validationResult.errors.length + validationResult.warnings.length,
-          validationResult.notes.length,
-          errors,
-          warnings,
-          undefined
-        );
-      context.logProvider?.info(outputMessage);
-
-      const message = getLocalizedString(
-        "driver.teamsApp.validate.result",
-        validationResult.errors.length + validationResult.warnings.length,
-        validationResult.notes.length,
-        "command:fx-extension.showOutputChannel"
-      );
-      context.ui?.showMessage("info", message, false);
-      return ok(new Map());
-    } else {
-      const state = this.loadCurrentState();
-      const manifestRes = await manifestUtils.getManifestV3(
-        getAbsolutePath(args.manifestPath!, context.projectPath),
-        state
-      );
-      if (manifestRes.isErr()) {
-        return err(manifestRes.error);
-      }
-      const manifest = manifestRes.value;
-
-      let validationResult;
-      if (manifest.$schema) {
-        try {
-          validationResult = await ManifestUtil.validateManifest(manifest);
-        } catch (e: any) {
-          return err(
-            AppStudioResultFactory.UserError(
-              AppStudioError.ValidationFailedError.name,
-              AppStudioError.ValidationFailedError.message([
-                getLocalizedString(
-                  "error.appstudio.validateFetchSchemaFailed",
-                  manifest.$schema,
-                  e.message
-                ),
-              ]),
-              HelpLinks.WhyNeedProvision
-            )
-          );
-        }
-      } else {
-=======
     let validationResult;
     if (manifest.$schema) {
       try {
         validationResult = await ManifestUtil.validateManifest(manifest);
       } catch (e: any) {
->>>>>>> 162f05c3
         return err(
           AppStudioResultFactory.UserError(
             AppStudioError.ValidationFailedError.name,
