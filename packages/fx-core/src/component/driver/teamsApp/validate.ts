// Copyright (c) Microsoft Corporation.
// Licensed under the MIT license.

<<<<<<< HEAD
import { Result, FxError, ok, err, Platform, TeamsAppManifest } from "@microsoft/teamsfx-api";
=======
import { Result, FxError, ok, err, Platform, ManifestUtil } from "@microsoft/teamsfx-api";
>>>>>>> 4cd3b652
import { hooks } from "@feathersjs/hooks/lib";
import { Service } from "typedi";
import fs from "fs-extra";
import * as path from "path";
import { EOL } from "os";
import { StepDriver, ExecutionResult } from "../interface/stepDriver";
import { DriverContext } from "../interface/commonArgs";
import { WrapDriverContext } from "../util/wrapUtil";
import { ValidateTeamsAppArgs } from "./interfaces/ValidateTeamsAppArgs";
import { addStartAndEndTelemetry } from "../middleware/addStartAndEndTelemetry";
import { TelemetryUtils } from "../../resource/appManifest/utils/telemetry";
import { AppStudioResultFactory } from "../../resource/appManifest/results";
import { AppStudioError } from "../../resource/appManifest/errors";
import { AppStudioClient } from "../../resource/appManifest/appStudioClient";
import { manifestUtils } from "../../resource/appManifest/utils/ManifestUtils";
import { getDefaultString, getLocalizedString } from "../../../common/localizeUtils";
import { AppStudioScopes, isValidationEnabled } from "../../../common/tools";
<<<<<<< HEAD
import AdmZip from "adm-zip";
import { Constants } from "../../resource/appManifest/constants";
import { metadataUtil } from "../../utils/metadataUtil";
=======
import { HelpLinks } from "../../../common/constants";
import { getAbsolutePath } from "../../utils/common";
>>>>>>> 4cd3b652

const actionName = "teamsApp/validate";

@Service(actionName)
export class ValidateTeamsAppDriver implements StepDriver {
  description = getLocalizedString("driver.teamsApp.description.validateDriver");

  public async run(
    args: ValidateTeamsAppArgs,
    context: DriverContext
  ): Promise<Result<Map<string, string>, FxError>> {
    const wrapContext = new WrapDriverContext(context, actionName, actionName);
    const res = await this.validate(args, wrapContext);
    return res;
  }

  public async execute(
    args: ValidateTeamsAppArgs,
    context: DriverContext
  ): Promise<ExecutionResult> {
    const wrapContext = new WrapDriverContext(context, actionName, actionName);
    const res = await this.validate(args, wrapContext);
    return {
      result: res,
      summaries: wrapContext.summaries,
    };
  }

  @hooks([addStartAndEndTelemetry(actionName, actionName)])
  public async validate(
    args: ValidateTeamsAppArgs,
    context: WrapDriverContext
  ): Promise<Result<Map<string, string>, FxError>> {
    TelemetryUtils.init(context);
    const result = this.validateArgs(args);
    if (result.isErr()) {
      return err(result.error);
    }

    if (isValidationEnabled() && args.appPackagePath) {
      let appPackagePath = args.appPackagePath;
      if (!path.isAbsolute(appPackagePath)) {
        appPackagePath = path.join(context.projectPath, appPackagePath);
      }
      if (!(await fs.pathExists(appPackagePath))) {
        return err(
          AppStudioResultFactory.UserError(
            AppStudioError.FileNotFoundError.name,
            AppStudioError.FileNotFoundError.message(appPackagePath)
          )
        );
      }
      const archivedFile = await fs.readFile(appPackagePath);

      const zipEntries = new AdmZip(archivedFile).getEntries();
      const manifestFile = zipEntries.find((x) => x.entryName === Constants.MANIFEST_FILE);
      if (manifestFile) {
        const manifestContent = manifestFile.getData().toString();
        const manifest = JSON.parse(manifestContent) as TeamsAppManifest;
        metadataUtil.parseManifest(manifest);
      }

      const appStudioTokenRes = await context.m365TokenProvider.getAccessToken({
        scopes: AppStudioScopes,
      });
      if (appStudioTokenRes.isErr()) {
        return err(appStudioTokenRes.error);
      }
      const appStudioToken = appStudioTokenRes.value;

      const validationResult = await AppStudioClient.partnerCenterAppPackageValidation(
        archivedFile,
        appStudioToken
      );

      // logs in output window
      const errors = validationResult.errors
        .map((error) => {
          return `(x) Error: ${error.content} \n${getLocalizedString("core.option.learnMore")}: ${
            error.helpUrl
          }`;
        })
        .join(EOL);
      const warnings = validationResult.warnings
        .map((warning) => {
          return `(!) Warning: ${warning.content} \n${getLocalizedString(
            "core.option.learnMore"
          )}: ${warning.helpUrl}`;
        })
        .join(EOL);
      const outputMessage =
        EOL +
        getLocalizedString(
          "driver.teamsApp.summary.validate",
          validationResult.errors.length + validationResult.warnings.length,
          validationResult.notes.length,
          errors,
          warnings,
          undefined
        );
      context.logProvider?.info(outputMessage);

      const message = getLocalizedString(
        "driver.teamsApp.validate.result",
        validationResult.errors.length + validationResult.warnings.length,
        validationResult.notes.length,
        "command:fx-extension.showOutputChannel"
      );
      context.ui?.showMessage("info", message, false);
      return ok(new Map());
    } else {
      const state = this.loadCurrentState();
      const manifestRes = await manifestUtils.getManifestV3(
        getAbsolutePath(args.manifestPath!, context.projectPath),
        state
      );
      if (manifestRes.isErr()) {
        return err(manifestRes.error);
      }
      const manifest = manifestRes.value;

      let validationResult;
      if (manifest.$schema) {
        try {
          validationResult = await ManifestUtil.validateManifest(manifest);
        } catch (e: any) {
          return err(
            AppStudioResultFactory.UserError(
              AppStudioError.ValidationFailedError.name,
              AppStudioError.ValidationFailedError.message([
                getLocalizedString(
                  "error.appstudio.validateFetchSchemaFailed",
                  manifest.$schema,
                  e.message
                ),
              ]),
              HelpLinks.WhyNeedProvision
            )
          );
        }
      } else {
        return err(
          AppStudioResultFactory.UserError(
            AppStudioError.ValidationFailedError.name,
            AppStudioError.ValidationFailedError.message([
              getLocalizedString("error.appstudio.validateSchemaNotDefined"),
            ]),
            HelpLinks.WhyNeedProvision
          )
        );
      }

      if (validationResult.length > 0) {
        const errMessage = AppStudioError.ValidationFailedError.message(validationResult);
        context.logProvider?.error(getLocalizedString("plugins.appstudio.validationFailedNotice"));
        const validationFailed = AppStudioResultFactory.UserError(
          AppStudioError.ValidationFailedError.name,
          errMessage,
          "https://aka.ms/teamsfx-actions/teamsapp-validate"
        );
        return err(validationFailed);
      }
      const validationSuccess = getLocalizedString("plugins.appstudio.validationSucceedNotice");
      if (context.platform === Platform.VS) {
        context.logProvider.info(validationSuccess);
      } else {
        context.ui?.showMessage("info", validationSuccess, false);
      }
      return ok(new Map());
    }
  }

  private loadCurrentState() {
    return {
      ENV_NAME: process.env.TEAMSFX_ENV,
    };
  }

  private validateArgs(args: ValidateTeamsAppArgs): Result<any, FxError> {
    if (!args || (!args.manifestPath && !args.appPackagePath)) {
      return err(
        AppStudioResultFactory.UserError(
          AppStudioError.InvalidParameterError.name,
          [
            getDefaultString(
              "driver.teamsApp.validate.invalidParameter",
              "manifestPath",
              "appPackagePath",
              actionName
            ),
            getLocalizedString(
              "driver.teamsApp.validate.invalidParameter",
              "manifestPath",
              "appPackagePath",
              actionName
            ),
          ],
          "https://aka.ms/teamsfx-actions/teamsapp-validate"
        )
      );
    }
    return ok(undefined);
  }
}<|MERGE_RESOLUTION|>--- conflicted
+++ resolved
@@ -1,11 +1,7 @@
 // Copyright (c) Microsoft Corporation.
 // Licensed under the MIT license.
 
-<<<<<<< HEAD
-import { Result, FxError, ok, err, Platform, TeamsAppManifest } from "@microsoft/teamsfx-api";
-=======
-import { Result, FxError, ok, err, Platform, ManifestUtil } from "@microsoft/teamsfx-api";
->>>>>>> 4cd3b652
+import { Result, FxError, ok, err, Platform, TeamsAppManifest, ManifestUtil } from "@microsoft/teamsfx-api";
 import { hooks } from "@feathersjs/hooks/lib";
 import { Service } from "typedi";
 import fs from "fs-extra";
@@ -23,14 +19,11 @@
 import { manifestUtils } from "../../resource/appManifest/utils/ManifestUtils";
 import { getDefaultString, getLocalizedString } from "../../../common/localizeUtils";
 import { AppStudioScopes, isValidationEnabled } from "../../../common/tools";
-<<<<<<< HEAD
 import AdmZip from "adm-zip";
 import { Constants } from "../../resource/appManifest/constants";
 import { metadataUtil } from "../../utils/metadataUtil";
-=======
 import { HelpLinks } from "../../../common/constants";
 import { getAbsolutePath } from "../../utils/common";
->>>>>>> 4cd3b652
 
 const actionName = "teamsApp/validate";
 
