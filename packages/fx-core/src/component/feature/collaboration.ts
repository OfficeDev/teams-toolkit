--- conflicted
+++ resolved
@@ -13,13 +13,8 @@
 } from "@microsoft/teamsfx-api";
 import axios from "axios";
 import { Service } from "typedi";
+import { ErrorContextMW } from "../../common/globalVars";
 import { AadOwner, ResourcePermission, TeamsAppAdmin } from "../../common/permissionInterface";
-<<<<<<< HEAD
-import { ErrorContextMW } from "../../core/globalVars";
-=======
-import { AppIdNotExist } from "../../core/error";
-import { ErrorContextMW } from "../../common/globalVars";
->>>>>>> 6b4deff0
 import { HttpClientError, HttpServerError, assembleError } from "../../error/common";
 import { AppIdNotExist } from "../../error/teamsApp";
 import { AadAppClient } from "../driver/aad/utility/aadAppClient";
