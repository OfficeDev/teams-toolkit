--- conflicted
+++ resolved
@@ -4,43 +4,28 @@
 import {
   Action,
   ContextV3,
-<<<<<<< HEAD
   err,
-=======
-  Effect,
-  err,
-  FunctionAction,
->>>>>>> a014057c
   FxError,
   InputsWithProjectPath,
   MaybePromise,
   ok,
+  Platform,
   Result,
 } from "@microsoft/teamsfx-api";
-import { cloneDeep } from "lodash";
 import "reflect-metadata";
-<<<<<<< HEAD
 import { Container, Service } from "typedi";
+import { getComponent, runActionByName } from "../workflow";
+import "../connection/azureWebAppConfig";
+import "../resource/azureSql";
+import "../resource/identity";
+import { ComponentNames } from "../constants";
 import { hasApi } from "../../common/projectSettingsHelperV3";
 import { convertToAlphanumericOnly } from "../../common/utils";
 import { BicepComponent } from "../bicep";
-=======
-import { Service } from "typedi";
-import { getComponent, runActionByName } from "../workflow";
->>>>>>> a014057c
-import "../connection/azureWebAppConfig";
-import { ComponentNames } from "../constants";
 import { AzureSqlResource } from "../resource/azureSql";
 import { UtilFunctions } from "../resource/azureSql/actions/configure";
-<<<<<<< HEAD
-import "../resource/identity";
 import { generateConfigBiceps, persistBiceps } from "../utils";
-import { getComponent, runActionByName } from "../workflow";
-=======
-import { cloneDeep, assign } from "lodash";
-import { Plans } from "../messages";
-import { generateConfigBiceps } from "../utils";
->>>>>>> a014057c
+import { cloneDeep } from "lodash";
 
 @Service("sql")
 export class Sql {
@@ -50,7 +35,6 @@
     context: ContextV3,
     inputs: InputsWithProjectPath
   ): MaybePromise<Result<Action | undefined, FxError>> {
-<<<<<<< HEAD
     const action: Action = {
       type: "function",
       name: "sql.add",
@@ -67,7 +51,6 @@
           const res = await runActionByName("teams-api.add", context, inputs);
           if (res.isErr()) return err(res.error);
         }
-        if (sqlComponent) return ok([]);
         const projectSettings = context.projectSetting;
         const remarks: string[] = ["config 'azure-sql' in projectSettings"];
         projectSettings.components.push({
@@ -108,66 +91,8 @@
         }
 
         return ok(remarks);
-=======
-    const action: FunctionAction = {
-      name: "sql.add",
-      type: "function",
-      execute: async (context, inputs) => {
-        const sqlComponent = getComponent(context.projectSetting, ComponentNames.AzureSQL);
-        const provisionType = sqlComponent ? "database" : "server";
-        const effects: Effect[] = [];
-
-        const hasFunc = hasApi(context.projectSetting);
-        // 1. call teams-api.add if necessary
-        if (!hasFunc) {
-          const res = await runActionByName("teams-api.add", context, inputs);
-          if (res.isErr()) return err(res.error);
-          effects.push("add teams-api");
-        }
-
-        // 2. sql.generateBicep
-        {
-          const clonedInputs = cloneDeep(inputs);
-          assign(clonedInputs, {
-            provisionType: provisionType,
-          });
-          const res = await runActionByName("azure-sql.generateBicep", context, clonedInputs);
-          if (res.isErr()) return err(res.error);
-        }
-
-        // 3. sql config
-        context.projectSetting.components.push({
-          name: ComponentNames.AzureSQL,
-          provision: true,
-        });
-        effects.push(Plans.generateBicepAndConfig(ComponentNames.AzureSQL));
-
-        // 4. update config bicep
-        {
-          const res = await generateConfigBiceps(context, inputs);
-          if (res.isErr()) return err(res.error);
-          effects.push("generate config biceps");
-        }
-        return ok(effects);
->>>>>>> a014057c
       },
     };
     return ok(action);
   }
-<<<<<<< HEAD
-}
-=======
-}
-
-// TODO: move it to provision flow
-const cliHelpAction: Action = {
-  name: "fx.sqlCliHelp",
-  type: "function",
-  question: (context: ContextV3, inputs: InputsWithProjectPath) => {
-    return ok(UtilFunctions.buildQuestionNode());
-  },
-  execute: async (context: ContextV3, inputs: InputsWithProjectPath) => {
-    return ok([]);
-  },
-};
->>>>>>> a014057c
+}