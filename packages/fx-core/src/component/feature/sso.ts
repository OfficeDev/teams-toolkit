// Copyright (c) Microsoft Corporation.
// Licensed under the MIT license.

import {
  Action,
  ContextV3,
  Effect,
  err,
<<<<<<< HEAD
=======
  FunctionAction,
>>>>>>> a014057c
  FxError,
  InputsWithProjectPath,
  MaybePromise,
  ok,
<<<<<<< HEAD
  Platform,
=======
>>>>>>> a014057c
  Result,
  v3,
} from "@microsoft/teamsfx-api";
import "reflect-metadata";
<<<<<<< HEAD
import { Container, Service } from "typedi";
import { convertToAlphanumericOnly } from "../../common/utils";
=======
import { Service } from "typedi";
import { getComponent, runActionByName } from "../workflow";
>>>>>>> a014057c
import "../connection/azureWebAppConfig";
import { ComponentNames } from "../constants";
import { generateLocalDebugSettings } from "../debug";
import { AadApp } from "../resource/aadApp/aadApp";
import { AppManifest } from "../resource/appManifest/appManifest";
import "../resource/azureSql";
import "../resource/identity";
<<<<<<< HEAD
import { generateConfigBiceps, persistBiceps } from "../utils";
import { getComponent } from "../workflow";
=======
import { ComponentNames } from "../constants";
import { generateConfigBiceps } from "../utils";
import { cloneDeep, assign } from "lodash";
>>>>>>> a014057c

@Service("sso")
export class SSO {
  name = "sso";

  add(
    context: ContextV3,
    inputs: InputsWithProjectPath
  ): MaybePromise<Result<Action | undefined, FxError>> {
<<<<<<< HEAD
    if (inputs.platform == Platform.CLI_HELP) {
      return ok(undefined);
    }
    const action: Action = {
      type: "function",
      name: "sso.add",
      execute: async (context, inputs) => {
        const aadConfig = getComponent(context.projectSetting, ComponentNames.AadApp);
        if (aadConfig) {
          return ok([]);
        }
        const effects: Effect[] = [];

        // generate manifest
        const aadApp = Container.get<AadApp>(ComponentNames.AadApp);
        {
          const res = await aadApp.generateManifest(context, inputs);
          if (res.isErr()) return err(res.error);
          effects.push("generate aad manifest");
        }

        // generate bicep
        {
          const res = await aadApp.generateBicep(context, inputs);
          if (res.isErr()) return err(res.error);
          const bicepRes = await persistBiceps(
            inputs.projectPath,
            convertToAlphanumericOnly(context.projectSetting.appName),
            res.value
          );
          if (bicepRes.isErr()) return bicepRes;
          effects.push("generate aad bicep");
        }

        // generate config bicep
        {
          const res = await generateConfigBiceps(context, inputs);
          if (res.isErr()) return err(res.error);
          effects.push("generate config biceps");
        }

        // generate auth files
        const teamsBotComponent = getComponent(context.projectSetting, ComponentNames.TeamsBot);
        const teamsTabComponent = getComponent(context.projectSetting, ComponentNames.TeamsTab);
        {
          const res = await aadApp.generateAuthFiles(
            context,
            inputs,
            teamsTabComponent !== undefined,
            teamsBotComponent !== undefined
          );
          if (res.isErr()) return err(res.error);
          effects.push("generate auth files");
        }
        // update app manifest
        {
          const capabilities: v3.ManifestCapability[] = [{ name: "WebApplicationInfo" }];
          const appManifest = Container.get<AppManifest>(ComponentNames.AppManifest);
          const res = await appManifest.addCapability(inputs, capabilities);
          if (res.isErr()) return err(res.error);
          effects.push("update app manifest");
        }

        // local debug settings
        {
          const res = await generateLocalDebugSettings(context, inputs);
          if (res.isErr()) return err(res.error);
          effects.push("generate local debug configs");
        }

        // config aad
        context.projectSetting.components.push({
          name: ComponentNames.AadApp,
          provision: true,
          deploy: true,
        });
        if (teamsBotComponent) {
          teamsBotComponent.sso = true;
        }
        if (teamsTabComponent) {
          teamsTabComponent.sso = true;
        }
        effects.push("config aad");
=======
    const action: FunctionAction = {
      name: "sso.add",
      type: "function",
      execute: async (context, inputs) => {
        const effects: Effect[] = [];

        const updates = getUpdateComponents(context, inputs);
        // 1. aad-app.generateManifest
        {
          const res = await runActionByName("aad-app.generateManifest", context, inputs);
          if (res.isErr()) return err(res.error);
          effects.push("generate aad manifest");
        }

        // 2. aad-app.generateBicep
        {
          const res = await runActionByName("aad-app.generateBicep", context, inputs);
          if (res.isErr()) return err(res.error);
          effects.push("generate aad bicep files");
        }

        // 3. aad-app.generateAuthFiles
        if (inputs.stage === Stage.addFeature) {
          const clonedInputs = cloneDeep(inputs);
          assign(clonedInputs, {
            needsBot: updates.bot,
            needsTab: updates.tab,
          });
          const res = await runActionByName("aad-app.generateAuthFiles", context, clonedInputs);
          if (res.isErr()) return err(res.error);
          effects.push("add sso auth files");
        }

        // 4. app-manifest.addCapability
        {
          const clonedInputs = cloneDeep(inputs);
          assign(clonedInputs, {
            capabilities: [{ name: "WebApplicationInfo" }],
          });
          const res = await runActionByName("app-manifest.addCapability", context, clonedInputs);
          if (res.isErr()) return err(res.error);
          effects.push("add aad capability in app manifest");
        }

        // 5. local debug settings
        {
          const res = await runActionByName("debug.generateLocalDebugSettings", context, inputs);
          if (res.isErr()) return err(res.error);
          effects.push("generate local debug configs");
        }

        // 6. sso config
        if (updates.aad) {
          context.projectSetting.components.push({
            name: ComponentNames.AadApp,
            provision: true,
            deploy: true,
          });
          effects.push("add component 'aad-app' in projectSettings");
        }
        if (updates.tab) {
          const teamsTabComponent = getComponent(context.projectSetting, ComponentNames.TeamsTab);
          teamsTabComponent!.sso = true;
          effects.push("add feature 'SSO' to component 'teams-tab' in projectSettings");
        }
        if (updates.bot) {
          const teamsBotComponent = getComponent(context.projectSetting, ComponentNames.TeamsBot);
          teamsBotComponent!.sso = true;
          effects.push("add feature 'SSO' to component 'teams-bot' in projectSettings");
        }

        // 7. update config bicep
        {
          const res = await generateConfigBiceps(context, inputs);
          if (res.isErr()) return err(res.error);
          effects.push("generate config biceps");
        }
>>>>>>> a014057c
        return ok(effects);
      },
    };
    return ok(action);
  }
}

<<<<<<< HEAD
// function getTabApiComponent(
//   tabComponent: Component,
//   projectSettings: ProjectSettingsV3
// ): Component | undefined {
//   return getComponentByScenario(projectSettings, ComponentNames.Function, Scenarios.Api);
// }

// export interface updateComponents {
//   bot?: boolean;
//   botHostingConnectgion?: boolean;
//   tab?: boolean;
//   tabApiConnection?: boolean;
//   aad?: boolean;
// }

// function generateAuthFilesAction(updates: updateComponents): Action {
//   return {
//     name: "call:aad-app.generateAuthFiles",
//     type: "call",
//     required: true,
//     targetAction: "aad-app.generateAuthFiles",
//     inputs: {
//       needsBot: updates.bot,
//       needsTab: updates.tab,
//     },
//   } as Action;
// }

// function getUpdateComponents(context: ContextV3, inputs: InputsWithProjectPath): updateComponents {
//   if (inputs.stage === Stage.create) {
//     return {
//       tab: true,
//       aad: true,
//     };
//   }
//   let needsBot = false;
//   let needsBotHostingConnection = false;
//   let needsTab = false;
//   let needsTabApiConnection = false;
//   const aadComponent = getComponent(context.projectSetting, ComponentNames.AadApp);
//   const teamsBotComponent = getComponent(context.projectSetting, ComponentNames.TeamsBot);
//   if (teamsBotComponent && !teamsBotComponent.sso) {
//     needsBot = teamsBotComponent.hosting !== ComponentNames.Function;
//   }
//   if (needsBot) {
//     const botHosting = teamsBotComponent?.hosting;
//     if (botHosting) {
//       const botHostingComponent = getHostingComponent(teamsBotComponent!, context.projectSetting);
//       needsBotHostingConnection = !botHostingComponent?.connections?.includes(
//         ComponentNames.AadApp
//       );
//     }
//   }
//   const teamsTabComponent = getComponent(context.projectSetting, ComponentNames.TeamsTab);
//   if (teamsTabComponent && !teamsTabComponent.sso) {
//     needsTab = true;
//     const apiComponent = getTabApiComponent(teamsTabComponent, context.projectSetting);
//     needsTabApiConnection =
//       !!apiComponent && !apiComponent.connections?.includes(ComponentNames.AadApp);
//   }
//   return {
//     bot: needsBot,
//     botHostingConnectgion: needsBotHostingConnection,
//     tab: needsTab,
//     tabApiConnection: needsTabApiConnection,
//     aad: !aadComponent,
//   };
// }
=======
export interface updateComponents {
  bot?: boolean;
  tab?: boolean;
  aad?: boolean;
}

function getUpdateComponents(context: ContextV3, inputs: InputsWithProjectPath): updateComponents {
  if (inputs.stage === Stage.create) {
    return {
      tab: true,
      aad: true,
    };
  }
  let needsBot = false;
  let needsTab = false;
  const aadComponent = getComponent(context.projectSetting, ComponentNames.AadApp);
  const teamsBotComponent = getComponent(context.projectSetting, ComponentNames.TeamsBot);
  if (teamsBotComponent && !teamsBotComponent.sso) {
    needsBot = teamsBotComponent.hosting !== ComponentNames.Function;
  }
  const teamsTabComponent = getComponent(context.projectSetting, ComponentNames.TeamsTab);
  if (teamsTabComponent && !teamsTabComponent.sso) {
    needsTab = true;
  }
  return {
    bot: needsBot,
    tab: needsTab,
    aad: !aadComponent,
  };
}
>>>>>>> a014057c
<|MERGE_RESOLUTION|>--- conflicted
+++ resolved
@@ -6,29 +6,18 @@
   ContextV3,
   Effect,
   err,
-<<<<<<< HEAD
-=======
-  FunctionAction,
->>>>>>> a014057c
   FxError,
   InputsWithProjectPath,
   MaybePromise,
   ok,
-<<<<<<< HEAD
   Platform,
-=======
->>>>>>> a014057c
   Result,
+  Stage,
   v3,
 } from "@microsoft/teamsfx-api";
 import "reflect-metadata";
-<<<<<<< HEAD
 import { Container, Service } from "typedi";
 import { convertToAlphanumericOnly } from "../../common/utils";
-=======
-import { Service } from "typedi";
-import { getComponent, runActionByName } from "../workflow";
->>>>>>> a014057c
 import "../connection/azureWebAppConfig";
 import { ComponentNames } from "../constants";
 import { generateLocalDebugSettings } from "../debug";
@@ -36,14 +25,8 @@
 import { AppManifest } from "../resource/appManifest/appManifest";
 import "../resource/azureSql";
 import "../resource/identity";
-<<<<<<< HEAD
 import { generateConfigBiceps, persistBiceps } from "../utils";
 import { getComponent } from "../workflow";
-=======
-import { ComponentNames } from "../constants";
-import { generateConfigBiceps } from "../utils";
-import { cloneDeep, assign } from "lodash";
->>>>>>> a014057c
 
 @Service("sso")
 export class SSO {
@@ -53,7 +36,6 @@
     context: ContextV3,
     inputs: InputsWithProjectPath
   ): MaybePromise<Result<Action | undefined, FxError>> {
-<<<<<<< HEAD
     if (inputs.platform == Platform.CLI_HELP) {
       return ok(undefined);
     }
@@ -61,10 +43,7 @@
       type: "function",
       name: "sso.add",
       execute: async (context, inputs) => {
-        const aadConfig = getComponent(context.projectSetting, ComponentNames.AadApp);
-        if (aadConfig) {
-          return ok([]);
-        }
+        const updates = getUpdateComponents(context, inputs);
         const effects: Effect[] = [];
 
         // generate manifest
@@ -96,15 +75,8 @@
         }
 
         // generate auth files
-        const teamsBotComponent = getComponent(context.projectSetting, ComponentNames.TeamsBot);
-        const teamsTabComponent = getComponent(context.projectSetting, ComponentNames.TeamsTab);
         {
-          const res = await aadApp.generateAuthFiles(
-            context,
-            inputs,
-            teamsTabComponent !== undefined,
-            teamsBotComponent !== undefined
-          );
+          const res = await aadApp.generateAuthFiles(context, inputs, updates.tab!, updates.bot!);
           if (res.isErr()) return err(res.error);
           effects.push("generate auth files");
         }
@@ -124,98 +96,23 @@
           effects.push("generate local debug configs");
         }
 
-        // config aad
-        context.projectSetting.components.push({
-          name: ComponentNames.AadApp,
-          provision: true,
-          deploy: true,
-        });
-        if (teamsBotComponent) {
-          teamsBotComponent.sso = true;
-        }
-        if (teamsTabComponent) {
-          teamsTabComponent.sso = true;
-        }
-        effects.push("config aad");
-=======
-    const action: FunctionAction = {
-      name: "sso.add",
-      type: "function",
-      execute: async (context, inputs) => {
-        const effects: Effect[] = [];
-
-        const updates = getUpdateComponents(context, inputs);
-        // 1. aad-app.generateManifest
-        {
-          const res = await runActionByName("aad-app.generateManifest", context, inputs);
-          if (res.isErr()) return err(res.error);
-          effects.push("generate aad manifest");
-        }
-
-        // 2. aad-app.generateBicep
-        {
-          const res = await runActionByName("aad-app.generateBicep", context, inputs);
-          if (res.isErr()) return err(res.error);
-          effects.push("generate aad bicep files");
-        }
-
-        // 3. aad-app.generateAuthFiles
-        if (inputs.stage === Stage.addFeature) {
-          const clonedInputs = cloneDeep(inputs);
-          assign(clonedInputs, {
-            needsBot: updates.bot,
-            needsTab: updates.tab,
-          });
-          const res = await runActionByName("aad-app.generateAuthFiles", context, clonedInputs);
-          if (res.isErr()) return err(res.error);
-          effects.push("add sso auth files");
-        }
-
-        // 4. app-manifest.addCapability
-        {
-          const clonedInputs = cloneDeep(inputs);
-          assign(clonedInputs, {
-            capabilities: [{ name: "WebApplicationInfo" }],
-          });
-          const res = await runActionByName("app-manifest.addCapability", context, clonedInputs);
-          if (res.isErr()) return err(res.error);
-          effects.push("add aad capability in app manifest");
-        }
-
-        // 5. local debug settings
-        {
-          const res = await runActionByName("debug.generateLocalDebugSettings", context, inputs);
-          if (res.isErr()) return err(res.error);
-          effects.push("generate local debug configs");
-        }
-
-        // 6. sso config
+        // config sso
         if (updates.aad) {
           context.projectSetting.components.push({
             name: ComponentNames.AadApp,
             provision: true,
             deploy: true,
           });
-          effects.push("add component 'aad-app' in projectSettings");
         }
         if (updates.tab) {
           const teamsTabComponent = getComponent(context.projectSetting, ComponentNames.TeamsTab);
           teamsTabComponent!.sso = true;
-          effects.push("add feature 'SSO' to component 'teams-tab' in projectSettings");
         }
         if (updates.bot) {
           const teamsBotComponent = getComponent(context.projectSetting, ComponentNames.TeamsBot);
           teamsBotComponent!.sso = true;
-          effects.push("add feature 'SSO' to component 'teams-bot' in projectSettings");
         }
-
-        // 7. update config bicep
-        {
-          const res = await generateConfigBiceps(context, inputs);
-          if (res.isErr()) return err(res.error);
-          effects.push("generate config biceps");
-        }
->>>>>>> a014057c
+        effects.push("config sso");
         return ok(effects);
       },
     };
@@ -223,82 +120,11 @@
   }
 }
 
-<<<<<<< HEAD
-// function getTabApiComponent(
-//   tabComponent: Component,
-//   projectSettings: ProjectSettingsV3
-// ): Component | undefined {
-//   return getComponentByScenario(projectSettings, ComponentNames.Function, Scenarios.Api);
-// }
-
-// export interface updateComponents {
-//   bot?: boolean;
-//   botHostingConnectgion?: boolean;
-//   tab?: boolean;
-//   tabApiConnection?: boolean;
-//   aad?: boolean;
-// }
-
-// function generateAuthFilesAction(updates: updateComponents): Action {
-//   return {
-//     name: "call:aad-app.generateAuthFiles",
-//     type: "call",
-//     required: true,
-//     targetAction: "aad-app.generateAuthFiles",
-//     inputs: {
-//       needsBot: updates.bot,
-//       needsTab: updates.tab,
-//     },
-//   } as Action;
-// }
-
-// function getUpdateComponents(context: ContextV3, inputs: InputsWithProjectPath): updateComponents {
-//   if (inputs.stage === Stage.create) {
-//     return {
-//       tab: true,
-//       aad: true,
-//     };
-//   }
-//   let needsBot = false;
-//   let needsBotHostingConnection = false;
-//   let needsTab = false;
-//   let needsTabApiConnection = false;
-//   const aadComponent = getComponent(context.projectSetting, ComponentNames.AadApp);
-//   const teamsBotComponent = getComponent(context.projectSetting, ComponentNames.TeamsBot);
-//   if (teamsBotComponent && !teamsBotComponent.sso) {
-//     needsBot = teamsBotComponent.hosting !== ComponentNames.Function;
-//   }
-//   if (needsBot) {
-//     const botHosting = teamsBotComponent?.hosting;
-//     if (botHosting) {
-//       const botHostingComponent = getHostingComponent(teamsBotComponent!, context.projectSetting);
-//       needsBotHostingConnection = !botHostingComponent?.connections?.includes(
-//         ComponentNames.AadApp
-//       );
-//     }
-//   }
-//   const teamsTabComponent = getComponent(context.projectSetting, ComponentNames.TeamsTab);
-//   if (teamsTabComponent && !teamsTabComponent.sso) {
-//     needsTab = true;
-//     const apiComponent = getTabApiComponent(teamsTabComponent, context.projectSetting);
-//     needsTabApiConnection =
-//       !!apiComponent && !apiComponent.connections?.includes(ComponentNames.AadApp);
-//   }
-//   return {
-//     bot: needsBot,
-//     botHostingConnectgion: needsBotHostingConnection,
-//     tab: needsTab,
-//     tabApiConnection: needsTabApiConnection,
-//     aad: !aadComponent,
-//   };
-// }
-=======
 export interface updateComponents {
   bot?: boolean;
   tab?: boolean;
   aad?: boolean;
 }
-
 function getUpdateComponents(context: ContextV3, inputs: InputsWithProjectPath): updateComponents {
   if (inputs.stage === Stage.create) {
     return {
@@ -322,5 +148,4 @@
     tab: needsTab,
     aad: !aadComponent,
   };
-}
->>>>>>> a014057c
+}