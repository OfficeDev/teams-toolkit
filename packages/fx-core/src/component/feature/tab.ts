// Copyright (c) Microsoft Corporation.
// Licensed under the MIT license.

import {
  Action,
  CallAction,
  ContextV3,
  FxError,
  GroupAction,
  InputsWithProjectPath,
  MaybePromise,
  ok,
  Platform,
  ProjectSettingsV3,
  Result,
} from "@microsoft/teamsfx-api";
import "reflect-metadata";
import { Service } from "typedi";
import { format } from "util";
import { getLocalizedString } from "../../common/localizeUtils";
import { CoreQuestionNames } from "../../core/question";
import { ComponentNames, Scenarios } from "../constants";
import { getComponent } from "../workflow";

@Service("teams-tab")
export class TeamsTab {
  name = "teams-tab";
  add(
    context: ContextV3,
    inputs: InputsWithProjectPath
  ): MaybePromise<Result<Action | undefined, FxError>> {
    return ok(this.addTabAction(context, inputs));
  }
  configure(): MaybePromise<Result<Action | undefined, FxError>> {
    return ok(configureTab);
  }
  build(): MaybePromise<Result<Action | undefined, FxError>> {
    return ok(buildTab);
  }

  private addTabAction(context: ContextV3, inputs: InputsWithProjectPath): Action {
    const actions: Action[] = [];
    inputs.hosting = this.resolveHosting(inputs);
    this.setupConfiguration(actions, context);
    this.setupCode(actions, context);
    this.setupBicep(actions, context, inputs);
    this.setupCapabilities(actions, context);
    if (this.hasTab(context)) {
      actions.push(showTabAlreadyAddMessage);
    }
    return addTab(actions);
  }

  private resolveHosting(inputs: InputsWithProjectPath): string {
    return (
      inputs.hosting ||
      (inputs?.["programming-language"] === "csharp"
        ? ComponentNames.AzureWebApp
        : ComponentNames.AzureStorage)
    );
  }

  private hasTab(context: ContextV3): boolean {
    const tab = getComponent(context.projectSetting, this.name);
    return tab != undefined; // using != to match both undefined and null
  }

  private setupConfiguration(actions: Action[], context: ContextV3): Action[] {
    if (this.hasTab(context)) {
      return actions;
    }
    actions.push(configTab);
    return actions;
  }

  private setupCode(actions: Action[], context: ContextV3): Action[] {
    if (this.hasTab(context)) {
      return actions;
    }
    actions.push(generateCode);
    actions.push(initLocalDebug);
    return actions;
  }

  private setupBicep(
    actions: Action[],
    context: ContextV3,
    inputs: InputsWithProjectPath
  ): Action[] {
    if (this.hasTab(context)) {
      return actions;
    }
    const configActions: Action[] =
      getComponent(context.projectSetting, ComponentNames.APIM) !== undefined
        ? [
            {
              name: "call:apim-config.generateBicep",
              type: "call",
              required: true,
              targetAction: "apim-config.generateBicep",
            },
          ]
        : [];

    actions.push(initBicep);
    actions.push(
      generateBicep(inputs.hosting, {
        componentId: this.name,
        scenario: "Tab",
      })
    );
    // TODO: connect AAD for blazor web app
    actions.push(...configActions);
    return actions;
  }

  private setupCapabilities(actions: Action[], context: ContextV3): Action[] {
    const capabilities = [{ name: "staticTab" }];
    if (!this.hasTab(context)) {
      capabilities.push({ name: "configurableTab" });
    }
    actions.push(addTabCapability(capabilities));
    return actions;
  }
}

const addTabCapability: (capabilities: { name: string }[]) => Action = (capabilities) => ({
  name: "call:app-manifest.addCapability",
  type: "call",
  required: true,
  targetAction: "app-manifest.addCapability",
  inputs: {
    capabilities: capabilities,
  },
});

const configTab: Action = {
  name: "fx.configTab",
  type: "function",
  plan: (context: ContextV3, inputs: InputsWithProjectPath) => {
    const tabConfig = getComponent(context.projectSetting, ComponentNames.TeamsBot);
    if (tabConfig) {
      return ok([]);
    }
    return ok(["config Tab in projectSettings"]);
  },
  execute: async (context: ContextV3, inputs: InputsWithProjectPath) => {
    const projectSettings = context.projectSetting as ProjectSettingsV3;
    const tabConfig = getComponent(projectSettings, ComponentNames.TeamsBot);
    if (tabConfig) {
      return ok([]);
    }
    // add teams-tab
    projectSettings.components.push({
      name: ComponentNames.TeamsTab,
      hosting: inputs.hosting,
    });
    // add hosting component
    projectSettings.components.push({
      name: inputs.hosting,
      connections: [ComponentNames.TeamsTab],
      provision: true,
      scenario: Scenarios.Tab,
    });
    const apimConfig = getComponent(projectSettings, ComponentNames.APIM);
    if (apimConfig) {
      apimConfig.connections?.push(ComponentNames.TeamsTab);
    }
    projectSettings.programmingLanguage = inputs[CoreQuestionNames.ProgrammingLanguage];
<<<<<<< HEAD
    return ok(["config Tab in projectSettings"]);
=======
    return ok([`config ${ComponentNames.TeamsTab} in projectSettings`]);
>>>>>>> 0c8479eb
  },
};

const showTabAlreadyAddMessage: Action = {
  name: "teams-tab.showTabAlreadyAddMessage",
  type: "function",
  plan: (context: ContextV3, inputs: InputsWithProjectPath) => {
    return ok([]);
  },
  execute: async (context: ContextV3, inputs: InputsWithProjectPath) => {
    const msg =
      inputs.platform === Platform.CLI
        ? getLocalizedString("core.addCapability.addCapabilityNoticeForCli")
        : getLocalizedString("core.addCapability.addCapabilitiesNoticeForCli");
    context.userInteraction.showMessage("info", format(msg, "Tab"), false);
    return ok([]);
  },
};

const generateCode: Action = {
  name: "call:tab-code.generate",
  type: "call",
  required: true,
  targetAction: "tab-code.generate",
};
const initLocalDebug: Action = {
  name: "call:debug.generateLocalDebugSettings",
  type: "call",
  required: true,
  targetAction: "debug.generateLocalDebugSettings",
};

const initBicep: Action = {
  type: "call",
  targetAction: "bicep.init",
  required: true,
};
const generateBicep: (hosting: string, inputs: Record<string, unknown>) => Action = (
  hosting,
  inputs
) => ({
  name: `call:${hosting}.generateBicep`,
  type: "call",
  required: true,
  targetAction: `${hosting}.generateBicep`,
  inputs: inputs,
});

const configureTab: CallAction = {
  name: "teams-tab.configure",
  type: "call",
  targetAction: "tab-code.configure",
  required: true,
};
const buildTab: CallAction = {
  name: "teams-tab.build",
  type: "call",
  targetAction: "tab-code.build",
  required: true,
};
const addTab: (actions: Action[]) => GroupAction = (actions: Action[]) => ({
  type: "group",
  name: "teams-tab.add",
  mode: "sequential",
  actions: actions,
});<|MERGE_RESOLUTION|>--- conflicted
+++ resolved
@@ -167,11 +167,7 @@
       apimConfig.connections?.push(ComponentNames.TeamsTab);
     }
     projectSettings.programmingLanguage = inputs[CoreQuestionNames.ProgrammingLanguage];
-<<<<<<< HEAD
     return ok(["config Tab in projectSettings"]);
-=======
-    return ok([`config ${ComponentNames.TeamsTab} in projectSettings`]);
->>>>>>> 0c8479eb
   },
 };
 
