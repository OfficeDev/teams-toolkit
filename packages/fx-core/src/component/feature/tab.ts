--- conflicted
+++ resolved
@@ -16,10 +16,6 @@
 import { Service } from "typedi";
 import { isVSProject } from "../../common";
 import { CoreQuestionNames } from "../../core/question";
-<<<<<<< HEAD
-import { ComponentType } from "../../plugins/resource/apiconnector/constants";
-=======
->>>>>>> e8326900
 import { ComponentNames } from "../constants";
 @Service("teams-tab")
 export class TeamsfxCore {
@@ -73,11 +69,7 @@
         required: true,
         targetAction: "app-manifest.addCapability",
         inputs: {
-<<<<<<< HEAD
-          capability: { name: "staticTab" },
-=======
           capabilities: [{ name: "staticTab" }, { name: "configurableTab" }],
->>>>>>> e8326900
         },
       },
     ];
