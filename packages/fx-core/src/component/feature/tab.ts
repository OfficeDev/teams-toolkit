// Copyright (c) Microsoft Corporation.
// Licensed under the MIT license.

import {
  Bicep,
  CloudResource,
  ContextV3,
  err,
  FxError,
  InputsWithProjectPath,
  ok,
  Platform,
  ProvisionContextV3,
  Result,
  Stage,
  v3,
} from "@microsoft/teamsfx-api";
import "reflect-metadata";
import { Container, Service } from "typedi";
import { format } from "util";
import { getLocalizedString } from "../../common/localizeUtils";
import { isVSProject } from "../../common/projectSettingsHelper";
import { globalVars } from "../../core/globalVars";
import { CoreQuestionNames } from "../../core/question";
import { Constants, FrontendPathInfo } from "../../plugins/resource/frontend/constants";
import {
  AzureSolutionQuestionNames,
  TabNonSsoItem,
} from "../../plugins/solution/fx-solution/question";
import { ComponentNames, Scenarios } from "../constants";
import { Plans } from "../messages";
import { getComponent, getComponentByScenario } from "../workflow";
import { assign, cloneDeep } from "lodash";
import { hasTab } from "../../common/projectSettingsHelperV3";
import { generateConfigBiceps, bicepUtils } from "../utils";
import { TabCodeProvider } from "../code/tabCode";
import { BicepComponent } from "../bicep";
import { convertToAlphanumericOnly } from "../../common/utils";
import { IdentityResource } from "../resource/identity";
import { generateLocalDebugSettings } from "../debug";
import { AppManifest } from "../resource/appManifest/appManifest";
import { FRONTEND_INDEX_PATH } from "../../plugins/resource/appstudio/constants";
import { ActionExecutionMW } from "../middleware/actionExecutionMW";
import { hooks } from "@feathersjs/hooks/lib";

@Service("teams-tab")
export class TeamsTab {
  name = "teams-tab";
  async add(
    context: ContextV3,
    inputs: InputsWithProjectPath
<<<<<<< HEAD
  ): Promise<Result<undefined, FxError>> {
    const projectSettings = context.projectSetting;
    const effects = [];
    inputs[CoreQuestionNames.ProgrammingLanguage] =
      context.projectSetting.programmingLanguage ||
      inputs[CoreQuestionNames.ProgrammingLanguage] ||
      "javascript";
    inputs.hosting ||=
      inputs[CoreQuestionNames.ProgrammingLanguage] === "csharp"
        ? ComponentNames.AzureWebApp
        : ComponentNames.AzureStorage;
    // scaffold and config tab
    let tabConfig = getComponent(projectSettings, ComponentNames.TeamsTab);
    if (!tabConfig) {
      const clonedInputs = cloneDeep(inputs);
      clonedInputs.folder ||=
        inputs[CoreQuestionNames.ProgrammingLanguage] === "csharp"
          ? ""
          : FrontendPathInfo.WorkingDir;
      clonedInputs.language = inputs[CoreQuestionNames.ProgrammingLanguage];
      const tabCode = Container.get(ComponentNames.TabCode) as TabCodeProvider;
      const res = await tabCode.generate(context, clonedInputs);
      if (res.isErr()) return err(res.error);
      effects.push("generate tab code");
      tabConfig = {
        name: ComponentNames.TeamsTab,
        hosting: inputs.hosting,
        deploy: true,
        provision: inputs[CoreQuestionNames.ProgrammingLanguage] != "csharp",
        build: true,
        folder: clonedInputs.folder,
      };
      projectSettings.components.push(tabConfig);
      effects.push(Plans.generateSourceCodeAndConfig(ComponentNames.TeamsTab));
=======
  ): MaybePromise<Result<Action | undefined, FxError>> {
    const action: FunctionAction = {
      name: "teams-tab.add",
      type: "function",
      errorSource: "tab",
      errorHandler: (error) => {
        if (error && !error?.name) {
          error.name = "addTabError";
        }
        return error as FxError;
      },
      plan: (context, inputs) => {
        return ok([Plans.addFeature("Tab")]);
      },
      execute: async (context, inputs) => {
        const projectSettings = context.projectSetting;
        const effects = [];
        inputs[CoreQuestionNames.ProgrammingLanguage] =
          context.projectSetting.programmingLanguage ||
          inputs[CoreQuestionNames.ProgrammingLanguage] ||
          "javascript";
        inputs.hosting ||=
          inputs[CoreQuestionNames.ProgrammingLanguage] === "csharp"
            ? ComponentNames.AzureWebApp
            : ComponentNames.AzureStorage;
        // scaffold and config tab
        let tabConfig = getComponent(projectSettings, ComponentNames.TeamsTab);
        if (!tabConfig) {
          const clonedInputs = cloneDeep(inputs);
          clonedInputs.folder ||=
            inputs[CoreQuestionNames.ProgrammingLanguage] === "csharp"
              ? ""
              : FrontendPathInfo.WorkingDir;
          clonedInputs.language = inputs[CoreQuestionNames.ProgrammingLanguage];
          const tabCode = Container.get(ComponentNames.TabCode) as TabCodeProvider;
          const res = await tabCode.generate(context, clonedInputs);
          if (res.isErr()) return err(res.error);
          effects.push("generate tab code");
          tabConfig = {
            name: ComponentNames.TeamsTab,
            hosting: inputs.hosting,
            deploy: true,
            provision: inputs[CoreQuestionNames.ProgrammingLanguage] != "csharp",
            build: true,
            folder: clonedInputs.folder,
          };
          projectSettings.components.push(tabConfig);
          effects.push(Plans.generateSourceCodeAndConfig(ComponentNames.TeamsTab));
>>>>>>> d3b2c316

      // 2. generate provision bicep
      // 2.0 bicep.init
      {
        const bicepComponent = Container.get<BicepComponent>("bicep");
        const res = await bicepComponent.init(inputs.projectPath);
        if (res.isErr()) return err(res.error);
      }
      const biceps: Bicep[] = [];
      // 2.1 hosting bicep
      const hostingConfig = getComponentByScenario(projectSettings, inputs.hosting, Scenarios.Tab);
      if (!hostingConfig) {
        const clonedInputs = cloneDeep(inputs);
        assign(clonedInputs, {
          componentId: ComponentNames.TeamsTab,
          scenario: Scenarios.Tab,
        });
        const hostingComponent = Container.get<CloudResource>(inputs.hosting);
        const res = await hostingComponent.generateBicep!(context, clonedInputs);
        if (res.isErr()) return err(res.error);
        res.value.forEach((b) => biceps.push(b));
        projectSettings.components.push({
          name: inputs.hosting,
          scenario: Scenarios.Tab,
          provision: true,
        });
        effects.push(Plans.generateBicepAndConfig(inputs.hosting));
      }

      // 2.2 identity bicep
      if (!getComponent(projectSettings, ComponentNames.Identity)) {
        const clonedInputs = cloneDeep(inputs);
        assign(clonedInputs, {
          componentId: "",
          scenario: "",
        });
        const identityComponent = Container.get<IdentityResource>(ComponentNames.Identity);
        const res = await identityComponent.generateBicep(context, clonedInputs);
        if (res.isErr()) return err(res.error);
        res.value.forEach((b) => biceps.push(b));
        projectSettings.components.push({
          name: ComponentNames.Identity,
          provision: true,
        });
        effects.push(Plans.generateBicepAndConfig(ComponentNames.Identity));
      }

      //persist bicep
      const bicepRes = await bicepUtils.persistBiceps(
        inputs.projectPath,
        convertToAlphanumericOnly(context.projectSetting.appName),
        biceps
      );
      if (bicepRes.isErr()) return bicepRes;
      // 2.3 add sso
      if (
        inputs.stage === Stage.create &&
        inputs[AzureSolutionQuestionNames.Features] !== TabNonSsoItem.id
      ) {
        const ssoComponent = Container.get("sso") as any;
        const res = await ssoComponent.add(context, inputs);
        if (res.isErr()) return err(res.error);
      }

      // 3. generate config bicep
      {
        const res = await generateConfigBiceps(context, inputs);
        if (res.isErr()) return err(res.error);
        effects.push("generate config biceps");
      }

      // 4. local debug settings
      {
        const res = await generateLocalDebugSettings(context, inputs);
        if (res.isErr()) return err(res.error);
        effects.push("generate local debug configs");
      }
    }

    // 5. app-manifest.addCapability
    {
      const capabilities: v3.ManifestCapability[] = [{ name: "staticTab" }];
      if (!hasTab(projectSettings)) {
        capabilities.push({ name: "configurableTab" });
      }
      const clonedInputs = cloneDeep(inputs);
      const manifestComponent = Container.get<AppManifest>(ComponentNames.AppManifest);
      const res = await manifestComponent.addCapability(clonedInputs, capabilities);
      if (res.isErr()) return err(res.error);
      effects.push("add tab capability in app manifest");
    }
    globalVars.isVS = isVSProject(projectSettings);
    projectSettings.programmingLanguage ||= inputs[CoreQuestionNames.ProgrammingLanguage];
    const msg =
      inputs.platform === Platform.CLI
        ? getLocalizedString("core.addCapability.addCapabilityNoticeForCli")
        : getLocalizedString("core.addCapability.addCapabilitiesNoticeForCli");
    context.userInteraction.showMessage("info", format(msg, "Tab"), false);
    return ok(undefined);
  }

  @hooks([
    ActionExecutionMW({
      errorSource: "FE",
    }),
  ])
  async provision(
    context: ProvisionContextV3,
    inputs: InputsWithProjectPath
  ): Promise<Result<undefined, FxError>> {
    if (context.envInfo.envName === "local") {
      context.envInfo.state[ComponentNames.TeamsTab]?.set(
        FRONTEND_INDEX_PATH,
        Constants.FrontendIndexPath
      );
    }
    return ok(undefined);
  }
  @hooks([
    ActionExecutionMW({
      errorSource: "FE",
    }),
  ])
  async configure(
    context: ProvisionContextV3,
    inputs: InputsWithProjectPath
  ): Promise<Result<undefined, FxError>> {
    const tabCode = new TabCodeProvider();
    const res = await tabCode.configure(context as ProvisionContextV3, inputs);
    if (res.isErr()) return err(res.error);
    return ok(undefined);
  }
  @hooks([
    ActionExecutionMW({
      errorSource: "FE",
    }),
  ])
  async build(
    context: ProvisionContextV3,
    inputs: InputsWithProjectPath
  ): Promise<Result<undefined, FxError>> {
    const tabCode = new TabCodeProvider();
    const res = await tabCode.build(context, inputs);
    if (res.isErr()) return err(res.error);
    return ok(undefined);
  }
}<|MERGE_RESOLUTION|>--- conflicted
+++ resolved
@@ -49,7 +49,6 @@
   async add(
     context: ContextV3,
     inputs: InputsWithProjectPath
-<<<<<<< HEAD
   ): Promise<Result<undefined, FxError>> {
     const projectSettings = context.projectSetting;
     const effects = [];
@@ -84,56 +83,6 @@
       };
       projectSettings.components.push(tabConfig);
       effects.push(Plans.generateSourceCodeAndConfig(ComponentNames.TeamsTab));
-=======
-  ): MaybePromise<Result<Action | undefined, FxError>> {
-    const action: FunctionAction = {
-      name: "teams-tab.add",
-      type: "function",
-      errorSource: "tab",
-      errorHandler: (error) => {
-        if (error && !error?.name) {
-          error.name = "addTabError";
-        }
-        return error as FxError;
-      },
-      plan: (context, inputs) => {
-        return ok([Plans.addFeature("Tab")]);
-      },
-      execute: async (context, inputs) => {
-        const projectSettings = context.projectSetting;
-        const effects = [];
-        inputs[CoreQuestionNames.ProgrammingLanguage] =
-          context.projectSetting.programmingLanguage ||
-          inputs[CoreQuestionNames.ProgrammingLanguage] ||
-          "javascript";
-        inputs.hosting ||=
-          inputs[CoreQuestionNames.ProgrammingLanguage] === "csharp"
-            ? ComponentNames.AzureWebApp
-            : ComponentNames.AzureStorage;
-        // scaffold and config tab
-        let tabConfig = getComponent(projectSettings, ComponentNames.TeamsTab);
-        if (!tabConfig) {
-          const clonedInputs = cloneDeep(inputs);
-          clonedInputs.folder ||=
-            inputs[CoreQuestionNames.ProgrammingLanguage] === "csharp"
-              ? ""
-              : FrontendPathInfo.WorkingDir;
-          clonedInputs.language = inputs[CoreQuestionNames.ProgrammingLanguage];
-          const tabCode = Container.get(ComponentNames.TabCode) as TabCodeProvider;
-          const res = await tabCode.generate(context, clonedInputs);
-          if (res.isErr()) return err(res.error);
-          effects.push("generate tab code");
-          tabConfig = {
-            name: ComponentNames.TeamsTab,
-            hosting: inputs.hosting,
-            deploy: true,
-            provision: inputs[CoreQuestionNames.ProgrammingLanguage] != "csharp",
-            build: true,
-            folder: clonedInputs.folder,
-          };
-          projectSettings.components.push(tabConfig);
-          effects.push(Plans.generateSourceCodeAndConfig(ComponentNames.TeamsTab));
->>>>>>> d3b2c316
 
       // 2. generate provision bicep
       // 2.0 bicep.init
