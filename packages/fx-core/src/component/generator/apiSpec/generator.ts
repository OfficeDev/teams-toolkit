--- conflicted
+++ resolved
@@ -224,25 +224,6 @@
       azureOpenAIEndpoint,
       azureOpenAIDeploymentName,
     };
-<<<<<<< HEAD
-
-    const auths = [];
-
-    const openapiSpecPath = isKiotaIntegration
-      ? normalizePath(
-          path.join(AppPackageFolderName, path.basename(inputs[QuestionNames.ApiSpecLocation]))
-        )
-      : normalizePath(
-          path.join(AppPackageFolderName, DefaultApiSpecFolderName, openapiSpecFileName)
-        );
-
-    if (authData && authData.length > 0) {
-      for (const auth of authData) {
-        const envName = getEnvName(auth.authName!);
-        auths.push({
-          authName: auth.authName!,
-          openapiSpecPath: openapiSpecPath,
-=======
     if (authData?.authName) {
       const envName = getEnvName(authData.authName, authData.authType);
       context.templateVariables = Generator.getDefaultVariables(
@@ -262,20 +243,11 @@
             : normalizePath(
                 path.join(AppPackageFolderName, DefaultApiSpecFolderName, openapiSpecFileName)
               ),
->>>>>>> 7ba6e702
           registrationIdEnvName: envName,
-          authType: auth.authType,
-        });
-
-        context.templateVariables = Generator.getDefaultVariables(
-          appName,
-          safeProjectNameFromVS,
-          inputs.targetFramework,
-          inputs.placeProjectFileInSolutionDir === "true",
-          auths,
-          llmServiceData
-        );
-      }
+          authType: authData.authType,
+        },
+        llmServiceData
+      );
     } else {
       context.templateVariables = Generator.getDefaultVariables(
         appName,
