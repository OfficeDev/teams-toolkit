--- conflicted
+++ resolved
@@ -112,18 +112,7 @@
     destinationPath: string,
     actionContext?: ActionContext
   ): Promise<Result<CopilotPluginGeneratorResult, FxError>> {
-<<<<<<< HEAD
-    const apiOperations = inputs[QuestionNames.ApiOperation] as string[];
-    const authApi = (inputs.supportedApisFromApiSpec as ApiOperation[]).find(
-      (api) => !!api.data.authName && apiOperations.includes(api.id)
-    );
-
     const templateName = fromApiSpecTemplateName;
-=======
-    const templateName = inputs.apiAuthData
-      ? fromApiSpecWithApiKeyTemplateName
-      : fromApiSpecTemplateName;
->>>>>>> 51b5dc10
     const componentName = fromApiSpecComponentName;
 
     merge(actionContext?.telemetryProps, { [telemetryProperties.templateName]: templateName });
