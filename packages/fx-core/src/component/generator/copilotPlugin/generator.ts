// Copyright (c) Microsoft Corporation.
// Licensed under the MIT license.

/**
 * @author yuqzho@microsoft.com
 */

import { hooks } from "@feathersjs/hooks/lib";
import {
  ProjectType,
  SpecParser,
  SpecParserError,
  ValidationStatus,
  WarningType,
} from "@microsoft/m365-spec-parser";
import {
  AppPackageFolderName,
  AuthInfo,
  Context,
  FxError,
  GeneratorResult,
  Inputs,
  ManifestTemplateFileName,
  Platform,
  ResponseTemplatesFolderName,
  Result,
  SystemError,
  UserError,
  Warning,
  err,
  ok,
} from "@microsoft/teamsfx-api";
import * as fs from "fs-extra";
import { merge } from "lodash";
import path from "path";
import * as util from "util";
import { isCopilotAuthEnabled } from "../../../common/featureFlags";
import { getLocalizedString } from "../../../common/localizeUtils";
import { assembleError } from "../../../error";
import {
  CapabilityOptions,
  CustomCopilotRagOptions,
  MeArchitectureOptions,
  ProgrammingLanguage,
} from "../../../question/create";
import { QuestionNames } from "../../../question/questionNames";
import { isValidHttpUrl } from "../../../question/util";
import { manifestUtils } from "../../driver/teamsApp/utils/ManifestUtils";
import { ActionContext, ActionExecutionMW } from "../../middleware/actionExecutionMW";
import { Generator } from "../generator";
import { TelemetryEvents } from "../spfx/utils/telemetryEvents";
import { DefaultTemplateGenerator } from "../templates/templateGenerator";
import { TemplateInfo } from "../templates/templateInfo";
import {
  OpenAIPluginManifestHelper,
  convertSpecParserErrorToFxError,
  copilotPluginParserOptions,
  defaultApiSpecFolderName,
  defaultApiSpecJsonFileName,
  defaultApiSpecYamlFileName,
  defaultPluginManifestFileName,
  generateScaffoldingSummary,
  getEnvName,
  invalidApiSpecErrorName,
  isYamlSpecFile,
  logValidationResults,
  specParserGenerateResultAllSuccessTelemetryProperty,
  specParserGenerateResultTelemetryEvent,
  specParserGenerateResultWarningsTelemetryProperty,
  updateForCustomApi,
} from "./helper";

const fromApiSpecComponentName = "copilot-plugin-existing-api";
const pluginFromApiSpecComponentName = "api-copilot-plugin-existing-api";
const fromApiSpecTemplateName = "copilot-plugin-existing-api";
const fromApiSpecWithApiKeyTemplateName = "copilot-plugin-existing-api-api-key";
const fromOpenAIPlugincomponentName = "copilot-plugin-from-oai-plugin";
const fromOpenAIPluginTemplateName = "copilot-plugin-from-oai-plugin";
const forCustomCopilotRagCustomApi = "custom-copilot-rag-custom-api";
const copilotPluginExistingApiSpecUrlTelemetryEvent = "copilot-plugin-existing-api-spec-url";

const apiPluginFromApiSpecTemplateName = "api-plugin-existing-api";

const failedToUpdateCustomApiTemplateErrorName = "failed-to-update-custom-api-template";

const enum telemetryProperties {
  templateName = "template-name",
  generateType = "generate-type",
  isRemoteUrlTelemetryProperty = "remote-url",
  authType = "auth-type",
}

function normalizePath(path: string): string {
  return "./" + path.replace(/\\/g, "/");
}

export interface CopilotPluginGeneratorResult {
  warnings?: Warning[];
}

export class CopilotPluginGenerator {
  @hooks([
    ActionExecutionMW({
      enableTelemetry: true,
      telemetryComponentName: fromApiSpecComponentName,
      telemetryEventName: TelemetryEvents.Generate,
      errorSource: fromApiSpecComponentName,
    }),
  ])
  public static async generateMeFromApiSpec(
    context: Context,
    inputs: Inputs,
    destinationPath: string,
    actionContext?: ActionContext
  ): Promise<Result<CopilotPluginGeneratorResult, FxError>> {
    const templateName = fromApiSpecTemplateName;
    const componentName = fromApiSpecComponentName;

    merge(actionContext?.telemetryProps, { [telemetryProperties.templateName]: templateName });

    return await this.generate(
      context,
      inputs,
      destinationPath,
      templateName,
      componentName,
      false,
      inputs.apiAuthData
    );
  }

  @hooks([
    ActionExecutionMW({
      enableTelemetry: true,
      telemetryComponentName: pluginFromApiSpecComponentName,
      telemetryEventName: TelemetryEvents.Generate,
      errorSource: pluginFromApiSpecComponentName,
    }),
  ])
  public static async generatePluginFromApiSpec(
    context: Context,
    inputs: Inputs,
    destinationPath: string,
    actionContext?: ActionContext
  ): Promise<Result<CopilotPluginGeneratorResult, FxError>> {
    const templateName = apiPluginFromApiSpecTemplateName;
    const componentName = fromApiSpecComponentName;

    merge(actionContext?.telemetryProps, { [telemetryProperties.templateName]: templateName });

    return await this.generate(
      context,
      inputs,
      destinationPath,
      templateName,
      componentName,
      true,
      inputs.apiAuthData
    );
  }

  @hooks([
    ActionExecutionMW({
      enableTelemetry: true,
      telemetryComponentName: fromOpenAIPlugincomponentName,
      telemetryEventName: TelemetryEvents.Generate,
      errorSource: fromOpenAIPlugincomponentName,
    }),
  ])
  public static async generateFromOpenAIPlugin(
    context: Context,
    inputs: Inputs,
    destinationPath: string
  ): Promise<Result<CopilotPluginGeneratorResult, FxError>> {
    return await this.generate(
      context,
      inputs,
      destinationPath,
      fromOpenAIPluginTemplateName,
      fromOpenAIPlugincomponentName,
      false
    );
  }

  @hooks([
    ActionExecutionMW({
      enableTelemetry: true,
      telemetryComponentName: fromOpenAIPlugincomponentName,
      telemetryEventName: TelemetryEvents.Generate,
      errorSource: fromOpenAIPlugincomponentName,
    }),
  ])
  public static async generateForCustomCopilotRagCustomApi(
    context: Context,
    inputs: Inputs,
    destinationPath: string
  ): Promise<Result<CopilotPluginGeneratorResult, FxError>> {
    return await this.generate(
      context,
      inputs,
      destinationPath,
      forCustomCopilotRagCustomApi,
      forCustomCopilotRagCustomApi,
      false
    );
  }

  private static async generate(
    context: Context,
    inputs: Inputs,
    destinationPath: string,
    templateName: string,
    componentName: string,
    isPlugin: boolean,
    authData?: AuthInfo
  ): Promise<Result<CopilotPluginGeneratorResult, FxError>> {
    try {
      const appName = inputs[QuestionNames.AppName];
      const language = inputs[QuestionNames.ProgrammingLanguage];
      const safeProjectNameFromVS =
        language === "csharp" ? inputs[QuestionNames.SafeProjectName] : undefined;
      const type =
        templateName === forCustomCopilotRagCustomApi
          ? ProjectType.TeamsAi
          : isPlugin
          ? ProjectType.Copilot
          : ProjectType.SME;
      let url = inputs[QuestionNames.ApiSpecLocation] ?? inputs.openAIPluginManifest?.api.url;
      url = url.trim();
      let isYaml: boolean;
      try {
        isYaml = await isYamlSpecFile(url);
      } catch (e) {
        isYaml = false;
      }
      const openapiSpecFileName = isYaml ? defaultApiSpecYamlFileName : defaultApiSpecJsonFileName;
      if (authData?.authName) {
        const envName = getEnvName(authData.authName, authData.authType);
        context.templateVariables = Generator.getDefaultVariables(
          appName,
          safeProjectNameFromVS,
          inputs.targetFramework,
          inputs.placeProjectFileInSolutionDir === "true",
          {
            authName: authData.authName,
            openapiSpecPath: normalizePath(
              path.join(AppPackageFolderName, defaultApiSpecFolderName, openapiSpecFileName)
            ),
            registrationIdEnvName: envName,
            authType: authData.authType,
          }
        );
      } else {
        context.templateVariables = Generator.getDefaultVariables(
          appName,
          safeProjectNameFromVS,
          inputs.targetFramework,
          inputs.placeProjectFileInSolutionDir === "true"
        );
      }

      if (templateName != forCustomCopilotRagCustomApi) {
        // download template
        const templateRes = await Generator.generateTemplate(
          context,
          destinationPath,
          templateName,
          language === ProgrammingLanguage.CSharp ? ProgrammingLanguage.CSharp : undefined
        );
        if (templateRes.isErr()) return err(templateRes.error);
      }

      context.telemetryReporter.sendTelemetryEvent(copilotPluginExistingApiSpecUrlTelemetryEvent, {
        [telemetryProperties.isRemoteUrlTelemetryProperty]: isValidHttpUrl(url).toString(),
        [telemetryProperties.generateType]: type.toString(),
        [telemetryProperties.authType]: authData?.authName ?? "None",
      });

      const newGenerator = new CopilotGenerator();
<<<<<<< HEAD
      newGenerator.isYaml = isYaml;
      newGenerator.isPlugin = isPlugin;
      newGenerator.templateName = templateName;
      newGenerator.url = url;
      newGenerator.type = type;
=======
      const getTemplateInfosState: any = {};
      inputs.getTemplateInfosState = getTemplateInfosState;
      getTemplateInfosState.isYaml = isYaml;
      getTemplateInfosState.isPlugin = isPlugin;
      getTemplateInfosState.templateName = templateName;
      getTemplateInfosState.url = url;
      getTemplateInfosState.type = type;
>>>>>>> 584a511a
      const res = await newGenerator.post(context, inputs, destinationPath);
      return res;
    } catch (e) {
      let error: FxError;
      if (e instanceof SpecParserError) {
        error = convertSpecParserErrorToFxError(e);
      } else {
        error = assembleError(e);
      }
      return err(error);
    }
  }
}

export class CopilotGenerator extends DefaultTemplateGenerator {
  componentName = "copilot-generator";
<<<<<<< HEAD
  isYaml = false;
  templateName = "";
  url = "";
  isPlugin = false;
  type = -1;
=======
  // isYaml = false;
  // templateName = "";
  // url = "";
  // isPlugin = false;
  // type = -1;
>>>>>>> 584a511a

  // activation condition
  public activate(context: Context, inputs: Inputs): boolean {
    const capability = inputs.capabilities as string;
    const meArchitecture = inputs[QuestionNames.MeArchitectureType] as string;
    return (
      capability === CapabilityOptions.copilotPluginApiSpec().id ||
      capability === CapabilityOptions.copilotPluginOpenAIPlugin().id ||
      meArchitecture === MeArchitectureOptions.apiSpec().id ||
      (capability === CapabilityOptions.customCopilotRag().id &&
        inputs[QuestionNames.CustomCopilotRag] === CustomCopilotRagOptions.customApi().id)
    );
  }

  getTemplateName(inputs: Inputs): string {
    const capability = inputs.capabilities as string;
    const meArchitecture = inputs[QuestionNames.MeArchitectureType] as string;
    let templateName = "";
    if (capability === CapabilityOptions.copilotPluginApiSpec().id) {
      templateName = apiPluginFromApiSpecTemplateName;
    } else if (meArchitecture === MeArchitectureOptions.apiSpec().id) {
      templateName = fromApiSpecTemplateName;
    } else if (capability === CapabilityOptions.copilotPluginOpenAIPlugin().id) {
      templateName = fromOpenAIPluginTemplateName;
    } else if (
      capability === CapabilityOptions.customCopilotRag().id &&
      inputs[QuestionNames.CustomCopilotRag] === CustomCopilotRagOptions.customApi().id
    ) {
      templateName = forCustomCopilotRagCustomApi;
    }
    return templateName;
  }

  public async getTemplateInfos(
    context: Context,
    inputs: Inputs,
    destinationPath: string,
    actionContext?: ActionContext
  ): Promise<Result<TemplateInfo[], FxError>> {
    const capability = inputs.capabilities as string;
    const meArchitecture = inputs[QuestionNames.MeArchitectureType] as string;
<<<<<<< HEAD
    this.templateName = this.getTemplateName(inputs);
    this.isPlugin = false;
    let authData = undefined;
    if (capability === CapabilityOptions.copilotPluginApiSpec().id) {
      this.isPlugin = true;
=======
    const getTemplateInfosState: any = {};
    getTemplateInfosState.templateName = this.getTemplateName(inputs);
    getTemplateInfosState.isPlugin = false;
    let authData = undefined;
    if (capability === CapabilityOptions.copilotPluginApiSpec().id) {
      getTemplateInfosState.isPlugin = true;
>>>>>>> 584a511a
      authData = inputs.apiAuthData;
    } else if (meArchitecture === MeArchitectureOptions.apiSpec().id) {
      authData = inputs.apiAuthData;
    }
<<<<<<< HEAD
    merge(actionContext?.telemetryProps, { [telemetryProperties.templateName]: this.templateName });
    const appName = inputs[QuestionNames.AppName];
    let language = inputs[QuestionNames.ProgrammingLanguage] as ProgrammingLanguage;
    if (this.templateName !== forCustomCopilotRagCustomApi) {
=======
    merge(actionContext?.telemetryProps, {
      [telemetryProperties.templateName]: getTemplateInfosState.templateName,
    });
    const appName = inputs[QuestionNames.AppName];
    let language = inputs[QuestionNames.ProgrammingLanguage] as ProgrammingLanguage;
    if (getTemplateInfosState.templateName !== forCustomCopilotRagCustomApi) {
>>>>>>> 584a511a
      language =
        language === ProgrammingLanguage.CSharp
          ? ProgrammingLanguage.CSharp
          : ProgrammingLanguage.None;
    }
    const safeProjectNameFromVS =
      language === "csharp" ? inputs[QuestionNames.SafeProjectName] : undefined;
<<<<<<< HEAD
    this.type =
      this.templateName === forCustomCopilotRagCustomApi
        ? ProjectType.TeamsAi
        : this.isPlugin
        ? ProjectType.Copilot
        : ProjectType.SME;
    const url = inputs[QuestionNames.ApiSpecLocation] ?? inputs.openAIPluginManifest?.api.url;
    this.url = url.trim();

    this.isYaml = false;
    try {
      this.isYaml = await isYamlSpecFile(url);
    } catch (e) {}

    const openapiSpecFileName = this.isYaml
      ? defaultApiSpecYamlFileName
      : defaultApiSpecJsonFileName;
=======
    getTemplateInfosState.type =
      getTemplateInfosState.templateName === forCustomCopilotRagCustomApi
        ? ProjectType.TeamsAi
        : getTemplateInfosState.isPlugin
        ? ProjectType.Copilot
        : ProjectType.SME;
    const url = inputs[QuestionNames.ApiSpecLocation] ?? inputs.openAIPluginManifest?.api.url;
    getTemplateInfosState.url = url.trim();

    getTemplateInfosState.isYaml = false;
    try {
      getTemplateInfosState.isYaml = await isYamlSpecFile(url);
    } catch (e) {}

    const openapiSpecFileName = getTemplateInfosState.isYaml
      ? defaultApiSpecYamlFileName
      : defaultApiSpecJsonFileName;
    const llmService: string | undefined = inputs[QuestionNames.LLMService];
    const openAIKey: string | undefined = inputs[QuestionNames.OpenAIKey];
    const azureOpenAIKey: string | undefined = inputs[QuestionNames.AzureOpenAIKey];
    const azureOpenAIEndpoint: string | undefined = inputs[QuestionNames.AzureOpenAIEndpoint];
    const azureOpenAIDeploymentName: string | undefined =
      inputs[QuestionNames.AzureOpenAIDeploymentName];
    const llmServiceData = {
      llmService,
      openAIKey,
      azureOpenAIKey,
      azureOpenAIEndpoint,
      azureOpenAIDeploymentName,
    };
>>>>>>> 584a511a
    if (authData?.authName) {
      const envName = getEnvName(authData.authName, authData.authType);
      context.templateVariables = Generator.getDefaultVariables(
        appName,
        safeProjectNameFromVS,
        inputs.targetFramework,
        inputs.placeProjectFileInSolutionDir === "true",
        {
          authName: authData.authName,
          openapiSpecPath: normalizePath(
            path.join(AppPackageFolderName, defaultApiSpecFolderName, openapiSpecFileName)
          ),
          registrationIdEnvName: envName,
          authType: authData.authType,
<<<<<<< HEAD
        }
=======
        },
        llmServiceData
>>>>>>> 584a511a
      );
    } else {
      context.templateVariables = Generator.getDefaultVariables(
        appName,
        safeProjectNameFromVS,
        inputs.targetFramework,
<<<<<<< HEAD
        inputs.placeProjectFileInSolutionDir === "true"
=======
        inputs.placeProjectFileInSolutionDir === "true",
        undefined,
        llmServiceData
>>>>>>> 584a511a
      );
    }
    context.telemetryReporter.sendTelemetryEvent(copilotPluginExistingApiSpecUrlTelemetryEvent, {
      [telemetryProperties.isRemoteUrlTelemetryProperty]: isValidHttpUrl(url).toString(),
<<<<<<< HEAD
      [telemetryProperties.generateType]: this.type.toString(),
      [telemetryProperties.authType]: authData?.authName ?? "None",
    });
    return ok([
      {
        templateName: this.templateName,
=======
      [telemetryProperties.generateType]: getTemplateInfosState.type.toString(),
      [telemetryProperties.authType]: authData?.authName ?? "None",
    });
    inputs.getTemplateInfosState = getTemplateInfosState;
    return ok([
      {
        templateName: getTemplateInfosState.templateName,
>>>>>>> 584a511a
        language: language,
        replaceMap: context.templateVariables,
      },
    ]);
  }

  public async post(
    context: Context,
    inputs: Inputs,
    destinationPath: string,
    actionContext?: ActionContext
  ): Promise<Result<GeneratorResult, FxError>> {
    try {
<<<<<<< HEAD
      // validate API spec
      const specParser = new SpecParser(
        this.url,
        this.isPlugin
=======
      const getTemplateInfosState = inputs.getTemplateInfosState;
      // validate API spec
      const specParser = new SpecParser(
        getTemplateInfosState.url,
        getTemplateInfosState.isPlugin
>>>>>>> 584a511a
          ? copilotPluginParserOptions
          : {
              allowBearerTokenAuth: true, // Currently, API key auth support is actually bearer token auth
              allowMultipleParameters: true,
<<<<<<< HEAD
              projectType: this.type,
=======
              projectType: getTemplateInfosState.type,
>>>>>>> 584a511a
              allowOauth2: isCopilotAuthEnabled(),
            }
      );
      const validationRes = await specParser.validate();
      const warnings = validationRes.warnings;
      const operationIdWarning = warnings.find((w) => w.type === WarningType.OperationIdMissing);
      const filters = inputs[QuestionNames.ApiOperation] as string[];
      if (operationIdWarning && operationIdWarning.data) {
        const apisMissingOperationId = (operationIdWarning.data as string[]).filter((api) =>
          filters.includes(api)
        );
        if (apisMissingOperationId.length > 0) {
          operationIdWarning.content = util.format(
            getLocalizedString("core.common.MissingOperationId"),
            apisMissingOperationId.join(", ")
          );
          delete operationIdWarning.data;
        } else {
          warnings.splice(warnings.indexOf(operationIdWarning), 1);
        }
      }

      const specVersionWarning = warnings.find(
        (w) => w.type === WarningType.ConvertSwaggerToOpenAPI
      );
      if (specVersionWarning) {
        specVersionWarning.content = ""; // We don't care content of this warning
      }

      if (validationRes.status === ValidationStatus.Error) {
        logValidationResults(validationRes.errors, warnings, context, true, false, true);
        const errorMessage =
          inputs.platform === Platform.VSCode
            ? getLocalizedString(
                "core.createProjectQuestion.apiSpec.multipleValidationErrors.vscode.message"
              )
            : getLocalizedString(
                "core.createProjectQuestion.apiSpec.multipleValidationErrors.message"
              );
        return err(
          new UserError(this.componentName, invalidApiSpecErrorName, errorMessage, errorMessage)
        );
      }
      const manifestPath = path.join(
        destinationPath,
        AppPackageFolderName,
        ManifestTemplateFileName
      );
      const apiSpecFolderPath = path.join(
        destinationPath,
        AppPackageFolderName,
        defaultApiSpecFolderName
      );
<<<<<<< HEAD
      const openapiSpecFileName = this.isYaml
=======
      const openapiSpecFileName = getTemplateInfosState.isYaml
>>>>>>> 584a511a
        ? defaultApiSpecYamlFileName
        : defaultApiSpecJsonFileName;
      const openapiSpecPath = path.join(apiSpecFolderPath, openapiSpecFileName);
      // generate files
      await fs.ensureDir(apiSpecFolderPath);

      let generateResult;

<<<<<<< HEAD
      if (this.isPlugin) {
=======
      if (getTemplateInfosState.isPlugin) {
>>>>>>> 584a511a
        const pluginManifestPath = path.join(
          destinationPath,
          AppPackageFolderName,
          defaultPluginManifestFileName
        );
        generateResult = await specParser.generateForCopilot(
          manifestPath,
          filters,
          openapiSpecPath,
          pluginManifestPath
        );
      } else {
        const responseTemplateFolder = path.join(
          destinationPath,
          AppPackageFolderName,
          ResponseTemplatesFolderName
        );
        generateResult = await specParser.generate(
          manifestPath,
          filters,
          openapiSpecPath,
<<<<<<< HEAD
          this.type === ProjectType.TeamsAi ? undefined : responseTemplateFolder
=======
          getTemplateInfosState.type === ProjectType.TeamsAi ? undefined : responseTemplateFolder
>>>>>>> 584a511a
        );
      }

      context.telemetryReporter.sendTelemetryEvent(specParserGenerateResultTelemetryEvent, {
<<<<<<< HEAD
        [telemetryProperties.generateType]: this.type.toString(),
=======
        [telemetryProperties.generateType]: getTemplateInfosState.type.toString(),
>>>>>>> 584a511a
        [specParserGenerateResultAllSuccessTelemetryProperty]: generateResult.allSuccess.toString(),
        [specParserGenerateResultWarningsTelemetryProperty]: generateResult.warnings
          .map((w) => w.type.toString() + ": " + w.content)
          .join(";"),
      });

      if (generateResult.warnings.length > 0) {
        generateResult.warnings.find((o) => {
          if (o.type === WarningType.OperationOnlyContainsOptionalParam) {
            o.content = ""; // We don't care content of this warning
          }
        });
        warnings.push(...generateResult.warnings);
      }

      // update manifest based on openAI plugin manifest
      const manifestRes = await manifestUtils._readAppManifest(manifestPath);

      if (manifestRes.isErr()) {
        return err(manifestRes.error);
      }

      const teamsManifest = manifestRes.value;
      if (inputs.openAIPluginManifest) {
        const updateManifestRes = await OpenAIPluginManifestHelper.updateManifest(
          inputs.openAIPluginManifest,
          teamsManifest,
          manifestPath
        );
        if (updateManifestRes.isErr()) return err(updateManifestRes.error);
      }

<<<<<<< HEAD
      if (this.templateName === forCustomCopilotRagCustomApi) {
=======
      if (getTemplateInfosState.templateName === forCustomCopilotRagCustomApi) {
>>>>>>> 584a511a
        const specs = await specParser.getFilteredSpecs(filters);
        const spec = specs[1];
        try {
          const language = inputs[QuestionNames.ProgrammingLanguage] as ProgrammingLanguage;
          await updateForCustomApi(spec, language, destinationPath, openapiSpecFileName);
        } catch (error: any) {
          throw new SystemError(
            this.componentName,
            failedToUpdateCustomApiTemplateErrorName,
            error.message,
            error.message
          );
        }
      }

      // log warnings
      if (inputs.platform === Platform.CLI || inputs.platform === Platform.VS) {
        const warnSummary = generateScaffoldingSummary(
          warnings,
          teamsManifest,
          path.relative(destinationPath, openapiSpecPath)
        );

        if (warnSummary) {
          void context.logProvider.info(warnSummary);
        }
      }

      if (inputs.platform === Platform.VSCode) {
        return ok({
          warnings: warnings.map((warning) => {
            return {
              type: warning.type,
              content: warning.content,
              data: warning.data,
            };
          }),
        });
      } else {
        return ok({ warnings: undefined });
      }
    } catch (e) {
      let error: FxError;
      if (e instanceof SpecParserError) {
        error = convertSpecParserErrorToFxError(e);
      } else {
        error = assembleError(e);
      }
      return err(error);
    }
  }
}<|MERGE_RESOLUTION|>--- conflicted
+++ resolved
@@ -277,13 +277,6 @@
       });
 
       const newGenerator = new CopilotGenerator();
-<<<<<<< HEAD
-      newGenerator.isYaml = isYaml;
-      newGenerator.isPlugin = isPlugin;
-      newGenerator.templateName = templateName;
-      newGenerator.url = url;
-      newGenerator.type = type;
-=======
       const getTemplateInfosState: any = {};
       inputs.getTemplateInfosState = getTemplateInfosState;
       getTemplateInfosState.isYaml = isYaml;
@@ -291,7 +284,6 @@
       getTemplateInfosState.templateName = templateName;
       getTemplateInfosState.url = url;
       getTemplateInfosState.type = type;
->>>>>>> 584a511a
       const res = await newGenerator.post(context, inputs, destinationPath);
       return res;
     } catch (e) {
@@ -308,19 +300,11 @@
 
 export class CopilotGenerator extends DefaultTemplateGenerator {
   componentName = "copilot-generator";
-<<<<<<< HEAD
-  isYaml = false;
-  templateName = "";
-  url = "";
-  isPlugin = false;
-  type = -1;
-=======
   // isYaml = false;
   // templateName = "";
   // url = "";
   // isPlugin = false;
   // type = -1;
->>>>>>> 584a511a
 
   // activation condition
   public activate(context: Context, inputs: Inputs): boolean {
@@ -362,37 +346,22 @@
   ): Promise<Result<TemplateInfo[], FxError>> {
     const capability = inputs.capabilities as string;
     const meArchitecture = inputs[QuestionNames.MeArchitectureType] as string;
-<<<<<<< HEAD
-    this.templateName = this.getTemplateName(inputs);
-    this.isPlugin = false;
-    let authData = undefined;
-    if (capability === CapabilityOptions.copilotPluginApiSpec().id) {
-      this.isPlugin = true;
-=======
     const getTemplateInfosState: any = {};
     getTemplateInfosState.templateName = this.getTemplateName(inputs);
     getTemplateInfosState.isPlugin = false;
     let authData = undefined;
     if (capability === CapabilityOptions.copilotPluginApiSpec().id) {
       getTemplateInfosState.isPlugin = true;
->>>>>>> 584a511a
       authData = inputs.apiAuthData;
     } else if (meArchitecture === MeArchitectureOptions.apiSpec().id) {
       authData = inputs.apiAuthData;
     }
-<<<<<<< HEAD
-    merge(actionContext?.telemetryProps, { [telemetryProperties.templateName]: this.templateName });
-    const appName = inputs[QuestionNames.AppName];
-    let language = inputs[QuestionNames.ProgrammingLanguage] as ProgrammingLanguage;
-    if (this.templateName !== forCustomCopilotRagCustomApi) {
-=======
     merge(actionContext?.telemetryProps, {
       [telemetryProperties.templateName]: getTemplateInfosState.templateName,
     });
     const appName = inputs[QuestionNames.AppName];
     let language = inputs[QuestionNames.ProgrammingLanguage] as ProgrammingLanguage;
     if (getTemplateInfosState.templateName !== forCustomCopilotRagCustomApi) {
->>>>>>> 584a511a
       language =
         language === ProgrammingLanguage.CSharp
           ? ProgrammingLanguage.CSharp
@@ -400,25 +369,6 @@
     }
     const safeProjectNameFromVS =
       language === "csharp" ? inputs[QuestionNames.SafeProjectName] : undefined;
-<<<<<<< HEAD
-    this.type =
-      this.templateName === forCustomCopilotRagCustomApi
-        ? ProjectType.TeamsAi
-        : this.isPlugin
-        ? ProjectType.Copilot
-        : ProjectType.SME;
-    const url = inputs[QuestionNames.ApiSpecLocation] ?? inputs.openAIPluginManifest?.api.url;
-    this.url = url.trim();
-
-    this.isYaml = false;
-    try {
-      this.isYaml = await isYamlSpecFile(url);
-    } catch (e) {}
-
-    const openapiSpecFileName = this.isYaml
-      ? defaultApiSpecYamlFileName
-      : defaultApiSpecJsonFileName;
-=======
     getTemplateInfosState.type =
       getTemplateInfosState.templateName === forCustomCopilotRagCustomApi
         ? ProjectType.TeamsAi
@@ -449,7 +399,6 @@
       azureOpenAIEndpoint,
       azureOpenAIDeploymentName,
     };
->>>>>>> 584a511a
     if (authData?.authName) {
       const envName = getEnvName(authData.authName, authData.authType);
       context.templateVariables = Generator.getDefaultVariables(
@@ -464,37 +413,21 @@
           ),
           registrationIdEnvName: envName,
           authType: authData.authType,
-<<<<<<< HEAD
-        }
-=======
         },
         llmServiceData
->>>>>>> 584a511a
       );
     } else {
       context.templateVariables = Generator.getDefaultVariables(
         appName,
         safeProjectNameFromVS,
         inputs.targetFramework,
-<<<<<<< HEAD
-        inputs.placeProjectFileInSolutionDir === "true"
-=======
         inputs.placeProjectFileInSolutionDir === "true",
         undefined,
         llmServiceData
->>>>>>> 584a511a
       );
     }
     context.telemetryReporter.sendTelemetryEvent(copilotPluginExistingApiSpecUrlTelemetryEvent, {
       [telemetryProperties.isRemoteUrlTelemetryProperty]: isValidHttpUrl(url).toString(),
-<<<<<<< HEAD
-      [telemetryProperties.generateType]: this.type.toString(),
-      [telemetryProperties.authType]: authData?.authName ?? "None",
-    });
-    return ok([
-      {
-        templateName: this.templateName,
-=======
       [telemetryProperties.generateType]: getTemplateInfosState.type.toString(),
       [telemetryProperties.authType]: authData?.authName ?? "None",
     });
@@ -502,7 +435,6 @@
     return ok([
       {
         templateName: getTemplateInfosState.templateName,
->>>>>>> 584a511a
         language: language,
         replaceMap: context.templateVariables,
       },
@@ -516,27 +448,16 @@
     actionContext?: ActionContext
   ): Promise<Result<GeneratorResult, FxError>> {
     try {
-<<<<<<< HEAD
-      // validate API spec
-      const specParser = new SpecParser(
-        this.url,
-        this.isPlugin
-=======
       const getTemplateInfosState = inputs.getTemplateInfosState;
       // validate API spec
       const specParser = new SpecParser(
         getTemplateInfosState.url,
         getTemplateInfosState.isPlugin
->>>>>>> 584a511a
           ? copilotPluginParserOptions
           : {
               allowBearerTokenAuth: true, // Currently, API key auth support is actually bearer token auth
               allowMultipleParameters: true,
-<<<<<<< HEAD
-              projectType: this.type,
-=======
               projectType: getTemplateInfosState.type,
->>>>>>> 584a511a
               allowOauth2: isCopilotAuthEnabled(),
             }
       );
@@ -590,11 +511,7 @@
         AppPackageFolderName,
         defaultApiSpecFolderName
       );
-<<<<<<< HEAD
-      const openapiSpecFileName = this.isYaml
-=======
       const openapiSpecFileName = getTemplateInfosState.isYaml
->>>>>>> 584a511a
         ? defaultApiSpecYamlFileName
         : defaultApiSpecJsonFileName;
       const openapiSpecPath = path.join(apiSpecFolderPath, openapiSpecFileName);
@@ -603,11 +520,7 @@
 
       let generateResult;
 
-<<<<<<< HEAD
-      if (this.isPlugin) {
-=======
       if (getTemplateInfosState.isPlugin) {
->>>>>>> 584a511a
         const pluginManifestPath = path.join(
           destinationPath,
           AppPackageFolderName,
@@ -629,20 +542,12 @@
           manifestPath,
           filters,
           openapiSpecPath,
-<<<<<<< HEAD
-          this.type === ProjectType.TeamsAi ? undefined : responseTemplateFolder
-=======
           getTemplateInfosState.type === ProjectType.TeamsAi ? undefined : responseTemplateFolder
->>>>>>> 584a511a
         );
       }
 
       context.telemetryReporter.sendTelemetryEvent(specParserGenerateResultTelemetryEvent, {
-<<<<<<< HEAD
-        [telemetryProperties.generateType]: this.type.toString(),
-=======
         [telemetryProperties.generateType]: getTemplateInfosState.type.toString(),
->>>>>>> 584a511a
         [specParserGenerateResultAllSuccessTelemetryProperty]: generateResult.allSuccess.toString(),
         [specParserGenerateResultWarningsTelemetryProperty]: generateResult.warnings
           .map((w) => w.type.toString() + ": " + w.content)
@@ -675,11 +580,7 @@
         if (updateManifestRes.isErr()) return err(updateManifestRes.error);
       }
 
-<<<<<<< HEAD
-      if (this.templateName === forCustomCopilotRagCustomApi) {
-=======
       if (getTemplateInfosState.templateName === forCustomCopilotRagCustomApi) {
->>>>>>> 584a511a
         const specs = await specParser.getFilteredSpecs(filters);
         const spec = specs[1];
         try {
