--- conflicted
+++ resolved
@@ -33,11 +33,8 @@
 import { getLocalizedString } from "../../../common/localizeUtils";
 import { EOL } from "os";
 import { SummaryConstant } from "../../configManager/constant";
-<<<<<<< HEAD
 import { manifestUtils } from "../../driver/teamsApp/utils/ManifestUtils";
-=======
 import path from "path";
->>>>>>> 6024d524
 
 const manifestFilePath = "/.well-known/ai-plugin.json";
 const componentName = "OpenAIPluginManifestHelper";
