--- conflicted
+++ resolved
@@ -45,11 +45,6 @@
     actionContext?: ActionContext
   ): Promise<Result<undefined, FxError>> {
     const appName = ctx.projectSetting?.appName;
-<<<<<<< HEAD
-    const projectId = ctx.projectSetting?.projectId;
-    const nameReplaceMap = { ...{ appName: appName! }, ...ctx.templateVariables };
-    const dataReplaceMap = { ...{ projectId: projectId }, ...nameReplaceMap };
-=======
     const replaceMap = {
       ...{
         appName: appName,
@@ -58,7 +53,6 @@
       },
       ...ctx.templateVariables,
     };
->>>>>>> fc358ee7
     const generatorContext: GeneratorContext = {
       name: language ? `${templateName}-${language}` : templateName,
       destination: destinationPath,
