--- conflicted
+++ resolved
@@ -1,17 +1,13 @@
 // Copyright (c) Microsoft Corporation.
 // Licensed under the MIT license.
-import lodash from "lodash";
+import { LogProvider } from "@microsoft/teamsfx-api";
+import axios, { AxiosInstance } from "axios";
+import { exec, execSync } from "child_process";
 import * as fs from "fs-extra";
 import { glob } from "glob";
-import { exec, execSync } from "child_process";
-import { LogProvider } from "@microsoft/teamsfx-api";
-import axios, { AxiosInstance } from "axios";
-<<<<<<< HEAD
-import { cpUtils, DebugLogger } from "../../../../common/deps-checker/util/cpUtils";
-=======
+import lodash from "lodash";
+import os from "os";
 import { cpUtils, DebugLogger } from "../../../deps-checker/util/cpUtils";
->>>>>>> ef0e0262
-import os from "os";
 import { Constants } from "./constants";
 
 export class Utils {
