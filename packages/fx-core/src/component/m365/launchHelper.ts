--- conflicted
+++ resolved
@@ -4,19 +4,14 @@
 import { err, FxError, LogProvider, M365TokenProvider, ok, Result } from "@microsoft/teamsfx-api";
 
 import { hooks } from "@feathersjs/hooks";
+import { AppStudioScopes } from "../../common/constants";
 import { ErrorContextMW } from "../../common/globalVars";
 import { CoreSource } from "../../error";
 import { assembleError } from "../../error/common";
 import { HubTypes } from "../../question/constants";
-import { AppStudioScopes } from "../driver/teamsApp/constants";
 import { NotExtendedToM365Error } from "./errors";
 import { PackageService } from "./packageService";
-<<<<<<< HEAD
 import { MosServiceEndpoint, MosServiceScope } from "./serviceConstant";
-import { AppStudioScopes } from "../../common/constants";
-=======
-import { serviceEndpoint, serviceScope } from "./serviceConstant";
->>>>>>> 1fd9b477
 
 export class LaunchHelper {
   private readonly m365TokenProvider: M365TokenProvider;
