// Copyright (c) Microsoft Corporation.
// Licensed under the MIT license.

import { err, FxError, LogProvider, M365TokenProvider, ok, Result } from "@microsoft/teamsfx-api";

import { hooks } from "@feathersjs/hooks";
<<<<<<< HEAD
import { CoreSource } from "../../error";
import { ErrorContextMW } from "../../core/globalVars";
=======
import { CoreSource } from "../../core/error";
import { ErrorContextMW } from "../../common/globalVars";
>>>>>>> 6b4deff0
import { assembleError } from "../../error/common";
import { HubTypes } from "../../question/constants";
import { NotExtendedToM365Error } from "./errors";
import { PackageService } from "./packageService";
import { serviceEndpoint, serviceScope } from "./serviceConstant";
import { AppStudioScopes } from "../driver/teamsApp/constants";

export class LaunchHelper {
  private readonly m365TokenProvider: M365TokenProvider;
  private readonly logger?: LogProvider;

  public constructor(m365TokenProvider: M365TokenProvider, logger?: LogProvider) {
    this.m365TokenProvider = m365TokenProvider;
    this.logger = logger;
  }
  @hooks([ErrorContextMW({ component: "LaunchHelper" })])
  public async getLaunchUrl(
    hub: HubTypes,
    teamsAppId: string,
    capabilities: string[],
    withLoginHint = true
  ): Promise<Result<string, FxError>> {
    const loginHint = withLoginHint
      ? (await this.getUpnFromToken()) ?? "login_your_m365_account" // a workaround that user has the chance to login
      : undefined;
    let url: URL;
    const copilotCapabilities = ["plugin", "copilotGpt"];
    switch (hub) {
      case HubTypes.teams: {
        let installAppPackage = true;
        if (
          capabilities.length > 0 &&
          capabilities.filter((capability) => !copilotCapabilities.includes(capability)).length == 0
        ) {
          installAppPackage = false;
        }
        const baseUrl = installAppPackage
          ? `https://teams.microsoft.com/l/app/${teamsAppId}?installAppPackage=true&webjoin=true`
          : "https://teams.microsoft.com";
        url = new URL(baseUrl);
        const tid = await this.getTidFromToken();
        if (tid) {
          url.searchParams.append("appTenantId", tid);
        }
        break;
      }
      case HubTypes.outlook: {
        const result = await this.getM365AppId(teamsAppId);
        if (result.isErr()) {
          return err(result.error);
        }
        const baseUrl = capabilities.includes("staticTab")
          ? `https://outlook.office.com/host/${result.value}`
          : "https://outlook.office.com/mail";
        url = new URL(baseUrl);
        break;
      }
      case HubTypes.office:
        {
          const result = await this.getM365AppId(teamsAppId);
          if (result.isErr()) {
            return err(result.error);
          }
          const baseUrl = `https://www.office.com/m365apps/${result.value}?auth=2`;
          url = new URL(baseUrl);
        }
        break;
    }
    if (loginHint) {
      url.searchParams.append("login_hint", loginHint);
    }
    return ok(url.toString());
  }

  public async getM365AppId(teamsAppId: string): Promise<Result<string, FxError>> {
    const sideloadingServiceEndpoint = process.env.SIDELOADING_SERVICE_ENDPOINT ?? serviceEndpoint;
    const sideloadingServiceScope = process.env.SIDELOADING_SERVICE_SCOPE ?? serviceScope;
    const packageService = new PackageService(sideloadingServiceEndpoint, this.logger);

    const sideloadingTokenRes = await this.m365TokenProvider.getAccessToken({
      scopes: [sideloadingServiceScope],
    });
    if (sideloadingTokenRes.isErr()) {
      return err(sideloadingTokenRes.error);
    }
    const sideloadingToken = sideloadingTokenRes.value;

    try {
      const m365AppId = await packageService.retrieveAppId(sideloadingToken, teamsAppId);
      if (!m365AppId) {
        return err(new NotExtendedToM365Error(CoreSource));
      }
      return ok(m365AppId);
    } catch (error) {
      return err(assembleError(error));
    }
  }

  private async getTidFromToken(): Promise<string | undefined> {
    try {
      const statusRes = await this.m365TokenProvider.getStatus({ scopes: AppStudioScopes });
      const tokenObject = statusRes.isOk() ? statusRes.value.accountInfo : undefined;
      return tokenObject?.tid as string;
    } catch {
      return undefined;
    }
  }

  private async getUpnFromToken(): Promise<string | undefined> {
    try {
      const statusRes = await this.m365TokenProvider.getStatus({ scopes: AppStudioScopes });
      const tokenObject = statusRes.isOk() ? statusRes.value.accountInfo : undefined;
      return tokenObject?.upn as string;
    } catch {
      return undefined;
    }
  }
}<|MERGE_RESOLUTION|>--- conflicted
+++ resolved
@@ -4,19 +4,14 @@
 import { err, FxError, LogProvider, M365TokenProvider, ok, Result } from "@microsoft/teamsfx-api";
 
 import { hooks } from "@feathersjs/hooks";
-<<<<<<< HEAD
+import { ErrorContextMW } from "../../common/globalVars";
 import { CoreSource } from "../../error";
-import { ErrorContextMW } from "../../core/globalVars";
-=======
-import { CoreSource } from "../../core/error";
-import { ErrorContextMW } from "../../common/globalVars";
->>>>>>> 6b4deff0
 import { assembleError } from "../../error/common";
 import { HubTypes } from "../../question/constants";
+import { AppStudioScopes } from "../driver/teamsApp/constants";
 import { NotExtendedToM365Error } from "./errors";
 import { PackageService } from "./packageService";
 import { serviceEndpoint, serviceScope } from "./serviceConstant";
-import { AppStudioScopes } from "../driver/teamsApp/constants";
 
 export class LaunchHelper {
   private readonly m365TokenProvider: M365TokenProvider;
