--- conflicted
+++ resolved
@@ -3,15 +3,10 @@
 import { Middleware, NextFunction } from "@feathersjs/hooks";
 import { Inputs, err } from "@microsoft/teamsfx-api";
 import _ from "lodash";
+import { TOOLS } from "../../common/globalVars";
 import { environmentNameManager } from "../../core/environmentName";
-<<<<<<< HEAD
+import { CoreHookContext } from "../../core/types";
 import { NoProjectOpenedError } from "../../error";
-import { TOOLS } from "../../core/globalVars";
-=======
-import { NoProjectOpenedError } from "../../core/error";
-import { TOOLS } from "../../common/globalVars";
->>>>>>> 6b4deff0
-import { CoreHookContext } from "../../core/types";
 import { QuestionNames } from "../../question/constants";
 import { selectTargetEnvQuestion } from "../../question/other";
 import { traverse } from "../../ui/visitor";
