--- conflicted
+++ resolved
@@ -3,23 +3,13 @@
 
 import { Context, FxError, Result } from "@microsoft/teamsfx-api";
 import { AadOwner, ResourcePermission } from "../../../common/permissionInterface";
-import { AppUser } from "../appManifest/interfaces/appUser";
 import { AadAppClient } from "./aadAppClient";
 import { ConfigKeys, Constants, Messages, Plugins } from "./constants";
 import { ConfigErrorMessages, GetConfigError } from "./errors";
 import { ResultFactory } from "./results";
 import { getPermissionErrorMessage } from "./utils/configs";
 import { TokenAudience, TokenProvider } from "./utils/tokenProvider";
-<<<<<<< HEAD
-=======
-import { AadAppClient } from "./aadAppClient";
-import { GetConfigError, ConfigErrorMessages } from "./errors";
-import { ConfigKeys, Constants, Messages, Plugins } from "./constants";
-import { AadOwner, ResourcePermission } from "../../../common/permissionInterface";
 import { AppUser } from "../../driver/teamsApp/interfaces/appdefinitions/appUser";
-import { isV3Enabled } from "../../../common/tools";
-import { ComponentNames } from "../../constants";
->>>>>>> 21023e5b
 
 export class AadAppForTeamsImpl {
   public async checkPermission(
