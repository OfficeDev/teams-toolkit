--- conflicted
+++ resolved
@@ -44,33 +44,23 @@
 import { getTemplatesFolder } from "../../../folder";
 import { AppStudioClient } from "../../../plugins/resource/appstudio/appStudio";
 import {
-<<<<<<< HEAD
-  BotScenario,
   CommandAndResponseOptionItem,
   NotificationOptionItem,
 } from "../../../plugins/solution/fx-solution/question";
 import {
   BOTS_TPL_EXISTING_APP,
-=======
->>>>>>> 52195ef9
   COLOR_TEMPLATE,
-  Constants,
+  COMPOSE_EXTENSIONS_TPL_EXISTING_APP,
+  CONFIGURABLE_TABS_TPL_EXISTING_APP,
   DEFAULT_COLOR_PNG_FILENAME,
   DEFAULT_DEVELOPER,
   DEFAULT_OUTLINE_PNG_FILENAME,
   ErrorMessages,
   MANIFEST_RESOURCES,
   OUTLINE_TEMPLATE,
-<<<<<<< HEAD
   STATIC_TABS_TPL_EXISTING_APP,
   DEFAULT_DEVELOPER,
   Constants,
-  MANIFEST_RESOURCES,
-  STATIC_TABS_MAX_ITEMS,
-  ErrorMessages,
-  BOTS_TPL_FOR_MULTI_ENV,
-=======
->>>>>>> 52195ef9
 } from "../../../plugins/resource/appstudio/constants";
 import { AppStudioError } from "../../../plugins/resource/appstudio/errors";
 import { AppUser } from "../../../plugins/resource/appstudio/interfaces/appUser";
@@ -84,17 +74,15 @@
   TelemetryPropertyKey,
 } from "../../../plugins/resource/appstudio/utils/telemetry";
 import { ComponentNames } from "../../constants";
-import { ActionExecutionMW } from "../../middleware/actionExecutionMW";
 import {
+  createTeamsApp,
+  updateTeamsApp,
+  publishTeamsApp,
   buildTeamsAppPackage,
-  createTeamsApp,
+  validateManifest,
   getManifest,
-  publishTeamsApp,
   updateManifest,
-  updateTeamsApp,
-  validateManifest,
 } from "./appStudio";
-<<<<<<< HEAD
 import {
   BOTS_TPL_FOR_COMMAND_AND_RESPONSE_V3,
   BOTS_TPL_FOR_NOTIFICATION_V3,
@@ -109,16 +97,6 @@
 import { hooks } from "@feathersjs/hooks/lib";
 import { ActionExecutionMW } from "../../middleware/actionExecutionMW";
 import { getProjectTemplatesFolderPath } from "../../../common/utils";
-import { ResourcePermission, TeamsAppAdmin } from "../../../common/permissionInterface";
-import isUUID from "validator/lib/isUUID";
-import { AppStudioScopes } from "../../../common/tools";
-import { AppStudioClient } from "../../../plugins/resource/appstudio/appStudio";
-import { AppUser } from "../../../plugins/resource/appstudio/interfaces/appUser";
-import { isBotNotificationEnabled } from "../../../common/featureFlags";
-=======
-import { TEAMS_APP_MANIFEST_TEMPLATE } from "./constants";
-import { manifestUtils } from "./utils";
->>>>>>> 52195ef9
 
 @Service("app-manifest")
 export class AppManifest implements CloudResource {
@@ -192,65 +170,9 @@
     inputs: InputsWithProjectPath,
     capabilities: v3.ManifestCapability[]
   ): Promise<Result<undefined, FxError>> {
-<<<<<<< HEAD
-    return addCapabilities(inputs, capabilities);
-=======
-    return manifestUtils.addCapabilities(inputs, capabilities);
->>>>>>> 52195ef9
-  }
-  @hooks([
-    ActionExecutionMW({
-      enableTelemetry: true,
-      telemetryComponentName: "AppStudioPlugin",
-      telemetryEventName: "update-capability",
-    }),
-  ])
-  async updateCapability(
-<<<<<<< HEAD
-    projectPath: string,
-    capability: v3.ManifestCapability
-  ): Promise<Result<undefined, FxError>> {
-    return updateCapability(projectPath, capability);
-=======
-    inputs: InputsWithProjectPath,
-    capability: v3.ManifestCapability
-  ): Promise<Result<undefined, FxError>> {
-    return manifestUtils.updateCapability(inputs.projectPath, capability);
->>>>>>> 52195ef9
-  }
-  @hooks([
-    ActionExecutionMW({
-      enableTelemetry: true,
-      telemetryComponentName: "AppStudioPlugin",
-      telemetryEventName: "delete-capability",
-    }),
-  ])
-  async deleteCapability(
-<<<<<<< HEAD
-    projectPath: string,
-    capability: v3.ManifestCapability
-  ): Promise<Result<undefined, FxError>> {
-    return deleteCapability(projectPath, capability);
-=======
-    inputs: InputsWithProjectPath,
-    capability: v3.ManifestCapability
-  ): Promise<Result<undefined, FxError>> {
-    return manifestUtils.deleteCapability(inputs.projectPath, capability);
->>>>>>> 52195ef9
-  }
-  async capabilityExceedLimit(
-    inputs: InputsWithProjectPath,
-    capability: "staticTab" | "configurableTab" | "Bot" | "MessageExtension" | "WebApplicationInfo"
-  ): Promise<Result<boolean, FxError>> {
-<<<<<<< HEAD
-    const appManifestRes = await readAppManifest(inputs.projectPath);
-    if (appManifestRes.isErr()) return err(appManifestRes.error);
-    const res = await _capabilityExceedLimit(appManifestRes.value, capability);
+    const res = await addCapabilities(inputs, capabilities);
     if (res.isErr()) return err(res.error);
-    return ok(res.value);
-=======
-    return manifestUtils.capabilityExceedLimit(inputs.projectPath, capability);
->>>>>>> 52195ef9
+    return ok(undefined);
   }
   @hooks([
     ActionExecutionMW({
@@ -514,270 +436,6 @@
   ): Promise<Result<undefined, FxError>> {
     return await updateManifest(context, inputs);
   }
-
-<<<<<<< HEAD
-  /**
-   * Check if manifest templates already exist.
-   */
-  async preCheck(projectPath: string): Promise<string[]> {
-    const existFiles = new Array<string>();
-    for (const templates of ["Templates", "templates"]) {
-      const appPackageDir = path.join(projectPath, templates, "appPackage");
-      const manifestPath = path.resolve(appPackageDir, "manifest.template.json");
-      if (await fs.pathExists(manifestPath)) {
-        existFiles.push(manifestPath);
-      }
-      const resourcesDir = path.resolve(appPackageDir, MANIFEST_RESOURCES);
-      const defaultColorPath = path.join(resourcesDir, DEFAULT_COLOR_PNG_FILENAME);
-      if (await fs.pathExists(defaultColorPath)) {
-        existFiles.push(defaultColorPath);
-      }
-      const defaultOutlinePath = path.join(resourcesDir, DEFAULT_OUTLINE_PNG_FILENAME);
-      if (await fs.pathExists(defaultOutlinePath)) {
-        existFiles.push(defaultOutlinePath);
-      }
-    }
-    return existFiles;
-  }
-=======
-  // /**
-  //  * Check if manifest templates already exist.
-  //  */
-  // async preCheck(projectPath: string): Promise<string[]> {
-  //   const existFiles = new Array<string>();
-  //   for (const templates of ["Templates", "templates"]) {
-  //     const appPackageDir = path.join(projectPath, templates, "appPackage");
-  //     const manifestPath = path.resolve(appPackageDir, "manifest.template.json");
-  //     if (await fs.pathExists(manifestPath)) {
-  //       existFiles.push(manifestPath);
-  //     }
-  //     const resourcesDir = path.resolve(appPackageDir, MANIFEST_RESOURCES);
-  //     const defaultColorPath = path.join(resourcesDir, DEFAULT_COLOR_PNG_FILENAME);
-  //     if (await fs.pathExists(defaultColorPath)) {
-  //       existFiles.push(defaultColorPath);
-  //     }
-  //     const defaultOutlinePath = path.join(resourcesDir, DEFAULT_OUTLINE_PNG_FILENAME);
-  //     if (await fs.pathExists(defaultOutlinePath)) {
-  //       existFiles.push(defaultOutlinePath);
-  //     }
-  //   }
-  //   return existFiles;
-  // }
->>>>>>> 52195ef9
-  private async getTeamsAppId(
-    ctx: v2.Context,
-    inputs: v2.InputsWithProjectPath,
-    envInfo: v3.EnvInfoV3
-  ): Promise<string> {
-    let teamsAppId = "";
-    // User may manually update id in manifest template file, rather than configuration file
-    // The id in manifest template file should override configurations
-    const manifestResult = await getManifest(inputs.projectPath, envInfo);
-    if (manifestResult.isOk()) {
-      teamsAppId = manifestResult.value.id;
-    }
-    if (!isUUID(teamsAppId)) {
-      teamsAppId = (envInfo.state[ComponentNames.AppManifest] as v3.TeamsAppResource).teamsAppId;
-    }
-    return teamsAppId;
-  }
-
-  @hooks([
-    ActionExecutionMW({
-      enableTelemetry: true,
-      telemetryComponentName: "AppStudioPlugin",
-      telemetryEventName: TelemetryEventName.listCollaborator,
-      errorSource: "AppStudioPlugin",
-    }),
-  ])
-  async listCollaborator(
-    ctx: v2.Context,
-    inputs: v2.InputsWithProjectPath,
-    envInfo: v3.EnvInfoV3,
-    m365TokenProvider: M365TokenProvider
-  ): Promise<Result<TeamsAppAdmin[], FxError>> {
-    try {
-      const teamsAppId = await this.getTeamsAppId(ctx, inputs, envInfo);
-      if (!teamsAppId) {
-        return err(
-          new UserError(
-            Constants.PLUGIN_NAME,
-            "GetConfigError",
-            ErrorMessages.GetConfigError(Constants.TEAMS_APP_ID, this.name)
-          )
-        );
-      }
-      const appStudioTokenRes = await m365TokenProvider.getAccessToken({ scopes: AppStudioScopes });
-      const appStudioToken = appStudioTokenRes.isOk() ? appStudioTokenRes.value : undefined;
-      let userLists;
-      try {
-        userLists = await AppStudioClient.getUserList(teamsAppId, appStudioToken as string);
-        if (!userLists) {
-          return ok([]);
-        }
-      } catch (error: any) {
-        if (error.name === 404) {
-          error.message = ErrorMessages.TeamsAppNotFound(teamsAppId);
-        }
-        throw error;
-      }
-
-      const teamsAppAdmin: TeamsAppAdmin[] = userLists
-        .filter((userList) => {
-          return userList.isAdministrator;
-        })
-        .map((userList) => {
-          return {
-            userObjectId: userList.aadId,
-            displayName: userList.displayName,
-            userPrincipalName: userList.userPrincipalName,
-            resourceId: teamsAppId,
-          };
-        });
-
-      return ok(teamsAppAdmin);
-    } catch (error: any) {
-      const fxError =
-        error.name && error.name >= 400 && error.name < 500
-          ? AppStudioResultFactory.UserError(
-              AppStudioError.ListCollaboratorFailedError.name,
-              AppStudioError.ListCollaboratorFailedError.message(error)
-            )
-          : AppStudioResultFactory.SystemError(
-              AppStudioError.ListCollaboratorFailedError.name,
-              AppStudioError.ListCollaboratorFailedError.message(error)
-            );
-
-      return err(fxError);
-    }
-  }
-
-  @hooks([
-    ActionExecutionMW({
-      enableTelemetry: true,
-      telemetryComponentName: "AppStudioPlugin",
-      telemetryEventName: TelemetryEventName.grantPermission,
-      errorSource: "AppStudioPlugin",
-    }),
-  ])
-  public async grantPermission(
-    ctx: v2.Context,
-    inputs: v2.InputsWithProjectPath,
-    envInfo: v3.EnvInfoV3,
-    m365TokenProvider: M365TokenProvider,
-    userInfo: AppUser
-  ): Promise<Result<ResourcePermission[], FxError>> {
-    try {
-      const appStudioTokenRes = await m365TokenProvider.getAccessToken({ scopes: AppStudioScopes });
-      const appStudioToken = appStudioTokenRes.isOk() ? appStudioTokenRes.value : undefined;
-
-      const teamsAppId = await this.getTeamsAppId(ctx, inputs, envInfo);
-      if (!teamsAppId) {
-        const msgs = ErrorMessages.GetConfigError(Constants.TEAMS_APP_ID, this.name);
-        return err(
-          new UserError(
-            Constants.PLUGIN_NAME,
-            AppStudioError.GrantPermissionFailedError.name,
-            msgs[0],
-            msgs[1]
-          )
-        );
-      }
-
-      try {
-        await AppStudioClient.grantPermission(teamsAppId, appStudioToken as string, userInfo);
-      } catch (error: any) {
-        const msgs = AppStudioError.GrantPermissionFailedError.message(error?.message, teamsAppId);
-        return err(
-          new UserError(
-            Constants.PLUGIN_NAME,
-            AppStudioError.GrantPermissionFailedError.name,
-            msgs[0],
-            msgs[1]
-          )
-        );
-      }
-      const result: ResourcePermission[] = [
-        {
-          name: Constants.PERMISSIONS.name,
-          roles: [Constants.PERMISSIONS.admin],
-          type: Constants.PERMISSIONS.type,
-          resourceId: teamsAppId,
-        },
-      ];
-      return ok(result);
-    } catch (error: any) {
-      const fxError =
-        error.name && error.name >= 400 && error.name < 500
-          ? AppStudioResultFactory.UserError(
-              AppStudioError.GrantPermissionFailedError.name,
-              AppStudioError.GrantPermissionFailedError.message(error.message)
-            )
-          : AppStudioResultFactory.SystemError(
-              AppStudioError.GrantPermissionFailedError.name,
-              AppStudioError.GrantPermissionFailedError.message(error.message)
-            );
-
-      return err(fxError);
-    }
-  }
-  @hooks([
-    ActionExecutionMW({
-      enableTelemetry: true,
-      telemetryComponentName: "AppStudioPlugin",
-      telemetryEventName: TelemetryEventName.checkPermission,
-      errorSource: "AppStudioPlugin",
-    }),
-  ])
-  async checkPermission(
-    ctx: v2.Context,
-    inputs: v2.InputsWithProjectPath,
-    envInfo: v3.EnvInfoV3,
-    m365TokenProvider: M365TokenProvider,
-    userInfo: AppUser
-  ): Promise<Result<ResourcePermission[], FxError>> {
-    try {
-      const appStudioTokenRes = await m365TokenProvider.getAccessToken({ scopes: AppStudioScopes });
-      const appStudioToken = appStudioTokenRes.isOk() ? appStudioTokenRes.value : undefined;
-      const teamsAppId = await this.getTeamsAppId(ctx, inputs, envInfo);
-      if (!teamsAppId) {
-        return err(
-          new UserError(
-            Constants.PLUGIN_NAME,
-            "GetConfigError",
-            ErrorMessages.GetConfigError(Constants.TEAMS_APP_ID, this.name)
-          )
-        );
-      }
-      const teamsAppRoles = await AppStudioClient.checkPermission(
-        teamsAppId,
-        appStudioToken as string,
-        userInfo.aadId
-      );
-
-      const result: ResourcePermission[] = [
-        {
-          name: Constants.PERMISSIONS.name,
-          roles: [teamsAppRoles as string],
-          type: Constants.PERMISSIONS.type,
-          resourceId: teamsAppId,
-        },
-      ];
-      return ok(result);
-    } catch (error: any) {
-      const fxError =
-        error.name && error.name >= 400 && error.name < 500
-          ? AppStudioResultFactory.UserError(
-              AppStudioError.CheckPermissionFailedError.name,
-              AppStudioError.CheckPermissionFailedError.message(error)
-            )
-          : AppStudioResultFactory.SystemError(
-              AppStudioError.CheckPermissionFailedError.name,
-              AppStudioError.CheckPermissionFailedError.message(error)
-            );
-      return err(fxError);
-    }
-  }
 }
 
 export async function publishQuestion(
@@ -794,7 +452,6 @@
     return ok(buildOrPublish);
   }
   return ok(undefined);
-<<<<<<< HEAD
 }
 
 export async function addCapabilities(
@@ -859,34 +516,21 @@
           if (capability.existingApp) {
             appManifest.bots = appManifest.bots.concat(BOTS_TPL_EXISTING_APP);
           } else {
+            if (appManifest.bots === undefined) {
+              appManifest.bots = [];
+            }
+
             // import CoreQuestionNames introduces dependency cycle and breaks the whole program
             // inputs[CoreQuestionNames.Features]
-            if (inputs.features) {
-              const feature = inputs.features;
-              if (feature === CommandAndResponseOptionItem.id) {
-                // command and response bot
-                appManifest.bots = appManifest.bots.concat(BOTS_TPL_FOR_COMMAND_AND_RESPONSE_V3);
-              } else if (feature === NotificationOptionItem.id) {
-                // notification
-                appManifest.bots = appManifest.bots.concat(BOTS_TPL_FOR_NOTIFICATION_V3);
-              } else {
-                // legacy bot
-                appManifest.bots = appManifest.bots.concat(BOTS_TPL_V3);
-              }
-            } else if (inputs.scenarios) {
-              const scenariosRaw = inputs.scenarios;
-              const scenarios = Array.isArray(scenariosRaw) ? scenariosRaw : [];
-              if (scenarios.includes(BotScenario.CommandAndResponseBot)) {
-                // command and response bot
-                appManifest.bots = appManifest.bots.concat(BOTS_TPL_FOR_COMMAND_AND_RESPONSE_V3);
-              } else if (scenarios.includes(BotScenario.NotificationBot)) {
-                // notification
-                appManifest.bots = appManifest.bots.concat(BOTS_TPL_FOR_NOTIFICATION_V3);
-              } else {
-                // legacy bot
-                appManifest.bots = appManifest.bots.concat(BOTS_TPL_V3);
-              }
+            const feature = inputs.features;
+            if (feature === CommandAndResponseOptionItem.id) {
+              // command and response bot
+              appManifest.bots = appManifest.bots.concat(BOTS_TPL_FOR_COMMAND_AND_RESPONSE_V3);
+            } else if (feature === NotificationOptionItem.id) {
+              // notification
+              appManifest.bots = appManifest.bots.concat(BOTS_TPL_FOR_NOTIFICATION_V3);
             } else {
+              // legacy bot
               appManifest.bots = appManifest.bots.concat(BOTS_TPL_V3);
             }
           }
@@ -1058,70 +702,4 @@
   const writeRes = await writeAppManifest(manifest, projectPath);
   if (writeRes.isErr()) return err(writeRes.error);
   return ok(undefined);
-}
-export async function capabilityExceedLimit(
-  projectPath: string,
-  capability: "staticTab" | "configurableTab" | "Bot" | "MessageExtension" | "WebApplicationInfo"
-): Promise<Result<boolean, FxError>> {
-  const manifestRes = await readAppManifest(projectPath);
-  if (manifestRes.isErr()) return err(manifestRes.error);
-  return _capabilityExceedLimit(manifestRes.value, capability);
-}
-export async function _capabilityExceedLimit(
-  manifest: TeamsAppManifest,
-  capability: "staticTab" | "configurableTab" | "Bot" | "MessageExtension" | "WebApplicationInfo"
-): Promise<Result<boolean, FxError>> {
-  let exceed = false;
-  switch (capability) {
-    case "staticTab":
-      exceed =
-        manifest.staticTabs !== undefined && manifest.staticTabs!.length >= STATIC_TABS_MAX_ITEMS;
-      return ok(exceed);
-    case "configurableTab":
-      exceed = manifest.configurableTabs !== undefined && manifest.configurableTabs!.length >= 1;
-      return ok(exceed);
-    case "Bot":
-      exceed = manifest.bots !== undefined && manifest.bots!.length >= 1;
-      return ok(exceed);
-    case "MessageExtension":
-      exceed = manifest.composeExtensions !== undefined && manifest.composeExtensions!.length >= 1;
-      return ok(exceed);
-    case "WebApplicationInfo":
-      return ok(false);
-    default:
-      return err(
-        AppStudioResultFactory.SystemError(
-          AppStudioError.InvalidCapabilityError.name,
-          AppStudioError.InvalidCapabilityError.message(capability)
-        )
-      );
-  }
-}
-
-/**
- * Only works for manifest.template.json
- * @param projectRoot
- * @returns
- */
-export async function getCapabilities(projectRoot: string): Promise<Result<string[], FxError>> {
-  const manifestRes = await readAppManifest(projectRoot);
-  if (manifestRes.isErr()) {
-    return err(manifestRes.error);
-  }
-  const capabilities: string[] = [];
-  if (manifestRes.value.staticTabs && manifestRes.value.staticTabs!.length > 0) {
-    capabilities.push("staticTab");
-  }
-  if (manifestRes.value.configurableTabs && manifestRes.value.configurableTabs!.length > 0) {
-    capabilities.push("configurableTab");
-  }
-  if (manifestRes.value.bots && manifestRes.value.bots!.length > 0) {
-    capabilities.push("Bot");
-  }
-  if (manifestRes.value.composeExtensions) {
-    capabilities.push("MessageExtension");
-  }
-  return ok(capabilities);
-=======
->>>>>>> 52195ef9
 }