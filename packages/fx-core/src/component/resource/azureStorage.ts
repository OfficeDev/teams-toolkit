--- conflicted
+++ resolved
@@ -55,17 +55,7 @@
     inputs: InputsWithProjectPath,
     actionContext?: ActionContext
   ): Promise<Result<undefined, FxError>> {
-<<<<<<< HEAD
     const ctx = context as ResourceContextV3;
-    const frontendConfigRes = await buildFrontendConfig(
-      ctx.envInfo,
-      ComponentNames.TeamsTab,
-      ctx.tokenProvider.azureAccountProvider
-    );
-    if (frontendConfigRes.isErr()) {
-      return err(frontendConfigRes.error);
-=======
-    const ctx = context as ProvisionContextV3;
     if (context.envInfo.envName !== "local") {
       const frontendConfigRes = await buildFrontendConfig(
         ctx.envInfo,
@@ -80,7 +70,6 @@
       await client.enableStaticWebsite();
     } else {
       actionContext?.progressBar?.next(ProgressMessages.enableStaticWebsite);
->>>>>>> c326d0a3
     }
     return ok(undefined);
   }
