--- conflicted
+++ resolved
@@ -21,12 +21,7 @@
 import { Messages } from "../messages";
 import { APP_STUDIO_API_NAMES, getAppStudioEndpoint } from "../../appManifest/constants";
 import { ResourceContextV3, SystemError } from "@microsoft/teamsfx-api";
-<<<<<<< HEAD
-import { FxBotPluginResultFactory } from "../result";
 import { AppStudioClient as AppStudio } from "../../../driver/teamsApp/clients/appStudioClient";
-=======
-import { AppStudioClient as AppStudio } from "../../appManifest/appStudioClient";
->>>>>>> ecde5dad
 import { isHappyResponse } from "../common";
 import { HttpStatusCode } from "../../../constant/commonConstant";
 import { TeamsFxUrlNames } from "../constants";
