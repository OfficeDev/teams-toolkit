--- conflicted
+++ resolved
@@ -114,12 +114,9 @@
       aadDisplayName,
       botName,
       botConfig,
-<<<<<<< HEAD
+      hasBotIdInEnvBefore,
       undefined, // Use default value of BotAuthType.AADApp
       context.logProvider
-=======
-      hasBotIdInEnvBefore
->>>>>>> bae0def6
     );
     if (regRes.isErr()) return err(regRes.error);
 
