--- conflicted
+++ resolved
@@ -8,8 +8,4 @@
 export * from "./azureWebApp";
 export * from "./botService";
 // export * from "./spfx";
-<<<<<<< HEAD
-export * from "./teamsManifest";
-=======
-export * from "./appManifest/appManifest";
->>>>>>> deb5e4a5
+export * from "./appManifest/appManifest";