--- conflicted
+++ resolved
@@ -38,11 +38,8 @@
 } from "./utils";
 import { convertToAlphanumericOnly } from "../common/utils";
 import { ActionNotExist, ComponentNotExist } from "./error";
-<<<<<<< HEAD
 import { TelemetryConstants } from "./constants";
-=======
 import { Scenarios } from "./constants";
->>>>>>> 3288f510
 
 export async function getAction(
   name: string,
