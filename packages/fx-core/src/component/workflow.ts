// Copyright (c) Microsoft Corporation.
// Licensed under the MIT license.

import {
  Action,
  assembleError,
  Bicep,
  Component,
  ContextV3,
  Effect,
  err,
  FunctionAction,
  FxError,
  getValidationFunction,
  InputResult,
  Inputs,
  InputsWithProjectPath,
  Json,
  ok,
  ProjectSettingsV3,
  Question,
  Result,
  SystemError,
  traverse,
  UserError,
  UserInteraction,
} from "@microsoft/teamsfx-api";
import * as Handlebars from "handlebars";
import "reflect-metadata";
import { Container } from "typedi";
import toposort from "toposort";
import { cloneDeep, merge } from "lodash";
import {
  fileEffectPlanStrings,
  persistBicep,
  persistBicepPlans,
  serviceEffectPlanString,
} from "./utils";
import { convertToAlphanumericOnly } from "../common/utils";
import { ActionNotExist, ComponentNotExist } from "./error";
<<<<<<< HEAD
import { TelemetryConstants } from "./constants";
import { Scenarios } from "./constants";
import { globalVars } from "../core";
=======
import { TelemetryConstants, Scenarios } from "./constants";
>>>>>>> d4044af5

export async function getAction(
  name: string,
  context: ContextV3,
  inputs: InputsWithProjectPath,
  required: boolean
): Promise<Action | undefined> {
  const arr = name.split(".");
  if (arr.length !== 2) {
    throw new ActionNotExist(name);
  }
  const componentName = arr[0];
  const actionName = arr[1];
  let component;
  try {
    component = Container.get(componentName) as any;
  } catch (e) {
    if (required) throw new ComponentNotExist(componentName);
    else return undefined;
  }
  if (!component[actionName]) {
    if (required) throw new ActionNotExist(name);
    else return undefined;
  }
  try {
    const res = await component[actionName](context, inputs);
    if (res.isOk()) {
      const action = res.value;
      return action;
    } else {
      throw res.error;
    }
  } catch (e) {
    throw assembleError(e);
  }
}

function _resolveVariables(schema: Json) {
  const variables = new Set<string>();
  extractVariables(schema, variables);
  const graph: Array<[string, string | undefined]> = [];
  for (const variable of variables) {
    const variableValue = getEmbeddedValueByPath(schema, variable);
    const dependentVariables = extractVariablesInString(variableValue); // variables's dependent variables
    if (dependentVariables.size > 0) {
      for (const dependency of dependentVariables) {
        graph.push([variable, dependency]);
      }
    }
  }
  const list = toposort(graph).reverse();
  for (let i = 1; i < list.length; ++i) {
    const variable = list[i];
    const variableValue = getEmbeddedValueByPath(schema, variable);
    const replacedValue = _replaceVariables(variableValue, schema);
    setValueByPath(schema, variable, replacedValue);
  }
  _replaceVariables(schema, schema);
}

function _replaceVariables(schema: any, context: Json) {
  if (typeof schema === "string") {
    const schemaStr = schema as string;
    if (schemaStr.includes("{{") && schemaStr.includes("}}")) {
      const template = Handlebars.compile(schema);
      const newValue = template(context);
      return newValue;
    }
    return schemaStr;
  } else if (typeof schema === "object") {
    for (const key of Object.keys(schema)) {
      const subSchema = schema[key];
      schema[key] = _replaceVariables(subSchema, context);
    }
    return schema;
  } else {
    return schema;
  }
}

function extractVariables(obj: any, set: Set<string>) {
  if (!obj) return;
  if (typeof obj === "string") {
    const subSet = extractVariablesInString(obj as string);
    subSet.forEach((v) => set.add(v));
  } else if (typeof obj === "object") {
    for (const key of Object.keys(obj)) {
      const value = obj[key] as any;
      extractVariables(value, set);
    }
  }
}
function extractVariablesInString(schema: string): Set<string> {
  if (!schema) return new Set<string>();
  let end = 0;
  let start = schema.indexOf("{{");
  let name;
  const set = new Set<string>();
  while (start >= 0) {
    end = schema.indexOf("}}", start + 2);
    name = schema.substring(start + 2, end).trim();
    if (name) {
      set.add(name);
    }
    start = schema.indexOf("{{", end + 2);
  }
  return set;
}

export function getEmbeddedValueByPath(obj: Json, path: string): any {
  const array = path.split(".");
  let subObj = obj;
  for (let i = 0; i < array.length; ++i) {
    const key = array[i];
    subObj = subObj[key];
    if (!subObj) return undefined;
    if (i < array.length - 1 && typeof subObj !== "object") return undefined;
  }
  return subObj;
}

function setValueByPath(obj: Json, path: string, value: any) {
  const array = path.split(".");
  const mergeObj: any = {};
  let subObj = mergeObj;
  for (let i = 0; i < array.length - 1; ++i) {
    const key = array[i];
    subObj[key] = {};
    subObj = subObj[key];
  }
  subObj[array[array.length - 1]] = value;
  merge(obj, mergeObj);
}

function resolveVariables(params: Json, schema: Json) {
  merge(params, schema);
  _resolveVariables(params);
}

export async function resolveAction(
  action: Action,
  context: ContextV3,
  inputs: InputsWithProjectPath
): Promise<Action> {
  if (action.type === "call") {
    if (action.inputs) {
      resolveVariables(inputs, action.inputs);
    }
    const targetAction = await getAction(action.targetAction, context, inputs, action.required);
    if (targetAction) {
      if (targetAction.type !== "function") {
        const resolvedAction = await resolveAction(targetAction, context, inputs);
        if (action.inputs) {
          (resolvedAction as any)["inputs"] = action.inputs;
        }
        return resolvedAction;
      }
    }
    return action;
  } else if (action.type === "group") {
    if (action.inputs) {
      resolveVariables(inputs, action.inputs);
    }
    for (let i = 0; i < action.actions.length; ++i) {
      action.actions[i] = await resolveAction(action.actions[i], context, inputs);
    }
  }
  return action;
}

export async function askQuestionForAction(
  action: Action,
  context: ContextV3,
  inputs: InputsWithProjectPath
): Promise<Result<undefined, FxError>> {
  if (action.type === "function") {
    // ask question before plan
    if (action.question) {
      const getQuestionRes = await action.question(context, inputs);
      if (getQuestionRes.isErr()) return err(getQuestionRes.error);
      const node = getQuestionRes.value;
      if (node) {
        const questionRes = await traverse(
          node,
          inputs,
          context.userInteraction,
          context.telemetryReporter
        );
        if (questionRes.isErr()) return err(questionRes.error);
      }
    }
  } else if (action.type === "shell") {
    //TODO
    context.logProvider.info(`---- plan [${inputs.step++}]: shell command: ${action.description}`);
  } else if (action.type === "call") {
    if (action.inputs) {
      resolveVariables(inputs, action.inputs);
    }
    const targetAction = await getAction(action.targetAction, context, inputs, action.required);
    if (action.required && !targetAction) {
      return err(new ActionNotExist(action.targetAction));
    }
    if (targetAction) {
      return await askQuestionForAction(targetAction, context, inputs);
    }
  } else {
    if (action.inputs) {
      resolveVariables(inputs, action.inputs);
    }
    for (const act of action.actions) {
      const res = await askQuestionForAction(act, context, inputs);
      if (res.isErr()) return err(res.error);
    }
  }
  return ok(undefined);
}

export async function showPlanAndConfirm(
  title: string,
  effects: Effect[],
  context: ContextV3,
  inputs: InputsWithProjectPath
) {
  let plans: string[] = [];
  for (const effect of effects) {
    if (typeof effect === "string") {
      plans.push(effect);
    } else if (effect.type === "file") {
      plans = plans.concat(fileEffectPlanStrings(effect));
    } else if (effect.type === "service") {
      plans.push(serviceEffectPlanString(effect));
    } else if (effect.type === "bicep") {
      plans = plans.concat(await persistBicepPlans(inputs.projectPath, effect));
    } else if (effect.type === "shell") {
      plans.push(`shell command: ${effect.description}`);
    }
  }
  for (let i = 0; i < plans.length; ++i) {
    plans[i] = `step ${i + 1} - ${plans[i]}`;
  }
  const res = await context.userInteraction.showMessage(
    "info",
    title + "\n" + plans.join("\n"),
    true,
    "Confirm"
  );
  if (res.isOk() && res.value === "Confirm") {
    return true;
  }
  return false;
}

export async function showSummary(
  title: string,
  effects: Effect[],
  context: ContextV3,
  inputs: InputsWithProjectPath
) {
  let plans: string[] = [];
  for (const effect of effects) {
    if (typeof effect === "string") {
      plans.push(effect);
    } else if (effect.type === "file") {
      plans = plans.concat(fileEffectPlanStrings(effect));
    } else if (effect.type === "service") {
      plans.push(serviceEffectPlanString(effect));
    } else if (effect.type === "bicep") {
      plans = plans.concat(await persistBicepPlans(inputs.projectPath, effect));
    } else if (effect.type === "shell") {
      plans.push(`shell command: ${effect.description}`);
    }
  }
  context.logProvider.info(title);
  plans.forEach((p) => context.logProvider.info(p));
}

export async function planAction(
  action: Action,
  context: ContextV3,
  inputs: InputsWithProjectPath,
  effects: Effect[]
): Promise<Result<undefined, FxError>> {
  if (action.type === "function") {
    if (action.plan) {
      const planRes = await action.plan(context, inputs);
      if (planRes.isErr()) return err(planRes.error);
      planRes.value.forEach((e) => effects.push(e));
    }
  } else if (action.type === "shell") {
    effects.push(action);
  } else if (action.type === "call") {
    if (action.inputs) {
      resolveVariables(inputs, action.inputs);
    }
    const targetAction = await getAction(action.targetAction, context, inputs, action.required);
    if (action.required && !targetAction) {
      return err(new ActionNotExist(action.targetAction));
    }
    if (targetAction) {
      await planAction(targetAction, context, inputs, effects);
    }
  } else {
    if (action.inputs) {
      resolveVariables(inputs, action.inputs);
    }
    for (const act of action.actions) {
      const res = await planAction(act, context, inputs, effects);
      if (res.isErr()) return err(res.error);
    }
  }
  return ok(undefined);
}

export async function executeAction(
  action: Action,
  context: ContextV3,
  inputs: InputsWithProjectPath,
  effects: Effect[]
): Promise<Result<undefined, FxError>> {
  console.log(`executeAction: ${action.name}`);
  if (action.pre) {
    const res = await action.pre(context, inputs);
    if (res.isErr()) return err(res.error);
  }
  let res: Result<undefined, FxError>;
  if (action.type === "function") {
    res = await executeFunctionAction(action, context, inputs, effects);
  } else if (action.type === "shell") {
    effects.push(`shell executed: ${action.command}`);
    res = ok(undefined);
  } else if (action.type === "call") {
    const clonedInputs = cloneDeep(inputs);
    if (action.inputs) {
      resolveVariables(clonedInputs, action.inputs);
    }
    const targetAction = await getAction(
      action.targetAction,
      context,
      clonedInputs,
      action.required
    );
    if (action.required && !targetAction) {
      return err(new ActionNotExist(action.targetAction));
    }
    if (targetAction) {
      res = await executeAction(targetAction, context, clonedInputs, effects);
    } else {
      res = ok(undefined);
    }
  } else {
    const clonedInputs = cloneDeep(inputs);
    if (action.inputs) {
      resolveVariables(clonedInputs, action.inputs);
    }
    if (action.mode === "parallel") {
      const promises = action.actions.map((a) => {
        const subInputs = cloneDeep(clonedInputs);
        return executeAction(a, context, subInputs, effects);
      });
      const results = await Promise.all(promises);
      for (const result of results) {
        if (result.isErr()) return err(result.error);
      }
    } else {
      for (const act of action.actions) {
        const subInputs = cloneDeep(clonedInputs);
        const res = await executeAction(act, context, subInputs, effects);
        if (res.isErr()) return err(res.error);
      }
    }
    res = ok(undefined);
  }
  if (action.post) {
    const res = await action.post(context, inputs);
    if (res.isErr()) return err(res.error);
  }
  return res;
}

export class ValidationError extends UserError {
  constructor(msg: string) {
    super({ message: msg, displayMessage: msg, source: "core" });
  }
}

export async function validateQuestion(
  question: Question,
  ui: UserInteraction,
  inputs: Inputs,
  step?: number,
  totalSteps?: number
): Promise<Result<InputResult<any>, FxError>> {
  const validationFunc = (question as any).validation
    ? getValidationFunction<string>((question as any).validation, inputs)
    : undefined;
  const answer = getEmbeddedValueByPath(inputs, question.name);
  if (validationFunc) {
    if (!answer) return err(new ValidationError(`question ${question.name} has no answer!`));
    let res = await validationFunc(answer);
    if (res) {
      res = `${question.name}: ${res}`;
      return err(new ValidationError(res));
    }
  }
  return ok({ type: "success", result: answer });
}

export async function executeFunctionAction(
  action: FunctionAction,
  context: ContextV3,
  inputs: InputsWithProjectPath,
  effects: Effect[]
): Promise<Result<undefined, FxError>> {
  context.logProvider.info(`executeFunctionAction [${action.name}] start!`);
  const arr = action.name.split(".");
  const eventName = action.telemetryEventName || arr[1];
  const componentName = action.telemetryComponentName || arr[0];
  const telemetryProps = {
    [TelemetryConstants.properties.component]: componentName,
    [TelemetryConstants.properties.appId]: globalVars.teamsAppId,
    [TelemetryConstants.properties.tenantId]: globalVars.m365TenantId,
  };
  let progressBar;
  try {
    // send start telemetry
    if (action.enableTelemetry) {
      const startEvent = eventName + "-start";
      context.telemetryReporter.sendTelemetryEvent(startEvent, telemetryProps);
    }
    // validate inputs
    if (action.question) {
      const getQuestionRes = await action.question(context, inputs);
      if (getQuestionRes.isErr()) throw getQuestionRes.error;
      const node = getQuestionRes.value;
      if (node) {
        const validationRes = await traverse(
          node,
          inputs,
          context.userInteraction,
          context.telemetryReporter,
          validateQuestion
        );
        if (validationRes.isErr()) throw validationRes.error;
      }
    }
    // progress bar
    if (action.enableProgressBar) {
      progressBar = context.userInteraction.createProgressBar(
        action.progressTitle || action.name,
        action.progressSteps || 1
      );
      progressBar.start();
    }
    const res = await action.execute(
      context,
      inputs,
      progressBar,
      action.enableTelemetry ? telemetryProps : undefined
    );
    if (res.isErr()) throw res.error;
    if (res.value) {
      //persist bicep files for bicep effects
      for (const effect of res.value) {
        if (typeof effect !== "string" && effect.type === "bicep") {
          const bicep = effect as Bicep;
          if (bicep) {
            const bicepPlans = await persistBicepPlans(inputs.projectPath, bicep);
            bicepPlans.forEach((p) => effects.push(p));
            // TODO: handle the returned error of bicep generation
            const bicepRes = await persistBicep(
              inputs.projectPath,
              convertToAlphanumericOnly(context.projectSetting.appName),
              bicep
            );
            if (bicepRes.isErr()) throw bicepRes.error;
          }
        } else {
          effects.push(effect);
        }
      }
    }
    // send end telemetry
    if (action.enableTelemetry) {
      context.telemetryReporter.sendTelemetryEvent(eventName, {
        ...telemetryProps,
        [TelemetryConstants.properties.success]: TelemetryConstants.values.yes,
      });
    }
    progressBar?.end(true);
    context.logProvider.info(`executeFunctionAction [${action.name}] finish!`);
    return ok(undefined);
  } catch (e) {
    let fxError;
    if (action.errorHandler) {
      fxError = action.errorHandler(e);
    } else {
      fxError = assembleError(e);
      if (fxError.source === "unknown") {
        fxError.source = action.errorSource || fxError.source;
      }
      if (fxError instanceof UserError) {
        fxError.helpLink = fxError.helpLink || action.errorHelpLink;
      }
      if (fxError instanceof SystemError) {
        fxError.issueLink = fxError.issueLink || action.errorIssueLink;
      }
    }
    // send error telemetry
    if (action.enableTelemetry) {
      const errorCode = fxError.source + "." + fxError.name;
      const errorType =
        fxError instanceof SystemError
          ? TelemetryConstants.values.systemError
          : TelemetryConstants.values.userError;
      context.telemetryReporter.sendTelemetryEvent(eventName, {
        ...telemetryProps,
        [TelemetryConstants.properties.success]: TelemetryConstants.values.no,
        [TelemetryConstants.properties.errorCode]: errorCode,
        [TelemetryConstants.properties.errorType]: errorType,
        [TelemetryConstants.properties.errorMessage]: fxError.message,
      });
    }
    progressBar?.end(false);
    return err(fxError);
  }
}

export function getComponent(
  projectSettings: ProjectSettingsV3,
  resourceType: string
): Component | undefined {
  return projectSettings.components?.find((r) => r.name === resourceType);
}

export function getComponentByScenario(
  projectSetting: ProjectSettingsV3,
  resourceType: string,
  scenario?: Scenarios
): Component | undefined {
  return scenario
    ? projectSetting.components?.find((r) => r.name === resourceType && r.scenario === scenario)
    : getComponent(projectSetting, resourceType);
}

export function getHostingParentComponent(
  projectSettings: ProjectSettingsV3,
  resourceType: string,
  scenario?: Scenarios
): Component | undefined {
  const hostingComponent = getComponentByScenario(projectSettings, resourceType, scenario);
  const parentName = hostingComponent?.connections?.find((name) => {
    const component = getComponent(projectSettings, name);
    return component?.hosting === hostingComponent.name;
  });
  if (!parentName) {
    return undefined;
  }
  const parent = getComponent(projectSettings, parentName);
  return parent;
}

export async function runAction(
  actionName: string,
  context: ContextV3,
  inputs: InputsWithProjectPath
): Promise<Result<undefined, FxError>> {
  context.logProvider.info(
    `------------------------run action: ${actionName} start!------------------------`
  );
  try {
    const action = await getAction(actionName, context, inputs, true);
    if (action) {
      const questionRes = await askQuestionForAction(action, context, inputs);
      if (questionRes.isErr()) return err(questionRes.error);
      const planEffects: Effect[] = [];
      await planAction(action, context, cloneDeep(inputs), planEffects);
      // const confirm = await showPlanAndConfirm(
      //   `action: ${actionName} will do the following changes:`,
      //   planEffects,
      //   context,
      //   inputs
      // );
      // if (confirm) {
      const execEffects: Effect[] = [];
      const execRes = await executeAction(action, context, inputs, execEffects);
      if (execRes.isErr()) return execRes;
      await showSummary(`${actionName} summary:`, execEffects, context, inputs);
      // }
    } else {
      return err(
        new SystemError({
          source: "fx",
          name: "ActionNotFoundError",
          message: "action not found:" + actionName,
        })
      );
    }
  } catch (e) {
    return err(assembleError(e));
  }
  context.logProvider.info(
    `------------------------run action: ${actionName} finish!------------------------`
  );
  return ok(undefined);
}<|MERGE_RESOLUTION|>--- conflicted
+++ resolved
@@ -38,13 +38,8 @@
 } from "./utils";
 import { convertToAlphanumericOnly } from "../common/utils";
 import { ActionNotExist, ComponentNotExist } from "./error";
-<<<<<<< HEAD
-import { TelemetryConstants } from "./constants";
-import { Scenarios } from "./constants";
 import { globalVars } from "../core";
-=======
 import { TelemetryConstants, Scenarios } from "./constants";
->>>>>>> d4044af5
 
 export async function getAction(
   name: string,
