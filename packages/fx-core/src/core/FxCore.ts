// Copyright (c) Microsoft Corporation.
// Licensed under the MIT license.

import { hooks } from "@feathersjs/hooks";
import { SpecParser, SpecParserError, Utils } from "@microsoft/m365-spec-parser";
import {
  ApiOperation,
  AppPackageFolderName,
  BuildFolderName,
  Context,
  CoreCallbackEvent,
  CreateProjectInputs,
  CreateProjectResult,
  CryptoProvider,
  Func,
  FxError,
  IGenerator,
  IQTreeNode,
  Inputs,
  InputsWithProjectPath,
  ManifestUtil,
  Platform,
  ResponseTemplatesFolderName,
  Result,
  Stage,
  TeamsAppInputs,
  Tools,
  UserError,
  err,
  ok,
} from "@microsoft/teamsfx-api";
import { DotenvParseOutput } from "dotenv";
import fs from "fs-extra";
import * as jsonschema from "jsonschema";
import { OpenAPIV3 } from "openapi-types";
import * as os from "os";
import * as path from "path";
import "reflect-metadata";
import { Container } from "typedi";
import { pathToFileURL } from "url";
import { parse } from "yaml";
import { VSCodeExtensionCommand } from "../common/constants";
import { getLocalizedString } from "../common/localizeUtils";
import { ListCollaboratorResult, PermissionsResult } from "../common/permissionInterface";
import { isValidProjectV2, isValidProjectV3 } from "../common/projectSettingsHelper";
import { ProjectTypeResult, projectTypeChecker } from "../common/projectTypeChecker";
import { TelemetryEvent, fillinProjectTypeProperties } from "../common/telemetry";
import { MetadataV3, VersionSource, VersionState } from "../common/versionMetadata";
import { ActionInjector } from "../component/configManager/actionInjector";
import { ILifecycle, LifecycleName } from "../component/configManager/interface";
import { YamlParser } from "../component/configManager/parser";
import {
  AadConstants,
  SPFxQuestionNames,
  SingleSignOnOptionItem,
  ViewAadAppHelpLinkV5,
} from "../component/constants";
import { coordinator } from "../component/coordinator";
import { UpdateAadAppArgs } from "../component/driver/aad/interface/updateAadAppArgs";
import { UpdateAadAppDriver } from "../component/driver/aad/update";
import { buildAadManifest } from "../component/driver/aad/utility/buildAadManifest";
import { AddWebPartDriver } from "../component/driver/add/addWebPart";
import { AddWebPartArgs } from "../component/driver/add/interface/AddWebPartArgs";
import "../component/driver/index";
import { DriverContext } from "../component/driver/interface/commonArgs";
import "../component/driver/script/scriptDriver";
import { updateManifestV3 } from "../component/driver/teamsApp/appStudio";
import { CreateAppPackageDriver } from "../component/driver/teamsApp/createAppPackage";
import { AppStudioError } from "../component/driver/teamsApp/errors";
import { CreateAppPackageArgs } from "../component/driver/teamsApp/interfaces/CreateAppPackageArgs";
import { ValidateAppPackageArgs } from "../component/driver/teamsApp/interfaces/ValidateAppPackageArgs";
import { ValidateManifestArgs } from "../component/driver/teamsApp/interfaces/ValidateManifestArgs";
import { ValidateWithTestCasesArgs } from "../component/driver/teamsApp/interfaces/ValidateWithTestCasesArgs";
import { AppStudioResultFactory } from "../component/driver/teamsApp/results";
import { teamsappMgr } from "../component/driver/teamsApp/teamsappMgr";
import { copilotGptManifestUtils } from "../component/driver/teamsApp/utils/CopilotGptManifestUtils";
import { manifestUtils } from "../component/driver/teamsApp/utils/ManifestUtils";
import { pluginManifestUtils } from "../component/driver/teamsApp/utils/PluginManifestUtils";
import {
  containsUnsupportedFeature,
  getFeaturesFromAppDefinition,
} from "../component/driver/teamsApp/utils/utils";
import { ValidateManifestDriver } from "../component/driver/teamsApp/validate";
import { ValidateAppPackageDriver } from "../component/driver/teamsApp/validateAppPackage";
import { ValidateWithTestCasesDriver } from "../component/driver/teamsApp/validateTestCases";
import { createDriverContext } from "../component/driver/util/utils";
import "../component/feature/sso";
import { SSO } from "../component/feature/sso";
import {
  convertSpecParserErrorToFxError,
  copilotPluginParserOptions,
  defaultApiSpecFolderName,
  defaultApiSpecJsonFileName,
  defaultApiSpecYamlFileName,
  defaultPluginManifestFileName,
  generateScaffoldingSummary,
  isYamlSpecFile,
  listOperations,
  listPluginExistingOperations,
  specParserGenerateResultAllSuccessTelemetryProperty,
  specParserGenerateResultTelemetryEvent,
  specParserGenerateResultWarningsTelemetryProperty,
} from "../component/generator/copilotPlugin/helper";
import { LaunchHelper } from "../component/m365/launchHelper";
import { EnvLoaderMW, EnvWriterMW } from "../component/middleware/envMW";
import { QuestionMW } from "../component/middleware/questionMW";
import { createContext } from "../common/globalVars";
import { expandEnvironmentVariable } from "../component/utils/common";
import { envUtil } from "../component/utils/envUtil";
import { metadataUtil } from "../component/utils/metadataUtil";
import { pathUtils } from "../component/utils/pathUtils";
import { settingsUtil } from "../component/utils/settingsUtil";
import {
  FileNotFoundError,
  InputValidationError,
  InvalidProjectError,
  MissingRequiredInputError,
  MultipleAuthError,
  MultipleServerError,
  UserCancelError,
  assembleError,
} from "../error/common";
import { NoNeedUpgradeError } from "../error/upgrade";
import { YamlFieldMissingError } from "../error/yml";
import {
  AppNamePattern,
  HubTypes,
  PluginAvailabilityOptions,
  ProjectTypeOptions,
  QuestionNames,
  SPFxVersionOptionIds,
  ScratchOptions,
  TeamsAppValidationOptions,
  copilotPluginApiSpecOptionId,
} from "../question/constants";
import { createProjectCliHelpNode } from "../question/create";
import { ValidateTeamsAppInputs } from "../question/inputs/ValidateTeamsAppInputs";
import { isAadMainifestContainsPlaceholder } from "../question/other";
import { CallbackRegistry, CoreCallbackFunc } from "./callback";
import { checkPermission, grantPermission, listCollaborator } from "./collaborator";
import { LocalCrypto } from "./crypto";
import { environmentNameManager } from "./environmentName";
<<<<<<< HEAD
import { ErrorContextMW, TOOLS, setErrorContext, setTools } from "./globalVars";
=======
import { InvalidInputError } from "./error";
import { ErrorContextMW, TOOLS, setErrorContext, setTools } from "../common/globalVars";
>>>>>>> 6b4deff0
import { ConcurrentLockerMW } from "./middleware/concurrentLocker";
import { ContextInjectorMW } from "./middleware/contextInjector";
import { ErrorHandlerMW } from "./middleware/errorHandler";
import { ProjectMigratorMWV3, checkActiveResourcePlugins } from "./middleware/projectMigratorV3";
import {
  getProjectVersionFromPath,
  getTrackingIdFromPath,
  getVersionState,
} from "./middleware/utils/v3MigrationUtils";
import { CoreTelemetryComponentName, CoreTelemetryEvent, CoreTelemetryProperty } from "./telemetry";
import { CoreHookContext, PreProvisionResForVS, VersionCheckRes } from "./types";

export class FxCore {
  constructor(tools: Tools) {
    setTools(tools);
  }

  /**
   * @todo this's a really primitive implement. Maybe could use Subscription Model to
   * refactor later.
   */
  public on(event: CoreCallbackEvent, callback: CoreCallbackFunc): void {
    return CallbackRegistry.set(event, callback);
  }

  @hooks([
    ErrorContextMW({ component: "FxCore", stage: "createProject", reset: true }),
    ErrorHandlerMW,
    QuestionMW("createProject"),
  ])
  async createProject(inputs: Inputs): Promise<Result<CreateProjectResult, FxError>> {
    const context = createContext();
    if (inputs[QuestionNames.ProjectType] === ProjectTypeOptions.startWithGithubCopilot().id) {
      return ok({ projectPath: "", shouldInvokeTeamsAgent: true });
    }
    inputs[QuestionNames.Scratch] = ScratchOptions.yes().id;
    if (inputs.teamsAppFromTdp) {
      // should never happen as we do same check on Developer Portal.
      if (containsUnsupportedFeature(inputs.teamsAppFromTdp)) {
        return err(
          new InputValidationError("manifest.json", "Teams app contains unsupported features")
        );
      } else {
        context.telemetryReporter.sendTelemetryEvent(CoreTelemetryEvent.CreateFromTdpStart, {
          [CoreTelemetryProperty.TdpTeamsAppFeatures]: getFeaturesFromAppDefinition(
            inputs.teamsAppFromTdp
          ).join(","),
          [CoreTelemetryProperty.TdpTeamsAppId]: inputs.teamsAppFromTdp.teamsAppId,
        });
      }
    }
    const res = await coordinator.create(context, inputs);
    inputs.projectPath = context.projectPath;
    return res;
  }

  @hooks([
    ErrorContextMW({
      component: "FxCore",
      stage: "createProjectByCustomizedGenerator",
      reset: true,
    }),
    ErrorHandlerMW,
  ])
  async createProjectByCustomizedGenerator(
    inputs: CreateProjectInputs,
    generator: IGenerator
  ): Promise<Result<CreateProjectResult, FxError>> {
    //1. input validation
    let folder = inputs["folder"];
    if (!folder) {
      return err(new MissingRequiredInputError("folder"));
    }
    folder = path.resolve(folder);
    const appName = inputs["app-name"];
    if (undefined === appName) return err(new MissingRequiredInputError(QuestionNames.AppName));
    const validateResult = jsonschema.validate(appName, {
      pattern: AppNamePattern,
    });
    if (validateResult.errors && validateResult.errors.length > 0) {
      return err(new InputValidationError(QuestionNames.AppName, validateResult.errors[0].message));
    }
    const projectPath = path.join(folder, appName);

    //2. run generator
    const context = createContext();
    const genRes = await generator.run(context, inputs, projectPath);
    if (genRes.isErr()) return err(genRes.error);
    //3. ensure unique projectId in teamsapp.yaml (optional)
    const ymlPath = path.join(projectPath, MetadataV3.configFile);
    const result: CreateProjectResult = { projectPath: projectPath };
    if (await fs.pathExists(ymlPath)) {
      const ensureRes = await coordinator.ensureTrackingId(projectPath, inputs.projectId);
      if (ensureRes.isErr()) return err(ensureRes.error);
      result.projectId = ensureRes.value;
    }
    return ok(result);
  }

  /**
   * lifecycle command: create new sample project
   */
  @hooks([
    ErrorContextMW({ component: "FxCore", stage: "createSampleProject", reset: true }),
    ErrorHandlerMW,
    QuestionMW("createSampleProject"),
  ])
  async createSampleProject(inputs: Inputs): Promise<Result<CreateProjectResult, FxError>> {
    const context = createContext();
    inputs[QuestionNames.Scratch] = ScratchOptions.no().id;
    const res = await coordinator.create(context, inputs);
    inputs.projectPath = context.projectPath;
    return res;
  }
  /**
   * lifecycle commands: provision
   */
  @hooks([
    ErrorContextMW({ component: "FxCore", stage: "provision", reset: true }),
    ErrorHandlerMW,
    ProjectMigratorMWV3,
    EnvLoaderMW(false),
    ConcurrentLockerMW,
    ContextInjectorMW,
    EnvWriterMW,
  ])
  async provisionResources(
    inputs: Inputs,
    ctx?: CoreHookContext
  ): Promise<Result<undefined, FxError>> {
    inputs.stage = Stage.provision;
    const context = createDriverContext(inputs);
    try {
      const res = await coordinator.provision(context, inputs as InputsWithProjectPath);
      if (res.isOk()) {
        ctx!.envVars = res.value;
        return ok(undefined);
      } else {
        // for partial success scenario, output is set in inputs object
        ctx!.envVars = inputs.envVars;
        return err(res.error);
      }
    } finally {
      //reset subscription
      try {
        await TOOLS.tokenProvider.azureAccountProvider.setSubscription("");
      } catch (e) {}
    }
  }
  /**
   * lifecycle commands: deploy
   */
  @hooks([
    ErrorContextMW({ component: "FxCore", stage: "deploy", reset: true }),
    ErrorHandlerMW,
    ProjectMigratorMWV3,
    EnvLoaderMW(false),
    ConcurrentLockerMW,
    ContextInjectorMW,
    EnvWriterMW,
  ])
  async deployArtifacts(
    inputs: Inputs,
    ctx?: CoreHookContext
  ): Promise<Result<undefined, FxError>> {
    inputs.stage = Stage.deploy;
    const context = createDriverContext(inputs);
    const res = await coordinator.deploy(context, inputs as InputsWithProjectPath);
    if (res.isOk()) {
      ctx!.envVars = res.value;
      return ok(undefined);
    } else {
      // for partial success scenario, output is set in inputs object
      ctx!.envVars = inputs.envVars;
      return err(res.error);
    }
  }
  @hooks([ErrorContextMW({ component: "FxCore", stage: "localDebug", reset: true })])
  async localDebug(inputs: Inputs): Promise<Result<undefined, FxError>> {
    inputs.env = environmentNameManager.getLocalEnvName();
    return this.provisionResources(inputs);
  }

  /**
   * none lifecycle command, v3 only
   */
  @hooks([
    ErrorContextMW({ component: "FxCore", stage: "deployAadManifest", reset: true }),
    ErrorHandlerMW,
    ProjectMigratorMWV3,
    QuestionMW("deployAadManifest"),
    EnvLoaderMW(true, true),
    ConcurrentLockerMW,
    ContextInjectorMW,
  ])
  async deployAadManifest(inputs: Inputs): Promise<Result<undefined, FxError>> {
    inputs.stage = Stage.deployAad;
    const updateAadClient = Container.get<UpdateAadAppDriver>("aadApp/update");
    // In V3, the aad.template.json exist at .fx folder, and output to root build folder.
    const manifestTemplatePath: string = inputs[QuestionNames.AadAppManifestFilePath];
    if (!(await fs.pathExists(manifestTemplatePath))) {
      return err(new FileNotFoundError("deployAadManifest", manifestTemplatePath));
    }
    let manifestOutputPath: string = manifestTemplatePath;
    if (inputs.env && (await isAadMainifestContainsPlaceholder(inputs))) {
      await fs.ensureDir(path.join(inputs.projectPath!, "build"));
      manifestOutputPath = path.join(
        inputs.projectPath!,
        "build",
        `aad.manifest.${inputs.env as string}.json`
      );
    }
    const inputArgs: UpdateAadAppArgs = {
      manifestPath: manifestTemplatePath,
      outputFilePath: manifestOutputPath,
    };
    const Context: DriverContext = createDriverContext(inputs);
    setErrorContext({ component: "aadAppUpdate" });
    const res = await updateAadClient.execute(inputArgs, Context);
    if (res.result.isErr()) {
      return err(res.result.error);
    }
    if (Context.platform === Platform.CLI) {
      const msg = getLocalizedString("core.deploy.aadManifestOnCLISuccessNotice");
      void Context.ui!.showMessage("info", msg, false);
    } else {
      const msg = getLocalizedString("core.deploy.aadManifestSuccessNotice");
      void Context.ui!.showMessage(
        "info",
        msg,
        false,
        getLocalizedString("core.deploy.aadManifestLearnMore")
      ).then((result) => {
        const userSelected = result.isOk() ? result.value : undefined;
        if (userSelected === getLocalizedString("core.deploy.aadManifestLearnMore")) {
          void Context.ui!.openUrl(ViewAadAppHelpLinkV5);
        }
      });
    }
    return ok(undefined);
  }
  /**
   * none lifecycle command, v3 only
   */
  @hooks([
    ErrorContextMW({ component: "FxCore", stage: "addWebpart", reset: true }),
    ErrorHandlerMW,
    QuestionMW("addWebpart"),
    ProjectMigratorMWV3,
    ConcurrentLockerMW,
  ])
  async addWebpart(inputs: Inputs): Promise<Result<undefined, FxError>> {
    setErrorContext({ component: "spfxAdd", method: "run" });
    const driver: AddWebPartDriver = Container.get<AddWebPartDriver>("spfx/add");
    const args: AddWebPartArgs = {
      manifestPath: inputs[SPFxQuestionNames.ManifestPath],
      localManifestPath: inputs[SPFxQuestionNames.LocalManifestPath],
      spfxFolder: inputs[SPFxQuestionNames.SPFxFolder],
      webpartName: inputs[SPFxQuestionNames.WebPartName],
      framework: inputs[QuestionNames.SPFxFramework],
      spfxPackage: SPFxVersionOptionIds.installLocally,
    };
    const Context: DriverContext = createDriverContext(inputs);
    const res = await driver.run(args, Context);
    if (res.isErr()) {
      return err(res.error);
    }
    return ok(undefined);
  }
  /**
   * lifecycle command: publish
   */
  @hooks([
    ErrorContextMW({ component: "FxCore", stage: "publish", reset: true }),
    ErrorHandlerMW,
    ProjectMigratorMWV3,
    EnvLoaderMW(false),
    ConcurrentLockerMW,
    ContextInjectorMW,
    EnvWriterMW,
  ])
  async publishApplication(
    inputs: Inputs,
    ctx?: CoreHookContext
  ): Promise<Result<undefined, FxError>> {
    inputs.stage = Stage.publish;
    const context = createDriverContext(inputs);
    const res = await coordinator.publish(context, inputs as InputsWithProjectPath);
    if (res.isOk()) {
      ctx!.envVars = res.value;
      return ok(undefined);
    } else {
      // for partial success scenario, output is set in inputs object
      ctx!.envVars = inputs.envVars;
      return err(res.error);
    }
  }
  /**
   * most commands will be deprecated in V3
   */
  @hooks([
    ErrorContextMW({ component: "FxCore", stage: "executeUserTask", reset: true }),
    ErrorHandlerMW,
    ProjectMigratorMWV3,
    EnvLoaderMW(false),
    ConcurrentLockerMW,
  ])
  async executeUserTask(func: Func, inputs: Inputs): Promise<Result<any, FxError>> {
    let res: Result<any, FxError> = ok(undefined);
    const context = createDriverContext(inputs);
    if (func.method === "addSso") {
      // used in v3 only in VS
      inputs.stage = Stage.addFeature;
      inputs[QuestionNames.Features] = SingleSignOnOptionItem.id;
      const component = Container.get<SSO>("sso");
      setErrorContext({ component: "sso", method: "add" });
      res = await component.add(context as unknown as Context, inputs as InputsWithProjectPath);
    }
    return res;
  }
  /**
   * v3 only none lifecycle command
   */
  @hooks([
    ErrorContextMW({ component: "FxCore", stage: "buildAadManifest", reset: true }),
    ErrorHandlerMW,
    ProjectMigratorMWV3,
    EnvLoaderMW(false),
    ConcurrentLockerMW,
  ])
  async buildAadManifest(inputs: Inputs): Promise<Result<undefined, FxError>> {
    const manifestTemplatePath: string = inputs.AAD_MANIFEST_FILE
      ? inputs.AAD_MANIFEST_FILE
      : path.join(inputs.projectPath!, AadConstants.DefaultTemplateFileName);
    if (!(await fs.pathExists(manifestTemplatePath))) {
      return err(new FileNotFoundError("buildAadManifest", manifestTemplatePath));
    }
    await fs.ensureDir(path.join(inputs.projectPath!, "build"));
    const manifestOutputPath: string = path.join(
      inputs.projectPath!,
      "build",
      // eslint-disable-next-line @typescript-eslint/restrict-template-expressions
      `aad.${inputs.env}.json`
    );
    const Context: DriverContext = createDriverContext(inputs);
    await buildAadManifest(Context, manifestTemplatePath, manifestOutputPath);
    return ok(undefined);
  }
  /**
   * v3 only none lifecycle command
   */
  @hooks([
    ErrorContextMW({ component: "FxCore", stage: "deployTeamsManifest", reset: true }),
    ErrorHandlerMW,
    ProjectMigratorMWV3,
    QuestionMW("selectTeamsAppManifest"),
    EnvLoaderMW(true),
    ConcurrentLockerMW,
    ContextInjectorMW,
    EnvWriterMW,
  ])
  async deployTeamsManifest(
    inputs: Inputs,
    ctx?: CoreHookContext
  ): Promise<Result<undefined, FxError>> {
    inputs.manifestTemplatePath = inputs[QuestionNames.TeamsAppManifestFilePath] as string;
    const context = createContext();
    const res = await updateManifestV3(context, inputs as InputsWithProjectPath);
    if (res.isOk()) {
      ctx!.envVars = envUtil.map2object(res.value);
      return ok(undefined);
    }
    return err(res.error);
  }

  /******
   * CLI v3 commands
   */
  @hooks([
    ErrorContextMW({ component: "FxCore", stage: "updateTeamsAppCLIV3", reset: true }),
    ErrorHandlerMW,
  ])
  async updateTeamsAppCLIV3(inputs: TeamsAppInputs): Promise<Result<undefined, FxError>> {
    const res = await teamsappMgr.updateTeamsApp(inputs);
    return res;
  }
  /******
   * CLI v3 commands
   */
  @hooks([
    ErrorContextMW({ component: "FxCore", stage: "validateTeamsAppCLIV3", reset: true }),
    ErrorHandlerMW,
  ])
  async validateTeamsAppCLIV3(inputs: TeamsAppInputs): Promise<Result<undefined, FxError>> {
    const res = await teamsappMgr.validateTeamsApp(inputs);
    return res;
  }
  /******
   * CLI v3 commands
   */
  @hooks([
    ErrorContextMW({ component: "FxCore", stage: "packageTeamsAppCLIV3", reset: true }),
    ErrorHandlerMW,
  ])
  async packageTeamsAppCLIV3(inputs: TeamsAppInputs): Promise<Result<undefined, FxError>> {
    const res = await teamsappMgr.packageTeamsApp(inputs);
    if (res.isErr()) {
      return err(res.error);
    }
    return ok(undefined);
  }
  /******
   * CLI v3 commands
   */
  @hooks([
    ErrorContextMW({ component: "FxCore", stage: "publishTeamsAppCLIV3", reset: true }),
    ErrorHandlerMW,
  ])
  async publishTeamsAppCLIV3(inputs: TeamsAppInputs): Promise<Result<undefined, FxError>> {
    const res = await teamsappMgr.publishTeamsApp(inputs);
    return res;
  }

  /**
   * v3 only none lifecycle command
   */
  @hooks([
    ErrorContextMW({ component: "FxCore", stage: "validateApplication", reset: true }),
    QuestionMW("validateTeamsApp"),
  ])
  async validateApplication(inputs: ValidateTeamsAppInputs): Promise<Result<any, FxError>> {
    if (inputs["manifest-path"]) {
      return await this.validateManifest(inputs);
    } else if (inputs[QuestionNames.ValidateMethod] === TeamsAppValidationOptions.testCases().id) {
      return await this.validateWithTestCases(inputs);
    } else {
      return await this.validateAppPackage(inputs);
    }
  }
  /**
   * v3 only none lifecycle command
   */
  @hooks([
    ErrorContextMW({ component: "FxCore", stage: "validateManifest", reset: true }),
    ErrorHandlerMW,
    EnvLoaderMW(true),
    ConcurrentLockerMW,
  ])
  async validateManifest(inputs: ValidateTeamsAppInputs): Promise<Result<any, FxError>> {
    inputs.stage = Stage.validateApplication;
    const context: DriverContext = createDriverContext(inputs);
    const teamsAppManifestFilePath = inputs["manifest-path"] as string;
    const args: ValidateManifestArgs = {
      manifestPath: teamsAppManifestFilePath,
      showMessage: inputs?.showMessage != undefined ? inputs.showMessage : true,
    };
    const driver: ValidateManifestDriver = Container.get("teamsApp/validateManifest");
    const result = await driver.execute(args, context);
    return result.result;
  }
  /**
   * v3 only none lifecycle command
   */
  @hooks([
    ErrorContextMW({ component: "FxCore", stage: "validateAppPackage", reset: true }),
    ErrorHandlerMW,
    ConcurrentLockerMW,
  ])
  async validateAppPackage(inputs: ValidateTeamsAppInputs): Promise<Result<any, FxError>> {
    inputs.stage = Stage.validateApplication;
    const context: DriverContext = createDriverContext(inputs);
    const teamsAppPackageFilePath = inputs["app-package-file-path"] as string;
    const args: ValidateAppPackageArgs = {
      appPackagePath: teamsAppPackageFilePath,
      showMessage: true,
    };
    const driver: ValidateAppPackageDriver = Container.get("teamsApp/validateAppPackage");
    return (await driver.execute(args, context)).result;
  }

  @hooks([
    ErrorContextMW({ component: "FxCore", stage: "validateWithTestCases", reset: true }),
    ErrorHandlerMW,
    ConcurrentLockerMW,
  ])
  async validateWithTestCases(inputs: ValidateTeamsAppInputs): Promise<Result<any, FxError>> {
    const context: DriverContext = createDriverContext(inputs);
    const args: ValidateWithTestCasesArgs = {
      appPackagePath: inputs["app-package-file-path"] as string,
      showMessage: true,
      showProgressBar: true,
    };
    const driver: ValidateWithTestCasesDriver = Container.get("teamsApp/validateWithTestCases");
    return (await driver.execute(args, context)).result;
  }
  /**
   * v3 only none lifecycle command
   */
  @hooks([
    ErrorContextMW({ component: "FxCore", stage: "createAppPackage", reset: true }),
    ErrorHandlerMW,
    QuestionMW("selectTeamsAppManifest"),
    EnvLoaderMW(true),
    ConcurrentLockerMW,
  ])
  async createAppPackage(inputs: Inputs): Promise<Result<any, FxError>> {
    inputs.stage = Stage.createAppPackage;

    const context: DriverContext = createDriverContext(inputs);

    const teamsAppManifestFilePath = inputs?.[QuestionNames.TeamsAppManifestFilePath] as string;

    const driver: CreateAppPackageDriver = Container.get("teamsApp/zipAppPackage");
    const args: CreateAppPackageArgs = {
      manifestPath: teamsAppManifestFilePath,
      outputZipPath:
        inputs[QuestionNames.OutputZipPathParamName] ??
        // eslint-disable-next-line @typescript-eslint/restrict-template-expressions
        `${inputs.projectPath}/${AppPackageFolderName}/${BuildFolderName}/appPackage.${process.env
          .TEAMSFX_ENV!}.zip`,
      outputJsonPath:
        inputs[QuestionNames.OutputManifestParamName] ??
        // eslint-disable-next-line @typescript-eslint/restrict-template-expressions
        `${inputs.projectPath}/${AppPackageFolderName}/${BuildFolderName}/manifest.${process.env
          .TEAMSFX_ENV!}.json`,
    };
    const result = (await driver.execute(args, context)).result;
    if (context.platform === Platform.VSCode) {
      if (result.isOk()) {
        const isWindows = process.platform === "win32";
        let zipFileName = args.outputZipPath;
        if (!path.isAbsolute(zipFileName)) {
          zipFileName = path.join(context.projectPath, zipFileName);
        }
        let builtSuccess = getLocalizedString(
          "plugins.appstudio.buildSucceedNotice.fallback",
          zipFileName
        );
        if (isWindows) {
          const folderLink = pathToFileURL(path.dirname(zipFileName));
          const appPackageLink = `${
            VSCodeExtensionCommand.openFolder
          }?%5B%22${folderLink.toString()}%22%5D`;
          builtSuccess = getLocalizedString("plugins.appstudio.buildSucceedNotice", appPackageLink);
        }
        context.ui?.showMessage("info", builtSuccess, false);
      }
    }
    return result;
  }
  /**
   * get url to preview the app, may prompt to select env, hub and Teams manifest
   * v3 only none lifecycle command
   * @param {Inputs} inputs
   * @returns the url to preview the app
   */
  @hooks([
    ErrorContextMW({ component: "FxCore", stage: "preview", reset: true }),
    ErrorHandlerMW,
    QuestionMW("previewWithTeamsAppManifest"),
    EnvLoaderMW(false),
    ConcurrentLockerMW,
  ])
  async previewWithManifest(inputs: Inputs): Promise<Result<string, FxError>> {
    inputs.stage = Stage.previewWithManifest;

    const hub = inputs[QuestionNames.M365Host] as HubTypes;
    const manifestFilePath = inputs[QuestionNames.TeamsAppManifestFilePath] as string;

    const manifestRes = await manifestUtils.getManifestV3(manifestFilePath, undefined, false);
    if (manifestRes.isErr()) {
      return err(manifestRes.error);
    }

    const teamsAppId = manifestRes.value.id;
    const properties = ManifestUtil.parseCommonProperties(manifestRes.value);

    const launchHelper = new LaunchHelper(TOOLS.tokenProvider.m365TokenProvider, TOOLS.logProvider);
    const result = await launchHelper.getLaunchUrl(hub, teamsAppId, properties.capabilities, true);
    return result;
  }
  /**
   * Warning: this API only works for CLI_HELP, it has no business with interactive run for CLI!
   */
  getQuestions(stage: Stage, inputs: Inputs): Result<IQTreeNode | undefined, FxError> {
    if (stage === Stage.create) {
      return ok(createProjectCliHelpNode());
    }
    return ok(undefined);
  }

  /**
   * get all dot envs
   */
  @hooks([
    ErrorContextMW({ component: "FxCore", stage: "getDotEnvs", reset: true }),
    ErrorHandlerMW,
  ])
  async getDotEnvs(
    inputs: InputsWithProjectPath
  ): Promise<Result<{ [name: string]: DotenvParseOutput }, FxError>> {
    const envListRes = await envUtil.listEnv(inputs.projectPath);
    if (envListRes.isErr()) {
      return err(envListRes.error);
    }
    const res: { [name: string]: DotenvParseOutput } = {};
    for (const env of envListRes.value) {
      const envRes = await envUtil.readEnv(inputs.projectPath, env, false, false);
      if (envRes.isErr()) {
        return err(envRes.error);
      }
      res[env] = envRes.value as DotenvParseOutput;
    }
    return ok(res);
  }
  /**
   * given projectPath and filePath, return whether the filePath is a env file
   */
  @hooks([ErrorContextMW({ component: "FxCore", stage: "isEnvFile", reset: true })])
  async isEnvFile(projectPath: string, inputFile: string): Promise<Result<boolean, FxError>> {
    const inputFileName = path.basename(inputFile);
    const envName = envUtil.extractEnvNameFromFileName(inputFileName);
    if (!envName) return ok(false);
    const folderRes = await pathUtils.getEnvFolderPath(projectPath);
    if (folderRes.isErr()) return err(folderRes.error);
    const envFolderPath = folderRes.value;
    if (!envFolderPath) return ok(false);
    const inputFileDir = path.dirname(inputFile);
    if (path.resolve(inputFileDir) !== path.resolve(envFolderPath)) return ok(false);
    return ok(true);
  }

  /**
   * get projectId
   */
  @hooks([ErrorContextMW({ component: "FxCore", stage: "getProjectId", reset: true })])
  async getProjectId(projectPath: string): Promise<Result<string, FxError>> {
    const res = await this.getProjectMetadata(projectPath);
    if (res.isErr()) {
      return err(res.error);
    }
    return ok(res.value.projectId || "");
  }

  /**
   * @description get projectId and version from yml
   */
  @hooks([ErrorContextMW({ component: "FxCore", stage: "getProjectMetadata", reset: true })])
  async getProjectMetadata(
    projectPath: string
  ): Promise<Result<{ version?: string; projectId?: string }, FxError>> {
    try {
      const ymlPath = pathUtils.getYmlFilePath(projectPath, "dev");
      if (!ymlPath || !(await fs.pathExists(ymlPath))) {
        return ok({});
      }
      const ymlContent = await fs.readFile(ymlPath, "utf-8");
      const ymlObject = parse(ymlContent);
      return ok({
        projectId: ymlObject?.projectId ? ymlObject.projectId.toString() : "",
        version: ymlObject?.version ? ymlObject.version.toString() : "",
      });
    } catch {
      return ok({});
    }
  }

  /**
   * get Teams App Name from yml
   */
  @hooks([ErrorContextMW({ component: "FxCore", stage: "getTeamsAppName", reset: true })])
  async getTeamsAppName(projectPath: string): Promise<Result<string, FxError>> {
    const ymlPath = pathUtils.getYmlFilePath(projectPath, "dev");
    const maybeProjectModel = await metadataUtil.parse(ymlPath, "dev");
    if (maybeProjectModel.isErr()) {
      return err(maybeProjectModel.error);
    }
    const projectModel = maybeProjectModel.value as any;
    if (projectModel.provision) {
      const teamsAppCreate = projectModel.provision?.driverDefs.find(
        (d: any) => d.uses === "teamsApp/create"
      );
      if (teamsAppCreate) {
        let name = teamsAppCreate.with.name as string;
        if (name) {
          name = expandEnvironmentVariable(name, { APP_NAME_SUFFIX: "", TEAMSFX_ENV: " " }).trim();
          return ok(name);
        }
      }
    }
    return ok("");
  }

  /**
   * get project info
   */
  @hooks([ErrorContextMW({ component: "FxCore", stage: "getProjectInfo", reset: true })])
  async getProjectInfo(
    projectPath: string,
    env: string
  ): Promise<
    Result<
      {
        projectId: string;
        teamsAppId: string;
        teamsAppName: string;
        m365TenantId: string;
      },
      FxError
    >
  > {
    const ymlPath = pathUtils.getYmlFilePath(projectPath, env);
    const maybeProjectModel = await metadataUtil.parse(ymlPath, env);
    if (maybeProjectModel.isErr()) {
      return err(maybeProjectModel.error);
    }
    const projectModel = maybeProjectModel.value;
    const readEnvRes = await envUtil.readEnv(projectPath, env, false, true);
    if (readEnvRes.isErr()) {
      return err(readEnvRes.error);
    }
    const envObject = readEnvRes.value;
    const res: {
      projectId: string;
      teamsAppId: string;
      teamsAppName: string;
      m365TenantId: string;
    } = {
      projectId: (projectModel as any).projectId || "",
      teamsAppId: "",
      teamsAppName: "",
      m365TenantId: envObject.TEAMS_APP_TENANT_ID || "",
    };
    if (projectModel.provision) {
      const teamsAppCreate = projectModel.provision.driverDefs.find(
        (d) => d.uses === "teamsApp/create"
      );
      if (teamsAppCreate) {
        const teamsAppIdEnvName = teamsAppCreate.writeToEnvironmentFile?.teamsAppId;
        if (teamsAppIdEnvName) {
          const teamsAppId = envObject[teamsAppIdEnvName];
          res.teamsAppId = teamsAppId;
        }
        const name = (teamsAppCreate.with as any).name;
        if (name) {
          res.teamsAppName = name.replace("-${{TEAMSFX_ENV}}", "") || "";
        }
      }
    }
    return ok(res);
  }

  @hooks([
    ErrorContextMW({ component: "FxCore", stage: "grantPermission", reset: true }),
    ErrorHandlerMW,
    ProjectMigratorMWV3,
    QuestionMW("grantPermission"),
    EnvLoaderMW(false, true),
    ConcurrentLockerMW,
    EnvWriterMW,
  ])
  async grantPermission(inputs: Inputs): Promise<Result<PermissionsResult, FxError>> {
    inputs.stage = Stage.grantPermission;
    const context = createContext();
    setErrorContext({ component: "collaborator" });
    const res = await grantPermission(
      context,
      inputs as InputsWithProjectPath,
      TOOLS.tokenProvider
    );
    return res;
  }
  /**
   * none lifecycle command
   */
  @hooks([
    ErrorContextMW({ component: "FxCore", stage: "checkPermission", reset: true }),
    ErrorHandlerMW,
    ProjectMigratorMWV3,
    QuestionMW("listCollaborator"),
    EnvLoaderMW(false, true),
    ConcurrentLockerMW,
    EnvWriterMW,
  ])
  async checkPermission(inputs: Inputs): Promise<Result<PermissionsResult, FxError>> {
    inputs.stage = Stage.checkPermission;
    const context = createContext();
    const res = await checkPermission(
      context,
      inputs as InputsWithProjectPath,
      TOOLS.tokenProvider
    );
    return res;
  }
  /**
   * none lifecycle command
   */
  @hooks([
    ErrorContextMW({ component: "FxCore", stage: "listCollaborator", reset: true }),
    ErrorHandlerMW,
    ProjectMigratorMWV3,
    QuestionMW("listCollaborator"),
    EnvLoaderMW(false, true),
    ConcurrentLockerMW,
    EnvWriterMW,
  ])
  async listCollaborator(inputs: Inputs): Promise<Result<ListCollaboratorResult, FxError>> {
    inputs.stage = Stage.listCollaborator;
    const context = createContext();
    const res = await listCollaborator(
      context,
      inputs as InputsWithProjectPath,
      TOOLS.tokenProvider
    );
    return res;
  }
  @hooks([
    ErrorContextMW({ component: "FxCore", stage: "getSelectedEnv", reset: true }),
    ErrorHandlerMW,
    EnvLoaderMW(false),
  ])
  getSelectedEnv(inputs: Inputs): Promise<Result<string | undefined, FxError>> {
    return Promise.resolve(ok(inputs.env)); //work for both v2 and v3
  }

  @hooks([ErrorContextMW({ component: "FxCore", stage: "createLocalCrypto" })])
  async createLocalCrypto(projectPath: string): Promise<Result<CryptoProvider, FxError>> {
    const settingsRes = await settingsUtil.readSettings(projectPath);
    if (settingsRes.isErr()) {
      return err(settingsRes.error);
    }
    const projectId = settingsRes.value.trackingId;
    const cryptoProvider = new LocalCrypto(projectId);
    return ok(cryptoProvider);
  }

  /**
   * only for vs code extension
   */
  @hooks([ErrorContextMW({ component: "FxCore", stage: "encrypt", reset: true }), ErrorHandlerMW])
  async encrypt(plaintext: string, inputs: Inputs): Promise<Result<string, FxError>> {
    const res = await this.createLocalCrypto(inputs.projectPath!);
    if (res.isErr()) {
      return err(res.error);
    }
    return res.value.encrypt(plaintext);
  }
  /**
   * only for vs code extension
   */
  @hooks([ErrorContextMW({ component: "FxCore", stage: "decrypt", reset: true }), ErrorHandlerMW])
  async decrypt(ciphertext: string, inputs: Inputs): Promise<Result<string, FxError>> {
    const res = await this.createLocalCrypto(inputs.projectPath!);
    if (res.isErr()) {
      return err(res.error);
    }
    return res.value.decrypt(ciphertext);
  }

  @hooks([
    ErrorContextMW({ component: "FxCore", stage: "createEnv", reset: true }),
    ErrorHandlerMW,
    QuestionMW("createNewEnv"),
    ConcurrentLockerMW,
  ])
  async createEnv(inputs: Inputs): Promise<Result<undefined, FxError>> {
    return this.createEnvCopyV3(
      inputs[QuestionNames.NewTargetEnvName]!,
      inputs[QuestionNames.SourceEnvName]!,
      inputs.projectPath!
    );
  }
  async createEnvCopyV3(
    targetEnvName: string,
    sourceEnvName: string,
    projectPath: string
  ): Promise<Result<undefined, FxError>> {
    let res = await pathUtils.getEnvFilePath(projectPath, sourceEnvName);
    if (res.isErr()) return err(res.error);
    const sourceDotEnvFile = res.value;

    res = await pathUtils.getEnvFilePath(projectPath, targetEnvName);
    if (res.isErr()) return err(res.error);
    const targetDotEnvFile = res.value;
    if (!sourceDotEnvFile || !targetDotEnvFile)
      return err(new YamlFieldMissingError("environmentFolderPath"));
    if (!(await fs.pathExists(sourceDotEnvFile)))
      return err(new FileNotFoundError("createEnvCopyV3", sourceDotEnvFile));
    const source = await fs.readFile(sourceDotEnvFile);
    const writeStream = fs.createWriteStream(targetDotEnvFile);
    source
      .toString()
      .split(/\r?\n/)
      .forEach((line) => {
        const reg = /^([a-zA-Z_][a-zA-Z0-9_]*=)/g;
        const match = reg.exec(line);
        if (match) {
          if (match[1].startsWith("TEAMSFX_ENV=")) {
            writeStream.write(`TEAMSFX_ENV=${targetEnvName}${os.EOL}`);
          } else if (match[1].startsWith("APP_NAME_SUFFIX=")) {
            writeStream.write(`APP_NAME_SUFFIX=${targetEnvName}${os.EOL}`);
          } else {
            writeStream.write(`${match[1]}${os.EOL}`);
          }
        } else {
          writeStream.write(`${line.trim()}${os.EOL}`);
        }
      });

    writeStream.end();
    TOOLS.logProvider.info(`env file created: ${targetDotEnvFile}`);
    return ok(undefined);
  }

  // a phantom migration method for V3
  @hooks([ErrorContextMW({ component: "FxCore", stage: "phantomMigrationV3", reset: true })])
  async phantomMigrationV3(inputs: Inputs): Promise<Result<undefined, FxError>> {
    // If the project is invalid or upgraded, the ProjectMigratorMWV3 will not take action.
    // Check invaliad/upgraded project here before call ProjectMigratorMWV3
    const projectPath = (inputs.projectPath as string) || "";
    const version = await getProjectVersionFromPath(projectPath);

    if (version.source === VersionSource.teamsapp) {
      return err(new NoNeedUpgradeError());
    } else if (version.source === VersionSource.projectSettings) {
      const isValid = await checkActiveResourcePlugins(projectPath);
      if (!isValid) {
        return err(new InvalidProjectError());
      }
    }
    if (version.source === VersionSource.unknown) {
      return err(new InvalidProjectError());
    }
    return this.innerMigrationV3(inputs);
  }

  @hooks([ErrorHandlerMW, ProjectMigratorMWV3])
  innerMigrationV3(inputs: Inputs): Result<undefined, FxError> {
    return ok(undefined);
  }

  // a project version check
  @hooks([
    ErrorContextMW({ component: "FxCore", stage: "projectVersionCheck", reset: true }),
    ErrorHandlerMW,
  ])
  async projectVersionCheck(inputs: Inputs): Promise<Result<VersionCheckRes, FxError>> {
    const projectPath = (inputs.projectPath as string) || "";
    if (isValidProjectV3(projectPath) || isValidProjectV2(projectPath)) {
      const versionInfo = await getProjectVersionFromPath(projectPath);
      if (!versionInfo.version) {
        return err(new InvalidProjectError());
      }
      const trackingId = await getTrackingIdFromPath(projectPath);
      const isSupport = getVersionState(versionInfo);
      // if the project is upgradeable, check whether the project is valid and invalid project should not show upgrade option.
      if (isSupport === VersionState.upgradeable) {
        if (!(await checkActiveResourcePlugins(projectPath))) {
          return err(new InvalidProjectError());
        }
      }
      return ok({
        currentVersion: versionInfo.version,
        trackingId,
        isSupport,
        versionSource: VersionSource[versionInfo.source],
      });
    } else {
      return err(new InvalidProjectError());
    }
  }

  // apply the given yaml template to current project.
  async apply(
    inputs: Inputs,
    templatePath: string,
    lifecycleName: string
  ): Promise<Result<undefined, FxError>> {
    if (!inputs.projectPath) {
      return err(new InputValidationError("projectPath", "empty", "Core"));
    }
    const projectPath = inputs.projectPath;
    if (!inputs.env) {
      return err(new InputValidationError("env", "empty", "Core"));
    }
    const env = inputs.env;
    const lifecycleName_: LifecycleName = lifecycleName as LifecycleName;
    const result = await envUtil.readEnv(projectPath, env);
    if (result.isErr()) {
      return err(result.error);
    }

    const parser = new YamlParser();
    const maybeProjectModel = await parser.parse(templatePath);
    if (maybeProjectModel.isErr()) {
      return err(maybeProjectModel.error);
    }

    const projectModel = maybeProjectModel.value;
    const driverContext: DriverContext = {
      azureAccountProvider: TOOLS.tokenProvider.azureAccountProvider,
      m365TokenProvider: TOOLS.tokenProvider.m365TokenProvider,
      ui: TOOLS.ui,
      progressBar: undefined,
      logProvider: TOOLS.logProvider,
      telemetryReporter: TOOLS.telemetryReporter!,
      projectPath: projectPath,
      platform: inputs.platform,
    };
    const lifecycle = projectModel[lifecycleName_];
    if (lifecycle) {
      return this.runLifecycle(lifecycle, driverContext, env);
    } else {
      driverContext.logProvider.warning(`No definition found for ${lifecycleName}`);
      return ok(undefined);
    }
  }

  async runLifecycle(
    lifecycle: ILifecycle,
    driverContext: DriverContext,
    env: string
  ): Promise<Result<undefined, FxError>> {
    const r = await lifecycle.execute(driverContext);
    const runResult = r.result;
    if (runResult.isOk()) {
      driverContext.logProvider.info(`Lifecycle ${lifecycle.name} succeeded`);
      const writeResult = await envUtil.writeEnv(
        driverContext.projectPath,
        env,
        envUtil.map2object(runResult.value)
      );
      return writeResult.map(() => undefined);
    } else {
      const error = runResult.error;
      if (error.kind === "Failure") {
        driverContext.logProvider.error(
          `Failed to run ${lifecycle.name} due to ${error.error.name}: ${error.error.message}`
        );
        return err(error.error);
      } else {
        try {
          const failedDriver = error.reason.failedDriver;
          if (error.reason.kind === "UnresolvedPlaceholders") {
            const unresolved = error.reason.unresolvedPlaceHolders;
            driverContext.logProvider.warning(
              `Unresolved placeholders: ${unresolved.join(",")} for driver ${failedDriver.uses}`
            );
            return ok(undefined);
          } else {
            driverContext.logProvider.error(
              `Failed to run ${lifecycle.name} due to ${error.reason.error.name}: ${error.reason.error.message}. Failed driver: ${failedDriver.uses}`
            );
            return err(error.reason.error);
          }
        } finally {
          await envUtil.writeEnv(driverContext.projectPath, env, envUtil.map2object(error.env));
        }
      }
    }
  }

  @hooks([
    ErrorContextMW({ component: "FxCore", stage: "preProvisionForVS" }),
    ErrorHandlerMW,
    ProjectMigratorMWV3,
    EnvLoaderMW(false),
    ConcurrentLockerMW,
    ContextInjectorMW,
  ])
  async preProvisionForVS(inputs: Inputs): Promise<Result<PreProvisionResForVS, FxError>> {
    const context = createDriverContext(inputs);
    return coordinator.preProvisionForVS(context, inputs as InputsWithProjectPath);
  }
  @hooks([
    ErrorContextMW({ component: "FxCore", stage: "preCheckYmlAndEnvForVS" }),
    ErrorHandlerMW,
    ProjectMigratorMWV3,
    EnvLoaderMW(false),
    ConcurrentLockerMW,
    ContextInjectorMW,
  ])
  async preCheckYmlAndEnvForVS(inputs: Inputs): Promise<Result<undefined, FxError>> {
    const context = createDriverContext(inputs);
    const result = await coordinator.preCheckYmlAndEnvForVS(
      context,
      inputs as InputsWithProjectPath
    );
    return result;
  }
  @hooks([
    ErrorContextMW({ component: "FxCore", stage: "publishInDeveloperPortal" }),
    ErrorHandlerMW,
    ConcurrentLockerMW,
    ContextInjectorMW,
  ])
  async publishInDeveloperPortal(inputs: Inputs): Promise<Result<undefined, FxError>> {
    inputs.stage = Stage.publishInDeveloperPortal;
    const context = createContext();
    return await coordinator.publishInDeveloperPortal(context, inputs as InputsWithProjectPath);
  }

  @hooks([
    ErrorContextMW({ component: "FxCore", stage: "copilotPluginAddAPI" }),
    ErrorHandlerMW,
    QuestionMW("copilotPluginAddAPI"),
    ConcurrentLockerMW,
  ])
  async copilotPluginAddAPI(inputs: Inputs): Promise<Result<string, FxError>> {
    const newOperations = inputs[QuestionNames.ApiOperation] as string[];
    const url = inputs[QuestionNames.ApiSpecLocation];
    const manifestPath = inputs[QuestionNames.ManifestPath];
    const isPlugin = inputs[QuestionNames.Capabilities] === copilotPluginApiSpecOptionId;
    const context = createContext();

    // Get API spec file path from manifest
    const manifestRes = await manifestUtils._readAppManifest(manifestPath);
    if (manifestRes.isErr()) {
      return err(manifestRes.error);
    }

    const confirmRes = await context.userInteraction.showMessage(
      "warn",
      getLocalizedString("core.addApi.confirm", AppPackageFolderName),
      true,
      getLocalizedString("core.addApi.continue")
    );

    if (confirmRes.isErr()) {
      return err(confirmRes.error);
    } else if (confirmRes.value !== getLocalizedString("core.addApi.continue")) {
      return err(new UserCancelError());
    }

    // Merge existing operations in manifest.json
    const specParser = new SpecParser(
      url,
      isPlugin
        ? copilotPluginParserOptions
        : {
            allowBearerTokenAuth: true, // Currently, API key auth support is actually bearer token auth
            allowMultipleParameters: true,
          }
    );

    const listResult = await specParser.list();
    const apiResultList = listResult.APIs.filter((value) => value.isValid);

    let existingOperations: string[];
    let outputApiSpecPath: string;
    if (isPlugin) {
      if (!inputs[QuestionNames.DestinationApiSpecFilePath]) {
        return err(new MissingRequiredInputError(QuestionNames.DestinationApiSpecFilePath));
      }
      outputApiSpecPath = inputs[QuestionNames.DestinationApiSpecFilePath];
      existingOperations = await listPluginExistingOperations(
        manifestRes.value,
        manifestPath,
        inputs[QuestionNames.DestinationApiSpecFilePath]
      );
    } else {
      const existingOperationIds = manifestUtils.getOperationIds(manifestRes.value);
      existingOperations = apiResultList
        .filter((operation) => existingOperationIds.includes(operation.operationId))
        .map((operation) => operation.api);
      const apiSpecificationFile = manifestRes.value.composeExtensions![0].apiSpecificationFile;
      outputApiSpecPath = path.join(path.dirname(manifestPath), apiSpecificationFile!);
    }

    const operations = [...existingOperations, ...newOperations];

    const adaptiveCardFolder = path.join(
      inputs.projectPath!,
      AppPackageFolderName,
      ResponseTemplatesFolderName
    );

    try {
      const authNames: Set<string> = new Set();
      const serverUrls: Set<string> = new Set();
      let authScheme: OpenAPIV3.SecuritySchemeObject | undefined = undefined;
      for (const api of operations) {
        const operation = apiResultList.find((op) => op.api === api);
        if (
          operation &&
          operation.auth &&
          (Utils.isBearerTokenAuth(operation.auth.authScheme) ||
            Utils.isOAuthWithAuthCodeFlow(operation.auth.authScheme))
        ) {
          authNames.add(operation.auth.name);
          serverUrls.add(operation.server);
          authScheme = operation.auth.authScheme;
        }
      }

      if (authNames.size > 1) {
        throw new MultipleAuthError(authNames);
      }

      if (serverUrls.size > 1) {
        throw new MultipleServerError(serverUrls);
      }

      if (authNames.size === 1 && authScheme) {
        const ymlPath = path.join(inputs.projectPath!, MetadataV3.configFile);
        const localYamlPath = path.join(inputs.projectPath!, MetadataV3.localConfigFile);
        const authName = [...authNames][0];

        const relativeSpecPath =
          "./" + path.relative(inputs.projectPath!, outputApiSpecPath).replace(/\\/g, "/");

        if (Utils.isBearerTokenAuth(authScheme)) {
          await ActionInjector.injectCreateAPIKeyAction(ymlPath, authName, relativeSpecPath);

          if (await fs.pathExists(localYamlPath)) {
            await ActionInjector.injectCreateAPIKeyAction(
              localYamlPath,
              authName,
              relativeSpecPath
            );
          }
        } else if (Utils.isOAuthWithAuthCodeFlow(authScheme)) {
          await ActionInjector.injectCreateOAuthAction(ymlPath, authName, relativeSpecPath);

          if (await fs.pathExists(localYamlPath)) {
            await ActionInjector.injectCreateOAuthAction(localYamlPath, authName, relativeSpecPath);
          }
        }
      }

      let generateResult;
      if (!isPlugin) {
        generateResult = await specParser.generate(
          manifestPath,
          operations,
          outputApiSpecPath,
          adaptiveCardFolder
        );
      } else {
        const pluginPathRes = await manifestUtils.getPluginFilePath(
          manifestRes.value,
          manifestPath
        );
        if (pluginPathRes.isErr()) {
          return err(pluginPathRes.error);
        }
        generateResult = await specParser.generateForCopilot(
          manifestPath,
          operations,
          outputApiSpecPath,
          pluginPathRes.value
        );
      }

      // Send SpecParser.generate() warnings
      context.telemetryReporter.sendTelemetryEvent(specParserGenerateResultTelemetryEvent, {
        [specParserGenerateResultAllSuccessTelemetryProperty]: generateResult.allSuccess.toString(),
        [specParserGenerateResultWarningsTelemetryProperty]: generateResult.warnings
          .map((w) => w.type.toString() + ": " + w.content)
          .join(";"),
        [CoreTelemetryProperty.Component]: CoreTelemetryComponentName,
      });

      if (generateResult.warnings && generateResult.warnings.length > 0) {
        const warnSummary = generateScaffoldingSummary(
          generateResult.warnings,
          manifestRes.value,
          path.relative(inputs.projectPath!, outputApiSpecPath)
        );

        if (warnSummary) {
          context.logProvider.info(warnSummary);
        }
      }
    } catch (e) {
      let error: FxError;
      if (e instanceof SpecParserError) {
        error = convertSpecParserErrorToFxError(e);
      } else {
        error = assembleError(e);
      }
      return err(error);
    }

    const message = getLocalizedString(
      "core.copilot.addAPI.success",
      newOperations,
      inputs.projectPath
    );
    if (inputs.platform !== Platform.VS) {
      void context.userInteraction.showMessage("info", message, false);
    }
    return ok(message);
  }

  @hooks([
    ErrorContextMW({ component: "FxCore", stage: "copilotPluginListApiSpecs" }),
    ErrorHandlerMW,
  ])
  async listPluginApiSpecs(inputs: Inputs): Promise<Result<string[], FxError>> {
    try {
      const manifestPath = inputs[QuestionNames.ManifestPath];
      const manifestRes = await manifestUtils._readAppManifest(manifestPath);
      if (manifestRes.isErr()) {
        return err(manifestRes.error);
      }
      const res = await pluginManifestUtils.getApiSpecFilePathFromTeamsManifest(
        manifestRes.value,
        manifestPath
      );
      if (res.isOk()) {
        return ok(res.value);
      } else {
        return err(res.error);
      }
    } catch (error) {
      return err(error as FxError);
    }
  }

  @hooks([
    ErrorContextMW({ component: "FxCore", stage: "copilotPluginListOperations" }),
    ErrorHandlerMW,
  ])
  async copilotPluginListOperations(inputs: Inputs): Promise<Result<ApiOperation[], FxError>> {
    const res = await listOperations(
      createContext(),
      inputs.apiSpecUrl,
      inputs,
      inputs.includeExistingAPIs,
      inputs.shouldLogWarning
    );
    if (res.isErr()) {
      const msg = res.error.map((e) => e.content).join("\n");
      return err(new UserError("FxCore", "ListOpenAPISpecOperationsError", msg, msg));
    } else {
      return ok(res.value);
    }
  }

  /**
   * check project type info
   */
  @hooks([ErrorContextMW({ component: "FxCore", stage: "checkProjectType" }), ErrorHandlerMW])
  async checkProjectType(projectPath: string): Promise<Result<ProjectTypeResult, FxError>> {
    const projectTypeRes = await projectTypeChecker.checkProjectType(projectPath);
    const props: Record<string, string> = {};
    fillinProjectTypeProperties(props, projectTypeRes);
    TOOLS.telemetryReporter?.sendTelemetryEvent(TelemetryEvent.ProjectType, props);
    return ok(projectTypeRes);
  }

  /**
   * Add plugin
   */
  @hooks([
    ErrorContextMW({ component: "FxCore", stage: "addPlugin" }),
    ErrorHandlerMW,
    QuestionMW("addPlugin"),
    ConcurrentLockerMW,
  ])
  async addPlugin(inputs: Inputs): Promise<Result<undefined, FxError>> {
    if (!inputs.projectPath) {
      throw new Error("projectPath is undefined"); // should never happen
    }
    const operations = inputs[QuestionNames.ApiOperation] as string[];
    const url = inputs[QuestionNames.ApiSpecLocation];
    const manifestPath = inputs[QuestionNames.ManifestPath];
    const appPackageFolder = path.dirname(manifestPath);
    const apiSpecFolder = path.join(appPackageFolder, defaultApiSpecFolderName);
    const needAddAction =
      inputs[QuestionNames.PluginAvailability] === PluginAvailabilityOptions.action().id ||
      inputs[QuestionNames.PluginAvailability] ===
        PluginAvailabilityOptions.copilotPluginAndAction().id;
    const needAddCopilotPlugin =
      inputs[QuestionNames.PluginAvailability] === PluginAvailabilityOptions.copilotPlugin().id ||
      inputs[QuestionNames.PluginAvailability] ===
        PluginAvailabilityOptions.copilotPluginAndAction().id;

    // validate the project is valid for adding plugin
    const manifestRes = await manifestUtils._readAppManifest(manifestPath);
    if (manifestRes.isErr()) {
      return err(manifestRes.error);
    }

    const teamsManifest = manifestRes.value;
    const declarativeGpt = teamsManifest.copilotExtensions?.declarativeCopilots?.[0];
    if (!declarativeGpt?.file) {
      return err(
        AppStudioResultFactory.UserError(
          AppStudioError.TeamsAppRequiredPropertyMissingError.name,
          AppStudioError.TeamsAppRequiredPropertyMissingError.message(
            "declarativeCopilots",
            manifestPath
          )
        )
      );
    }
    const gptManifestFilePath = path.join(appPackageFolder, declarativeGpt.file);
    const gptManifestRes = await copilotGptManifestUtils.readCopilotGptManifestFile(
      gptManifestFilePath
    );
    if (gptManifestRes.isErr()) {
      return err(gptManifestRes.error);
    }

    const gptManifest = gptManifestRes.value;

    const context = createContext();

    // confirm
    const confirmRes = await context.userInteraction.showMessage(
      "warn",
      getLocalizedString(
        "core.addApi.confirm",
        path.relative(inputs.projectPath, appPackageFolder)
      ),
      true,
      getLocalizedString("core.addApi.continue")
    );

    if (confirmRes.isErr()) {
      return err(confirmRes.error);
    } else if (confirmRes.value !== getLocalizedString("core.addApi.continue")) {
      return err(new UserCancelError());
    }

    // generate file path
    let isYaml: boolean;
    try {
      isYaml = await isYamlSpecFile(url);
    } catch (e) {
      isYaml = false;
    }
    await fs.ensureDir(apiSpecFolder);

    let openApiSpecFileName = isYaml ? defaultApiSpecYamlFileName : defaultApiSpecJsonFileName;
    const openApiSpecFileNamePrefix = openApiSpecFileName.split(".")[0];
    const openApiSpecFileType = openApiSpecFileName.split(".")[1];
    let apiSpecFileNameSuffix = 1;
    openApiSpecFileName = `${openApiSpecFileNamePrefix}_${apiSpecFileNameSuffix}.${openApiSpecFileType}`;

    while (await fs.pathExists(path.join(apiSpecFolder, openApiSpecFileName))) {
      openApiSpecFileName = `${openApiSpecFileNamePrefix}_${++apiSpecFileNameSuffix}.${openApiSpecFileType}`;
    }
    const openApiSpecFilePath = path.join(apiSpecFolder, openApiSpecFileName);

    let pluginManifestName = defaultPluginManifestFileName;
    const pluginManifestNamePrefix = defaultPluginManifestFileName.split(".")[0];
    let pluginFileNameSuffix = 1;
    pluginManifestName = `${pluginManifestNamePrefix}_${pluginFileNameSuffix}.json`;
    while (await fs.pathExists(path.join(appPackageFolder, pluginManifestName))) {
      pluginManifestName = `${pluginManifestNamePrefix}_${++pluginFileNameSuffix}.json`;
    }
    const pluginManifestFilePath = path.join(appPackageFolder, pluginManifestName);

    // generate plugin related files
    const specParser = new SpecParser(url, { ...copilotPluginParserOptions, isGptPlugin: true });
    try {
      const generateResult = await specParser.generateForCopilot(
        manifestPath,
        operations,
        openApiSpecFilePath,
        pluginManifestFilePath
      );

      // Send SpecParser.generate() warnings
      context.telemetryReporter.sendTelemetryEvent(specParserGenerateResultTelemetryEvent, {
        [specParserGenerateResultAllSuccessTelemetryProperty]: generateResult.allSuccess.toString(),
        [specParserGenerateResultWarningsTelemetryProperty]: generateResult.warnings
          .map((w) => w.type.toString() + ": " + w.content)
          .join(";"),
        [CoreTelemetryProperty.Component]: CoreTelemetryComponentName,
      });

      if (generateResult.warnings && generateResult.warnings.length > 0) {
        const warnSummary = generateScaffoldingSummary(
          generateResult.warnings,
          manifestRes.value,
          path.relative(inputs.projectPath, openApiSpecFilePath)
        );
        context.logProvider.info(warnSummary);
      }
    } catch (e) {
      let error: FxError;
      if (e instanceof SpecParserError) {
        error = convertSpecParserErrorToFxError(e);
      } else {
        error = assembleError(e);
      }
      return err(error);
    }

    // update Teams manifest
    if (needAddCopilotPlugin) {
      const plugins = teamsManifest.copilotExtensions?.plugins || [];
      plugins.push({
        id: "plugin_1", // Teams manifest can have only one plugin.
        file: pluginManifestName,
      });
      teamsManifest.copilotExtensions = {
        ...teamsManifest.copilotExtensions,
        plugins,
      };
      const updateManifestRes = await manifestUtils._writeAppManifest(teamsManifest, manifestPath);
      if (updateManifestRes.isErr()) {
        return err(updateManifestRes.error);
      }
    }

    // update GPT manifest
    let actionId = "";
    if (needAddAction) {
      let suffix = 1;
      actionId = `action_${suffix}`;
      const existingActionIds = gptManifest.actions?.map((action) => action.id);
      while (existingActionIds?.includes(actionId)) {
        suffix += 1;
        actionId = `action_${suffix}`;
      }
      const addActionRes = await copilotGptManifestUtils.addAction(
        gptManifestFilePath,
        actionId,
        pluginManifestName
      );
      if (addActionRes.isErr()) {
        return err(addActionRes.error);
      }
    }

    let successMessage = "";
    if (needAddAction && needAddCopilotPlugin) {
      successMessage = getLocalizedString("core.addActionAndPlugin.success", actionId, "plugin_1");
    } else if (needAddAction) {
      successMessage = getLocalizedString("core.addAction.success", actionId);
    } else if (needAddCopilotPlugin) {
      successMessage = getLocalizedString("core.addPlugin.success", "plugin_1");
    }

    void context.userInteraction.showMessage("info", successMessage, false);

    return ok(undefined);
  }
}<|MERGE_RESOLUTION|>--- conflicted
+++ resolved
@@ -40,6 +40,7 @@
 import { pathToFileURL } from "url";
 import { parse } from "yaml";
 import { VSCodeExtensionCommand } from "../common/constants";
+import { ErrorContextMW, TOOLS, createContext, setErrorContext, setTools } from "../common/globalVars";
 import { getLocalizedString } from "../common/localizeUtils";
 import { ListCollaboratorResult, PermissionsResult } from "../common/permissionInterface";
 import { isValidProjectV2, isValidProjectV3 } from "../common/projectSettingsHelper";
@@ -104,7 +105,6 @@
 import { LaunchHelper } from "../component/m365/launchHelper";
 import { EnvLoaderMW, EnvWriterMW } from "../component/middleware/envMW";
 import { QuestionMW } from "../component/middleware/questionMW";
-import { createContext } from "../common/globalVars";
 import { expandEnvironmentVariable } from "../component/utils/common";
 import { envUtil } from "../component/utils/envUtil";
 import { metadataUtil } from "../component/utils/metadataUtil";
@@ -140,12 +140,6 @@
 import { checkPermission, grantPermission, listCollaborator } from "./collaborator";
 import { LocalCrypto } from "./crypto";
 import { environmentNameManager } from "./environmentName";
-<<<<<<< HEAD
-import { ErrorContextMW, TOOLS, setErrorContext, setTools } from "./globalVars";
-=======
-import { InvalidInputError } from "./error";
-import { ErrorContextMW, TOOLS, setErrorContext, setTools } from "../common/globalVars";
->>>>>>> 6b4deff0
 import { ConcurrentLockerMW } from "./middleware/concurrentLocker";
 import { ContextInjectorMW } from "./middleware/contextInjector";
 import { ErrorHandlerMW } from "./middleware/errorHandler";
