// Copyright (c) Microsoft Corporation.
// Licensed under the MIT license.

import { hooks } from "@feathersjs/hooks";
import {
  AuthType,
  ListAPIResult,
  ProjectType,
  SpecParser,
  SpecParserError,
  Utils,
} from "@microsoft/m365-spec-parser";
import {
  ApiOperation,
  AppPackageFolderName,
  BuildFolderName,
  Context,
  CoreCallbackEvent,
  CreateProjectInputs,
  CreateProjectResult,
  CryptoProvider,
  DefaultApiSpecFolderName,
  Func,
  FxError,
  IGenerator,
  IQTreeNode,
  Inputs,
  InputsWithProjectPath,
  ManifestUtil,
  Platform,
  ResponseTemplatesFolderName,
  Result,
  Stage,
  TeamsAppInputs,
  Tools,
  UserError,
  err,
  ok,
} from "@microsoft/teamsfx-api";
import { DotenvParseOutput } from "dotenv";
import fs from "fs-extra";
import * as jsonschema from "jsonschema";
import * as os from "os";
import * as path from "path";
import "reflect-metadata";
import { Container } from "typedi";
import { pathToFileURL } from "url";
import { VSCodeExtensionCommand, AppStudioScopes } from "../common/constants";
import {
  ErrorContextMW,
  TOOLS,
  createContext,
  setErrorContext,
  setTools,
} from "../common/globalVars";
import { getLocalizedString } from "../common/localizeUtils";
import { ListCollaboratorResult, PermissionsResult } from "../common/permissionInterface";
import {
  getProjectMetadata,
  isValidProjectV2,
  isValidProjectV3,
} from "../common/projectSettingsHelper";
import { ProjectTypeResult, projectTypeChecker } from "../common/projectTypeChecker";
import { TelemetryEvent, telemetryUtils } from "../common/telemetry";
import { MetadataV3, VersionSource, VersionState } from "../common/versionMetadata";
import { ActionInjector } from "../component/configManager/actionInjector";
import { ILifecycle, LifecycleName } from "../component/configManager/interface";
import { YamlParser } from "../component/configManager/parser";
import {
  AadConstants,
  KiotaLastCommands,
  SingleSignOnOptionItem,
  ViewAadAppHelpLinkV5,
} from "../component/constants";
import { coordinator } from "../component/coordinator";
import { UpdateAadAppArgs } from "../component/driver/aad/interface/updateAadAppArgs";
import { UpdateAadAppDriver } from "../component/driver/aad/update";
import { buildAadManifest } from "../component/driver/aad/utility/buildAadManifest";
import { AddWebPartDriver } from "../component/driver/add/addWebPart";
import { AddWebPartArgs } from "../component/driver/add/interface/AddWebPartArgs";
import "../component/driver/index";
import { DriverContext } from "../component/driver/interface/commonArgs";
import "../component/driver/script/scriptDriver";
import { updateManifestV3 } from "../component/driver/teamsApp/appStudio";
import { CreateAppPackageDriver } from "../component/driver/teamsApp/createAppPackage";
import { AppStudioError } from "../component/driver/teamsApp/errors";
import { CreateAppPackageArgs } from "../component/driver/teamsApp/interfaces/CreateAppPackageArgs";
import { ValidateAppPackageArgs } from "../component/driver/teamsApp/interfaces/ValidateAppPackageArgs";
import { ValidateManifestArgs } from "../component/driver/teamsApp/interfaces/ValidateManifestArgs";
import { ValidateWithTestCasesArgs } from "../component/driver/teamsApp/interfaces/ValidateWithTestCasesArgs";
import { AppStudioResultFactory } from "../component/driver/teamsApp/results";
import { teamsappMgr } from "../component/driver/teamsApp/teamsappMgr";
import { copilotGptManifestUtils } from "../component/driver/teamsApp/utils/CopilotGptManifestUtils";
import { manifestUtils } from "../component/driver/teamsApp/utils/ManifestUtils";
import { pluginManifestUtils } from "../component/driver/teamsApp/utils/PluginManifestUtils";
import {
  containsUnsupportedFeature,
  getFeaturesFromAppDefinition,
  normalizePath,
} from "../component/driver/teamsApp/utils/utils";
import { ValidateManifestDriver } from "../component/driver/teamsApp/validate";
import { ValidateAppPackageDriver } from "../component/driver/teamsApp/validateAppPackage";
import { ValidateWithTestCasesDriver } from "../component/driver/teamsApp/validateTestCases";
import { createDriverContext } from "../component/driver/util/utils";
import "../component/feature/sso";
import { SSO } from "../component/feature/sso";
import {
  convertSpecParserErrorToFxError,
  generateFromApiSpec,
  generateScaffoldingSummary,
  getParserOptions,
  injectAuthAction,
  listOperations,
  listPluginExistingOperations,
} from "../component/generator/apiSpec/helper";
import { LaunchHelper } from "../component/m365/launchHelper";
import { EnvLoaderMW, EnvWriterMW } from "../component/middleware/envMW";
import { QuestionMW } from "../component/middleware/questionMW";
import {
  expandEnvironmentVariable,
  outputScaffoldingWarningMessage,
} from "../component/utils/common";
import { envUtil } from "../component/utils/envUtil";
import { metadataUtil } from "../component/utils/metadataUtil";
import { pathUtils } from "../component/utils/pathUtils";
import { settingsUtil } from "../component/utils/settingsUtil";
import {
  FileNotFoundError,
  InputValidationError,
  InvalidProjectError,
  MissingRequiredInputError,
  MultipleAuthError,
  MultipleServerError,
  UnhandledError,
  UserCancelError,
  assembleError,
} from "../error/common";
import { NoNeedUpgradeError } from "../error/upgrade";
import { YamlFieldMissingError } from "../error/yml";
import {
  ApiPluginStartOptions,
  AppNamePattern,
  HubTypes,
  ProjectTypeOptions,
  QuestionNames,
  SPFxVersionOptionIds,
  ScratchOptions,
  TeamsAppValidationOptions,
  apiPluginApiSpecOptionId,
} from "../question/constants";
import { createProjectCliHelpNode } from "../question/create";
import { ValidateTeamsAppInputs } from "../question/inputs/ValidateTeamsAppInputs";
import { isAadMainifestContainsPlaceholder } from "../question/other";
import { CallbackRegistry, CoreCallbackFunc } from "./callback";
import { checkPermission, grantPermission, listCollaborator } from "./collaborator";
import { LocalCrypto } from "./crypto";
import { environmentNameManager } from "./environmentName";
import { ConcurrentLockerMW } from "./middleware/concurrentLocker";
import { ContextInjectorMW } from "./middleware/contextInjector";
import { ErrorHandlerMW } from "./middleware/errorHandler";
import { ProjectMigratorMWV3, checkActiveResourcePlugins } from "./middleware/projectMigratorV3";
import {
  getProjectVersionFromPath,
  getTrackingIdFromPath,
  getVersionState,
} from "./middleware/utils/v3MigrationUtils";
import { CoreTelemetryComponentName, CoreTelemetryEvent, CoreTelemetryProperty } from "./telemetry";
import { CoreHookContext, PreProvisionResForVS, VersionCheckRes } from "./types";
import { SyncManifestInputs, UninstallInputs } from "../question";
import { PackageService } from "../component/m365/packageService";
import { MosServiceEndpoint, MosServiceScope } from "../component/m365/serviceConstant";
import { teamsDevPortalClient } from "../client/teamsDevPortalClient";
import { SyncManifestArgs } from "../component/driver/teamsApp/interfaces/SyncManifest";
import { SyncManifestDriver } from "../component/driver/teamsApp/syncManifest";
import { generateDriverContext } from "../common/utils";
import { addExistingPlugin } from "../component/generator/copilotExtension/helper";
import { DeclarativeAgentBotContext } from "../component/feature/declarativeAgentBotContext";
import { create } from "../component/feature/createDeclarativeAgentBot";
import { featureFlagManager, FeatureFlags } from "../common/featureFlags";

export class FxCore {
  constructor(tools: Tools) {
    setTools(tools);
  }

  /**
   * @todo this's a really primitive implement. Maybe could use Subscription Model to
   * refactor later.
   */
  public on(event: CoreCallbackEvent, callback: CoreCallbackFunc): void {
    return CallbackRegistry.set(event, callback);
  }

  @hooks([
    ErrorContextMW({ component: "FxCore", stage: "createProject", reset: true }),
    ErrorHandlerMW,
    QuestionMW("createProject"),
  ])
  async createProject(inputs: Inputs): Promise<Result<CreateProjectResult, FxError>> {
    const context = createContext();
    if (inputs[QuestionNames.ProjectType] === ProjectTypeOptions.startWithGithubCopilot().id) {
      return ok({ projectPath: "", shouldInvokeTeamsAgent: true });
    }
    inputs[QuestionNames.Scratch] = ScratchOptions.yes().id;
    if (inputs.teamsAppFromTdp) {
      // should never happen as we do same check on Developer Portal.
      if (containsUnsupportedFeature(inputs.teamsAppFromTdp)) {
        return err(
          new InputValidationError("manifest.json", "Teams app contains unsupported features")
        );
      } else {
        context.telemetryReporter.sendTelemetryEvent(CoreTelemetryEvent.CreateFromTdpStart, {
          [CoreTelemetryProperty.TdpTeamsAppFeatures]: getFeaturesFromAppDefinition(
            inputs.teamsAppFromTdp
          ).join(","),
          [CoreTelemetryProperty.TdpTeamsAppId]: inputs.teamsAppFromTdp.teamsAppId,
        });
      }
    }
    const res = await coordinator.create(context, inputs);
    inputs.projectPath = context.projectPath;
    return res;
  }

  @hooks([
    ErrorContextMW({
      component: "FxCore",
      stage: "createProjectByCustomizedGenerator",
      reset: true,
    }),
    ErrorHandlerMW,
  ])
  async createProjectByCustomizedGenerator(
    inputs: CreateProjectInputs,
    generator: IGenerator
  ): Promise<Result<CreateProjectResult, FxError>> {
    //1. input validation
    let folder = inputs["folder"];
    if (!folder) {
      return err(new MissingRequiredInputError("folder"));
    }
    folder = path.resolve(folder);
    const appName = inputs["app-name"];
    if (undefined === appName) return err(new MissingRequiredInputError(QuestionNames.AppName));
    const validateResult = jsonschema.validate(appName, {
      pattern: AppNamePattern,
    });
    if (validateResult.errors && validateResult.errors.length > 0) {
      return err(new InputValidationError(QuestionNames.AppName, validateResult.errors[0].message));
    }
    const projectPath = path.join(folder, appName);

    //2. run generator
    const context = createContext();
    const genRes = await generator.run(context, inputs, projectPath);
    if (genRes.isErr()) return err(genRes.error);
    //3. ensure unique projectId in teamsapp.yaml (optional)
    const ymlPath = path.join(projectPath, MetadataV3.configFile);
    const result: CreateProjectResult = { projectPath: projectPath };
    if (await fs.pathExists(ymlPath)) {
      const ensureRes = await coordinator.ensureTrackingId(projectPath, inputs.projectId);
      if (ensureRes.isErr()) return err(ensureRes.error);
      result.projectId = ensureRes.value;
    }
    return ok(result);
  }

  /**
   * lifecycle command: create new sample project
   */
  @hooks([
    ErrorContextMW({ component: "FxCore", stage: "createSampleProject", reset: true }),
    ErrorHandlerMW,
    QuestionMW("createSampleProject"),
  ])
  async createSampleProject(inputs: Inputs): Promise<Result<CreateProjectResult, FxError>> {
    const context = createContext();
    inputs[QuestionNames.Scratch] = ScratchOptions.no().id;
    const res = await coordinator.create(context, inputs);
    inputs.projectPath = context.projectPath;
    return res;
  }
  /**
   * lifecycle commands: provision
   */
  @hooks([
    ErrorContextMW({ component: "FxCore", stage: "provision", reset: true }),
    ErrorHandlerMW,
    ProjectMigratorMWV3,
    EnvLoaderMW(false),
    ConcurrentLockerMW,
    ContextInjectorMW,
    EnvWriterMW,
  ])
  async provisionResources(
    inputs: Inputs,
    ctx?: CoreHookContext
  ): Promise<Result<undefined, FxError>> {
    inputs.stage = Stage.provision;
    const context = createDriverContext(inputs);
    try {
      const res = await coordinator.provision(context, inputs as InputsWithProjectPath);
      if (res.isOk()) {
        ctx!.envVars = res.value;
        return ok(undefined);
      } else {
        // for partial success scenario, output is set in inputs object
        ctx!.envVars = inputs.envVars;
        return err(res.error);
      }
    } finally {
      //reset subscription
      try {
        await TOOLS.tokenProvider.azureAccountProvider.setSubscription("");
      } catch (e) {}
    }
  }

  /**
   * none lifecycle command, uninstall provisioned resources
   */
  @hooks([
    ErrorContextMW({ component: "FxCore", stage: "uninstall", reset: true }),
    ErrorHandlerMW,
    ProjectMigratorMWV3,
    QuestionMW("uninstall"),
  ])
  async uninstall(inputs: UninstallInputs): Promise<Result<undefined, FxError>> {
    switch (inputs[QuestionNames.UninstallMode as string]) {
      case QuestionNames.UninstallModeManifestId:
        return await this.uninstallByManifestId(inputs);
      case QuestionNames.UninstallModeEnv:
        return await this.uninstallByEnv(inputs);
      case QuestionNames.UninstallModeTitleId:
        return await this.uninstallByTitleId(inputs);
      default:
        return err(new UnhandledError(new Error("Uninstall mode not supported"), "FxCore"));
    }
  }

  /**
   * uninstall provisioned resources by manifest ID
   */
  @hooks([
    ErrorContextMW({ component: "FxCore", stage: "uninstallByManifestId", reset: true }),
    ErrorHandlerMW,
  ])
  async uninstallByManifestId(inputs: UninstallInputs): Promise<Result<undefined, FxError>> {
    const manifestId = inputs[QuestionNames.ManifestId as string] as string;
    if (!manifestId) {
      return err(new MissingRequiredInputError("manifest-id", "FxCore"));
    }
    const uninstallOptions = inputs[QuestionNames.UninstallOptions as string];
    const m356AppOption = uninstallOptions?.includes(QuestionNames.UninstallOptionM365);
    const tdpOption = uninstallOptions?.includes(QuestionNames.UninstallOptionTDP);
    const botOption = uninstallOptions?.includes(QuestionNames.UninstallOptionBot);

    if (m356AppOption) {
      const res = await this.uninstallM365App(undefined, manifestId);
      if (res.isErr()) {
        return err(res.error);
      }
    }
    if (botOption) {
      const res = await this.uninstallBotFrameworRegistration(undefined, manifestId);
      if (res.isErr()) {
        return err(res.error);
      }
    }
    // App registraion should be the last to remove, because we might need to query some metadata from TDP.
    if (tdpOption) {
      const res = await this.uninstallAppRegistration(manifestId);
      if (res.isErr()) {
        return err(res.error);
      }
    }

    return ok(undefined);
  }

  /**
   * uninstall provisioned resources by a given environment
   */
  @hooks([
    ErrorContextMW({ component: "FxCore", stage: "uninstallByEnv", reset: true }),
    ErrorHandlerMW,
    EnvLoaderMW(true, true),
    ConcurrentLockerMW,
    ContextInjectorMW,
    EnvWriterMW,
  ])
  async uninstallByEnv(
    inputs: UninstallInputs,
    ctx?: CoreHookContext
  ): Promise<Result<undefined, FxError>> {
    if (!inputs.env) {
      return err(new MissingRequiredInputError("env", "FxCore"));
    }
    const teamsappYamlPath = pathUtils.getYmlFilePath(inputs.projectPath!, inputs.env);
    const yamlProjectModel = await metadataUtil.parse(teamsappYamlPath, inputs.env);
    if (yamlProjectModel.isErr()) {
      return err(yamlProjectModel.error);
    }
    const projectModel = yamlProjectModel.value;

    let teamsAppId;
    let botId;
    let m365TitleId;
    let teamsAppIdKeyName = "";
    let botIdKeyName = "";
    let m365TitleIdKeyName = "";
    for (const action of projectModel.provision?.driverDefs ?? []) {
      if (action.uses === "teamsApp/create") {
        teamsAppIdKeyName = action.writeToEnvironmentFile?.teamsAppId || "TEAMS_APP_ID";
        teamsAppId = process.env[teamsAppIdKeyName];
      } else if (action.uses === "botFramework/create") {
        botIdKeyName = action.writeToEnvironmentFile?.botId || "BOT_ID";
        botId = process.env[botIdKeyName];
      } else if (action.uses === "teamsApp/extendToM365") {
        m365TitleIdKeyName = action.writeToEnvironmentFile?.titleId || "M365_TITLE_ID";
        m365TitleId = process.env[m365TitleIdKeyName];
      }
    }

    const uninstallOptions = inputs[QuestionNames.UninstallOptions as string];
    const m356AppOption = uninstallOptions?.includes(QuestionNames.UninstallOptionM365);
    const tdpOption = uninstallOptions?.includes(QuestionNames.UninstallOptionTDP);
    const botOption = uninstallOptions?.includes(QuestionNames.UninstallOptionBot);

    if ((teamsAppId || m365TitleId) && m356AppOption) {
      const res = await this.uninstallM365App(m365TitleId, teamsAppId);
      if (res.isErr()) {
        return err(res.error);
      }
      this.resetEnvVar(teamsAppIdKeyName, ctx);
      this.resetEnvVar(m365TitleIdKeyName, ctx);
    }
    if (botId && botOption) {
      const res = await this.uninstallBotFrameworRegistration(botId);
      if (res.isErr()) {
        return err(res.error);
      }
      this.resetEnvVar(botIdKeyName, ctx);
    }
    // App registraion should be the last to remove, because we might need to query some metadata from TDP.
    if (teamsAppId && tdpOption) {
      const res = await this.uninstallAppRegistration(teamsAppId);
      if (res.isErr()) {
        return err(res.error);
      }
      this.resetEnvVar(teamsAppIdKeyName, ctx);
    }
    return ok(undefined);
  }
  resetEnvVar(key: string, ctx?: CoreHookContext, skipIfNotExist = true, resetValue = ""): void {
    if (!ctx) {
      return;
    }
    if (!ctx.envVars) {
      ctx.envVars = {};
    }
    if (skipIfNotExist && !ctx.envVars[key]) {
      return;
    }
    ctx.envVars[key] = resetValue;
    return;
  }
  /**
   * uninstall provisioned resources by title ID. Titlle mode only uninstalls M365 app.
   */
  @hooks([
    ErrorContextMW({ component: "FxCore", stage: "uninstallByTitleId", reset: true }),
    ErrorHandlerMW,
  ])
  async uninstallByTitleId(inputs: UninstallInputs): Promise<Result<undefined, FxError>> {
    const titleId = inputs[QuestionNames.TitleId as string] as string;
    if (!titleId) {
      return err(new MissingRequiredInputError("title-id", "FxCore"));
    }
    const res = await this.uninstallM365App(titleId);
    if (res.isErr()) {
      return err(res.error);
    }
    return ok(undefined);
  }

  /**
   * uninstall sideloaded appps in M365
   */
  @hooks([
    ErrorContextMW({ component: "FxCore", stage: "uninstallM365App", reset: true }),
    ErrorHandlerMW,
  ])
  async uninstallM365App(
    titleId?: string,
    manifestId?: string
  ): Promise<Result<undefined, FxError>> {
    if (titleId === undefined && manifestId === undefined) {
      return err(new MissingRequiredInputError("title id or manifest id", "FxCore"));
    }
    const sideloadingServiceEndpoint =
      process.env.SIDELOADING_SERVICE_ENDPOINT ?? MosServiceEndpoint;
    const sideloadingServiceScope = process.env.SIDELOADING_SERVICE_SCOPE ?? MosServiceScope;
    const sideloadingTokenRes = await TOOLS.tokenProvider.m365TokenProvider.getAccessToken({
      scopes: [sideloadingServiceScope],
    });
    if (sideloadingTokenRes.isErr()) {
      return err(sideloadingTokenRes.error);
    }
    const packageService = new PackageService(sideloadingServiceEndpoint, TOOLS.logProvider);
    if (titleId === undefined) {
      try {
        titleId = await packageService.retrieveTitleId(sideloadingTokenRes.value, manifestId ?? "");
      } catch (err: any) {
        await TOOLS.ui.showMessage(
          "info",
          getLocalizedString("core.uninstall.failed.titleId"),
          false
        );
        throw assembleError(err);
      }
    }
    const confirmRes = await TOOLS.ui.confirm?.({
      name: "uninstallM365App",
      title: getLocalizedString("core.uninstall.confirm.m365App", titleId),
      default: true,
    });
    if (confirmRes?.isOk() && confirmRes.value.result === true) {
      await packageService.unacquire(sideloadingTokenRes.value, titleId);
      await TOOLS.ui.showMessage(
        "info",
        getLocalizedString("core.uninstall.success.m365App", titleId),
        false
      );
      await TOOLS.ui.showMessage(
        "info",
        getLocalizedString("core.uninstall.success.delayWarning"),
        false
      );
    } else {
      await TOOLS.ui.showMessage(
        "info",
        getLocalizedString("core.uninstall.confirm.cancel.m365App"),
        false
      );
      return err(new UserCancelError("Uninstall M365 App"));
    }
    return ok(undefined);
  }

  /**
   * uninstall sideloaded apps in Teams Developer Portal
   */
  @hooks([
    ErrorContextMW({ component: "FxCore", stage: "uninstallAppRegistration", reset: true }),
    ErrorHandlerMW,
  ])
  async uninstallAppRegistration(manifestId: string): Promise<Result<undefined, FxError>> {
    const appStudioTokenRes = await TOOLS.tokenProvider.m365TokenProvider.getAccessToken({
      scopes: AppStudioScopes,
    });
    if (appStudioTokenRes.isErr()) {
      return err(appStudioTokenRes.error);
    }
    const confirmRes = await TOOLS.ui.confirm?.({
      name: "uninstallAppRegistration",
      title: getLocalizedString("core.uninstall.confirm.tdp", manifestId),
      default: true,
    });
    if (confirmRes?.isOk() && confirmRes.value.result === true) {
      const token = appStudioTokenRes.value;
      await teamsDevPortalClient.deleteApp(token, manifestId);
      await TOOLS.ui.showMessage(
        "info",
        getLocalizedString("core.uninstall.success.tdp", manifestId),
        false
      );
      return ok(undefined);
    } else {
      await TOOLS.ui.showMessage(
        "info",
        getLocalizedString("core.uninstall.confirm.cancel.tdp"),
        false
      );
      return err(new UserCancelError("Uninstall App Registration"));
    }
  }

  /**
   * uninstall bots created in dev.botframework.com
   */
  @hooks([
    ErrorContextMW({ component: "FxCore", stage: "uninstallBotFrameworRegistration", reset: true }),
    ErrorHandlerMW,
  ])
  async uninstallBotFrameworRegistration(
    botId?: string,
    manifestId?: string
  ): Promise<Result<undefined, FxError>> {
    if (!botId && !manifestId) {
      return err(new MissingRequiredInputError("bot id or manifest id", "FxCore"));
    }
    const appStudioTokenRes = await TOOLS.tokenProvider.m365TokenProvider.getAccessToken({
      scopes: AppStudioScopes,
    });
    if (appStudioTokenRes.isErr()) {
      return err(appStudioTokenRes.error);
    }
    const token = appStudioTokenRes.value;
    if (!botId) {
      const botIdRes = await teamsDevPortalClient.getBotId(token, manifestId!);
      if (!botIdRes) {
        const msg = getLocalizedString("core.uninstall.botNotFound", manifestId!);
        return err(new UserError("FxCore", "Uninstall", msg, msg));
      }
      botId = botIdRes;
    }
    const confirmRes = await TOOLS.ui.confirm?.({
      name: "uninstallBotFrameworRegistration",
      title: getLocalizedString("core.uninstall.confirm.bot", botId),
      default: true,
    });
    if (confirmRes?.isOk() && confirmRes.value.result === true) {
      await teamsDevPortalClient.deleteBot(token, botId);
      await TOOLS.ui.showMessage(
        "info",
        getLocalizedString("core.uninstall.success.bot", botId),
        false
      );
    } else {
      await TOOLS.ui.showMessage(
        "info",
        getLocalizedString("core.uninstall.confirm.cancel.bot"),
        false
      );
      return err(new UserCancelError("Uninstall Bot Framework Registration"));
    }
    return ok(undefined);
  }

  /**
   * lifecycle commands: deploy
   */
  @hooks([
    ErrorContextMW({ component: "FxCore", stage: "deploy", reset: true }),
    ErrorHandlerMW,
    ProjectMigratorMWV3,
    EnvLoaderMW(false),
    ConcurrentLockerMW,
    ContextInjectorMW,
    EnvWriterMW,
  ])
  async deployArtifacts(
    inputs: Inputs,
    ctx?: CoreHookContext
  ): Promise<Result<undefined, FxError>> {
    inputs.stage = Stage.deploy;
    const context = createDriverContext(inputs);
    const res = await coordinator.deploy(context, inputs as InputsWithProjectPath);
    if (res.isOk()) {
      ctx!.envVars = res.value;
      return ok(undefined);
    } else {
      // for partial success scenario, output is set in inputs object
      ctx!.envVars = inputs.envVars;
      return err(res.error);
    }
  }
  @hooks([ErrorContextMW({ component: "FxCore", stage: "localDebug", reset: true })])
  async localDebug(inputs: Inputs): Promise<Result<undefined, FxError>> {
    inputs.env = environmentNameManager.getLocalEnvName();
    return this.provisionResources(inputs);
  }

  /**
   * none lifecycle command, v3 only
   */
  @hooks([
    ErrorContextMW({ component: "FxCore", stage: "deployAadManifest", reset: true }),
    ErrorHandlerMW,
    ProjectMigratorMWV3,
    QuestionMW("deployAadManifest"),
    EnvLoaderMW(true, true),
    ConcurrentLockerMW,
    ContextInjectorMW,
  ])
  async deployAadManifest(inputs: Inputs): Promise<Result<undefined, FxError>> {
    inputs.stage = Stage.deployAad;
    const updateAadClient = Container.get<UpdateAadAppDriver>("aadApp/update");
    // In V3, the aad.template.json exist at .fx folder, and output to root build folder.
    const manifestTemplatePath: string = inputs[QuestionNames.AadAppManifestFilePath];
    if (!(await fs.pathExists(manifestTemplatePath))) {
      return err(new FileNotFoundError("deployAadManifest", manifestTemplatePath));
    }
    let manifestOutputPath: string = manifestTemplatePath;
    if (inputs.env && (await isAadMainifestContainsPlaceholder(inputs))) {
      await fs.ensureDir(path.join(inputs.projectPath!, "build"));
      manifestOutputPath = path.join(
        inputs.projectPath!,
        "build",
        `aad.manifest.${inputs.env as string}.json`
      );
    }
    const inputArgs: UpdateAadAppArgs = {
      manifestPath: manifestTemplatePath,
      outputFilePath: manifestOutputPath,
    };
    const Context: DriverContext = createDriverContext(inputs);
    setErrorContext({ component: "aadAppUpdate" });
    const res = await updateAadClient.execute(inputArgs, Context);
    if (res.result.isErr()) {
      return err(res.result.error);
    }
    if (Context.platform === Platform.CLI) {
      const msg = getLocalizedString("core.deploy.aadManifestOnCLISuccessNotice");
      void Context.ui!.showMessage("info", msg, false);
    } else {
      const msg = getLocalizedString("core.deploy.aadManifestSuccessNotice");
      void Context.ui!.showMessage(
        "info",
        msg,
        false,
        getLocalizedString("core.deploy.aadManifestLearnMore")
      ).then((result) => {
        const userSelected = result.isOk() ? result.value : undefined;
        if (userSelected === getLocalizedString("core.deploy.aadManifestLearnMore")) {
          void Context.ui!.openUrl(ViewAadAppHelpLinkV5);
        }
      });
    }
    return ok(undefined);
  }
  /**
   * none lifecycle command, v3 only
   */
  @hooks([
    ErrorContextMW({ component: "FxCore", stage: "addWebpart", reset: true }),
    ErrorHandlerMW,
    QuestionMW("addWebpart"),
    ProjectMigratorMWV3,
    ConcurrentLockerMW,
  ])
  async addWebpart(inputs: Inputs): Promise<Result<undefined, FxError>> {
    setErrorContext({ component: "spfxAdd", method: "run" });
    const driver: AddWebPartDriver = Container.get<AddWebPartDriver>("spfx/add");
    const args: AddWebPartArgs = {
      manifestPath: inputs[QuestionNames.ManifestPath],
      localManifestPath: inputs[QuestionNames.LocalTeamsAppManifestFilePath],
      spfxFolder: inputs[QuestionNames.SPFxFolder],
      webpartName: inputs[QuestionNames.SPFxWebpartName],
      framework: inputs[QuestionNames.SPFxFramework],
      spfxPackage: SPFxVersionOptionIds.installLocally,
    };
    const Context: DriverContext = createDriverContext(inputs);
    const res = await driver.run(args, Context);
    if (res.isErr()) {
      return err(res.error);
    }
    return ok(undefined);
  }
  /**
   * lifecycle command: publish
   */
  @hooks([
    ErrorContextMW({ component: "FxCore", stage: "publish", reset: true }),
    ErrorHandlerMW,
    ProjectMigratorMWV3,
    EnvLoaderMW(false),
    ConcurrentLockerMW,
    ContextInjectorMW,
    EnvWriterMW,
  ])
  async publishApplication(
    inputs: Inputs,
    ctx?: CoreHookContext
  ): Promise<Result<undefined, FxError>> {
    inputs.stage = Stage.publish;
    const context = createDriverContext(inputs);
    const res = await coordinator.publish(context, inputs as InputsWithProjectPath);
    if (res.isOk()) {
      ctx!.envVars = res.value;
      return ok(undefined);
    } else {
      // for partial success scenario, output is set in inputs object
      ctx!.envVars = inputs.envVars;
      return err(res.error);
    }
  }
  /**
   * most commands will be deprecated in V3
   */
  @hooks([
    ErrorContextMW({ component: "FxCore", stage: "executeUserTask", reset: true }),
    ErrorHandlerMW,
    ProjectMigratorMWV3,
    EnvLoaderMW(false),
    ConcurrentLockerMW,
  ])
  async executeUserTask(func: Func, inputs: Inputs): Promise<Result<any, FxError>> {
    let res: Result<any, FxError> = ok(undefined);
    const context = createDriverContext(inputs);
    if (func.method === "addSso") {
      // used in v3 only in VS
      inputs.stage = Stage.addFeature;
      inputs[QuestionNames.Features] = SingleSignOnOptionItem.id;
      const component = Container.get<SSO>("sso");
      setErrorContext({ component: "sso", method: "add" });
      res = await component.add(context as unknown as Context, inputs as InputsWithProjectPath);
    }
    return res;
  }
  /**
   * v3 only none lifecycle command
   */
  @hooks([
    ErrorContextMW({ component: "FxCore", stage: "buildAadManifest", reset: true }),
    ErrorHandlerMW,
    ProjectMigratorMWV3,
    EnvLoaderMW(false),
    ConcurrentLockerMW,
  ])
  async buildAadManifest(inputs: Inputs): Promise<Result<undefined, FxError>> {
    const manifestTemplatePath: string = inputs.AAD_MANIFEST_FILE
      ? inputs.AAD_MANIFEST_FILE
      : path.join(inputs.projectPath!, AadConstants.DefaultTemplateFileName);
    if (!(await fs.pathExists(manifestTemplatePath))) {
      return err(new FileNotFoundError("buildAadManifest", manifestTemplatePath));
    }
    await fs.ensureDir(path.join(inputs.projectPath!, "build"));
    const manifestOutputPath: string = path.join(
      inputs.projectPath!,
      "build",
      // eslint-disable-next-line @typescript-eslint/restrict-template-expressions
      `aad.${inputs.env}.json`
    );
    const Context: DriverContext = createDriverContext(inputs);
    await buildAadManifest(Context, manifestTemplatePath, manifestOutputPath);
    return ok(undefined);
  }
  /**
   * v3 only none lifecycle command
   */
  @hooks([
    ErrorContextMW({ component: "FxCore", stage: "deployTeamsManifest", reset: true }),
    ErrorHandlerMW,
    ProjectMigratorMWV3,
    QuestionMW("selectTeamsAppManifest"),
    EnvLoaderMW(true),
    ConcurrentLockerMW,
    ContextInjectorMW,
    EnvWriterMW,
  ])
  async deployTeamsManifest(
    inputs: Inputs,
    ctx?: CoreHookContext
  ): Promise<Result<undefined, FxError>> {
    inputs.manifestTemplatePath = inputs[QuestionNames.TeamsAppManifestFilePath] as string;
    const context = createContext();
    const res = await updateManifestV3(context, inputs as InputsWithProjectPath);
    if (res.isOk()) {
      ctx!.envVars = envUtil.map2object(res.value);
      return ok(undefined);
    }
    return err(res.error);
  }

  /******
   * CLI v3 commands
   */
  @hooks([
    ErrorContextMW({ component: "FxCore", stage: "updateTeamsAppCLIV3", reset: true }),
    ErrorHandlerMW,
  ])
  async updateTeamsAppCLIV3(inputs: TeamsAppInputs): Promise<Result<undefined, FxError>> {
    const res = await teamsappMgr.updateTeamsApp(inputs);
    return res;
  }
  /******
   * CLI v3 commands
   */
  @hooks([
    ErrorContextMW({ component: "FxCore", stage: "validateTeamsAppCLIV3", reset: true }),
    ErrorHandlerMW,
  ])
  async validateTeamsAppCLIV3(inputs: TeamsAppInputs): Promise<Result<undefined, FxError>> {
    const res = await teamsappMgr.validateTeamsApp(inputs);
    return res;
  }
  /******
   * CLI v3 commands
   */
  @hooks([
    ErrorContextMW({ component: "FxCore", stage: "packageTeamsAppCLIV3", reset: true }),
    ErrorHandlerMW,
  ])
  async packageTeamsAppCLIV3(inputs: TeamsAppInputs): Promise<Result<undefined, FxError>> {
    const res = await teamsappMgr.packageTeamsApp(inputs);
    if (res.isErr()) {
      return err(res.error);
    }
    return ok(undefined);
  }
  /******
   * CLI v3 commands
   */
  @hooks([
    ErrorContextMW({ component: "FxCore", stage: "publishTeamsAppCLIV3", reset: true }),
    ErrorHandlerMW,
  ])
  async publishTeamsAppCLIV3(inputs: TeamsAppInputs): Promise<Result<undefined, FxError>> {
    const res = await teamsappMgr.publishTeamsApp(inputs);
    return res;
  }

  /**
   * v3 only none lifecycle command
   */
  @hooks([
    ErrorContextMW({ component: "FxCore", stage: "validateApplication", reset: true }),
    QuestionMW("validateTeamsApp"),
  ])
  async validateApplication(inputs: ValidateTeamsAppInputs): Promise<Result<any, FxError>> {
    if (inputs["manifest-path"]) {
      return await this.validateManifest(inputs);
    } else if (inputs[QuestionNames.ValidateMethod] === TeamsAppValidationOptions.testCases().id) {
      return await this.validateWithTestCases(inputs);
    } else {
      return await this.validateAppPackage(inputs);
    }
  }
  /**
   * v3 only none lifecycle command
   */
  @hooks([
    ErrorContextMW({ component: "FxCore", stage: "validateManifest", reset: true }),
    ErrorHandlerMW,
    EnvLoaderMW(true),
    ConcurrentLockerMW,
  ])
  async validateManifest(inputs: ValidateTeamsAppInputs): Promise<Result<any, FxError>> {
    inputs.stage = Stage.validateApplication;
    const context: DriverContext = createDriverContext(inputs);
    const teamsAppManifestFilePath = inputs["manifest-path"] as string;
    const args: ValidateManifestArgs = {
      manifestPath: teamsAppManifestFilePath,
      showMessage: inputs?.showMessage != undefined ? inputs.showMessage : true,
    };
    const driver: ValidateManifestDriver = Container.get("teamsApp/validateManifest");
    const result = await driver.execute(args, context);
    return result.result;
  }
  /**
   * v3 only none lifecycle command
   */
  @hooks([
    ErrorContextMW({ component: "FxCore", stage: "validateAppPackage", reset: true }),
    ErrorHandlerMW,
    ConcurrentLockerMW,
  ])
  async validateAppPackage(inputs: ValidateTeamsAppInputs): Promise<Result<any, FxError>> {
    inputs.stage = Stage.validateApplication;
    const context: DriverContext = createDriverContext(inputs);
    const teamsAppPackageFilePath = inputs["app-package-file-path"] as string;
    const args: ValidateAppPackageArgs = {
      appPackagePath: teamsAppPackageFilePath,
      showMessage: true,
    };
    const driver: ValidateAppPackageDriver = Container.get("teamsApp/validateAppPackage");
    return (await driver.execute(args, context)).result;
  }

  @hooks([
    ErrorContextMW({ component: "FxCore", stage: "validateWithTestCases", reset: true }),
    ErrorHandlerMW,
    ConcurrentLockerMW,
  ])
  async validateWithTestCases(inputs: ValidateTeamsAppInputs): Promise<Result<any, FxError>> {
    const context: DriverContext = createDriverContext(inputs);
    const args: ValidateWithTestCasesArgs = {
      appPackagePath: inputs["app-package-file-path"] as string,
      showMessage: true,
      showProgressBar: true,
    };
    const driver: ValidateWithTestCasesDriver = Container.get("teamsApp/validateWithTestCases");
    return (await driver.execute(args, context)).result;
  }

  /**
   * v3 only none lifecycle command
   */
  @hooks([
    ErrorContextMW({ component: "FxCore", stage: "syncManifest", reset: true }),
    ErrorHandlerMW,
    QuestionMW("syncManifest"),
    ConcurrentLockerMW,
  ])
  async syncManifest(inputs: SyncManifestInputs): Promise<Result<any, FxError>> {
    const context: DriverContext = createDriverContext(inputs);
    const projectPath = inputs[QuestionNames.ProjectPath] as string;
    const env = inputs[QuestionNames.Env] as string;
    const teamsAppId = inputs[QuestionNames.TeamsAppId];
    const args: SyncManifestArgs = {
      projectPath: projectPath,
      env: env,
      teamsAppId: teamsAppId,
    };
    const driver: SyncManifestDriver = Container.get("teamsApp/syncManifest");
    return (await driver.execute(args, context)).result;
  }

  /**
   * v3 only none lifecycle command
   */
  @hooks([
    ErrorContextMW({ component: "FxCore", stage: "createAppPackage", reset: true }),
    ErrorHandlerMW,
    QuestionMW("selectTeamsAppManifest"),
    EnvLoaderMW(true),
    ConcurrentLockerMW,
  ])
  async createAppPackage(inputs: Inputs): Promise<Result<any, FxError>> {
    inputs.stage = Stage.createAppPackage;

    const context: DriverContext = createDriverContext(inputs);

    const teamsAppManifestFilePath = inputs?.[QuestionNames.TeamsAppManifestFilePath] as string;

    const driver: CreateAppPackageDriver = Container.get("teamsApp/zipAppPackage");
    const args: CreateAppPackageArgs = {
      manifestPath: teamsAppManifestFilePath,
      outputZipPath:
        inputs[QuestionNames.OutputZipPathParamName] ??
        // eslint-disable-next-line @typescript-eslint/restrict-template-expressions
        `${inputs.projectPath}/${AppPackageFolderName}/${BuildFolderName}/appPackage.${process.env
          .TEAMSFX_ENV!}.zip`,
      outputFolder:
        inputs[QuestionNames.OutputManifestParamName] ??
        // eslint-disable-next-line @typescript-eslint/restrict-template-expressions
        `${inputs.projectPath}/${AppPackageFolderName}/${BuildFolderName}`,
    };
    const result = (await driver.execute(args, context)).result;
    if (context.platform === Platform.VSCode) {
      if (result.isOk()) {
        const isWindows = process.platform === "win32";
        let zipFileName = args.outputZipPath;
        if (!path.isAbsolute(zipFileName)) {
          zipFileName = path.join(context.projectPath, zipFileName);
        }
        let builtSuccess = getLocalizedString(
          "plugins.appstudio.buildSucceedNotice.fallback",
          zipFileName
        );
        if (isWindows) {
          const folderLink = pathToFileURL(path.dirname(zipFileName));
          const appPackageLink = `${
            VSCodeExtensionCommand.openFolder
          }?%5B%22${folderLink.toString()}%22%5D`;
          builtSuccess = getLocalizedString("plugins.appstudio.buildSucceedNotice", appPackageLink);
        }
        context.ui?.showMessage("info", builtSuccess, false);
      }
    }
    return result;
  }
  /**
   * get url to preview the app, may prompt to select env, hub and Teams manifest
   * v3 only none lifecycle command
   * @param {Inputs} inputs
   * @returns the url to preview the app
   */
  @hooks([
    ErrorContextMW({ component: "FxCore", stage: "preview", reset: true }),
    ErrorHandlerMW,
    QuestionMW("previewWithTeamsAppManifest"),
    EnvLoaderMW(false),
    ConcurrentLockerMW,
  ])
  async previewWithManifest(inputs: Inputs): Promise<Result<string, FxError>> {
    inputs.stage = Stage.previewWithManifest;

    const hub = inputs[QuestionNames.M365Host] as HubTypes;
    const manifestFilePath = inputs[QuestionNames.TeamsAppManifestFilePath] as string;
    const context = createContext();

    const manifestRes = await manifestUtils.getManifestV3(
      manifestFilePath,
      generateDriverContext(context, inputs as InputsWithProjectPath),
      false
    );
    if (manifestRes.isErr()) {
      return err(manifestRes.error);
    }

    const teamsAppId = manifestRes.value.id;
    const properties = ManifestUtil.parseCommonProperties(manifestRes.value);

    const launchHelper = new LaunchHelper(TOOLS.tokenProvider.m365TokenProvider, TOOLS.logProvider);
    const result = await launchHelper.getLaunchUrl(hub, teamsAppId, properties, true);
    return result;
  }
  /**
   * Warning: this API only works for CLI_HELP, it has no business with interactive run for CLI!
   */
  getQuestions(stage: Stage, inputs: Inputs): Result<IQTreeNode | undefined, FxError> {
    if (stage === Stage.create) {
      return ok(createProjectCliHelpNode());
    }
    return ok(undefined);
  }

  /**
   * get all dot envs
   */
  @hooks([
    ErrorContextMW({ component: "FxCore", stage: "getDotEnvs", reset: true }),
    ErrorHandlerMW,
  ])
  async getDotEnvs(
    inputs: InputsWithProjectPath
  ): Promise<Result<{ [name: string]: DotenvParseOutput }, FxError>> {
    const envListRes = await envUtil.listEnv(inputs.projectPath);
    if (envListRes.isErr()) {
      return err(envListRes.error);
    }
    const res: { [name: string]: DotenvParseOutput } = {};
    for (const env of envListRes.value) {
      const envRes = await envUtil.readEnv(inputs.projectPath, env, false, false);
      if (envRes.isErr()) {
        return err(envRes.error);
      }
      res[env] = envRes.value as DotenvParseOutput;
    }
    return ok(res);
  }
  /**
   * given projectPath and filePath, return whether the filePath is a env file
   */
  @hooks([ErrorContextMW({ component: "FxCore", stage: "isEnvFile", reset: true })])
  async isEnvFile(projectPath: string, inputFile: string): Promise<Result<boolean, FxError>> {
    const inputFileName = path.basename(inputFile);
    const envName = envUtil.extractEnvNameFromFileName(inputFileName);
    if (!envName) return ok(false);
    const folderRes = await pathUtils.getEnvFolderPath(projectPath);
    if (folderRes.isErr()) return err(folderRes.error);
    const envFolderPath = folderRes.value;
    if (!envFolderPath) return ok(false);
    const inputFileDir = path.dirname(inputFile);
    if (path.resolve(inputFileDir) !== path.resolve(envFolderPath)) return ok(false);
    return ok(true);
  }

  /**
   * get projectId
   */
  @hooks([ErrorContextMW({ component: "FxCore", stage: "getProjectId", reset: true })])
  async getProjectId(projectPath: string): Promise<Result<string, FxError>> {
    const res = await this.getProjectMetadata(projectPath);
    if (res.isErr()) {
      return err(res.error);
    }
    return ok(res.value.projectId || "");
  }

  /**
   * @description get projectId and version from yml
   */
  @hooks([ErrorContextMW({ component: "FxCore", stage: "getProjectMetadata", reset: true })])
  async getProjectMetadata(
    projectPath: string
  ): Promise<Result<{ version?: string; projectId?: string }, FxError>> {
    const res = getProjectMetadata(projectPath);
    if (!res) return ok({});
    return Promise.resolve(ok(res));
  }

  /**
   * get Teams App Name from yml
   */
  @hooks([ErrorContextMW({ component: "FxCore", stage: "getTeamsAppName", reset: true })])
  async getTeamsAppName(projectPath: string): Promise<Result<string, FxError>> {
    const ymlPath = pathUtils.getYmlFilePath(projectPath, "dev");
    const maybeProjectModel = await metadataUtil.parse(ymlPath, "dev");
    if (maybeProjectModel.isErr()) {
      return err(maybeProjectModel.error);
    }
    const projectModel = maybeProjectModel.value as any;
    if (projectModel.provision) {
      const teamsAppCreate = projectModel.provision?.driverDefs.find(
        (d: any) => d.uses === "teamsApp/create"
      );
      if (teamsAppCreate) {
        let name = teamsAppCreate.with.name as string;
        if (name) {
          name = expandEnvironmentVariable(name, { APP_NAME_SUFFIX: "", TEAMSFX_ENV: " " }).trim();
          return ok(name);
        }
      }
    }
    return ok("");
  }

  /**
   * get project info
   */
  @hooks([ErrorContextMW({ component: "FxCore", stage: "getProjectInfo", reset: true })])
  async getProjectInfo(
    projectPath: string,
    env: string
  ): Promise<
    Result<
      {
        projectId: string;
        teamsAppId: string;
        teamsAppName: string;
        m365TenantId: string;
      },
      FxError
    >
  > {
    const ymlPath = pathUtils.getYmlFilePath(projectPath, env);
    const maybeProjectModel = await metadataUtil.parse(ymlPath, env);
    if (maybeProjectModel.isErr()) {
      return err(maybeProjectModel.error);
    }
    const projectModel = maybeProjectModel.value;
    const readEnvRes = await envUtil.readEnv(projectPath, env, false, true);
    if (readEnvRes.isErr()) {
      return err(readEnvRes.error);
    }
    const envObject = readEnvRes.value;
    const res: {
      projectId: string;
      teamsAppId: string;
      teamsAppName: string;
      m365TenantId: string;
    } = {
      projectId: (projectModel as any).projectId || "",
      teamsAppId: "",
      teamsAppName: "",
      m365TenantId: envObject.TEAMS_APP_TENANT_ID || "",
    };
    if (projectModel.provision) {
      const teamsAppCreate = projectModel.provision.driverDefs.find(
        (d) => d.uses === "teamsApp/create"
      );
      if (teamsAppCreate) {
        const teamsAppIdEnvName = teamsAppCreate.writeToEnvironmentFile?.teamsAppId;
        if (teamsAppIdEnvName) {
          const teamsAppId = envObject[teamsAppIdEnvName];
          res.teamsAppId = teamsAppId;
        }
        const name = (teamsAppCreate.with as any).name;
        if (name) {
          res.teamsAppName = name.replace("-${{TEAMSFX_ENV}}", "") || "";
        }
      }
    }
    return ok(res);
  }

  @hooks([
    ErrorContextMW({ component: "FxCore", stage: "grantPermission", reset: true }),
    ErrorHandlerMW,
    ProjectMigratorMWV3,
    QuestionMW("grantPermission"),
    EnvLoaderMW(false, true),
    ConcurrentLockerMW,
    EnvWriterMW,
  ])
  async grantPermission(inputs: Inputs): Promise<Result<PermissionsResult, FxError>> {
    inputs.stage = Stage.grantPermission;
    const context = createContext();
    setErrorContext({ component: "collaborator" });
    const res = await grantPermission(
      context,
      inputs as InputsWithProjectPath,
      TOOLS.tokenProvider
    );
    return res;
  }
  /**
   * none lifecycle command
   */
  @hooks([
    ErrorContextMW({ component: "FxCore", stage: "checkPermission", reset: true }),
    ErrorHandlerMW,
    ProjectMigratorMWV3,
    QuestionMW("listCollaborator"),
    EnvLoaderMW(false, true),
    ConcurrentLockerMW,
    EnvWriterMW,
  ])
  async checkPermission(inputs: Inputs): Promise<Result<PermissionsResult, FxError>> {
    inputs.stage = Stage.checkPermission;
    const context = createContext();
    const res = await checkPermission(
      context,
      inputs as InputsWithProjectPath,
      TOOLS.tokenProvider
    );
    return res;
  }
  /**
   * none lifecycle command
   */
  @hooks([
    ErrorContextMW({ component: "FxCore", stage: "listCollaborator", reset: true }),
    ErrorHandlerMW,
    ProjectMigratorMWV3,
    QuestionMW("listCollaborator"),
    EnvLoaderMW(false, true),
    ConcurrentLockerMW,
    EnvWriterMW,
  ])
  async listCollaborator(inputs: Inputs): Promise<Result<ListCollaboratorResult, FxError>> {
    inputs.stage = Stage.listCollaborator;
    const context = createContext();
    const res = await listCollaborator(
      context,
      inputs as InputsWithProjectPath,
      TOOLS.tokenProvider
    );
    return res;
  }
  @hooks([
    ErrorContextMW({ component: "FxCore", stage: "getSelectedEnv", reset: true }),
    ErrorHandlerMW,
    EnvLoaderMW(false),
  ])
  getSelectedEnv(inputs: Inputs): Promise<Result<string | undefined, FxError>> {
    return Promise.resolve(ok(inputs.env)); //work for both v2 and v3
  }

  @hooks([ErrorContextMW({ component: "FxCore", stage: "createLocalCrypto" })])
  async createLocalCrypto(projectPath: string): Promise<Result<CryptoProvider, FxError>> {
    const settingsRes = await settingsUtil.readSettings(projectPath);
    if (settingsRes.isErr()) {
      return err(settingsRes.error);
    }
    const projectId = settingsRes.value.trackingId;
    const cryptoProvider = new LocalCrypto(projectId);
    return ok(cryptoProvider);
  }

  /**
   * only for vs code extension
   */
  @hooks([ErrorContextMW({ component: "FxCore", stage: "encrypt", reset: true }), ErrorHandlerMW])
  async encrypt(plaintext: string, inputs: Inputs): Promise<Result<string, FxError>> {
    const res = await this.createLocalCrypto(inputs.projectPath!);
    if (res.isErr()) {
      return err(res.error);
    }
    return res.value.encrypt(plaintext);
  }
  /**
   * only for vs code extension
   */
  @hooks([ErrorContextMW({ component: "FxCore", stage: "decrypt", reset: true }), ErrorHandlerMW])
  async decrypt(ciphertext: string, inputs: Inputs): Promise<Result<string, FxError>> {
    const res = await this.createLocalCrypto(inputs.projectPath!);
    if (res.isErr()) {
      return err(res.error);
    }
    return res.value.decrypt(ciphertext);
  }

  @hooks([
    ErrorContextMW({ component: "FxCore", stage: "createEnv", reset: true }),
    ErrorHandlerMW,
    QuestionMW("createNewEnv"),
    ConcurrentLockerMW,
  ])
  async createEnv(inputs: Inputs): Promise<Result<undefined, FxError>> {
    return this.createEnvCopyV3(
      inputs[QuestionNames.NewTargetEnvName]!,
      inputs[QuestionNames.SourceEnvName]!,
      inputs.projectPath!
    );
  }
  async createEnvCopyV3(
    targetEnvName: string,
    sourceEnvName: string,
    projectPath: string
  ): Promise<Result<undefined, FxError>> {
    let res = await pathUtils.getEnvFilePath(projectPath, sourceEnvName);
    if (res.isErr()) return err(res.error);
    const sourceDotEnvFile = res.value;

    res = await pathUtils.getEnvFilePath(projectPath, targetEnvName);
    if (res.isErr()) return err(res.error);
    const targetDotEnvFile = res.value;
    if (!sourceDotEnvFile || !targetDotEnvFile)
      return err(new YamlFieldMissingError("environmentFolderPath"));
    if (!(await fs.pathExists(sourceDotEnvFile)))
      return err(new FileNotFoundError("createEnvCopyV3", sourceDotEnvFile));
    const source = await fs.readFile(sourceDotEnvFile);
    const writeStream = fs.createWriteStream(targetDotEnvFile);
    source
      .toString()
      .split(/\r?\n/)
      .forEach((line) => {
        const reg = /^([a-zA-Z_][a-zA-Z0-9_]*=)/g;
        const match = reg.exec(line);
        if (match) {
          if (match[1].startsWith("TEAMSFX_ENV=")) {
            writeStream.write(`TEAMSFX_ENV=${targetEnvName}${os.EOL}`);
          } else if (match[1].startsWith("APP_NAME_SUFFIX=")) {
            writeStream.write(`APP_NAME_SUFFIX=${targetEnvName}${os.EOL}`);
          } else {
            writeStream.write(`${match[1]}${os.EOL}`);
          }
        } else {
          writeStream.write(`${line.trim()}${os.EOL}`);
        }
      });

    writeStream.end();
    TOOLS.logProvider.info(`env file created: ${targetDotEnvFile}`);
    return ok(undefined);
  }

  // a phantom migration method for V3
  @hooks([ErrorContextMW({ component: "FxCore", stage: "phantomMigrationV3", reset: true })])
  async phantomMigrationV3(inputs: Inputs): Promise<Result<undefined, FxError>> {
    // If the project is invalid or upgraded, the ProjectMigratorMWV3 will not take action.
    // Check invaliad/upgraded project here before call ProjectMigratorMWV3
    const projectPath = (inputs.projectPath as string) || "";
    const version = await getProjectVersionFromPath(projectPath);

    if (version.source === VersionSource.teamsapp) {
      return err(new NoNeedUpgradeError());
    } else if (version.source === VersionSource.projectSettings) {
      const isValid = await checkActiveResourcePlugins(projectPath);
      if (!isValid) {
        return err(new InvalidProjectError(projectPath));
      }
    }
    if (version.source === VersionSource.unknown) {
      return err(new InvalidProjectError(projectPath));
    }
    return this.innerMigrationV3(inputs);
  }

  @hooks([ErrorHandlerMW, ProjectMigratorMWV3])
  innerMigrationV3(inputs: Inputs): Result<undefined, FxError> {
    return ok(undefined);
  }

  // a project version check
  @hooks([
    ErrorContextMW({ component: "FxCore", stage: "projectVersionCheck", reset: true }),
    ErrorHandlerMW,
  ])
  async projectVersionCheck(inputs: Inputs): Promise<Result<VersionCheckRes, FxError>> {
    const projectPath = (inputs.projectPath as string) || "";
    if (isValidProjectV3(projectPath) || isValidProjectV2(projectPath)) {
      const versionInfo = await getProjectVersionFromPath(projectPath);
      if (!versionInfo.version) {
        return err(new InvalidProjectError(projectPath));
      }
      const trackingId = await getTrackingIdFromPath(projectPath);
      const isSupport = getVersionState(versionInfo);
      // if the project is upgradeable, check whether the project is valid and invalid project should not show upgrade option.
      if (isSupport === VersionState.upgradeable) {
        if (!(await checkActiveResourcePlugins(projectPath))) {
          return err(new InvalidProjectError(projectPath));
        }
      }
      return ok({
        currentVersion: versionInfo.version,
        trackingId,
        isSupport,
        versionSource: VersionSource[versionInfo.source],
      });
    } else {
      return err(new InvalidProjectError(projectPath));
    }
  }

  // apply the given yaml template to current project.
  async apply(
    inputs: Inputs,
    templatePath: string,
    lifecycleName: string
  ): Promise<Result<undefined, FxError>> {
    if (!inputs.projectPath) {
      return err(new InputValidationError("projectPath", "empty", "Core"));
    }
    const projectPath = inputs.projectPath;
    if (!inputs.env) {
      return err(new InputValidationError("env", "empty", "Core"));
    }
    const env = inputs.env;
    const lifecycleName_: LifecycleName = lifecycleName as LifecycleName;
    const result = await envUtil.readEnv(projectPath, env);
    if (result.isErr()) {
      return err(result.error);
    }

    const parser = new YamlParser();
    const maybeProjectModel = await parser.parse(templatePath);
    if (maybeProjectModel.isErr()) {
      return err(maybeProjectModel.error);
    }

    const projectModel = maybeProjectModel.value;
    const driverContext: DriverContext = {
      azureAccountProvider: TOOLS.tokenProvider.azureAccountProvider,
      m365TokenProvider: TOOLS.tokenProvider.m365TokenProvider,
      ui: TOOLS.ui,
      progressBar: undefined,
      logProvider: TOOLS.logProvider,
      telemetryReporter: TOOLS.telemetryReporter!,
      projectPath: projectPath,
      platform: inputs.platform,
    };
    const lifecycle = projectModel[lifecycleName_];
    if (lifecycle) {
      return this.runLifecycle(lifecycle, driverContext, env);
    } else {
      driverContext.logProvider.warning(`No definition found for ${lifecycleName}`);
      return ok(undefined);
    }
  }

  async runLifecycle(
    lifecycle: ILifecycle,
    driverContext: DriverContext,
    env: string
  ): Promise<Result<undefined, FxError>> {
    const r = await lifecycle.execute(driverContext);
    const runResult = r.result;
    if (runResult.isOk()) {
      driverContext.logProvider.info(`Lifecycle ${lifecycle.name} succeeded`);
      const writeResult = await envUtil.writeEnv(
        driverContext.projectPath,
        env,
        envUtil.map2object(runResult.value)
      );
      return writeResult.map(() => undefined);
    } else {
      const error = runResult.error;
      if (error.kind === "Failure") {
        driverContext.logProvider.error(
          `Failed to run ${lifecycle.name} due to ${error.error.name}: ${error.error.message}`
        );
        return err(error.error);
      } else {
        try {
          const failedDriver = error.reason.failedDriver;
          if (error.reason.kind === "UnresolvedPlaceholders") {
            const unresolved = error.reason.unresolvedPlaceHolders;
            driverContext.logProvider.warning(
              `Unresolved placeholders: ${unresolved.join(",")} for driver ${failedDriver.uses}`
            );
            return ok(undefined);
          } else {
            driverContext.logProvider.error(
              `Failed to run ${lifecycle.name} due to ${error.reason.error.name}: ${error.reason.error.message}. Failed driver: ${failedDriver.uses}`
            );
            return err(error.reason.error);
          }
        } finally {
          await envUtil.writeEnv(driverContext.projectPath, env, envUtil.map2object(error.env));
        }
      }
    }
  }

  @hooks([
    ErrorContextMW({ component: "FxCore", stage: "preProvisionForVS" }),
    ErrorHandlerMW,
    ProjectMigratorMWV3,
    EnvLoaderMW(false),
    ConcurrentLockerMW,
    ContextInjectorMW,
  ])
  async preProvisionForVS(inputs: Inputs): Promise<Result<PreProvisionResForVS, FxError>> {
    const context = createDriverContext(inputs);
    return coordinator.preProvisionForVS(context, inputs as InputsWithProjectPath);
  }
  @hooks([
    ErrorContextMW({ component: "FxCore", stage: "preCheckYmlAndEnvForVS" }),
    ErrorHandlerMW,
    ProjectMigratorMWV3,
    EnvLoaderMW(false),
    ConcurrentLockerMW,
    ContextInjectorMW,
  ])
  async preCheckYmlAndEnvForVS(inputs: Inputs): Promise<Result<undefined, FxError>> {
    const context = createDriverContext(inputs);
    const result = await coordinator.preCheckYmlAndEnvForVS(
      context,
      inputs as InputsWithProjectPath
    );
    return result;
  }
  @hooks([
    ErrorContextMW({ component: "FxCore", stage: "publishInDeveloperPortal" }),
    ErrorHandlerMW,
    ConcurrentLockerMW,
    ContextInjectorMW,
  ])
  async publishInDeveloperPortal(inputs: Inputs): Promise<Result<undefined, FxError>> {
    inputs.stage = Stage.publishInDeveloperPortal;
    const context = createContext();
    return await coordinator.publishInDeveloperPortal(context, inputs as InputsWithProjectPath);
  }

  @hooks([
    ErrorContextMW({ component: "FxCore", stage: "copilotPluginAddAPI" }),
    ErrorHandlerMW,
    QuestionMW("copilotPluginAddAPI"),
    ConcurrentLockerMW,
  ])
  async copilotPluginAddAPI(inputs: Inputs): Promise<Result<string, FxError>> {
    const newOperations = inputs[QuestionNames.ApiOperation] as string[];
    const url = inputs[QuestionNames.ApiSpecLocation];
    const manifestPath = inputs[QuestionNames.ManifestPath];
    const isPlugin = inputs[QuestionNames.ApiPluginType] === apiPluginApiSpecOptionId;
    const context = createContext();

    // Get API spec file path from manifest
    const manifestRes = await manifestUtils._readAppManifest(manifestPath);
    if (manifestRes.isErr()) {
      return err(manifestRes.error);
    }

    const confirmRes = await context.userInteraction.showMessage(
      "warn",
      getLocalizedString("core.addApi.confirm", AppPackageFolderName),
      true,
      getLocalizedString("core.addApi.continue")
    );

    if (confirmRes.isErr()) {
      return err(confirmRes.error);
    } else if (confirmRes.value !== getLocalizedString("core.addApi.continue")) {
      return err(new UserCancelError());
    }

    // Merge existing operations in manifest.json
    const specParser = new SpecParser(
      url,
      getParserOptions(isPlugin ? ProjectType.Copilot : ProjectType.SME)
    );
    try {
      const listResult = await specParser.list();
      const apiResultList = listResult.APIs.filter((value) => value.isValid);

      let existingOperations: string[];
      let outputApiSpecPath: string;
      if (isPlugin) {
        if (!inputs[QuestionNames.DestinationApiSpecFilePath]) {
          return err(new MissingRequiredInputError(QuestionNames.DestinationApiSpecFilePath));
        }
        outputApiSpecPath = inputs[QuestionNames.DestinationApiSpecFilePath];
        existingOperations = await listPluginExistingOperations(
          manifestRes.value,
          manifestPath,
          inputs[QuestionNames.DestinationApiSpecFilePath]
        );
      } else {
        const existingOperationIds = manifestUtils.getOperationIds(manifestRes.value);
        existingOperations = apiResultList
          .filter((operation) => existingOperationIds.includes(operation.operationId))
          .map((operation) => operation.api);
        const apiSpecificationFile = manifestRes.value.composeExtensions![0].apiSpecificationFile;
        outputApiSpecPath = path.join(path.dirname(manifestPath), apiSpecificationFile!);
      }

      const operations = [...existingOperations, ...newOperations];

      const adaptiveCardFolder = path.join(
        inputs.projectPath!,
        AppPackageFolderName,
        ResponseTemplatesFolderName
      );

      const authNames: Set<string> = new Set();
      const serverUrls: Set<string> = new Set();
      const authNamesDict: Record<string, AuthType> = {};
      for (const api of operations) {
        const operation = apiResultList.find((op) => op.api === api);
        if (
          operation &&
          operation.auth &&
          (Utils.isBearerTokenAuth(operation.auth.authScheme) ||
            Utils.isOAuthWithAuthCodeFlow(operation.auth.authScheme))
        ) {
          authNames.add(operation.auth.name);
          serverUrls.add(operation.server);
          authNamesDict[operation.auth.name] = operation.auth.authScheme;
        }
      }

      if (serverUrls.size > 1) {
        throw new MultipleServerError(serverUrls);
      }

      if (authNames.size >= 1) {
        for (const authName of authNames) {
          await injectAuthAction(
            inputs.projectPath!,
            [...authNames][0],
            authNamesDict[authName],
            outputApiSpecPath,
            false
          );
        }
      }

      let pluginPath: string | undefined;

      if (isPlugin) {
        const pluginPathRes = await manifestUtils.getPluginFilePath(
          manifestRes.value,
          manifestPath
        );
        if (pluginPathRes.isErr()) {
          return err(pluginPathRes.error);
        }
        pluginPath = pluginPathRes.value;
      }
      const generateResult = await generateFromApiSpec(
        specParser,
        manifestPath,
        inputs,
        context,
        "copilotPluginAddAPI",
        isPlugin ? ProjectType.Copilot : ProjectType.SME,
        {
          destinationApiSpecFilePath: outputApiSpecPath,
          responseTemplateFolder: adaptiveCardFolder,
          pluginManifestFilePath: pluginPath,
        }
      );

      if (generateResult.isErr()) {
        return err(generateResult.error);
      }

      if (generateResult.value.warnings && generateResult.value.warnings.length > 0) {
        const warnSummary = await generateScaffoldingSummary(
          generateResult.value.warnings,
          manifestRes.value,
          path.relative(inputs.projectPath!, outputApiSpecPath),
          pluginPath === undefined ? undefined : path.relative(inputs.projectPath!, pluginPath),
          inputs.projectPath!
        );

        if (warnSummary) {
          context.logProvider.info(warnSummary);
        }
      }
    } catch (e) {
      let error: FxError;
      if (e instanceof SpecParserError) {
        error = convertSpecParserErrorToFxError(e);
      } else {
        error = assembleError(e);
      }
      return err(error);
    }

    const message = getLocalizedString(
      "core.copilot.addAPI.success",
      newOperations,
      inputs.projectPath
    );
    if (inputs.platform !== Platform.VS) {
      void context.userInteraction.showMessage("info", message, false);
    }
    return ok(message);
  }

  @hooks([
    ErrorContextMW({ component: "FxCore", stage: "copilotPluginListApiSpecs" }),
    ErrorHandlerMW,
  ])
  async listPluginApiSpecs(inputs: Inputs): Promise<Result<string[], FxError>> {
    try {
      const manifestPath = inputs[QuestionNames.ManifestPath];
      const manifestRes = await manifestUtils._readAppManifest(manifestPath);
      if (manifestRes.isErr()) {
        return err(manifestRes.error);
      }
      const res = await pluginManifestUtils.getApiSpecFilePathFromTeamsManifest(
        manifestRes.value,
        manifestPath
      );
      if (res.isOk()) {
        return ok(res.value);
      } else {
        return err(res.error);
      }
    } catch (error) {
      return err(error as FxError);
    }
  }

  @hooks([
    ErrorContextMW({ component: "FxCore", stage: "copilotPluginListOperations" }),
    ErrorHandlerMW,
  ])
  async copilotPluginListOperations(inputs: Inputs): Promise<Result<ApiOperation[], FxError>> {
    const res = await listOperations(
      createContext(),
      inputs.apiSpecUrl,
      inputs,
      inputs.includeExistingAPIs,
      inputs.shouldLogWarning
    );
    if (res.isErr()) {
      const msg = res.error.map((e) => e.content).join("\n");
      return err(new UserError("FxCore", "ListOpenAPISpecOperationsError", msg, msg));
    } else {
      return ok(res.value);
    }
  }

  /**
   * check project type info
   */
  @hooks([ErrorContextMW({ component: "FxCore", stage: "checkProjectType" }), ErrorHandlerMW])
  async checkProjectType(projectPath: string): Promise<Result<ProjectTypeResult, FxError>> {
    const projectTypeRes = await projectTypeChecker.checkProjectType(projectPath);
    const props: Record<string, string> = {};
    telemetryUtils.fillinProjectTypeProperties(props, projectTypeRes);
    TOOLS.telemetryReporter?.sendTelemetryEvent(TelemetryEvent.ProjectType, props);
    return ok(projectTypeRes);
  }

  /**
   * Add plugin
   */
  @hooks([
    ErrorContextMW({ component: "FxCore", stage: Stage.addPlugin }),
    ErrorHandlerMW,
    QuestionMW("addPlugin"),
    ConcurrentLockerMW,
  ])
  async addPlugin(inputs: Inputs): Promise<Result<undefined | any, FxError>> {
    if (!inputs.projectPath) {
      throw new Error("projectPath is undefined"); // should never happen
    }

    // Call Kiota to select the OpenAPI spec file
    if (
      inputs.platform === Platform.VSCode &&
      featureFlagManager.getBooleanValue(FeatureFlags.KiotaIntegration) &&
      inputs[QuestionNames.ApiPluginType] === ApiPluginStartOptions.apiSpec().id &&
      !!!inputs[QuestionNames.ApiPluginManifestPath]
    ) {
      return ok({
        projectPath: inputs.projectPath,
        lastCommand: KiotaLastCommands.addPlugin,
        manifestPath: inputs[QuestionNames.ManifestPath],
      });
    }

    const context = createContext();
    const teamsManifestPath = inputs[QuestionNames.ManifestPath];
    const appPackageFolder = path.dirname(teamsManifestPath);
    const isGenerateFromApiSpec =
      inputs[QuestionNames.ApiPluginType] === ApiPluginStartOptions.apiSpec().id;
    const isKiotaIntegration =
      inputs.platform === Platform.VSCode &&
      featureFlagManager.getBooleanValue(FeatureFlags.KiotaIntegration) &&
      !!inputs[QuestionNames.ApiPluginManifestPath];

    // validate the project is valid for adding plugin
    const manifestRes = await manifestUtils._readAppManifest(teamsManifestPath);
    if (manifestRes.isErr()) {
      return err(manifestRes.error);
    }

    const teamsManifest = manifestRes.value;
    const declarativeGpt = teamsManifest.copilotExtensions
      ? teamsManifest.copilotExtensions.declarativeCopilots?.[0]
      : teamsManifest.copilotAgents?.declarativeAgents?.[0];
    if (!declarativeGpt?.file) {
      return err(
        AppStudioResultFactory.UserError(
          AppStudioError.TeamsAppRequiredPropertyMissingError.name,
          AppStudioError.TeamsAppRequiredPropertyMissingError.message(
            "declarativeCopilots",
            teamsManifestPath
          )
        )
      );
    }
    const gptManifestFilePathRes = await copilotGptManifestUtils.getManifestPath(teamsManifestPath);
    if (gptManifestFilePathRes.isErr()) {
      return err(gptManifestFilePathRes.error);
    }

    const declarativeCopilotManifestPath = gptManifestFilePathRes.value;

    const declarativeCopilotManifesRes = await copilotGptManifestUtils.readCopilotGptManifestFile(
      declarativeCopilotManifestPath
    );
    if (declarativeCopilotManifesRes.isErr()) {
      return err(declarativeCopilotManifesRes.error);
    }

    const declarativeCopilotManifest = declarativeCopilotManifesRes.value;
    let confirmMessage = getLocalizedString(
      "core.addApi.confirm",
      path.relative(inputs.projectPath, appPackageFolder)
    );

    // Will be used if generating from API spec
    let specParser: SpecParser | undefined = undefined;
    let authNameAndSchemes: { authName: string; authScheme: AuthType }[] = [];

    if (isGenerateFromApiSpec) {
      specParser = new SpecParser(
        inputs[QuestionNames.ApiSpecLocation].trim(),
        getParserOptions(ProjectType.Copilot, true)
      );
      const listResult = await specParser.list();
      if (
        inputs.platform === Platform.VSCode &&
        featureFlagManager.getBooleanValue(FeatureFlags.KiotaIntegration) &&
        inputs[QuestionNames.ApiPluginType] === ApiPluginStartOptions.apiSpec().id &&
        !!inputs[QuestionNames.ApiPluginManifestPath]
      ) {
        inputs[QuestionNames.ApiOperation] = listResult.APIs.filter((value) => value.isValid).map(
          (value) => value.api
        );
      }
      authNameAndSchemes = this.parseAuthNameAndScheme(listResult, inputs);

      if (authNameAndSchemes.length > 0) {
        const doesLocalYamlPathExists = await fs.pathExists(
          path.join(inputs.projectPath, MetadataV3.localConfigFile)
        );
        confirmMessage = doesLocalYamlPathExists
          ? getLocalizedString(
              "core.addApi.confirm.localTeamsYaml",
              path.relative(inputs.projectPath, appPackageFolder),
              MetadataV3.localConfigFile,
              MetadataV3.configFile
            )
          : getLocalizedString(
              "core.addApi.confirm.teamsYaml",
              path.relative(inputs.projectPath, appPackageFolder),
              MetadataV3.configFile
            );
      }
    }

    // confirm

    const confirmRes = await context.userInteraction.showMessage(
      "warn",
      confirmMessage,
      true,
      getLocalizedString("core.addApi.continue")
    );

    if (confirmRes.isErr()) {
      return err(confirmRes.error);
    } else if (confirmRes.value !== getLocalizedString("core.addApi.continue")) {
      return err(new UserCancelError());
    }

    // find the next available action id
    let actionId = "";
    let suffix = 1;
    actionId = `action_${suffix}`;
    const existingActionIds = declarativeCopilotManifest.actions?.map((action) => action.id);
    while (existingActionIds?.includes(actionId)) {
      suffix += 1;
      actionId = `action_${suffix}`;
    }

    let destinationPluginManifestPath: string;
    // generate files
    if (isGenerateFromApiSpec && specParser) {
      destinationPluginManifestPath = isKiotaIntegration
        ? inputs[QuestionNames.ApiPluginManifestPath].trim()
        : await copilotGptManifestUtils.getDefaultNextAvailablePluginManifestPath(
            appPackageFolder,
            undefined
          );
      const destinationApiSpecPath = isKiotaIntegration
        ? inputs[QuestionNames.ApiSpecLocation].trim()
        : await pluginManifestUtils.getDefaultNextAvailableApiSpecPath(
            inputs[QuestionNames.ApiSpecLocation].trim(),
            path.join(appPackageFolder, DefaultApiSpecFolderName),
            undefined
          );

      const generateRes = await generateFromApiSpec(
        specParser,
        teamsManifestPath,
        inputs,
        context,
        Stage.addPlugin,
        ProjectType.Copilot,
        {
          destinationApiSpecFilePath: destinationApiSpecPath,
          pluginManifestFilePath: destinationPluginManifestPath,
        }
      );
      if (generateRes.isErr()) {
        return err(generateRes.error);
      }

      const warnings = generateRes.value.warnings;
      if (warnings && warnings.length > 0) {
        const warnSummary = await generateScaffoldingSummary(
          warnings,
          manifestRes.value,
          path.relative(inputs.projectPath, destinationApiSpecPath),
          path.relative(inputs.projectPath, destinationPluginManifestPath),
          inputs.projectPath
        );
        context.logProvider.info(warnSummary + "\n");
      }

      const addActionRes = await copilotGptManifestUtils.addAction(
        declarativeCopilotManifestPath,
        actionId,
        normalizePath(path.relative(appPackageFolder, destinationPluginManifestPath), true)
      );
      if (addActionRes.isErr()) {
        return err(addActionRes.error);
      }

      for (const authNameAndScheme of authNameAndSchemes) {
        await this.updateAuthActionInYaml(
          authNameAndScheme.authName,
          authNameAndScheme.authScheme,
          inputs.projectPath,
          destinationApiSpecPath,
          destinationPluginManifestPath
        );
      }
    } else {
      const addPluginRes = await addExistingPlugin(
        declarativeCopilotManifestPath,
        inputs[QuestionNames.PluginManifestFilePath].trim(),
        inputs[QuestionNames.PluginOpenApiSpecFilePath].trim(),
        actionId,
        context,
        Stage.addPlugin
      );

      if (addPluginRes.isErr()) {
        return err(addPluginRes.error);
      }
      destinationPluginManifestPath = addPluginRes.value.destinationPluginManifestPath;
      const warningMessage = outputScaffoldingWarningMessage(addPluginRes.value.warnings);
      context.logProvider.info(warningMessage);
    }

    if (inputs.platform === Platform.VSCode) {
      const successMessage = getLocalizedString("core.addPlugin.success.vsc", actionId);
      const viewPluginManifest = getLocalizedString("core.addPlugin.success.viewPluginManifest");
      void context.userInteraction
        .showMessage("info", successMessage, false, viewPluginManifest)
        .then((userRes) => {
          if (userRes.isOk() && userRes.value === viewPluginManifest) {
            context.telemetryReporter.sendTelemetryEvent(
              TelemetryEvent.ViewPluginManifestAfterAdded
            );
            void TOOLS?.ui?.openFile?.(destinationPluginManifestPath);
          }
        });
    } else {
      const successMessage = getLocalizedString(
        "core.addPlugin.success",
        actionId,
        destinationPluginManifestPath
      );
      void context.userInteraction.showMessage("info", successMessage, false);
    }

    return ok(undefined);
  }

  /**
<<<<<<< HEAD
   * Create Declarative Agent Bot
   */
  @hooks([
    ErrorContextMW({ component: "FxCore", stage: Stage.createDeclarativeAgentBot }),
    ErrorHandlerMW,
    QuestionMW("declarativeAgentToBot"),
    ConcurrentLockerMW,
  ])
  async createDeclarativeAgentBot(inputs: Inputs): Promise<Result<undefined, FxError>> {
    if (!inputs.projectPath) {
      throw new Error("projectPath is undefined");
    }
    const context = createContext();
    const teamsManifestPath = inputs[QuestionNames.ManifestPath];

    // validate the project is valid for creating declarative agent bot
    const teamsManifestRes = await manifestUtils._readAppManifest(teamsManifestPath);
    if (teamsManifestRes.isErr()) {
      return err(teamsManifestRes.error);
    }
    const declarativeAgentManifesRes = await copilotGptManifestUtils.getManifestPath(
      teamsManifestPath
    );
    if (declarativeAgentManifesRes.isErr()) {
      return err(declarativeAgentManifesRes.error);
    }

    // user confirm
    const confirmRes = await context.userInteraction.showMessage(
      "warn",
      getLocalizedString("core.createDeclarativeAgentBot.confirm", inputs.projectPath),
      true,
      getLocalizedString("core.createDeclarativeAgentBot.continue")
    );

    if (confirmRes.isErr()) {
      return err(confirmRes.error);
    } else if (confirmRes.value !== getLocalizedString("core.createDeclarativeAgentBot.continue")) {
      return err(new UserCancelError());
    }

    // create a context for creating declarative agent bot
    const declarativeAgentBotContext = await DeclarativeAgentBotContext.create(
      inputs.env,
      inputs.projectPath,
      declarativeAgentManifesRes.value,
      inputs.tokenProvider,
      inputs[QuestionNames.MultiTenant]
    );
    await create(declarativeAgentBotContext);

    const successMessage = getLocalizedString(
      "core.createDeclarativeAgentBot.success",
      declarativeAgentBotContext.teamsBotId
    );
    void context.userInteraction.showMessage("info", successMessage, false);

    return ok(undefined);
  }
=======
   * Kiota regenerate
   * Need to update da manifest and update teamsapp.yml
   */
  @hooks([
    ErrorContextMW({ component: "FxCore", stage: Stage.addPlugin }),
    ErrorHandlerMW,
    QuestionMW("kiotaRegenerate"),
    ConcurrentLockerMW,
  ])
  async kiotaRegenerate(inputs: Inputs): Promise<Result<undefined, FxError>> {
    if (!inputs.projectPath) {
      throw new Error("projectPath is undefined"); // should never happen
    }

    const teamsManifestPath = inputs[QuestionNames.ManifestPath];
    const appPackageFolder = path.dirname(teamsManifestPath);
    const context = createContext();

    // validate the project is valid for adding plugin
    const manifestRes = await manifestUtils._readAppManifest(teamsManifestPath);
    if (manifestRes.isErr()) {
      return err(manifestRes.error);
    }

    const teamsManifest = manifestRes.value;
    const declarativeGpt = teamsManifest.copilotExtensions
      ? teamsManifest.copilotExtensions.declarativeCopilots?.[0]
      : teamsManifest.copilotAgents?.declarativeAgents?.[0];
    if (!declarativeGpt?.file) {
      return err(
        AppStudioResultFactory.UserError(
          AppStudioError.TeamsAppRequiredPropertyMissingError.name,
          AppStudioError.TeamsAppRequiredPropertyMissingError.message(
            "declarativeCopilots",
            teamsManifestPath
          )
        )
      );
    }
    const gptManifestFilePathRes = await copilotGptManifestUtils.getManifestPath(teamsManifestPath);
    if (gptManifestFilePathRes.isErr()) {
      return err(gptManifestFilePathRes.error);
    }

    const declarativeCopilotManifestPath = gptManifestFilePathRes.value;

    const declarativeCopilotManifesRes = await copilotGptManifestUtils.readCopilotGptManifestFile(
      declarativeCopilotManifestPath
    );
    if (declarativeCopilotManifesRes.isErr()) {
      return err(declarativeCopilotManifesRes.error);
    }

    const declarativeCopilotManifest = declarativeCopilotManifesRes.value;
    const pluginManifestFilePath = inputs[QuestionNames.ApiPluginManifestPath];

    let actionId = "";
    declarativeCopilotManifest.actions?.forEach((action) => {
      const actionFilePath = path.normalize(path.join(appPackageFolder, action.file));
      if (actionFilePath.toLowerCase() === path.normalize(pluginManifestFilePath).toLowerCase()) {
        actionId = action.id;
      }
    });

    // Does not found same plugin manifest in da manifest, so add a new action
    // Should not happen when regenerate
    if (!actionId) {
      let suffix = 1;
      actionId = `action_${suffix}`;
      const existingActionIds = declarativeCopilotManifest.actions?.map((action) => action.id);
      while (existingActionIds?.includes(actionId)) {
        suffix += 1;
        actionId = `action_${suffix}`;
      }

      const addActionRes = await copilotGptManifestUtils.addAction(
        declarativeCopilotManifestPath,
        actionId,
        normalizePath(path.relative(appPackageFolder, pluginManifestFilePath), true)
      );

      if (addActionRes.isErr()) {
        return err(addActionRes.error);
      }
    }

    // Update teamsapp.local.yaml and teamsapp.yaml if need to add auth action
    const specPath = inputs[QuestionNames.ApiSpecLocation].trim();
    const specParser = new SpecParser(specPath, getParserOptions(ProjectType.Copilot, true));
    const listResult = await specParser.list();
    inputs[QuestionNames.ApiOperation] = listResult.APIs.filter((value) => value.isValid).map(
      (value) => value.api
    );

    const authNameAndSchemes = this.parseAuthNameAndScheme(listResult, inputs);
    for (const authInfo of authNameAndSchemes) {
      await this.updateAuthActionInYaml(
        authInfo.authName,
        authInfo.authScheme,
        inputs.projectPath,
        specPath,
        pluginManifestFilePath,
        false
      );
    }

    // Add dc to plugin manifest
    const generateRes = await generateFromApiSpec(
      specParser,
      teamsManifestPath,
      inputs,
      context,
      Stage.kiotaRegenerate,
      ProjectType.Copilot,
      {
        destinationApiSpecFilePath: inputs[QuestionNames.ApiSpecLocation].trim(),
        pluginManifestFilePath: inputs[QuestionNames.ApiPluginManifestPath].trim(),
      }
    );
    if (generateRes.isErr()) {
      return err(generateRes.error);
    }

    return ok(undefined);
  }

  private async updateAuthActionInYaml(
    authName: string | undefined,
    authScheme: AuthType | undefined,
    projectPath: string,
    apSpecPath: string,
    pluginManifestPath: string,
    forceToAddNew = true
  ): Promise<void> {
    if (authName && authScheme) {
      const authInjectRes = await injectAuthAction(
        projectPath,
        authName,
        authScheme,
        apSpecPath,
        forceToAddNew
      );
      if (
        authInjectRes?.defaultRegistrationIdEnvName &&
        authInjectRes?.registrationIdEnvName &&
        authInjectRes.defaultRegistrationIdEnvName !== authInjectRes.registrationIdEnvName
      ) {
        const pluginManifestContent = await fs.readFile(pluginManifestPath, "utf-8");
        const updatedPluginManifestContext = pluginManifestContent.replace(
          authInjectRes.defaultRegistrationIdEnvName,
          authInjectRes.registrationIdEnvName
        );
        await fs.writeFile(pluginManifestPath, updatedPluginManifestContext);
      }
    }
  }

  private parseAuthNameAndScheme(
    listResult: ListAPIResult,
    inputs: Inputs
  ): { authName: string; authScheme: AuthType }[] {
    const authApis = listResult.APIs.filter((value) => value.isValid && !!value.auth);
    const result: {
      authName: string;
      authScheme: AuthType;
    }[] = [];
    for (const api of inputs[QuestionNames.ApiOperation] as string[]) {
      const operation = authApis.find((op) => op.api === api);
      if (
        operation &&
        operation.auth &&
        (Utils.isBearerTokenAuth(operation.auth.authScheme) ||
          Utils.isOAuthWithAuthCodeFlow(operation.auth.authScheme))
      ) {
        if (result.find((value) => value.authName === operation.auth!.name)) {
          continue;
        }
        result.push({ authName: operation.auth.name, authScheme: operation.auth.authScheme });
      }
    }
    return result;
  }
>>>>>>> 6e70d9e3
}<|MERGE_RESOLUTION|>--- conflicted
+++ resolved
@@ -2084,67 +2084,6 @@
   }
 
   /**
-<<<<<<< HEAD
-   * Create Declarative Agent Bot
-   */
-  @hooks([
-    ErrorContextMW({ component: "FxCore", stage: Stage.createDeclarativeAgentBot }),
-    ErrorHandlerMW,
-    QuestionMW("declarativeAgentToBot"),
-    ConcurrentLockerMW,
-  ])
-  async createDeclarativeAgentBot(inputs: Inputs): Promise<Result<undefined, FxError>> {
-    if (!inputs.projectPath) {
-      throw new Error("projectPath is undefined");
-    }
-    const context = createContext();
-    const teamsManifestPath = inputs[QuestionNames.ManifestPath];
-
-    // validate the project is valid for creating declarative agent bot
-    const teamsManifestRes = await manifestUtils._readAppManifest(teamsManifestPath);
-    if (teamsManifestRes.isErr()) {
-      return err(teamsManifestRes.error);
-    }
-    const declarativeAgentManifesRes = await copilotGptManifestUtils.getManifestPath(
-      teamsManifestPath
-    );
-    if (declarativeAgentManifesRes.isErr()) {
-      return err(declarativeAgentManifesRes.error);
-    }
-
-    // user confirm
-    const confirmRes = await context.userInteraction.showMessage(
-      "warn",
-      getLocalizedString("core.createDeclarativeAgentBot.confirm", inputs.projectPath),
-      true,
-      getLocalizedString("core.createDeclarativeAgentBot.continue")
-    );
-
-    if (confirmRes.isErr()) {
-      return err(confirmRes.error);
-    } else if (confirmRes.value !== getLocalizedString("core.createDeclarativeAgentBot.continue")) {
-      return err(new UserCancelError());
-    }
-
-    // create a context for creating declarative agent bot
-    const declarativeAgentBotContext = await DeclarativeAgentBotContext.create(
-      inputs.env,
-      inputs.projectPath,
-      declarativeAgentManifesRes.value,
-      inputs.tokenProvider,
-      inputs[QuestionNames.MultiTenant]
-    );
-    await create(declarativeAgentBotContext);
-
-    const successMessage = getLocalizedString(
-      "core.createDeclarativeAgentBot.success",
-      declarativeAgentBotContext.teamsBotId
-    );
-    void context.userInteraction.showMessage("info", successMessage, false);
-
-    return ok(undefined);
-  }
-=======
    * Kiota regenerate
    * Need to update da manifest and update teamsapp.yml
    */
@@ -2327,5 +2266,65 @@
     }
     return result;
   }
->>>>>>> 6e70d9e3
+
+  /**
+   * Create Declarative Agent Bot
+   */
+  @hooks([
+    ErrorContextMW({ component: "FxCore", stage: Stage.createDeclarativeAgentBot }),
+    ErrorHandlerMW,
+    QuestionMW("declarativeAgentToBot"),
+    ConcurrentLockerMW,
+  ])
+  async createDeclarativeAgentBot(inputs: Inputs): Promise<Result<undefined, FxError>> {
+    if (!inputs.projectPath) {
+      throw new Error("projectPath is undefined");
+    }
+    const context = createContext();
+    const teamsManifestPath = inputs[QuestionNames.ManifestPath];
+
+    // validate the project is valid for creating declarative agent bot
+    const teamsManifestRes = await manifestUtils._readAppManifest(teamsManifestPath);
+    if (teamsManifestRes.isErr()) {
+      return err(teamsManifestRes.error);
+    }
+    const declarativeAgentManifesRes = await copilotGptManifestUtils.getManifestPath(
+      teamsManifestPath
+    );
+    if (declarativeAgentManifesRes.isErr()) {
+      return err(declarativeAgentManifesRes.error);
+    }
+
+    // user confirm
+    const confirmRes = await context.userInteraction.showMessage(
+      "warn",
+      getLocalizedString("core.createDeclarativeAgentBot.confirm", inputs.projectPath),
+      true,
+      getLocalizedString("core.createDeclarativeAgentBot.continue")
+    );
+
+    if (confirmRes.isErr()) {
+      return err(confirmRes.error);
+    } else if (confirmRes.value !== getLocalizedString("core.createDeclarativeAgentBot.continue")) {
+      return err(new UserCancelError());
+    }
+
+    // create a context for creating declarative agent bot
+    const declarativeAgentBotContext = await DeclarativeAgentBotContext.create(
+      inputs.env,
+      inputs.projectPath,
+      declarativeAgentManifesRes.value,
+      inputs.tokenProvider,
+      inputs[QuestionNames.MultiTenant]
+    );
+    await create(declarativeAgentBotContext);
+
+    const successMessage = getLocalizedString(
+      "core.createDeclarativeAgentBot.success",
+      declarativeAgentBotContext.teamsBotId
+    );
+    void context.userInteraction.showMessage("info", successMessage, false);
+
+    return ok(undefined);
+  }
 }