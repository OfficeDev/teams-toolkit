--- conflicted
+++ resolved
@@ -78,11 +78,7 @@
   /**
    * lifecycle command: create new sample project
    */
-<<<<<<< HEAD
-  async createSampleProject(inputs: Inputs): Promise<Result<string, FxError>> {
-=======
   async createSampleProject(inputs: Inputs): Promise<Result<CreateProjectResult, FxError>> {
->>>>>>> af44b9cd
     return this.v3Implement.dispatch(this.createSampleProject, inputs);
   }
 
