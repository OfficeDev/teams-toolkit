// Copyright (c) Microsoft Corporation.
// Licensed under the MIT license.

import { hooks } from "@feathersjs/hooks";
import {
  CoreCallbackEvent,
  CryptoProvider,
  err,
  Func,
  FxError,
  Inputs,
  InputsWithProjectPath,
  ok,
<<<<<<< HEAD
=======
  Platform,
>>>>>>> dfd0da53
  QTreeNode,
  Result,
  Stage,
  Tools,
  Void,
} from "@microsoft/teamsfx-api";
import { DotenvParseOutput } from "dotenv";
import "reflect-metadata";
import { TelemetryReporterInstance } from "../common/telemetry";
import { ILifecycle, LifecycleName } from "../component/configManager/interface";
import { YamlParser } from "../component/configManager/parser";
import { validateSchemaOption } from "../component/constants";
import "../component/driver/index";
import { DriverContext } from "../component/driver/interface/commonArgs";
import "../component/driver/script/scriptDriver";
import { EnvLoaderMW } from "../component/middleware/envMW";
import { QuestionMW } from "../component/middleware/questionMW";
import { getQuestionsForValidateMethod } from "../component/question";
<<<<<<< HEAD
import { createContextV3 } from "../component/utils";
=======
>>>>>>> dfd0da53
import { envUtil } from "../component/utils/envUtil";
import { metadataUtil } from "../component/utils/metadataUtil";
import { pathUtils } from "../component/utils/pathUtils";
import { settingsUtil } from "../component/utils/settingsUtil";
import { CallbackRegistry } from "./callback";
import { LocalCrypto } from "./crypto";
import { environmentManager } from "./environment";
import { InvalidInputError, ObjectIsUndefinedError } from "./error";
import { FxCoreV3Implement } from "./FxCoreImplementV3";
import { setTools, TOOLS } from "./globalVars";
import { ErrorHandlerMW } from "./middleware/errorHandler";
import { getQuestionsForCreateProjectV2 } from "./middleware/questionModel";
import { CoreQuestionNames } from "./question";
import { CoreHookContext, PreProvisionResForVS, VersionCheckRes } from "./types";

export type CoreCallbackFunc = (name: string, err?: FxError, data?: any) => void;

export class FxCore {
  tools: Tools;
  isFromSample?: boolean;
  settingsVersion?: string;
  v3Implement: FxCoreV3Implement;

  constructor(tools: Tools) {
    this.tools = tools;
    setTools(tools);
    TelemetryReporterInstance.telemetryReporter = tools.telemetryReporter;
    this.v3Implement = new FxCoreV3Implement(tools);
  }

  /**
   * @todo this's a really primitive implement. Maybe could use Subscription Model to
   * refactor later.
   */
  public on(event: CoreCallbackEvent, callback: CoreCallbackFunc): void {
    return CallbackRegistry.set(event, callback);
  }

  /**
   * lifecycle command: create new project
   */
  async createProject(inputs: Inputs): Promise<Result<string, FxError>> {
    return this.v3Implement.dispatch(this.createProject, inputs);
  }

  /**
   * lifecycle commands: provision
   */
  async provisionResources(inputs: Inputs): Promise<Result<Void, FxError>> {
    return this.v3Implement.dispatch(this.provisionResources, inputs);
  }

  /**
   * lifecycle commands: deploy
   */
  async deployArtifacts(inputs: Inputs): Promise<Result<Void, FxError>> {
    return this.v3Implement.dispatch(this.deployArtifacts, inputs);
  }

  async localDebug(inputs: Inputs): Promise<Result<Void, FxError>> {
    inputs.env = environmentManager.getLocalEnvName();
    return this.provisionResources(inputs);
  }

  /**
   * none lifecycle command, v3 only
   */
  async deployAadManifest(inputs: Inputs): Promise<Result<Void, FxError>> {
    return this.v3Implement.dispatch(this.deployAadManifest, inputs);
  }

  /**
   * none lifecycle command, v3 only
   */
  async addWebpart(inputs: Inputs): Promise<Result<Void, FxError>> {
    return this.v3Implement.dispatch(this.addWebpart, inputs);
  }

  /**
   * lifecycle command: publish
   */
  async publishApplication(inputs: Inputs): Promise<Result<Void, FxError>> {
    return this.v3Implement.dispatch(this.publishApplication, inputs);
  }

  /**
   * most commands will be deprecated in V3
   */
  async executeUserTask(func: Func, inputs: Inputs): Promise<Result<any, FxError>> {
    return await this.v3Implement.dispatchUserTask(this.executeUserTask, func, inputs);
  }

  /**
   * v3 only none lifecycle command
   */
  async buildAadManifest(inputs: Inputs): Promise<Result<Void, FxError>> {
    return this.v3Implement.dispatch(this.buildAadManifest, inputs);
  }

  /**
   * v3 only none lifecycle command
   */
  async deployTeamsManifest(inputs: Inputs): Promise<Result<Void, FxError>> {
    return this.v3Implement.dispatch(this.deployTeamsManifest, inputs);
  }

  /**
   * v3 only none lifecycle command
   */
  @hooks([QuestionMW(getQuestionsForValidateMethod)])
  async validateApplication(inputs: Inputs): Promise<Result<Void, FxError>> {
    if (inputs[CoreQuestionNames.ValidateMethod] === validateSchemaOption.id) {
      return await this.validateManifest(inputs);
    } else {
      return await this.validateAppPackage(inputs);
    }
  }
  /**
   * v3 only none lifecycle command
   */
  async validateManifest(inputs: Inputs): Promise<Result<Void, FxError>> {
    return this.v3Implement.dispatch(this.validateManifest, inputs);
  }
  /**
   * v3 only none lifecycle command
   */
  async validateAppPackage(inputs: Inputs): Promise<Result<Void, FxError>> {
    return this.v3Implement.dispatch(this.validateAppPackage, inputs);
  }
  /**
   * v3 only none lifecycle command
   */
  async createAppPackage(inputs: Inputs): Promise<Result<Void, FxError>> {
    return this.v3Implement.dispatch(this.createAppPackage, inputs);
  }

  /**
   * get url to preview the app, may prompt to select env, hub and Teams manifest
   * v3 only none lifecycle command
   * @param {Inputs} inputs
   * @returns the url to preview the app
   */
  async previewWithManifest(inputs: Inputs): Promise<Result<string, FxError>> {
    return this.v3Implement.dispatch(this.previewWithManifest, inputs);
  }

  /**
   * Warning: this API only works for CLI_HELP, it has no business with interactive run for CLI!
   */
  @hooks([ErrorHandlerMW])
  async getQuestions(
    stage: Stage,
    inputs: Inputs
  ): Promise<Result<QTreeNode | undefined, FxError>> {
    inputs.stage = Stage.getQuestions;
    if (stage === Stage.create) {
      return await getQuestionsForCreateProjectV2(inputs);
    }
    return ok(undefined);
  }

  /**
   * get all dot envs
   */
  async getDotEnvs(
    inputs: InputsWithProjectPath
  ): Promise<Result<{ [name: string]: DotenvParseOutput }, FxError>> {
    return this.v3Implement.dispatch(this.getDotEnvs, inputs);
  }

  /**
   * get projectId
   */
  async getProjectId(projectPath: string): Promise<Result<string, FxError>> {
    const ymlPath = pathUtils.getYmlFilePath(projectPath, "dev");
    const maybeProjectModel = await metadataUtil.parse(ymlPath, "dev");
    if (maybeProjectModel.isErr()) {
      return err(maybeProjectModel.error);
    }
    const projectModel = maybeProjectModel.value as any;
    return ok(projectModel.projectId || "");
  }

  /**
   * get Teams App Name from yml
   */
  async getTeamsAppName(projectPath: string): Promise<Result<string, FxError>> {
    const ymlPath = pathUtils.getYmlFilePath(projectPath, "dev");
    const maybeProjectModel = await metadataUtil.parse(ymlPath, "dev");
    if (maybeProjectModel.isErr()) {
      return err(maybeProjectModel.error);
    }
    const projectModel = maybeProjectModel.value as any;
    if (projectModel.provision) {
      const teamsAppCreate = projectModel.provision?.driverDefs.find(
        (d: any) => d.uses === "teamsApp/create"
      );
      if (teamsAppCreate) {
        const name = (teamsAppCreate.with as any).name;
        if (name) {
          return ok(name.replace("-${{TEAMSFX_ENV}}", "") || "");
        }
      }
    }
    return ok("");
  }

  /**
   * get project info
   */
  async getProjectInfo(
    projectPath: string,
    env: string
  ): Promise<
    Result<
      {
        projectId: string;
        teamsAppId: string;
        teamsAppName: string;
        m365TenantId: string;
      },
      FxError
    >
  > {
    const ymlPath = pathUtils.getYmlFilePath(projectPath, env);
    const maybeProjectModel = await metadataUtil.parse(ymlPath, env);
    if (maybeProjectModel.isErr()) {
      return err(maybeProjectModel.error);
    }
    const projectModel = maybeProjectModel.value;
    const readEnvRes = await envUtil.readEnv(projectPath, env, false, true);
    if (readEnvRes.isErr()) {
      return err(readEnvRes.error);
    }
    const envObject = readEnvRes.value;
    const res: {
      projectId: string;
      teamsAppId: string;
      teamsAppName: string;
      m365TenantId: string;
    } = {
      projectId: (projectModel as any).projectId || "",
      teamsAppId: "",
      teamsAppName: "",
      m365TenantId: envObject.TEAMS_APP_TENANT_ID || "",
    };
    if (projectModel.provision) {
      const teamsAppCreate = projectModel.provision.driverDefs.find(
        (d) => d.uses === "teamsApp/create"
      );
      if (teamsAppCreate) {
        const teamsAppIdEnvName = teamsAppCreate.writeToEnvironmentFile?.teamsAppId;
        if (teamsAppIdEnvName) {
          const teamsAppId = envObject[teamsAppIdEnvName];
          res.teamsAppId = teamsAppId;
        }
        const name = (teamsAppCreate.with as any).name;
        if (name) {
          res.teamsAppName = name.replace("-${{TEAMSFX_ENV}}", "") || "";
        }
      }
    }
    return ok(res);
  }

  async grantPermission(inputs: Inputs): Promise<Result<Void, FxError>> {
    return this.v3Implement.dispatch(this.grantPermission, inputs);
  }

  /**
   * none lifecycle command
   */
  async checkPermission(inputs: Inputs): Promise<Result<Void, FxError>> {
    return this.v3Implement.dispatch(this.checkPermission, inputs);
  }

  /**
   * none lifecycle command
   */
  async listCollaborator(inputs: Inputs): Promise<Result<Void, FxError>> {
    return this.v3Implement.dispatch(this.listCollaborator, inputs);
  }

  @hooks([ErrorHandlerMW, EnvLoaderMW(false)])
  async getSelectedEnv(inputs: Inputs): Promise<Result<string | undefined, FxError>> {
    return ok(inputs.env); //work for both v2 and v3
  }

  async createLocalCrypto(projectPath: string): Promise<Result<CryptoProvider, FxError>> {
    const settingsRes = await settingsUtil.readSettings(projectPath);
    if (settingsRes.isErr()) {
      return err(settingsRes.error);
    }
    const projectId = settingsRes.value.trackingId;
    const cryptoProvider = new LocalCrypto(projectId);
    return ok(cryptoProvider);
  }

  /**
   * only for vs code extension
   */
  @hooks([ErrorHandlerMW])
  async encrypt(plaintext: string, inputs: Inputs): Promise<Result<string, FxError>> {
    const res = await this.createLocalCrypto(inputs.projectPath!);
    if (res.isErr()) {
      return err(res.error);
    }
    return res.value.encrypt(plaintext);
  }
  /**
   * only for vs code extension
   */
  @hooks([ErrorHandlerMW])
  async decrypt(ciphertext: string, inputs: Inputs): Promise<Result<string, FxError>> {
    const res = await this.createLocalCrypto(inputs.projectPath!);
    if (res.isErr()) {
      return err(res.error);
    }
    return res.value.decrypt(ciphertext);
  }

  async createEnv(inputs: Inputs): Promise<Result<Void, FxError>> {
    return this.v3Implement.dispatch(this.createEnv, inputs);
  }

  // a phantom migration method for V3
  async phantomMigrationV3(inputs: Inputs): Promise<Result<Void, FxError>> {
    return this.v3Implement.dispatch(this.phantomMigrationV3, inputs);
  }

  // a project version check
  async projectVersionCheck(inputs: Inputs): Promise<Result<VersionCheckRes, FxError>> {
    return this.v3Implement.dispatch(this.projectVersionCheck, inputs);
  }

  async activateEnv(inputs: Inputs, ctx?: CoreHookContext): Promise<Result<Void, FxError>> {
    return ok(Void);
  }

  // apply the given yaml template to current project.
  async apply(
    inputs: Inputs,
    templatePath: string,
    lifecycleName: string
  ): Promise<Result<Void, FxError>> {
    if (!inputs.projectPath) {
      return err(InvalidInputError("invalid projectPath", inputs));
    }
    const projectPath = inputs.projectPath;
    if (!inputs.env) {
      return err(InvalidInputError("invalid env", inputs));
    }
    const env = inputs.env;
    const lifecycleName_: LifecycleName = lifecycleName as LifecycleName;
    const result = await envUtil.readEnv(projectPath, env);
    if (result.isErr()) {
      return err(result.error);
    }

    const parser = new YamlParser();
    const maybeProjectModel = await parser.parse(templatePath);
    if (maybeProjectModel.isErr()) {
      return err(maybeProjectModel.error);
    }

    const projectModel = maybeProjectModel.value;
    const driverContext: DriverContext = {
      azureAccountProvider: TOOLS.tokenProvider.azureAccountProvider!,
      m365TokenProvider: TOOLS.tokenProvider.m365TokenProvider!,
      ui: TOOLS.ui,
      progressBar: undefined,
      logProvider: TOOLS.logProvider,
      telemetryReporter: TOOLS.telemetryReporter!,
      projectPath: projectPath,
      platform: inputs.platform,
    };
    const lifecycle = projectModel[lifecycleName_];
    if (lifecycle) {
      return this.runLifecycle(lifecycle, driverContext, env);
    } else {
      await driverContext.logProvider.warning(`No definition found for ${lifecycleName}`);
      return ok(Void);
    }
  }

  async runLifecycle(
    lifecycle: ILifecycle,
    driverContext: DriverContext,
    env: string
  ): Promise<Result<Void, FxError>> {
    const r = await lifecycle.execute(driverContext);
    const runResult = r.result;
    if (runResult.isOk()) {
      await driverContext.logProvider.info(`Lifecycle ${lifecycle.name} succeeded`);
      const writeResult = await envUtil.writeEnv(
        driverContext.projectPath,
        env,
        envUtil.map2object(runResult.value)
      );
      return writeResult.map(() => Void);
    } else {
      const error = runResult.error;
      if (error.kind === "Failure") {
        await driverContext.logProvider.error(
          `Failed to run ${lifecycle.name} due to ${error.error.name}: ${error.error.message}`
        );
        return err(error.error);
      } else {
        try {
          const failedDriver = error.reason.failedDriver;
          if (error.reason.kind === "UnresolvedPlaceholders") {
            const unresolved = error.reason.unresolvedPlaceHolders;
            await driverContext.logProvider.warning(
              `Unresolved placeholders: ${unresolved.join(",")} for driver ${failedDriver.uses}`
            );
            return ok(Void);
          } else {
            await driverContext.logProvider.error(
              `Failed to run ${lifecycle.name} due to ${error.reason.error.name}: ${error.reason.error.message}. Failed driver: ${failedDriver.uses}`
            );
            return err(error.reason.error);
          }
        } finally {
          await envUtil.writeEnv(driverContext.projectPath, env, envUtil.map2object(error.env));
        }
      }
    }
  }

  async preProvisionForVS(inputs: Inputs): Promise<Result<PreProvisionResForVS, FxError>> {
    return this.v3Implement.dispatch(this.preProvisionForVS, inputs);
  }

  async preCheckYmlAndEnvForVS(inputs: Inputs): Promise<Result<Void, FxError>> {
    return this.v3Implement.dispatch(this.preCheckYmlAndEnvForVS, inputs);
  }

  async publishInDeveloperPortal(inputs: Inputs): Promise<Result<Void, FxError>> {
    return this.v3Implement.dispatch(this.publishInDeveloperPortal, inputs);
  }
}

<<<<<<< HEAD
export async function listCollaboratorFunc(inputs: Inputs): Promise<Result<any, FxError>> {
  inputs.stage = Stage.listCollaborator;
  const projectPath = inputs.projectPath;
  if (!projectPath) {
    return err(new ObjectIsUndefinedError("projectPath"));
  }
  const context = createContextV3();
  const res = await listCollaborator(
    context,
    inputs as InputsWithProjectPath,
    undefined,
    TOOLS.tokenProvider
  );
  return res;
}

export async function checkPermissionFunc(
  inputs: Inputs,
  ctx?: CoreHookContext
): Promise<Result<any, FxError>> {
  inputs.stage = Stage.checkPermission;
  const projectPath = inputs.projectPath;
  if (!projectPath) {
    return err(new ObjectIsUndefinedError("projectPath"));
  }
  const context = createContextV3();
  const res = await checkPermission(
    context,
    inputs as InputsWithProjectPath,
    undefined,
    TOOLS.tokenProvider
  );
  return res;
}

export async function grantPermissionFunc(
  inputs: Inputs,
  ctx?: CoreHookContext
): Promise<Result<any, FxError>> {
  inputs.stage = Stage.grantPermission;
  const projectPath = inputs.projectPath;
  if (!projectPath) {
    return err(new ObjectIsUndefinedError("projectPath"));
  }
  const context = createContextV3();
  const res = await grantPermission(
    context,
    inputs as InputsWithProjectPath,
    undefined,
    TOOLS.tokenProvider
  );
  return res;
=======
export async function ensureBasicFolderStructure(
  inputs: Inputs,
  createPackageJson = true
): Promise<Result<null, FxError>> {
  if (!inputs.projectPath) {
    return err(new ObjectIsUndefinedError("projectPath"));
  }
  try {
    if (createPackageJson) {
      const appName = inputs[CoreQuestionNames.AppName] as string;
      if (inputs.platform !== Platform.VS) {
        const packageJsonFilePath = path.join(inputs.projectPath, `package.json`);
        const exists = await fs.pathExists(packageJsonFilePath);
        if (!exists) {
          await fs.writeFile(
            packageJsonFilePath,
            JSON.stringify(
              {
                name: appName,
                version: "0.0.1",
                description: "",
                author: "",
                scripts: {
                  test: 'echo "Error: no test specified" && exit 1',
                },
                devDependencies: {
                  "@microsoft/teamsfx-cli": "1.*",
                },
                license: "MIT",
              },
              null,
              4
            )
          );
        }
      }
    }
    {
      const gitIgnoreFilePath = path.join(inputs.projectPath, `.gitignore`);
      let lines: string[] = [];
      const exists = await fs.pathExists(gitIgnoreFilePath);
      if (exists) {
        const content = await fs.readFile(gitIgnoreFilePath, { encoding: "utf8" });
        lines = content.split("\n");
        for (let i = 0; i < lines.length; ++i) {
          lines[i] = lines[i].trim();
        }
      }
      const gitIgnoreContent = [
        "\n# TeamsFx files",
        "node_modules",
        `.${ConfigFolderName}/${InputConfigsFolderName}/localSettings.json`,
        `.${ConfigFolderName}/${StatesFolderName}/*.userdata`,
        ".DS_Store",
        ".env.teamsfx.local",
        "subscriptionInfo.json",
        BuildFolderName,
      ];
      gitIgnoreContent.push(`.${ConfigFolderName}/${InputConfigsFolderName}/config.local.json`);
      gitIgnoreContent.push(`.${ConfigFolderName}/${StatesFolderName}/state.local.json`);
      if (inputs.platform === Platform.VS) {
        gitIgnoreContent.push("appsettings.Development.json");
      }
      gitIgnoreContent.forEach((line) => {
        if (!lines.includes(line.trim())) {
          lines.push(line.trim());
        }
      });
      await fs.writeFile(gitIgnoreFilePath, lines.join("\n"), { encoding: "utf8" });
    }
  } catch (e) {
    return err(new WriteFileError(e as Error, "core"));
  }
  return ok(null);
>>>>>>> dfd0da53
}<|MERGE_RESOLUTION|>--- conflicted
+++ resolved
@@ -11,10 +11,6 @@
   Inputs,
   InputsWithProjectPath,
   ok,
-<<<<<<< HEAD
-=======
-  Platform,
->>>>>>> dfd0da53
   QTreeNode,
   Result,
   Stage,
@@ -33,10 +29,6 @@
 import { EnvLoaderMW } from "../component/middleware/envMW";
 import { QuestionMW } from "../component/middleware/questionMW";
 import { getQuestionsForValidateMethod } from "../component/question";
-<<<<<<< HEAD
-import { createContextV3 } from "../component/utils";
-=======
->>>>>>> dfd0da53
 import { envUtil } from "../component/utils/envUtil";
 import { metadataUtil } from "../component/utils/metadataUtil";
 import { pathUtils } from "../component/utils/pathUtils";
@@ -44,7 +36,7 @@
 import { CallbackRegistry } from "./callback";
 import { LocalCrypto } from "./crypto";
 import { environmentManager } from "./environment";
-import { InvalidInputError, ObjectIsUndefinedError } from "./error";
+import { InvalidInputError } from "./error";
 import { FxCoreV3Implement } from "./FxCoreImplementV3";
 import { setTools, TOOLS } from "./globalVars";
 import { ErrorHandlerMW } from "./middleware/errorHandler";
@@ -477,135 +469,4 @@
   async publishInDeveloperPortal(inputs: Inputs): Promise<Result<Void, FxError>> {
     return this.v3Implement.dispatch(this.publishInDeveloperPortal, inputs);
   }
-}
-
-<<<<<<< HEAD
-export async function listCollaboratorFunc(inputs: Inputs): Promise<Result<any, FxError>> {
-  inputs.stage = Stage.listCollaborator;
-  const projectPath = inputs.projectPath;
-  if (!projectPath) {
-    return err(new ObjectIsUndefinedError("projectPath"));
-  }
-  const context = createContextV3();
-  const res = await listCollaborator(
-    context,
-    inputs as InputsWithProjectPath,
-    undefined,
-    TOOLS.tokenProvider
-  );
-  return res;
-}
-
-export async function checkPermissionFunc(
-  inputs: Inputs,
-  ctx?: CoreHookContext
-): Promise<Result<any, FxError>> {
-  inputs.stage = Stage.checkPermission;
-  const projectPath = inputs.projectPath;
-  if (!projectPath) {
-    return err(new ObjectIsUndefinedError("projectPath"));
-  }
-  const context = createContextV3();
-  const res = await checkPermission(
-    context,
-    inputs as InputsWithProjectPath,
-    undefined,
-    TOOLS.tokenProvider
-  );
-  return res;
-}
-
-export async function grantPermissionFunc(
-  inputs: Inputs,
-  ctx?: CoreHookContext
-): Promise<Result<any, FxError>> {
-  inputs.stage = Stage.grantPermission;
-  const projectPath = inputs.projectPath;
-  if (!projectPath) {
-    return err(new ObjectIsUndefinedError("projectPath"));
-  }
-  const context = createContextV3();
-  const res = await grantPermission(
-    context,
-    inputs as InputsWithProjectPath,
-    undefined,
-    TOOLS.tokenProvider
-  );
-  return res;
-=======
-export async function ensureBasicFolderStructure(
-  inputs: Inputs,
-  createPackageJson = true
-): Promise<Result<null, FxError>> {
-  if (!inputs.projectPath) {
-    return err(new ObjectIsUndefinedError("projectPath"));
-  }
-  try {
-    if (createPackageJson) {
-      const appName = inputs[CoreQuestionNames.AppName] as string;
-      if (inputs.platform !== Platform.VS) {
-        const packageJsonFilePath = path.join(inputs.projectPath, `package.json`);
-        const exists = await fs.pathExists(packageJsonFilePath);
-        if (!exists) {
-          await fs.writeFile(
-            packageJsonFilePath,
-            JSON.stringify(
-              {
-                name: appName,
-                version: "0.0.1",
-                description: "",
-                author: "",
-                scripts: {
-                  test: 'echo "Error: no test specified" && exit 1',
-                },
-                devDependencies: {
-                  "@microsoft/teamsfx-cli": "1.*",
-                },
-                license: "MIT",
-              },
-              null,
-              4
-            )
-          );
-        }
-      }
-    }
-    {
-      const gitIgnoreFilePath = path.join(inputs.projectPath, `.gitignore`);
-      let lines: string[] = [];
-      const exists = await fs.pathExists(gitIgnoreFilePath);
-      if (exists) {
-        const content = await fs.readFile(gitIgnoreFilePath, { encoding: "utf8" });
-        lines = content.split("\n");
-        for (let i = 0; i < lines.length; ++i) {
-          lines[i] = lines[i].trim();
-        }
-      }
-      const gitIgnoreContent = [
-        "\n# TeamsFx files",
-        "node_modules",
-        `.${ConfigFolderName}/${InputConfigsFolderName}/localSettings.json`,
-        `.${ConfigFolderName}/${StatesFolderName}/*.userdata`,
-        ".DS_Store",
-        ".env.teamsfx.local",
-        "subscriptionInfo.json",
-        BuildFolderName,
-      ];
-      gitIgnoreContent.push(`.${ConfigFolderName}/${InputConfigsFolderName}/config.local.json`);
-      gitIgnoreContent.push(`.${ConfigFolderName}/${StatesFolderName}/state.local.json`);
-      if (inputs.platform === Platform.VS) {
-        gitIgnoreContent.push("appsettings.Development.json");
-      }
-      gitIgnoreContent.forEach((line) => {
-        if (!lines.includes(line.trim())) {
-          lines.push(line.trim());
-        }
-      });
-      await fs.writeFile(gitIgnoreFilePath, lines.join("\n"), { encoding: "utf8" });
-    }
-  } catch (e) {
-    return err(new WriteFileError(e as Error, "core"));
-  }
-  return ok(null);
->>>>>>> dfd0da53
 }