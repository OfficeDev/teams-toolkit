// Copyright (c) Microsoft Corporation.
// Licensed under the MIT license.

import { hooks } from "@feathersjs/hooks";
<<<<<<< HEAD
import { SpecParser, SpecParserError } from "@microsoft/m365-spec-parser";
=======
import { SpecParser, SpecParserError, Utils } from "@microsoft/m365-spec-parser";
>>>>>>> 0d4f61e0
import {
  ApiOperation,
  AppPackageFolderName,
  BuildFolderName,
  Context,
  CoreCallbackEvent,
  CreateProjectInputs,
  CreateProjectResult,
  CryptoProvider,
  Func,
  FxError,
  IGenerator,
  IQTreeNode,
  Inputs,
  InputsWithProjectPath,
  ManifestUtil,
  OpenAIPluginManifest,
  Platform,
  ResponseTemplatesFolderName,
  Result,
  Stage,
  TeamsAppInputs,
  Tools,
  UserError,
  err,
  ok,
} from "@microsoft/teamsfx-api";
import { OpenAPIV3 } from "openapi-types";
import { DotenvParseOutput } from "dotenv";
import fs from "fs-extra";
import * as jsonschema from "jsonschema";
import * as os from "os";
import * as path from "path";
import "reflect-metadata";
import { Container } from "typedi";
import { pathToFileURL } from "url";
import { parse, parseDocument } from "yaml";
import { VSCodeExtensionCommand } from "../common/constants";
import { getLocalizedString } from "../common/localizeUtils";
import { LaunchHelper } from "../common/m365/launchHelper";
import { ListCollaboratorResult, PermissionsResult } from "../common/permissionInterface";
import { isValidProjectV2, isValidProjectV3 } from "../common/projectSettingsHelper";
import { ProjectTypeResult, projectTypeChecker } from "../common/projectTypeChecker";
import { TelemetryEvent, fillinProjectTypeProperties } from "../common/telemetry";
import { AppStudioScopes, GraphScopes } from "../common/tools";
import { MetadataV3, VersionSource, VersionState } from "../common/versionMetadata";
import { ILifecycle, LifecycleName } from "../component/configManager/interface";
import { YamlParser } from "../component/configManager/parser";
import {
  AadConstants,
  SPFxQuestionNames,
  SingleSignOnOptionItem,
  ViewAadAppHelpLinkV5,
} from "../component/constants";
import { coordinator } from "../component/coordinator";
import { UpdateAadAppArgs } from "../component/driver/aad/interface/updateAadAppArgs";
import { UpdateAadAppDriver } from "../component/driver/aad/update";
import { AadAppClient } from "../component/driver/aad/utility/aadAppClient";
import { buildAadManifest } from "../component/driver/aad/utility/buildAadManifest";
import { AddWebPartDriver } from "../component/driver/add/addWebPart";
import { AddWebPartArgs } from "../component/driver/add/interface/AddWebPartArgs";
import "../component/driver/index";
import { DriverContext } from "../component/driver/interface/commonArgs";
import "../component/driver/script/scriptDriver";
import { updateManifestV3 } from "../component/driver/teamsApp/appStudio";
import { CreateAppPackageDriver } from "../component/driver/teamsApp/createAppPackage";
import { CreateAppPackageArgs } from "../component/driver/teamsApp/interfaces/CreateAppPackageArgs";
import { ValidateAppPackageArgs } from "../component/driver/teamsApp/interfaces/ValidateAppPackageArgs";
import { ValidateManifestArgs } from "../component/driver/teamsApp/interfaces/ValidateManifestArgs";
import { ValidateWithTestCasesArgs } from "../component/driver/teamsApp/interfaces/ValidateWithTestCasesArgs";
import { teamsappMgr } from "../component/driver/teamsApp/teamsappMgr";
import { manifestUtils } from "../component/driver/teamsApp/utils/ManifestUtils";
import { pluginManifestUtils } from "../component/driver/teamsApp/utils/PluginManifestUtils";
import {
  containsUnsupportedFeature,
  getFeaturesFromAppDefinition,
} from "../component/driver/teamsApp/utils/utils";
import { ValidateManifestDriver } from "../component/driver/teamsApp/validate";
import { ValidateAppPackageDriver } from "../component/driver/teamsApp/validateAppPackage";
import { ValidateWithTestCasesDriver } from "../component/driver/teamsApp/validateTestCases";
import "../component/feature/sso";
import { SSO } from "../component/feature/sso";
import {
  OpenAIPluginManifestHelper,
  defaultApiSpecFolderName,
  defaultApiSpecJsonFileName,
  defaultApiSpecYamlFileName,
  convertSpecParserErrorToFxError,
  copilotPluginParserOptions,
  generateScaffoldingSummary,
  isYamlSpecFile,
  listOperations,
  listPluginExistingOperations,
  defaultPluginManifestFileName,
  specParserGenerateResultAllSuccessTelemetryProperty,
  specParserGenerateResultTelemetryEvent,
  specParserGenerateResultWarningsTelemetryProperty,
} from "../component/generator/copilotPlugin/helper";
import { EnvLoaderMW, EnvWriterMW } from "../component/middleware/envMW";
import { QuestionMW } from "../component/middleware/questionMW";
import { AppStudioClient as BotAppStudioClient } from "../component/resource/botService/appStudio/appStudioClient";
import { createContextV3, createDriverContext } from "../component/utils";
import { expandEnvironmentVariable } from "../component/utils/common";
import { envUtil } from "../component/utils/envUtil";
import { metadataUtil } from "../component/utils/metadataUtil";
import { pathUtils } from "../component/utils/pathUtils";
import { settingsUtil } from "../component/utils/settingsUtil";
import {
  FileNotFoundError,
  InputValidationError,
  InvalidProjectError,
  MissingRequiredInputError,
  MultipleAuthError,
  MultipleServerError,
<<<<<<< HEAD
  UnhandledError,
=======
  UserCancelError,
>>>>>>> 0d4f61e0
  assembleError,
} from "../error/common";
import { NoNeedUpgradeError } from "../error/upgrade";
import { YamlFieldMissingError } from "../error/yml";
<<<<<<< HEAD
import { ValidateTeamsAppInputs } from "../question";
=======
import { AppNamePattern, ProjectTypeOptions, ValidateTeamsAppInputs } from "../question";
>>>>>>> 0d4f61e0
import { copilotPluginApiSpecOptionId } from "../question/constants";
import { SPFxVersionOptionIds, ScratchOptions, createProjectCliHelpNode } from "../question/create";
import {
  HubTypes,
<<<<<<< HEAD
=======
  PluginAvailabilityOptions,
>>>>>>> 0d4f61e0
  TeamsAppValidationOptions,
  isAadMainifestContainsPlaceholder,
} from "../question/other";
import { QuestionNames } from "../question/questionNames";
import { CallbackRegistry } from "./callback";
import {
  CollaborationUtil,
  checkPermission,
  grantPermission,
  listCollaborator,
} from "./collaborator";
import { LocalCrypto } from "./crypto";
import { environmentNameManager } from "./environmentName";
import { InvalidInputError } from "./error";
import { ErrorContextMW, TOOLS, setErrorContext, setTools } from "./globalVars";
import { ConcurrentLockerMW } from "./middleware/concurrentLocker";
import { ContextInjectorMW } from "./middleware/contextInjector";
import { ErrorHandlerMW } from "./middleware/errorHandler";
import { ProjectMigratorMWV3, checkActiveResourcePlugins } from "./middleware/projectMigratorV3";
import {
  getProjectVersionFromPath,
  getTrackingIdFromPath,
  getVersionState,
} from "./middleware/utils/v3MigrationUtils";
import { CoreTelemetryComponentName, CoreTelemetryEvent, CoreTelemetryProperty } from "./telemetry";
import { CoreHookContext, PreProvisionResForVS, VersionCheckRes } from "./types";
<<<<<<< HEAD
=======
import { AppStudioResultFactory } from "../component/driver/teamsApp/results";
import { AppStudioError } from "../component/driver/teamsApp/errors";
import { copilotGptManifestUtils } from "../component/driver/teamsApp/utils/CopilotGptManifestUtils";
import { ActionInjector } from "../component/configManager/actionInjector";
>>>>>>> 0d4f61e0

export type CoreCallbackFunc = (name: string, err?: FxError, data?: any) => void | Promise<void>;

export class FxCore {
  constructor(tools: Tools) {
    setTools(tools);
  }

  /**
   * @todo this's a really primitive implement. Maybe could use Subscription Model to
   * refactor later.
   */
  public on(event: CoreCallbackEvent, callback: CoreCallbackFunc): void {
    return CallbackRegistry.set(event, callback);
  }

  @hooks([
    ErrorContextMW({ component: "FxCore", stage: "createProject", reset: true }),
    ErrorHandlerMW,
    QuestionMW("createProject"),
  ])
  async createProject(inputs: Inputs): Promise<Result<CreateProjectResult, FxError>> {
    const context = createContextV3();
    if (inputs[QuestionNames.ProjectType] === ProjectTypeOptions.startWithGithubCopilot().id) {
      return ok({ projectPath: "", shouldInvokeTeamsAgent: true });
    }
    inputs[QuestionNames.Scratch] = ScratchOptions.yes().id;
    if (inputs.teamsAppFromTdp) {
      // should never happen as we do same check on Developer Portal.
      if (containsUnsupportedFeature(inputs.teamsAppFromTdp)) {
        return err(InvalidInputError("Teams app contains unsupported features"));
      } else {
        context.telemetryReporter.sendTelemetryEvent(CoreTelemetryEvent.CreateFromTdpStart, {
          [CoreTelemetryProperty.TdpTeamsAppFeatures]: getFeaturesFromAppDefinition(
            inputs.teamsAppFromTdp
          ).join(","),
          [CoreTelemetryProperty.TdpTeamsAppId]: inputs.teamsAppFromTdp.teamsAppId,
        });
      }
    }
    const res = await coordinator.create(context, inputs);
    inputs.projectPath = context.projectPath;
    return res;
  }

  @hooks([
    ErrorContextMW({
      component: "FxCore",
      stage: "createProjectByCustomizedGenerator",
      reset: true,
    }),
    ErrorHandlerMW,
  ])
  async createProjectByCustomizedGenerator(
    inputs: CreateProjectInputs,
    generator: IGenerator
  ): Promise<Result<CreateProjectResult, FxError>> {
    //1. input validation
    let folder = inputs["folder"];
    if (!folder) {
      return err(new MissingRequiredInputError("folder"));
    }
    folder = path.resolve(folder);
    const appName = inputs["app-name"];
    if (undefined === appName) return err(new MissingRequiredInputError(QuestionNames.AppName));
    const validateResult = jsonschema.validate(appName, {
      pattern: AppNamePattern,
    });
    if (validateResult.errors && validateResult.errors.length > 0) {
      return err(new InputValidationError(QuestionNames.AppName, validateResult.errors[0].message));
    }
    const projectPath = path.join(folder, appName);

    //2. run generator
    const context = createContextV3();
    const genRes = await generator.run(context, inputs, projectPath);
    if (genRes.isErr()) return err(genRes.error);
    //3. ensure unique projectId in teamsapp.yaml (optional)
    const ymlPath = path.join(projectPath, MetadataV3.configFile);
    const result: CreateProjectResult = { projectPath: projectPath };
    if (await fs.pathExists(ymlPath)) {
      const ensureRes = await coordinator.ensureTrackingId(projectPath, inputs.projectId);
      if (ensureRes.isErr()) return err(ensureRes.error);
      result.projectId = ensureRes.value;
    }
    return ok(result);
  }

  /**
   * lifecycle command: create new sample project
   */
  @hooks([
    ErrorContextMW({ component: "FxCore", stage: "createSampleProject", reset: true }),
    ErrorHandlerMW,
    QuestionMW("createSampleProject"),
  ])
  async createSampleProject(inputs: Inputs): Promise<Result<CreateProjectResult, FxError>> {
    const context = createContextV3();
    inputs[QuestionNames.Scratch] = ScratchOptions.no().id;
    const res = await coordinator.create(context, inputs);
    inputs.projectPath = context.projectPath;
    return res;
  }
  /**
   * lifecycle commands: provision
   */
  @hooks([
    ErrorContextMW({ component: "FxCore", stage: "provision", reset: true }),
    ErrorHandlerMW,
    ProjectMigratorMWV3,
    EnvLoaderMW(false),
    ConcurrentLockerMW,
    ContextInjectorMW,
    EnvWriterMW,
  ])
  async provisionResources(
    inputs: Inputs,
    ctx?: CoreHookContext
  ): Promise<Result<undefined, FxError>> {
    inputs.stage = Stage.provision;
    const context = createDriverContext(inputs);
    try {
      const res = await coordinator.provision(context, inputs as InputsWithProjectPath);
      if (res.isOk()) {
        ctx!.envVars = res.value;
        return ok(undefined);
      } else {
        // for partial success scenario, output is set in inputs object
        ctx!.envVars = inputs.envVars;
        return err(res.error);
      }
    } finally {
      //reset subscription
      try {
        await TOOLS.tokenProvider.azureAccountProvider.setSubscription("");
      } catch (e) {}
    }
  }

  /**
   * clean up provisioned resources
   */
  @hooks([
    ErrorContextMW({ component: "FxCore", stage: "clean", reset: true }),
    ErrorHandlerMW,
    ProjectMigratorMWV3,
    EnvLoaderMW(true, false),
    ConcurrentLockerMW,
    ContextInjectorMW,
    EnvWriterMW,
  ])
  async clean(inputs: InputsWithProjectPath): Promise<Result<undefined, FxError>> {
    const templatePath = pathUtils.getYmlFilePath(inputs.projectPath, inputs.env);
    const maybeProjectModel = await metadataUtil.parse(templatePath, inputs.env);
    if (maybeProjectModel.isErr()) {
      return err(maybeProjectModel.error);
    }
    const m365TokenProvider = TOOLS.tokenProvider.m365TokenProvider;
    if (!m365TokenProvider) {
      return err(new UnhandledError(new Error("m365TokenProvider is undefined"), "FxCore"));
    }
    const projectModel = maybeProjectModel.value;
    let teamsAppId;
    let botId;
    let aadClientId;
    let m365TitleId;
    // for (const action of projectModel.provision?.driverDefs ?? []) {
    //   if (action.uses === "teamsApp/create") {
    //     const keyName = action.writeToEnvironmentFile?.teamsAppId || "TEAMS_APP_ID";
    //     teamsAppId = process.env[keyName];
    //   } else if (action.uses === "botAadApp/create") {
    //     const keyName = action.writeToEnvironmentFile?.botId || "BOT_ID";
    //     botId = process.env[keyName];
    //   } else if (action.uses === "aadApp/create") {
    //     const keyName = action.writeToEnvironmentFile?.clientId || "AAD_APP_CLIENT_ID";
    //     aadClientId = process.env[keyName];
    //   } else if (action.uses === "teamsApp/extendToM365") {
    //     const keyName = action.writeToEnvironmentFile?.titleId || "M365_TITLE_ID";
    //     m365TitleId = process.env[keyName];
    //   }
    // }
    // if (teamsAppId) {
    // delete teams app in tdp
    // const appStudioTokenRes = await m365TokenProvider.getAccessToken({
    //   scopes: AppStudioScopes,
    // });
    // if (appStudioTokenRes.isErr()) {
    //   return err(appStudioTokenRes.error);
    // }
    // const token = appStudioTokenRes.value;
    // await AppStudioClient.deleteApp(teamsAppId, token, TOOLS.logProvider);
    // TODO uninstall Teams app
    const userInfoRes = await CollaborationUtil.getCurrentUserInfo(m365TokenProvider);
    if (userInfoRes.isErr()) {
      return err(userInfoRes.error);
    }
    const uid = userInfoRes.value.aadId;
    console.log(uid);
    const aadClient = new AadAppClient(m365TokenProvider, TOOLS.logProvider);
    const tokenResponse = await m365TokenProvider.getAccessToken({
      scopes: ["AppCatalog.ReadWrite.All"],
    });
    if (tokenResponse.isErr()) {
      throw tokenResponse.error;
    }
    const token = tokenResponse.value;
    console.log(token);
    if (m365TitleId) {
      //TODO uninstall M365 app
    }
    // }
    // if (botId) {
    //   // delete bot reg in tdp
    //   const appStudioTokenRes = await TOOLS.tokenProvider.m365TokenProvider.getAccessToken({
    //     scopes: AppStudioScopes,
    //   });
    //   if (appStudioTokenRes.isErr()) {
    //     return err(appStudioTokenRes.error);
    //   }
    //   const token = appStudioTokenRes.value;
    //   await BotAppStudioClient.deleteBot(token, botId);
    // }
    // if (aadClientId) {
    //   // delete aad app
    // }
    return ok(undefined);
  }

  /**
   * lifecycle commands: deploy
   */
  @hooks([
    ErrorContextMW({ component: "FxCore", stage: "deploy", reset: true }),
    ErrorHandlerMW,
    ProjectMigratorMWV3,
    EnvLoaderMW(false),
    ConcurrentLockerMW,
    ContextInjectorMW,
    EnvWriterMW,
  ])
  async deployArtifacts(
    inputs: Inputs,
    ctx?: CoreHookContext
  ): Promise<Result<undefined, FxError>> {
    inputs.stage = Stage.deploy;
    const context = createDriverContext(inputs);
    const res = await coordinator.deploy(context, inputs as InputsWithProjectPath);
    if (res.isOk()) {
      ctx!.envVars = res.value;
      return ok(undefined);
    } else {
      // for partial success scenario, output is set in inputs object
      ctx!.envVars = inputs.envVars;
      return err(res.error);
    }
  }
  @hooks([ErrorContextMW({ component: "FxCore", stage: "localDebug", reset: true })])
  async localDebug(inputs: Inputs): Promise<Result<undefined, FxError>> {
    inputs.env = environmentNameManager.getLocalEnvName();
    return this.provisionResources(inputs);
  }

  /**
   * none lifecycle command, v3 only
   */
  @hooks([
    ErrorContextMW({ component: "FxCore", stage: "deployAadManifest", reset: true }),
    ErrorHandlerMW,
    ProjectMigratorMWV3,
    QuestionMW("deployAadManifest"),
    EnvLoaderMW(true, true),
    ConcurrentLockerMW,
    ContextInjectorMW,
  ])
  async deployAadManifest(inputs: Inputs): Promise<Result<undefined, FxError>> {
    inputs.stage = Stage.deployAad;
    const updateAadClient = Container.get<UpdateAadAppDriver>("aadApp/update");
    // In V3, the aad.template.json exist at .fx folder, and output to root build folder.
    const manifestTemplatePath: string = inputs[QuestionNames.AadAppManifestFilePath];
    if (!(await fs.pathExists(manifestTemplatePath))) {
      return err(new FileNotFoundError("deployAadManifest", manifestTemplatePath));
    }
    let manifestOutputPath: string = manifestTemplatePath;
    if (inputs.env && (await isAadMainifestContainsPlaceholder(inputs))) {
      await fs.ensureDir(path.join(inputs.projectPath!, "build"));
      manifestOutputPath = path.join(
        inputs.projectPath!,
        "build",
        `aad.manifest.${inputs.env as string}.json`
      );
    }
    const inputArgs: UpdateAadAppArgs = {
      manifestPath: manifestTemplatePath,
      outputFilePath: manifestOutputPath,
    };
    const Context: DriverContext = createDriverContext(inputs);
    setErrorContext({ component: "aadAppUpdate" });
    const res = await updateAadClient.execute(inputArgs, Context);
    if (res.result.isErr()) {
      return err(res.result.error);
    }
    if (Context.platform === Platform.CLI) {
      const msg = getLocalizedString("core.deploy.aadManifestOnCLISuccessNotice");
      void Context.ui!.showMessage("info", msg, false);
    } else {
      const msg = getLocalizedString("core.deploy.aadManifestSuccessNotice");
      void Context.ui!.showMessage(
        "info",
        msg,
        false,
        getLocalizedString("core.deploy.aadManifestLearnMore")
      ).then((result) => {
        const userSelected = result.isOk() ? result.value : undefined;
        if (userSelected === getLocalizedString("core.deploy.aadManifestLearnMore")) {
          void Context.ui!.openUrl(ViewAadAppHelpLinkV5);
        }
      });
    }
    return ok(undefined);
  }
  /**
   * none lifecycle command, v3 only
   */
  @hooks([
    ErrorContextMW({ component: "FxCore", stage: "addWebpart", reset: true }),
    ErrorHandlerMW,
    QuestionMW("addWebpart"),
    ProjectMigratorMWV3,
    ConcurrentLockerMW,
  ])
  async addWebpart(inputs: Inputs): Promise<Result<undefined, FxError>> {
    setErrorContext({ component: "spfxAdd", method: "run" });
    const driver: AddWebPartDriver = Container.get<AddWebPartDriver>("spfx/add");
    const args: AddWebPartArgs = {
      manifestPath: inputs[SPFxQuestionNames.ManifestPath],
      localManifestPath: inputs[SPFxQuestionNames.LocalManifestPath],
      spfxFolder: inputs[SPFxQuestionNames.SPFxFolder],
      webpartName: inputs[SPFxQuestionNames.WebPartName],
      framework: inputs[QuestionNames.SPFxFramework],
      spfxPackage: SPFxVersionOptionIds.installLocally,
    };
    const Context: DriverContext = createDriverContext(inputs);
    const res = await driver.run(args, Context);
    if (res.isErr()) {
      return err(res.error);
    }
    return ok(undefined);
  }
  /**
   * lifecycle command: publish
   */
  @hooks([
    ErrorContextMW({ component: "FxCore", stage: "publish", reset: true }),
    ErrorHandlerMW,
    ProjectMigratorMWV3,
    EnvLoaderMW(false),
    ConcurrentLockerMW,
    ContextInjectorMW,
    EnvWriterMW,
  ])
  async publishApplication(
    inputs: Inputs,
    ctx?: CoreHookContext
  ): Promise<Result<undefined, FxError>> {
    inputs.stage = Stage.publish;
    const context = createDriverContext(inputs);
    const res = await coordinator.publish(context, inputs as InputsWithProjectPath);
    if (res.isOk()) {
      ctx!.envVars = res.value;
      return ok(undefined);
    } else {
      // for partial success scenario, output is set in inputs object
      ctx!.envVars = inputs.envVars;
      return err(res.error);
    }
  }
  /**
   * most commands will be deprecated in V3
   */
  @hooks([
    ErrorContextMW({ component: "FxCore", stage: "executeUserTask", reset: true }),
    ErrorHandlerMW,
    ProjectMigratorMWV3,
    EnvLoaderMW(false),
    ConcurrentLockerMW,
  ])
  async executeUserTask(func: Func, inputs: Inputs): Promise<Result<any, FxError>> {
    let res: Result<any, FxError> = ok(undefined);
    const context = createDriverContext(inputs);
    if (func.method === "addSso") {
      // used in v3 only in VS
      inputs.stage = Stage.addFeature;
      inputs[QuestionNames.Features] = SingleSignOnOptionItem.id;
      const component = Container.get<SSO>("sso");
      setErrorContext({ component: "sso", method: "add" });
      res = await component.add(context as unknown as Context, inputs as InputsWithProjectPath);
    }
    return res;
  }
  /**
   * v3 only none lifecycle command
   */
  @hooks([
    ErrorContextMW({ component: "FxCore", stage: "buildAadManifest", reset: true }),
    ErrorHandlerMW,
    ProjectMigratorMWV3,
    EnvLoaderMW(false),
    ConcurrentLockerMW,
  ])
  async buildAadManifest(inputs: Inputs): Promise<Result<undefined, FxError>> {
    const manifestTemplatePath: string = inputs.AAD_MANIFEST_FILE
      ? inputs.AAD_MANIFEST_FILE
      : path.join(inputs.projectPath!, AadConstants.DefaultTemplateFileName);
    if (!(await fs.pathExists(manifestTemplatePath))) {
      return err(new FileNotFoundError("buildAadManifest", manifestTemplatePath));
    }
    await fs.ensureDir(path.join(inputs.projectPath!, "build"));
    const manifestOutputPath: string = path.join(
      inputs.projectPath!,
      "build",
      // eslint-disable-next-line @typescript-eslint/restrict-template-expressions
      `aad.${inputs.env}.json`
    );
    const Context: DriverContext = createDriverContext(inputs);
    await buildAadManifest(Context, manifestTemplatePath, manifestOutputPath);
    return ok(undefined);
  }
  /**
   * v3 only none lifecycle command
   */
  @hooks([
    ErrorContextMW({ component: "FxCore", stage: "deployTeamsManifest", reset: true }),
    ErrorHandlerMW,
    ProjectMigratorMWV3,
    QuestionMW("selectTeamsAppManifest"),
    EnvLoaderMW(true),
    ConcurrentLockerMW,
    ContextInjectorMW,
    EnvWriterMW,
  ])
  async deployTeamsManifest(
    inputs: Inputs,
    ctx?: CoreHookContext
  ): Promise<Result<undefined, FxError>> {
    inputs.manifestTemplatePath = inputs[QuestionNames.TeamsAppManifestFilePath] as string;
    const context = createContextV3();
    const res = await updateManifestV3(context, inputs as InputsWithProjectPath);
    if (res.isOk()) {
      ctx!.envVars = envUtil.map2object(res.value);
      return ok(undefined);
    }
    return err(res.error);
  }

  /******
   * CLI v3 commands
   */
  @hooks([
    ErrorContextMW({ component: "FxCore", stage: "updateTeamsAppCLIV3", reset: true }),
    ErrorHandlerMW,
  ])
  async updateTeamsAppCLIV3(inputs: TeamsAppInputs): Promise<Result<undefined, FxError>> {
    const res = await teamsappMgr.updateTeamsApp(inputs);
    return res;
  }
  /******
   * CLI v3 commands
   */
  @hooks([
    ErrorContextMW({ component: "FxCore", stage: "validateTeamsAppCLIV3", reset: true }),
    ErrorHandlerMW,
  ])
  async validateTeamsAppCLIV3(inputs: TeamsAppInputs): Promise<Result<undefined, FxError>> {
    const res = await teamsappMgr.validateTeamsApp(inputs);
    return res;
  }
  /******
   * CLI v3 commands
   */
  @hooks([
    ErrorContextMW({ component: "FxCore", stage: "packageTeamsAppCLIV3", reset: true }),
    ErrorHandlerMW,
  ])
  async packageTeamsAppCLIV3(inputs: TeamsAppInputs): Promise<Result<undefined, FxError>> {
    const res = await teamsappMgr.packageTeamsApp(inputs);
    if (res.isErr()) {
      return err(res.error);
    }
    return ok(undefined);
  }
  /******
   * CLI v3 commands
   */
  @hooks([
    ErrorContextMW({ component: "FxCore", stage: "publishTeamsAppCLIV3", reset: true }),
    ErrorHandlerMW,
  ])
  async publishTeamsAppCLIV3(inputs: TeamsAppInputs): Promise<Result<undefined, FxError>> {
    const res = await teamsappMgr.publishTeamsApp(inputs);
    return res;
  }

  /**
   * v3 only none lifecycle command
   */
  @hooks([
    ErrorContextMW({ component: "FxCore", stage: "validateApplication", reset: true }),
    QuestionMW("validateTeamsApp"),
  ])
  async validateApplication(inputs: ValidateTeamsAppInputs): Promise<Result<any, FxError>> {
    if (inputs["manifest-path"]) {
      return await this.validateManifest(inputs);
    } else if (inputs[QuestionNames.ValidateMethod] === TeamsAppValidationOptions.testCases().id) {
      return await this.validateWithTestCases(inputs);
    } else {
      return await this.validateAppPackage(inputs);
    }
  }
  /**
   * v3 only none lifecycle command
   */
  @hooks([
    ErrorContextMW({ component: "FxCore", stage: "validateManifest", reset: true }),
    ErrorHandlerMW,
    EnvLoaderMW(true),
    ConcurrentLockerMW,
  ])
  async validateManifest(inputs: ValidateTeamsAppInputs): Promise<Result<any, FxError>> {
    inputs.stage = Stage.validateApplication;
    const context: DriverContext = createDriverContext(inputs);
    const teamsAppManifestFilePath = inputs["manifest-path"] as string;
    const args: ValidateManifestArgs = {
      manifestPath: teamsAppManifestFilePath,
      showMessage: inputs?.showMessage != undefined ? inputs.showMessage : true,
    };
    const driver: ValidateManifestDriver = Container.get("teamsApp/validateManifest");
    const result = await driver.execute(args, context);
    return result.result;
  }
  /**
   * v3 only none lifecycle command
   */
  @hooks([
    ErrorContextMW({ component: "FxCore", stage: "validateAppPackage", reset: true }),
    ErrorHandlerMW,
    ConcurrentLockerMW,
  ])
  async validateAppPackage(inputs: ValidateTeamsAppInputs): Promise<Result<any, FxError>> {
    inputs.stage = Stage.validateApplication;
    const context: DriverContext = createDriverContext(inputs);
    const teamsAppPackageFilePath = inputs["app-package-file-path"] as string;
    const args: ValidateAppPackageArgs = {
      appPackagePath: teamsAppPackageFilePath,
      showMessage: true,
    };
    const driver: ValidateAppPackageDriver = Container.get("teamsApp/validateAppPackage");
    return (await driver.execute(args, context)).result;
  }

  @hooks([
    ErrorContextMW({ component: "FxCore", stage: "validateWithTestCases", reset: true }),
    ErrorHandlerMW,
    ConcurrentLockerMW,
  ])
  async validateWithTestCases(inputs: ValidateTeamsAppInputs): Promise<Result<any, FxError>> {
    const context: DriverContext = createDriverContext(inputs);
    const args: ValidateWithTestCasesArgs = {
      appPackagePath: inputs["app-package-file-path"] as string,
      showMessage: true,
      showProgressBar: true,
    };
    const driver: ValidateWithTestCasesDriver = Container.get("teamsApp/validateWithTestCases");
    return (await driver.execute(args, context)).result;
  }
  /**
   * v3 only none lifecycle command
   */
  @hooks([
    ErrorContextMW({ component: "FxCore", stage: "createAppPackage", reset: true }),
    ErrorHandlerMW,
    QuestionMW("selectTeamsAppManifest"),
    EnvLoaderMW(true),
    ConcurrentLockerMW,
  ])
  async createAppPackage(inputs: Inputs): Promise<Result<any, FxError>> {
    inputs.stage = Stage.createAppPackage;

    const context: DriverContext = createDriverContext(inputs);

    const teamsAppManifestFilePath = inputs?.[QuestionNames.TeamsAppManifestFilePath] as string;

    const driver: CreateAppPackageDriver = Container.get("teamsApp/zipAppPackage");
    const args: CreateAppPackageArgs = {
      manifestPath: teamsAppManifestFilePath,
      outputZipPath:
        inputs[QuestionNames.OutputZipPathParamName] ??
        // eslint-disable-next-line @typescript-eslint/restrict-template-expressions
        `${inputs.projectPath}/${AppPackageFolderName}/${BuildFolderName}/appPackage.${process.env
          .TEAMSFX_ENV!}.zip`,
      outputJsonPath:
        inputs[QuestionNames.OutputManifestParamName] ??
        // eslint-disable-next-line @typescript-eslint/restrict-template-expressions
        `${inputs.projectPath}/${AppPackageFolderName}/${BuildFolderName}/manifest.${process.env
          .TEAMSFX_ENV!}.json`,
    };
    const result = (await driver.execute(args, context)).result;
    if (context.platform === Platform.VSCode) {
      if (result.isOk()) {
        const isWindows = process.platform === "win32";
        let zipFileName = args.outputZipPath;
        if (!path.isAbsolute(zipFileName)) {
          zipFileName = path.join(context.projectPath, zipFileName);
        }
        let builtSuccess = getLocalizedString(
          "plugins.appstudio.buildSucceedNotice.fallback",
          zipFileName
        );
        if (isWindows) {
          const folderLink = pathToFileURL(path.dirname(zipFileName));
          const appPackageLink = `${
            VSCodeExtensionCommand.openFolder
          }?%5B%22${folderLink.toString()}%22%5D`;
          builtSuccess = getLocalizedString("plugins.appstudio.buildSucceedNotice", appPackageLink);
        }
        context.ui?.showMessage("info", builtSuccess, false);
      }
    }
    return result;
  }
  /**
   * get url to preview the app, may prompt to select env, hub and Teams manifest
   * v3 only none lifecycle command
   * @param {Inputs} inputs
   * @returns the url to preview the app
   */
  @hooks([
    ErrorContextMW({ component: "FxCore", stage: "preview", reset: true }),
    ErrorHandlerMW,
    QuestionMW("previewWithTeamsAppManifest"),
    EnvLoaderMW(false),
    ConcurrentLockerMW,
  ])
  async previewWithManifest(inputs: Inputs): Promise<Result<string, FxError>> {
    inputs.stage = Stage.previewWithManifest;

    const hub = inputs[QuestionNames.M365Host] as HubTypes;
    const manifestFilePath = inputs[QuestionNames.TeamsAppManifestFilePath] as string;

    const manifestRes = await manifestUtils.getManifestV3(manifestFilePath, undefined, false);
    if (manifestRes.isErr()) {
      return err(manifestRes.error);
    }

    const teamsAppId = manifestRes.value.id;
    const properties = ManifestUtil.parseCommonProperties(manifestRes.value);

    const launchHelper = new LaunchHelper(TOOLS.tokenProvider.m365TokenProvider, TOOLS.logProvider);
    const result = await launchHelper.getLaunchUrl(hub, teamsAppId, properties.capabilities, true);
    return result;
  }
  /**
   * Warning: this API only works for CLI_HELP, it has no business with interactive run for CLI!
   */
  getQuestions(stage: Stage, inputs: Inputs): Result<IQTreeNode | undefined, FxError> {
    if (stage === Stage.create) {
      return ok(createProjectCliHelpNode());
    }
    return ok(undefined);
  }

  /**
   * get all dot envs
   */
  @hooks([
    ErrorContextMW({ component: "FxCore", stage: "getDotEnvs", reset: true }),
    ErrorHandlerMW,
  ])
  async getDotEnvs(
    inputs: InputsWithProjectPath
  ): Promise<Result<{ [name: string]: DotenvParseOutput }, FxError>> {
    const envListRes = await envUtil.listEnv(inputs.projectPath);
    if (envListRes.isErr()) {
      return err(envListRes.error);
    }
    const res: { [name: string]: DotenvParseOutput } = {};
    for (const env of envListRes.value) {
      const envRes = await envUtil.readEnv(inputs.projectPath, env, false, false);
      if (envRes.isErr()) {
        return err(envRes.error);
      }
      res[env] = envRes.value as DotenvParseOutput;
    }
    return ok(res);
  }
  /**
   * given projectPath and filePath, return whether the filePath is a env file
   */
  @hooks([ErrorContextMW({ component: "FxCore", stage: "isEnvFile", reset: true })])
  async isEnvFile(projectPath: string, inputFile: string): Promise<Result<boolean, FxError>> {
    const inputFileName = path.basename(inputFile);
    const envName = envUtil.extractEnvNameFromFileName(inputFileName);
    if (!envName) return ok(false);
    const folderRes = await pathUtils.getEnvFolderPath(projectPath);
    if (folderRes.isErr()) return err(folderRes.error);
    const envFolderPath = folderRes.value;
    if (!envFolderPath) return ok(false);
    const inputFileDir = path.dirname(inputFile);
    if (path.resolve(inputFileDir) !== path.resolve(envFolderPath)) return ok(false);
    return ok(true);
  }

  /**
   * get projectId
   */
  @hooks([ErrorContextMW({ component: "FxCore", stage: "getProjectId", reset: true })])
  async getProjectId(projectPath: string): Promise<Result<string, FxError>> {
    const res = await this.getProjectMetadata(projectPath);
    if (res.isErr()) {
      return err(res.error);
    }
    return ok(res.value.projectId || "");
  }

  /**
   * @description get projectId and version from yml
   */
  @hooks([ErrorContextMW({ component: "FxCore", stage: "getProjectMetadata", reset: true })])
  async getProjectMetadata(
    projectPath: string
  ): Promise<Result<{ version?: string; projectId?: string }, FxError>> {
    try {
      const ymlPath = pathUtils.getYmlFilePath(projectPath, "dev");
      if (!ymlPath || !(await fs.pathExists(ymlPath))) {
        return ok({});
      }
      const ymlContent = await fs.readFile(ymlPath, "utf-8");
      const ymlObject = parse(ymlContent);
      return ok({
        projectId: ymlObject?.projectId ? ymlObject.projectId.toString() : "",
        version: ymlObject?.version ? ymlObject.version.toString() : "",
      });
    } catch {
      return ok({});
    }
  }

  /**
   * get Teams App Name from yml
   */
  @hooks([ErrorContextMW({ component: "FxCore", stage: "getTeamsAppName", reset: true })])
  async getTeamsAppName(projectPath: string): Promise<Result<string, FxError>> {
    const ymlPath = pathUtils.getYmlFilePath(projectPath, "dev");
    const maybeProjectModel = await metadataUtil.parse(ymlPath, "dev");
    if (maybeProjectModel.isErr()) {
      return err(maybeProjectModel.error);
    }
    const projectModel = maybeProjectModel.value as any;
    if (projectModel.provision) {
      const teamsAppCreate = projectModel.provision?.driverDefs.find(
        (d: any) => d.uses === "teamsApp/create"
      );
      if (teamsAppCreate) {
        let name = teamsAppCreate.with.name as string;
        if (name) {
          name = expandEnvironmentVariable(name, { APP_NAME_SUFFIX: "", TEAMSFX_ENV: " " }).trim();
          return ok(name);
        }
      }
    }
    return ok("");
  }

  /**
   * get project info
   */
  @hooks([ErrorContextMW({ component: "FxCore", stage: "getProjectInfo", reset: true })])
  async getProjectInfo(
    projectPath: string,
    env: string
  ): Promise<
    Result<
      {
        projectId: string;
        teamsAppId: string;
        teamsAppName: string;
        m365TenantId: string;
      },
      FxError
    >
  > {
    const ymlPath = pathUtils.getYmlFilePath(projectPath, env);
    const maybeProjectModel = await metadataUtil.parse(ymlPath, env);
    if (maybeProjectModel.isErr()) {
      return err(maybeProjectModel.error);
    }
    const projectModel = maybeProjectModel.value;
    const readEnvRes = await envUtil.readEnv(projectPath, env, false, true);
    if (readEnvRes.isErr()) {
      return err(readEnvRes.error);
    }
    const envObject = readEnvRes.value;
    const res: {
      projectId: string;
      teamsAppId: string;
      teamsAppName: string;
      m365TenantId: string;
    } = {
      projectId: (projectModel as any).projectId || "",
      teamsAppId: "",
      teamsAppName: "",
      m365TenantId: envObject.TEAMS_APP_TENANT_ID || "",
    };
    if (projectModel.provision) {
      const teamsAppCreate = projectModel.provision.driverDefs.find(
        (d) => d.uses === "teamsApp/create"
      );
      if (teamsAppCreate) {
        const teamsAppIdEnvName = teamsAppCreate.writeToEnvironmentFile?.teamsAppId;
        if (teamsAppIdEnvName) {
          const teamsAppId = envObject[teamsAppIdEnvName];
          res.teamsAppId = teamsAppId;
        }
        const name = (teamsAppCreate.with as any).name;
        if (name) {
          res.teamsAppName = name.replace("-${{TEAMSFX_ENV}}", "") || "";
        }
      }
    }
    return ok(res);
  }

  @hooks([
    ErrorContextMW({ component: "FxCore", stage: "grantPermission", reset: true }),
    ErrorHandlerMW,
    ProjectMigratorMWV3,
    QuestionMW("grantPermission"),
    EnvLoaderMW(false, true),
    ConcurrentLockerMW,
    EnvWriterMW,
  ])
  async grantPermission(inputs: Inputs): Promise<Result<PermissionsResult, FxError>> {
    inputs.stage = Stage.grantPermission;
    const context = createContextV3();
    setErrorContext({ component: "collaborator" });
    const res = await grantPermission(
      context,
      inputs as InputsWithProjectPath,
      TOOLS.tokenProvider
    );
    return res;
  }
  /**
   * none lifecycle command
   */
  @hooks([
    ErrorContextMW({ component: "FxCore", stage: "checkPermission", reset: true }),
    ErrorHandlerMW,
    ProjectMigratorMWV3,
    QuestionMW("listCollaborator"),
    EnvLoaderMW(false, true),
    ConcurrentLockerMW,
    EnvWriterMW,
  ])
  async checkPermission(inputs: Inputs): Promise<Result<PermissionsResult, FxError>> {
    inputs.stage = Stage.checkPermission;
    const context = createContextV3();
    const res = await checkPermission(
      context,
      inputs as InputsWithProjectPath,
      TOOLS.tokenProvider
    );
    return res;
  }
  /**
   * none lifecycle command
   */
  @hooks([
    ErrorContextMW({ component: "FxCore", stage: "listCollaborator", reset: true }),
    ErrorHandlerMW,
    ProjectMigratorMWV3,
    QuestionMW("listCollaborator"),
    EnvLoaderMW(false, true),
    ConcurrentLockerMW,
    EnvWriterMW,
  ])
  async listCollaborator(inputs: Inputs): Promise<Result<ListCollaboratorResult, FxError>> {
    inputs.stage = Stage.listCollaborator;
    const context = createContextV3();
    const res = await listCollaborator(
      context,
      inputs as InputsWithProjectPath,
      TOOLS.tokenProvider
    );
    return res;
  }
  @hooks([
    ErrorContextMW({ component: "FxCore", stage: "getSelectedEnv", reset: true }),
    ErrorHandlerMW,
    EnvLoaderMW(false),
  ])
  getSelectedEnv(inputs: Inputs): Promise<Result<string | undefined, FxError>> {
    return Promise.resolve(ok(inputs.env)); //work for both v2 and v3
  }

  @hooks([ErrorContextMW({ component: "FxCore", stage: "createLocalCrypto" })])
  async createLocalCrypto(projectPath: string): Promise<Result<CryptoProvider, FxError>> {
    const settingsRes = await settingsUtil.readSettings(projectPath);
    if (settingsRes.isErr()) {
      return err(settingsRes.error);
    }
    const projectId = settingsRes.value.trackingId;
    const cryptoProvider = new LocalCrypto(projectId);
    return ok(cryptoProvider);
  }

  /**
   * only for vs code extension
   */
  @hooks([ErrorContextMW({ component: "FxCore", stage: "encrypt", reset: true }), ErrorHandlerMW])
  async encrypt(plaintext: string, inputs: Inputs): Promise<Result<string, FxError>> {
    const res = await this.createLocalCrypto(inputs.projectPath!);
    if (res.isErr()) {
      return err(res.error);
    }
    return res.value.encrypt(plaintext);
  }
  /**
   * only for vs code extension
   */
  @hooks([ErrorContextMW({ component: "FxCore", stage: "decrypt", reset: true }), ErrorHandlerMW])
  async decrypt(ciphertext: string, inputs: Inputs): Promise<Result<string, FxError>> {
    const res = await this.createLocalCrypto(inputs.projectPath!);
    if (res.isErr()) {
      return err(res.error);
    }
    return res.value.decrypt(ciphertext);
  }

  @hooks([
    ErrorContextMW({ component: "FxCore", stage: "createEnv", reset: true }),
    ErrorHandlerMW,
    QuestionMW("createNewEnv"),
    ConcurrentLockerMW,
  ])
  async createEnv(inputs: Inputs): Promise<Result<undefined, FxError>> {
    return this.createEnvCopyV3(
      inputs[QuestionNames.NewTargetEnvName]!,
      inputs[QuestionNames.SourceEnvName]!,
      inputs.projectPath!
    );
  }
  async createEnvCopyV3(
    targetEnvName: string,
    sourceEnvName: string,
    projectPath: string
  ): Promise<Result<undefined, FxError>> {
    let res = await pathUtils.getEnvFilePath(projectPath, sourceEnvName);
    if (res.isErr()) return err(res.error);
    const sourceDotEnvFile = res.value;

    res = await pathUtils.getEnvFilePath(projectPath, targetEnvName);
    if (res.isErr()) return err(res.error);
    const targetDotEnvFile = res.value;
    if (!sourceDotEnvFile || !targetDotEnvFile)
      return err(new YamlFieldMissingError("environmentFolderPath"));
    if (!(await fs.pathExists(sourceDotEnvFile)))
      return err(new FileNotFoundError("createEnvCopyV3", sourceDotEnvFile));
    const source = await fs.readFile(sourceDotEnvFile);
    const writeStream = fs.createWriteStream(targetDotEnvFile);
    source
      .toString()
      .split(/\r?\n/)
      .forEach((line) => {
        const reg = /^([a-zA-Z_][a-zA-Z0-9_]*=)/g;
        const match = reg.exec(line);
        if (match) {
          if (match[1].startsWith("TEAMSFX_ENV=")) {
            writeStream.write(`TEAMSFX_ENV=${targetEnvName}${os.EOL}`);
          } else if (match[1].startsWith("APP_NAME_SUFFIX=")) {
            writeStream.write(`APP_NAME_SUFFIX=${targetEnvName}${os.EOL}`);
          } else {
            writeStream.write(`${match[1]}${os.EOL}`);
          }
        } else {
          writeStream.write(`${line.trim()}${os.EOL}`);
        }
      });

    writeStream.end();
    TOOLS.logProvider.info(`env file created: ${targetDotEnvFile}`);
    return ok(undefined);
  }

  // a phantom migration method for V3
  @hooks([ErrorContextMW({ component: "FxCore", stage: "phantomMigrationV3", reset: true })])
  async phantomMigrationV3(inputs: Inputs): Promise<Result<undefined, FxError>> {
    // If the project is invalid or upgraded, the ProjectMigratorMWV3 will not take action.
    // Check invaliad/upgraded project here before call ProjectMigratorMWV3
    const projectPath = (inputs.projectPath as string) || "";
    const version = await getProjectVersionFromPath(projectPath);

    if (version.source === VersionSource.teamsapp) {
      return err(new NoNeedUpgradeError());
    } else if (version.source === VersionSource.projectSettings) {
      const isValid = await checkActiveResourcePlugins(projectPath);
      if (!isValid) {
        return err(new InvalidProjectError());
      }
    }
    if (version.source === VersionSource.unknown) {
      return err(new InvalidProjectError());
    }
    return this.innerMigrationV3(inputs);
  }

  @hooks([ErrorHandlerMW, ProjectMigratorMWV3])
  innerMigrationV3(inputs: Inputs): Result<undefined, FxError> {
    return ok(undefined);
  }

  // a project version check
  @hooks([
    ErrorContextMW({ component: "FxCore", stage: "projectVersionCheck", reset: true }),
    ErrorHandlerMW,
  ])
  async projectVersionCheck(inputs: Inputs): Promise<Result<VersionCheckRes, FxError>> {
    const projectPath = (inputs.projectPath as string) || "";
    if (isValidProjectV3(projectPath) || isValidProjectV2(projectPath)) {
      const versionInfo = await getProjectVersionFromPath(projectPath);
      if (!versionInfo.version) {
        return err(new InvalidProjectError());
      }
      const trackingId = await getTrackingIdFromPath(projectPath);
      const isSupport = getVersionState(versionInfo);
      // if the project is upgradeable, check whether the project is valid and invalid project should not show upgrade option.
      if (isSupport === VersionState.upgradeable) {
        if (!(await checkActiveResourcePlugins(projectPath))) {
          return err(new InvalidProjectError());
        }
      }
      return ok({
        currentVersion: versionInfo.version,
        trackingId,
        isSupport,
        versionSource: VersionSource[versionInfo.source],
      });
    } else {
      return err(new InvalidProjectError());
    }
  }

  // apply the given yaml template to current project.
  async apply(
    inputs: Inputs,
    templatePath: string,
    lifecycleName: string
  ): Promise<Result<undefined, FxError>> {
    if (!inputs.projectPath) {
      return err(InvalidInputError("invalid projectPath", inputs));
    }
    const projectPath = inputs.projectPath;
    if (!inputs.env) {
      return err(InvalidInputError("invalid env", inputs));
    }
    const env = inputs.env;
    const lifecycleName_: LifecycleName = lifecycleName as LifecycleName;
    const result = await envUtil.readEnv(projectPath, env);
    if (result.isErr()) {
      return err(result.error);
    }

    const parser = new YamlParser();
    const maybeProjectModel = await parser.parse(templatePath);
    if (maybeProjectModel.isErr()) {
      return err(maybeProjectModel.error);
    }

    const projectModel = maybeProjectModel.value;
    const driverContext: DriverContext = {
      azureAccountProvider: TOOLS.tokenProvider.azureAccountProvider,
      m365TokenProvider: TOOLS.tokenProvider.m365TokenProvider,
      ui: TOOLS.ui,
      progressBar: undefined,
      logProvider: TOOLS.logProvider,
      telemetryReporter: TOOLS.telemetryReporter!,
      projectPath: projectPath,
      platform: inputs.platform,
    };
    const lifecycle = projectModel[lifecycleName_];
    if (lifecycle) {
      return this.runLifecycle(lifecycle, driverContext, env);
    } else {
      driverContext.logProvider.warning(`No definition found for ${lifecycleName}`);
      return ok(undefined);
    }
  }

  async runLifecycle(
    lifecycle: ILifecycle,
    driverContext: DriverContext,
    env: string
  ): Promise<Result<undefined, FxError>> {
    const r = await lifecycle.execute(driverContext);
    const runResult = r.result;
    if (runResult.isOk()) {
      driverContext.logProvider.info(`Lifecycle ${lifecycle.name} succeeded`);
      const writeResult = await envUtil.writeEnv(
        driverContext.projectPath,
        env,
        envUtil.map2object(runResult.value)
      );
      return writeResult.map(() => undefined);
    } else {
      const error = runResult.error;
      if (error.kind === "Failure") {
        driverContext.logProvider.error(
          `Failed to run ${lifecycle.name} due to ${error.error.name}: ${error.error.message}`
        );
        return err(error.error);
      } else {
        try {
          const failedDriver = error.reason.failedDriver;
          if (error.reason.kind === "UnresolvedPlaceholders") {
            const unresolved = error.reason.unresolvedPlaceHolders;
            driverContext.logProvider.warning(
              `Unresolved placeholders: ${unresolved.join(",")} for driver ${failedDriver.uses}`
            );
            return ok(undefined);
          } else {
            driverContext.logProvider.error(
              `Failed to run ${lifecycle.name} due to ${error.reason.error.name}: ${error.reason.error.message}. Failed driver: ${failedDriver.uses}`
            );
            return err(error.reason.error);
          }
        } finally {
          await envUtil.writeEnv(driverContext.projectPath, env, envUtil.map2object(error.env));
        }
      }
    }
  }

  @hooks([
    ErrorContextMW({ component: "FxCore", stage: "preProvisionForVS" }),
    ErrorHandlerMW,
    ProjectMigratorMWV3,
    EnvLoaderMW(false),
    ConcurrentLockerMW,
    ContextInjectorMW,
  ])
  async preProvisionForVS(inputs: Inputs): Promise<Result<PreProvisionResForVS, FxError>> {
    const context = createDriverContext(inputs);
    return coordinator.preProvisionForVS(context, inputs as InputsWithProjectPath);
  }
  @hooks([
    ErrorContextMW({ component: "FxCore", stage: "preCheckYmlAndEnvForVS" }),
    ErrorHandlerMW,
    ProjectMigratorMWV3,
    EnvLoaderMW(false),
    ConcurrentLockerMW,
    ContextInjectorMW,
  ])
  async preCheckYmlAndEnvForVS(inputs: Inputs): Promise<Result<undefined, FxError>> {
    const context = createDriverContext(inputs);
    const result = await coordinator.preCheckYmlAndEnvForVS(
      context,
      inputs as InputsWithProjectPath
    );
    return result;
  }
  @hooks([
    ErrorContextMW({ component: "FxCore", stage: "publishInDeveloperPortal" }),
    ErrorHandlerMW,
    ConcurrentLockerMW,
    ContextInjectorMW,
  ])
  async publishInDeveloperPortal(inputs: Inputs): Promise<Result<undefined, FxError>> {
    inputs.stage = Stage.publishInDeveloperPortal;
    const context = createContextV3();
    return await coordinator.publishInDeveloperPortal(context, inputs as InputsWithProjectPath);
  }

  @hooks([
    ErrorContextMW({ component: "FxCore", stage: "copilotPluginAddAPI" }),
    ErrorHandlerMW,
    QuestionMW("copilotPluginAddAPI"),
    ConcurrentLockerMW,
  ])
  async copilotPluginAddAPI(inputs: Inputs): Promise<Result<string, FxError>> {
    const newOperations = inputs[QuestionNames.ApiOperation] as string[];
    const url = inputs[QuestionNames.ApiSpecLocation] ?? inputs.openAIPluginManifest?.api.url;
    const manifestPath = inputs[QuestionNames.ManifestPath];
    const isPlugin = inputs[QuestionNames.Capabilities] === copilotPluginApiSpecOptionId;
    const context = createContextV3();

    // Get API spec file path from manifest
    const manifestRes = await manifestUtils._readAppManifest(manifestPath);
    if (manifestRes.isErr()) {
      return err(manifestRes.error);
    }

    const confirmRes = await context.userInteraction.showMessage(
      "warn",
      getLocalizedString("core.addApi.confirm", AppPackageFolderName),
      true,
      getLocalizedString("core.addApi.continue")
    );

    if (confirmRes.isErr()) {
      return err(confirmRes.error);
    } else if (confirmRes.value !== getLocalizedString("core.addApi.continue")) {
      return err(new UserCancelError());
    }

    // Merge existing operations in manifest.json
    const specParser = new SpecParser(
      url,
      isPlugin
        ? copilotPluginParserOptions
        : {
            allowBearerTokenAuth: true, // Currently, API key auth support is actually bearer token auth
            allowMultipleParameters: true,
          }
    );

    const listResult = await specParser.list();
    const apiResultList = listResult.APIs.filter((value) => value.isValid);

    let existingOperations: string[];
    let outputApiSpecPath: string;
    if (isPlugin) {
      if (!inputs[QuestionNames.DestinationApiSpecFilePath]) {
        return err(new MissingRequiredInputError(QuestionNames.DestinationApiSpecFilePath));
      }
      outputApiSpecPath = inputs[QuestionNames.DestinationApiSpecFilePath];
      existingOperations = await listPluginExistingOperations(
        manifestRes.value,
        manifestPath,
        inputs[QuestionNames.DestinationApiSpecFilePath]
      );
    } else {
      const existingOperationIds = manifestUtils.getOperationIds(manifestRes.value);
      existingOperations = apiResultList
        .filter((operation) => existingOperationIds.includes(operation.operationId))
        .map((operation) => operation.api);
      const apiSpecificationFile = manifestRes.value.composeExtensions![0].apiSpecificationFile;
      outputApiSpecPath = path.join(path.dirname(manifestPath), apiSpecificationFile!);
    }

    const operations = [...existingOperations, ...newOperations];

    const adaptiveCardFolder = path.join(
      inputs.projectPath!,
      AppPackageFolderName,
      ResponseTemplatesFolderName
    );

    try {
      const authNames: Set<string> = new Set();
      const serverUrls: Set<string> = new Set();
      let authScheme: OpenAPIV3.SecuritySchemeObject | undefined = undefined;
      for (const api of operations) {
        const operation = apiResultList.find((op) => op.api === api);
        if (
          operation &&
          operation.auth &&
          (Utils.isBearerTokenAuth(operation.auth.authScheme) ||
            Utils.isOAuthWithAuthCodeFlow(operation.auth.authScheme))
        ) {
          authNames.add(operation.auth.name);
          serverUrls.add(operation.server);
          authScheme = operation.auth.authScheme;
        }
      }

      if (authNames.size > 1) {
        throw new MultipleAuthError(authNames);
      }

      if (serverUrls.size > 1) {
        throw new MultipleServerError(serverUrls);
      }

      if (authNames.size === 1 && authScheme) {
        const ymlPath = path.join(inputs.projectPath!, MetadataV3.configFile);
        const localYamlPath = path.join(inputs.projectPath!, MetadataV3.localConfigFile);
        const authName = [...authNames][0];

        const relativeSpecPath =
          "./" + path.relative(inputs.projectPath!, outputApiSpecPath).replace(/\\/g, "/");

        if (Utils.isBearerTokenAuth(authScheme)) {
          await ActionInjector.injectCreateAPIKeyAction(ymlPath, authName, relativeSpecPath);

          if (await fs.pathExists(localYamlPath)) {
            await ActionInjector.injectCreateAPIKeyAction(
              localYamlPath,
              authName,
              relativeSpecPath
            );
          }
        } else if (Utils.isOAuthWithAuthCodeFlow(authScheme)) {
          await ActionInjector.injectCreateOAuthAction(ymlPath, authName, relativeSpecPath);

          if (await fs.pathExists(localYamlPath)) {
            await ActionInjector.injectCreateOAuthAction(localYamlPath, authName, relativeSpecPath);
          }
        }
      }

      let generateResult;
      if (!isPlugin) {
        generateResult = await specParser.generate(
          manifestPath,
          operations,
          outputApiSpecPath,
          adaptiveCardFolder
        );
      } else {
        const pluginPathRes = await manifestUtils.getPluginFilePath(
          manifestRes.value,
          manifestPath
        );
        if (pluginPathRes.isErr()) {
          return err(pluginPathRes.error);
        }
        generateResult = await specParser.generateForCopilot(
          manifestPath,
          operations,
          outputApiSpecPath,
          pluginPathRes.value
        );
      }

      // Send SpecParser.generate() warnings
      context.telemetryReporter.sendTelemetryEvent(specParserGenerateResultTelemetryEvent, {
        [specParserGenerateResultAllSuccessTelemetryProperty]: generateResult.allSuccess.toString(),
        [specParserGenerateResultWarningsTelemetryProperty]: generateResult.warnings
          .map((w) => w.type.toString() + ": " + w.content)
          .join(";"),
        [CoreTelemetryProperty.Component]: CoreTelemetryComponentName,
      });

      if (generateResult.warnings && generateResult.warnings.length > 0) {
        const warnSummary = generateScaffoldingSummary(
          generateResult.warnings,
          manifestRes.value,
          path.relative(inputs.projectPath!, outputApiSpecPath)
        );
        context.logProvider.info(warnSummary);
      }
    } catch (e) {
      let error: FxError;
      if (e instanceof SpecParserError) {
        error = convertSpecParserErrorToFxError(e);
      } else {
        error = assembleError(e);
      }
      return err(error);
    }

    const message = getLocalizedString(
      "core.copilot.addAPI.success",
      newOperations,
      inputs.projectPath
    );
    if (inputs.platform !== Platform.VS) {
      void context.userInteraction.showMessage("info", message, false);
    }
    return ok(message);
  }

  @hooks([
    ErrorContextMW({ component: "FxCore", stage: "copilotPluginListApiSpecs" }),
    ErrorHandlerMW,
  ])
  async listPluginApiSpecs(inputs: Inputs): Promise<Result<string[], FxError>> {
    try {
      const manifestPath = inputs[QuestionNames.ManifestPath];
      const manifestRes = await manifestUtils._readAppManifest(manifestPath);
      if (manifestRes.isErr()) {
        return err(manifestRes.error);
      }
      const res = await pluginManifestUtils.getApiSpecFilePathFromTeamsManifest(
        manifestRes.value,
        manifestPath
      );
      if (res.isOk()) {
        return ok(res.value);
      } else {
        return err(res.error);
      }
    } catch (error) {
      return err(error as FxError);
    }
  }

  @hooks([
    ErrorContextMW({ component: "FxCore", stage: "copilotPluginLoadOpenAIManifest" }),
    ErrorHandlerMW,
  ])
  async copilotPluginLoadOpenAIManifest(
    inputs: Inputs
  ): Promise<Result<OpenAIPluginManifest, FxError>> {
    try {
      return ok(await OpenAIPluginManifestHelper.loadOpenAIPluginManifest(inputs.domain));
    } catch (error) {
      return err(error as FxError);
    }
  }
  @hooks([
    ErrorContextMW({ component: "FxCore", stage: "copilotPluginListOperations" }),
    ErrorHandlerMW,
  ])
  async copilotPluginListOperations(inputs: Inputs): Promise<Result<ApiOperation[], FxError>> {
    const res = await listOperations(
      createContextV3(),
      inputs.manifest,
      inputs.apiSpecUrl,
      inputs,
      inputs.includeExistingAPIs,
      inputs.shouldLogWarning
    );
    if (res.isErr()) {
      const msg = res.error.map((e) => e.content).join("\n");
      return err(new UserError("FxCore", "ListOpenAPISpecOperationsError", msg, msg));
    } else {
      return ok(res.value);
    }
  }

  /**
   * check project type info
   */
  @hooks([ErrorContextMW({ component: "FxCore", stage: "checkProjectType" }), ErrorHandlerMW])
  async checkProjectType(projectPath: string): Promise<Result<ProjectTypeResult, FxError>> {
    const projectTypeRes = await projectTypeChecker.checkProjectType(projectPath);
    const props: Record<string, string> = {};
    fillinProjectTypeProperties(props, projectTypeRes);
    TOOLS.telemetryReporter?.sendTelemetryEvent(TelemetryEvent.ProjectType, props);
    return ok(projectTypeRes);
  }

  /**
   * Add plugin
   */
  @hooks([
    ErrorContextMW({ component: "FxCore", stage: "addPlugin" }),
    ErrorHandlerMW,
    QuestionMW("addPlugin"),
    ConcurrentLockerMW,
  ])
  async addPlugin(inputs: Inputs): Promise<Result<undefined, FxError>> {
    if (!inputs.projectPath) {
      throw new Error("projectPath is undefined"); // should never happen
    }
    const operations = inputs[QuestionNames.ApiOperation] as string[];
    const url = inputs[QuestionNames.ApiSpecLocation];
    const manifestPath = inputs[QuestionNames.ManifestPath];
    const appPackageFolder = path.dirname(manifestPath);
    const apiSpecFolder = path.join(appPackageFolder, defaultApiSpecFolderName);
    const needAddAction =
      inputs[QuestionNames.PluginAvailability] === PluginAvailabilityOptions.action().id ||
      inputs[QuestionNames.PluginAvailability] ===
        PluginAvailabilityOptions.copilotPluginAndAction().id;
    const needAddCopilotPlugin =
      inputs[QuestionNames.PluginAvailability] === PluginAvailabilityOptions.copilotPlugin().id ||
      inputs[QuestionNames.PluginAvailability] ===
        PluginAvailabilityOptions.copilotPluginAndAction().id;

    // validate the project is valid for adding plugin
    const manifestRes = await manifestUtils._readAppManifest(manifestPath);
    if (manifestRes.isErr()) {
      return err(manifestRes.error);
    }

    const teamsManifest = manifestRes.value;
    if (!teamsManifest.copilotGpts?.[0].file) {
      return err(
        AppStudioResultFactory.UserError(
          AppStudioError.TeamsAppRequiredPropertyMissingError.name,
          AppStudioError.TeamsAppRequiredPropertyMissingError.message("copilotGpts", manifestPath)
        )
      );
    }
    const gptManifestFilePath = path.join(appPackageFolder, teamsManifest.copilotGpts[0].file);
    const gptManifestRes = await copilotGptManifestUtils.readCopilotGptManifestFile(
      gptManifestFilePath
    );
    if (gptManifestRes.isErr()) {
      return err(gptManifestRes.error);
    }

    const gptManifest = gptManifestRes.value;

    const context = createContextV3();

    // confirm
    const confirmRes = await context.userInteraction.showMessage(
      "warn",
      getLocalizedString(
        "core.addApi.confirm",
        path.relative(inputs.projectPath, appPackageFolder)
      ),
      true,
      getLocalizedString("core.addApi.continue")
    );

    if (confirmRes.isErr()) {
      return err(confirmRes.error);
    } else if (confirmRes.value !== getLocalizedString("core.addApi.continue")) {
      return err(new UserCancelError());
    }

    // generate file path
    let isYaml: boolean;
    try {
      isYaml = await isYamlSpecFile(url);
    } catch (e) {
      isYaml = false;
    }
    await fs.ensureDir(apiSpecFolder);

    let openApiSpecFileName = isYaml ? defaultApiSpecYamlFileName : defaultApiSpecJsonFileName;
    const openApiSpecFileNamePrefix = openApiSpecFileName.split(".")[0];
    const openApiSpecFileType = openApiSpecFileName.split(".")[1];
    let apiSpecFileNameSuffix = 1;
    while (await fs.pathExists(path.join(apiSpecFolder, openApiSpecFileName))) {
      openApiSpecFileName = `${openApiSpecFileNamePrefix}_${apiSpecFileNameSuffix++}.${openApiSpecFileType}`;
    }
    const openApiSpecFilePath = path.join(apiSpecFolder, openApiSpecFileName);

    let pluginManifestName = defaultPluginManifestFileName;
    const pluginManifestNamePrefix = defaultPluginManifestFileName.split(".")[0];
    let pluginFileNameSuffix = 1;
    while (await fs.pathExists(path.join(appPackageFolder, pluginManifestName))) {
      pluginManifestName = `${pluginManifestNamePrefix}_${pluginFileNameSuffix++}.json`;
    }
    const pluginManifestFilePath = path.join(appPackageFolder, pluginManifestName);

    // generate plugin related files
    const specParser = new SpecParser(url, { ...copilotPluginParserOptions, isGptPlugin: true });
    try {
      const generateResult = await specParser.generateForCopilot(
        manifestPath,
        operations,
        openApiSpecFilePath,
        pluginManifestFilePath
      );

      // Send SpecParser.generate() warnings
      context.telemetryReporter.sendTelemetryEvent(specParserGenerateResultTelemetryEvent, {
        [specParserGenerateResultAllSuccessTelemetryProperty]: generateResult.allSuccess.toString(),
        [specParserGenerateResultWarningsTelemetryProperty]: generateResult.warnings
          .map((w) => w.type.toString() + ": " + w.content)
          .join(";"),
        [CoreTelemetryProperty.Component]: CoreTelemetryComponentName,
      });

      if (generateResult.warnings && generateResult.warnings.length > 0) {
        const warnSummary = generateScaffoldingSummary(
          generateResult.warnings,
          manifestRes.value,
          path.relative(inputs.projectPath, openApiSpecFilePath)
        );
        context.logProvider.info(warnSummary);
      }
    } catch (e) {
      let error: FxError;
      if (e instanceof SpecParserError) {
        error = convertSpecParserErrorToFxError(e);
      } else {
        error = assembleError(e);
      }
      return err(error);
    }

    // update Teams manifest
    if (needAddCopilotPlugin) {
      teamsManifest.plugins = teamsManifest.plugins || [];
      teamsManifest.plugins.push({
        id: "plugin_1", // Teams manifest can have only one plugin.
        file: pluginManifestName,
      });
      const updateManifestRes = await manifestUtils._writeAppManifest(teamsManifest, manifestPath);
      if (updateManifestRes.isErr()) {
        return err(updateManifestRes.error);
      }
    }

    // update GPT manifest
    let actionId = "";
    if (needAddAction) {
      let suffix = 1;
      actionId = `action_${suffix}`;
      const existingActionIds = gptManifest.actions?.map((action) => action.id);
      while (existingActionIds?.includes(actionId)) {
        suffix += 1;
        actionId = `action_${suffix}`;
      }
      const addActionRes = await copilotGptManifestUtils.addAction(
        gptManifestFilePath,
        actionId,
        pluginManifestName
      );
      if (addActionRes.isErr()) {
        return err(addActionRes.error);
      }
    }

    // TODO: localize string below.
    let successMessage = "";
    if (needAddAction && needAddCopilotPlugin) {
      successMessage = `Action \"${actionId}\" and plugin "plugin_1" have been successfully added to the project.`;
    } else if (needAddAction) {
      successMessage = `Action \"${actionId}\" has been successfully added to the project.`;
    } else if (needAddCopilotPlugin) {
      successMessage = `Plugin \"plugin_1\" has been successfully added to the project.`;
    }

    void context.userInteraction.showMessage("info", successMessage, false);

    return ok(undefined);
  }
}<|MERGE_RESOLUTION|>--- conflicted
+++ resolved
@@ -2,11 +2,7 @@
 // Licensed under the MIT license.
 
 import { hooks } from "@feathersjs/hooks";
-<<<<<<< HEAD
-import { SpecParser, SpecParserError } from "@microsoft/m365-spec-parser";
-=======
 import { SpecParser, SpecParserError, Utils } from "@microsoft/m365-spec-parser";
->>>>>>> 0d4f61e0
 import {
   ApiOperation,
   AppPackageFolderName,
@@ -121,28 +117,18 @@
   MissingRequiredInputError,
   MultipleAuthError,
   MultipleServerError,
-<<<<<<< HEAD
   UnhandledError,
-=======
   UserCancelError,
->>>>>>> 0d4f61e0
   assembleError,
 } from "../error/common";
 import { NoNeedUpgradeError } from "../error/upgrade";
 import { YamlFieldMissingError } from "../error/yml";
-<<<<<<< HEAD
-import { ValidateTeamsAppInputs } from "../question";
-=======
 import { AppNamePattern, ProjectTypeOptions, ValidateTeamsAppInputs } from "../question";
->>>>>>> 0d4f61e0
 import { copilotPluginApiSpecOptionId } from "../question/constants";
 import { SPFxVersionOptionIds, ScratchOptions, createProjectCliHelpNode } from "../question/create";
 import {
   HubTypes,
-<<<<<<< HEAD
-=======
   PluginAvailabilityOptions,
->>>>>>> 0d4f61e0
   TeamsAppValidationOptions,
   isAadMainifestContainsPlaceholder,
 } from "../question/other";
@@ -169,13 +155,10 @@
 } from "./middleware/utils/v3MigrationUtils";
 import { CoreTelemetryComponentName, CoreTelemetryEvent, CoreTelemetryProperty } from "./telemetry";
 import { CoreHookContext, PreProvisionResForVS, VersionCheckRes } from "./types";
-<<<<<<< HEAD
-=======
 import { AppStudioResultFactory } from "../component/driver/teamsApp/results";
 import { AppStudioError } from "../component/driver/teamsApp/errors";
 import { copilotGptManifestUtils } from "../component/driver/teamsApp/utils/CopilotGptManifestUtils";
 import { ActionInjector } from "../component/configManager/actionInjector";
->>>>>>> 0d4f61e0
 
 export type CoreCallbackFunc = (name: string, err?: FxError, data?: any) => void | Promise<void>;
 
@@ -376,7 +359,7 @@
     console.log(uid);
     const aadClient = new AadAppClient(m365TokenProvider, TOOLS.logProvider);
     const tokenResponse = await m365TokenProvider.getAccessToken({
-      scopes: ["AppCatalog.ReadWrite.All"],
+      scopes: ["TeamsAppInstallation.ReadWriteAndConsentForUser"],
     });
     if (tokenResponse.isErr()) {
       throw tokenResponse.error;
