--- conflicted
+++ resolved
@@ -90,11 +90,8 @@
   OpenAIPluginManifestHelper,
   listOperations,
 } from "../component/generator/copilotPlugin/helper";
-<<<<<<< HEAD
 import { SpecParser } from "../common/spec-parser/specParser";
-=======
 import { SSO } from "../component/feature/sso";
->>>>>>> 83d4abd2
 
 export class FxCoreV3Implement {
   tools: Tools;
