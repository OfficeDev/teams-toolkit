// Copyright (c) Microsoft Corporation.
// Licensed under the MIT license.

import { hooks } from "@feathersjs/hooks";
import {
  AdaptiveFolderName,
  ApiOperation,
  AppPackageFolderName,
  BuildFolderName,
  Context,
  Func,
  FxError,
  Inputs,
  InputsWithProjectPath,
  OpenAIPluginManifest,
  Platform,
  Result,
  Stage,
  Tools,
  Void,
  err,
  ok,
} from "@microsoft/teamsfx-api";
import { DotenvParseOutput } from "dotenv";
import fs from "fs-extra";
import * as os from "os";
import * as path from "path";
import { Container } from "typedi";
import { pathToFileURL } from "url";
import { VSCodeExtensionCommand } from "../common/constants";
import { getLocalizedString } from "../common/localizeUtils";
import { Hub } from "../common/m365/constants";
import { LaunchHelper } from "../common/m365/launchHelper";
import { isValidProjectV2, isValidProjectV3 } from "../common/projectSettingsHelper";
import { SpecParser } from "../common/spec-parser/specParser";
import { VersionSource, VersionState } from "../common/versionMetadata";
import {
  AadConstants,
  SPFxQuestionNames,
  SingleSignOnOptionItem,
  ViewAadAppHelpLinkV5,
} from "../component/constants";
import { coordinator } from "../component/coordinator";
import { UpdateAadAppArgs } from "../component/driver/aad/interface/updateAadAppArgs";
import { UpdateAadAppDriver } from "../component/driver/aad/update";
import { buildAadManifest } from "../component/driver/aad/utility/buildAadManifest";
import { AddWebPartDriver } from "../component/driver/add/addWebPart";
import { AddWebPartArgs } from "../component/driver/add/interface/AddWebPartArgs";
import "../component/driver/index";
import { DriverContext } from "../component/driver/interface/commonArgs";
import { updateManifestV3 } from "../component/driver/teamsApp/appStudio";
import { CreateAppPackageDriver } from "../component/driver/teamsApp/createAppPackage";
import { CreateAppPackageArgs } from "../component/driver/teamsApp/interfaces/CreateAppPackageArgs";
import { ValidateAppPackageArgs } from "../component/driver/teamsApp/interfaces/ValidateAppPackageArgs";
import { ValidateManifestArgs } from "../component/driver/teamsApp/interfaces/ValidateManifestArgs";
import { manifestUtils } from "../component/driver/teamsApp/utils/ManifestUtils";
import {
  containsUnsupportedFeature,
  getFeaturesFromAppDefinition,
} from "../component/driver/teamsApp/utils/utils";
import { ValidateManifestDriver } from "../component/driver/teamsApp/validate";
import { ValidateAppPackageDriver } from "../component/driver/teamsApp/validateAppPackage";
import { SSO } from "../component/feature/sso";
import {
  ErrorResult,
  OpenAIPluginManifestHelper,
  listOperations,
} from "../component/generator/copilotPlugin/helper";
import { EnvLoaderMW, EnvWriterMW } from "../component/middleware/envMW";
import { QuestionMW } from "../component/middleware/questionMW";
import { createContextV3, createDriverContext } from "../component/utils";
import { envUtil } from "../component/utils/envUtil";
import { pathUtils } from "../component/utils/pathUtils";
import { FileNotFoundError, InvalidProjectError, assembleError } from "../error/common";
import { NoNeedUpgradeError } from "../error/upgrade";
import { YamlFieldMissingError } from "../error/yml";
import { ScratchOptions, questionNodes } from "../question";
import { SPFxVersionOptionIds } from "../question/create";
import { TeamsAppValidationOptions, isAadMainifestContainsPlaceholder } from "../question/other";
import { QuestionNames } from "../question/questionNames";
import { checkPermission, grantPermission, listCollaborator } from "./collaborator";
import { InvalidInputError } from "./error";
import { TOOLS } from "./globalVars";
import { ConcurrentLockerMW } from "./middleware/concurrentLocker";
import { ContextInjectorMW } from "./middleware/contextInjector";
import { ErrorHandlerMW } from "./middleware/errorHandler";
import { ProjectMigratorMWV3, checkActiveResourcePlugins } from "./middleware/projectMigratorV3";
import {
  getProjectVersionFromPath,
  getTrackingIdFromPath,
  getVersionState,
} from "./middleware/utils/v3MigrationUtils";
import { CoreTelemetryEvent, CoreTelemetryProperty } from "./telemetry";
import { CoreHookContext, PreProvisionResForVS, VersionCheckRes } from "./types";

export class FxCoreV3Implement {
  tools: Tools;
  isFromSample?: boolean;
  settingsVersion?: string;

  constructor(tools: Tools) {
    this.tools = tools;
  }

  async dispatch<Inputs, ExecuteRes>(
    exec: (inputs: Inputs) => Promise<ExecuteRes>,
    inputs: Inputs
  ): Promise<ExecuteRes> {
    const methodName = exec.name as keyof FxCoreV3Implement;
    if (!this[methodName]) {
      throw new Error("no implement");
    }
    const method = this[methodName] as any as typeof exec;
    return await method.call(this, inputs);
  }

  async dispatchUserTask<Inputs, ExecuteRes>(
    exec: (func: Func, inputs: Inputs) => Promise<ExecuteRes>,
    func: Func,
    inputs: Inputs
  ): Promise<ExecuteRes> {
    const methodName = exec.name as keyof FxCoreV3Implement;
    if (!this[methodName]) {
      throw new Error("no implement");
    }
    const method = this[methodName] as any as typeof exec;
    return await method.call(this, func, inputs);
  }

  @hooks([ErrorHandlerMW, QuestionMW(questionNodes.createProject)])
<<<<<<< HEAD
  async createProject(inputs: Inputs): Promise<Result<string, FxError>> {
=======
  async createProject(inputs: Inputs): Promise<Result<CreateProjectResult, FxError>> {
>>>>>>> af44b9cd
    const context = createContextV3();
    inputs[QuestionNames.Scratch] = ScratchOptions.yes().id;
    if (inputs.teamsAppFromTdp) {
      // should never happen as we do same check on Developer Portal.
      if (containsUnsupportedFeature(inputs.teamsAppFromTdp)) {
        return err(InvalidInputError("Teams app contains unsupported features"));
      } else {
        context.telemetryReporter.sendTelemetryEvent(CoreTelemetryEvent.CreateFromTdpStart, {
          [CoreTelemetryProperty.TdpTeamsAppFeatures]: getFeaturesFromAppDefinition(
            inputs.teamsAppFromTdp
          ).join(","),
          [CoreTelemetryProperty.TdpTeamsAppId]: inputs.teamsAppFromTdp.teamsAppId,
        });
      }
    }
    const res = await coordinator.create(context, inputs);
<<<<<<< HEAD
    if (res.isErr()) return err(res.error);
    inputs.projectPath = context.projectPath;
    return ok(inputs.projectPath!);
  }

  @hooks([ErrorHandlerMW, QuestionMW(questionNodes.createSampleProject)])
  async createSampleProject(inputs: Inputs): Promise<Result<string, FxError>> {
    const context = createContextV3();
    inputs[QuestionNames.Scratch] = ScratchOptions.no().id;
    const res = await coordinator.create(context, inputs);
    if (res.isErr()) return err(res.error);
=======
>>>>>>> af44b9cd
    inputs.projectPath = context.projectPath;
    return res;
  }

  @hooks([ErrorHandlerMW, QuestionMW(questionNodes.createSampleProject)])
  async createSampleProject(inputs: Inputs): Promise<Result<CreateProjectResult, FxError>> {
    const context = createContextV3();
    inputs[QuestionNames.Scratch] = ScratchOptions.no().id;
    const res = await coordinator.create(context, inputs);
    inputs.projectPath = context.projectPath;
    return res;
  }

  @hooks([
    ErrorHandlerMW,
    ProjectMigratorMWV3,
    EnvLoaderMW(false),
    ConcurrentLockerMW,
    ContextInjectorMW,
    EnvWriterMW,
  ])
  async provisionResources(inputs: Inputs, ctx?: CoreHookContext): Promise<Result<Void, FxError>> {
    inputs.stage = Stage.provision;
    const context = createDriverContext(inputs);
    try {
      const res = await coordinator.provision(context, inputs as InputsWithProjectPath);
      if (res.isOk()) {
        ctx!.envVars = res.value;
        return ok(Void);
      } else {
        // for partial success scenario, output is set in inputs object
        ctx!.envVars = inputs.envVars;
        return err(res.error);
      }
    } finally {
      //reset subscription
      try {
        await TOOLS.tokenProvider.azureAccountProvider.setSubscription("");
      } catch (e) {}
    }
  }

  @hooks([
    ErrorHandlerMW,
    ProjectMigratorMWV3,
    EnvLoaderMW(false),
    ConcurrentLockerMW,
    ContextInjectorMW,
    EnvWriterMW,
  ])
  async deployArtifacts(inputs: Inputs, ctx?: CoreHookContext): Promise<Result<Void, FxError>> {
    inputs.stage = Stage.deploy;
    const context = createDriverContext(inputs);
    const res = await coordinator.deploy(context, inputs as InputsWithProjectPath);
    if (res.isOk()) {
      ctx!.envVars = res.value;
      return ok(Void);
    } else {
      // for partial success scenario, output is set in inputs object
      ctx!.envVars = inputs.envVars;
      return err(res.error);
    }
  }

  @hooks([
    ErrorHandlerMW,
    ProjectMigratorMWV3,
    QuestionMW(questionNodes.deployAadManifest),
    EnvLoaderMW(true, true),
    ConcurrentLockerMW,
    ContextInjectorMW,
  ])
  async deployAadManifest(inputs: Inputs): Promise<Result<Void, FxError>> {
    inputs.stage = Stage.deployAad;
    const updateAadClient = Container.get<UpdateAadAppDriver>("aadApp/update");
    // In V3, the aad.template.json exist at .fx folder, and output to root build folder.
    const manifestTemplatePath: string = inputs[QuestionNames.AadAppManifestFilePath];
    if (!(await fs.pathExists(manifestTemplatePath))) {
      return err(new FileNotFoundError("deployAadManifest", manifestTemplatePath));
    }
    let manifestOutputPath: string = manifestTemplatePath;
    if (inputs.env && (await isAadMainifestContainsPlaceholder(inputs))) {
      await fs.ensureDir(path.join(inputs.projectPath!, "build"));
      manifestOutputPath = path.join(
        inputs.projectPath!,
        "build",
        `aad.manifest.${inputs.env}.json`
      );
    }
    const inputArgs: UpdateAadAppArgs = {
      manifestPath: manifestTemplatePath,
      outputFilePath: manifestOutputPath,
    };
    const Context: DriverContext = createDriverContext(inputs);
    const res = await updateAadClient.run(inputArgs, Context);
    if (res.isErr()) {
      return err(res.error);
    }
    if (Context.platform === Platform.CLI) {
      const msg = getLocalizedString("core.deploy.aadManifestOnCLISuccessNotice");
      Context.ui!.showMessage("info", msg, false);
    } else {
      const msg = getLocalizedString("core.deploy.aadManifestSuccessNotice");
      Context.ui!.showMessage(
        "info",
        msg,
        false,
        getLocalizedString("core.deploy.aadManifestLearnMore")
      ).then((result) => {
        const userSelected = result.isOk() ? result.value : undefined;
        if (userSelected === getLocalizedString("core.deploy.aadManifestLearnMore")) {
          Context.ui!.openUrl(ViewAadAppHelpLinkV5);
        }
      });
    }
    return ok(Void);
  }

  @hooks([
    ErrorHandlerMW,
    ProjectMigratorMWV3,
    EnvLoaderMW(false),
    ConcurrentLockerMW,
    ContextInjectorMW,
    EnvWriterMW,
  ])
  async publishApplication(inputs: Inputs, ctx?: CoreHookContext): Promise<Result<Void, FxError>> {
    inputs.stage = Stage.publish;
    const context = createDriverContext(inputs);
    const res = await coordinator.publish(context, inputs as InputsWithProjectPath);
    if (res.isOk()) {
      ctx!.envVars = res.value;
      return ok(Void);
    } else {
      // for partial success scenario, output is set in inputs object
      ctx!.envVars = inputs.envVars;
      return err(res.error);
    }
  }

  @hooks([
    ErrorHandlerMW,
    ProjectMigratorMWV3,
    QuestionMW(questionNodes.selectTeamsAppManifest),
    EnvLoaderMW(true),
    ConcurrentLockerMW,
    ContextInjectorMW,
    EnvWriterMW,
  ])
  async deployTeamsManifest(inputs: Inputs, ctx?: CoreHookContext): Promise<Result<Void, FxError>> {
    inputs.manifestTemplatePath = inputs[QuestionNames.TeamsAppManifestFilePath] as string;
    const context = createContextV3();
    const res = await updateManifestV3(context, inputs as InputsWithProjectPath);
    if (res.isOk()) {
      ctx!.envVars = envUtil.map2object(res.value);
    }
    return res;
  }

  @hooks([ErrorHandlerMW, ProjectMigratorMWV3, EnvLoaderMW(false), ConcurrentLockerMW])
  async executeUserTask(func: Func, inputs: Inputs): Promise<Result<any, FxError>> {
    let res: Result<any, FxError> = ok(undefined);
    const context = createDriverContext(inputs);
    if (func.method === "addSso") {
      // used in v3 only in VS
      inputs.stage = Stage.addFeature;
      inputs[QuestionNames.Features] = SingleSignOnOptionItem.id;
      const component = Container.get<SSO>("sso");
      res = await component.add(context as unknown as Context, inputs as InputsWithProjectPath);
    }
    return res;
  }

  @hooks([
    ErrorHandlerMW,
    QuestionMW(questionNodes.addWebpart),
    ProjectMigratorMWV3,
    ConcurrentLockerMW,
  ])
  async addWebpart(inputs: Inputs): Promise<Result<Void, FxError>> {
    const driver: AddWebPartDriver = Container.get<AddWebPartDriver>("spfx/add");
    const args: AddWebPartArgs = {
      manifestPath: inputs[SPFxQuestionNames.ManifestPath],
      localManifestPath: inputs[SPFxQuestionNames.LocalManifestPath],
      spfxFolder: inputs[SPFxQuestionNames.SPFxFolder],
      webpartName: inputs[SPFxQuestionNames.WebPartName],
      spfxPackage: SPFxVersionOptionIds.installLocally,
    };
    const Context: DriverContext = createDriverContext(inputs);
    return await driver.run(args, Context);
  }

  @hooks([ErrorHandlerMW, ConcurrentLockerMW, ContextInjectorMW])
  async publishInDeveloperPortal(inputs: Inputs): Promise<Result<Void, FxError>> {
    inputs.stage = Stage.publishInDeveloperPortal;
    const context = createContextV3();
    return await coordinator.publishInDeveloperPortal(context, inputs as InputsWithProjectPath);
  }

  @hooks([
    ErrorHandlerMW,
    ProjectMigratorMWV3,
    QuestionMW(questionNodes.grantPermission),
    EnvLoaderMW(false, true),
    ConcurrentLockerMW,
    EnvWriterMW,
  ])
  async grantPermission(inputs: Inputs): Promise<Result<any, FxError>> {
    inputs.stage = Stage.grantPermission;
    const context = createContextV3();
    const res = await grantPermission(
      context,
      inputs as InputsWithProjectPath,
      TOOLS.tokenProvider
    );
    return res;
  }

  @hooks([
    ErrorHandlerMW,
    ProjectMigratorMWV3,
    EnvLoaderMW(false, true),
    ConcurrentLockerMW,
    EnvWriterMW,
  ])
  async checkPermission(inputs: Inputs): Promise<Result<any, FxError>> {
    inputs.stage = Stage.checkPermission;
    const context = createContextV3();
    const res = await checkPermission(
      context,
      inputs as InputsWithProjectPath,
      TOOLS.tokenProvider
    );
    return res;
  }

  @hooks([
    ErrorHandlerMW,
    ProjectMigratorMWV3,
    QuestionMW(questionNodes.listCollaborator),
    EnvLoaderMW(false, true),
    ConcurrentLockerMW,
    EnvWriterMW,
  ])
  async listCollaborator(inputs: Inputs): Promise<Result<any, FxError>> {
    inputs.stage = Stage.listCollaborator;
    const context = createContextV3();
    const res = await listCollaborator(
      context,
      inputs as InputsWithProjectPath,
      TOOLS.tokenProvider
    );
    return res;
  }

  /**
   * get all dot envs
   */
  @hooks([ErrorHandlerMW])
  async getDotEnvs(
    inputs: InputsWithProjectPath
  ): Promise<Result<{ [name: string]: DotenvParseOutput }, FxError>> {
    const envListRes = await envUtil.listEnv(inputs.projectPath);
    if (envListRes.isErr()) {
      return err(envListRes.error);
    }
    const res: { [name: string]: DotenvParseOutput } = {};
    for (const env of envListRes.value) {
      const envRes = await envUtil.readEnv(inputs.projectPath, env, false, false);
      if (envRes.isErr()) {
        return err(envRes.error);
      }
      res[env] = envRes.value as DotenvParseOutput;
    }
    return ok(res);
  }

  async phantomMigrationV3(inputs: Inputs): Promise<Result<Void, FxError>> {
    // If the project is invalid or upgraded, the ProjectMigratorMWV3 will not take action.
    // Check invaliad/upgraded project here before call ProjectMigratorMWV3
    const projectPath = (inputs.projectPath as string) || "";
    const version = await getProjectVersionFromPath(projectPath);

    if (version.source === VersionSource.teamsapp) {
      return err(new NoNeedUpgradeError());
    } else if (version.source === VersionSource.projectSettings) {
      const isValid = await checkActiveResourcePlugins(projectPath);
      if (!isValid) {
        return err(new InvalidProjectError());
      }
    }
    if (version.source === VersionSource.unknown) {
      return err(new InvalidProjectError());
    }
    return await this.innerMigrationV3(inputs);
  }

  @hooks([ErrorHandlerMW, ProjectMigratorMWV3])
  async innerMigrationV3(inputs: Inputs): Promise<Result<Void, FxError>> {
    return ok(Void);
  }

  @hooks([ErrorHandlerMW])
  async projectVersionCheck(inputs: Inputs): Promise<Result<VersionCheckRes, FxError>> {
    const projectPath = (inputs.projectPath as string) || "";
    if (isValidProjectV3(projectPath) || isValidProjectV2(projectPath)) {
      const versionInfo = await getProjectVersionFromPath(projectPath);
      if (!versionInfo.version) {
        return err(new InvalidProjectError());
      }
      const trackingId = await getTrackingIdFromPath(projectPath);
      const isSupport = getVersionState(versionInfo);
      // if the project is upgradeable, check whether the project is valid and invalid project should not show upgrade option.
      if (isSupport === VersionState.upgradeable) {
        if (!(await checkActiveResourcePlugins(projectPath))) {
          return err(new InvalidProjectError());
        }
      }
      return ok({
        currentVersion: versionInfo.version,
        trackingId,
        isSupport,
        versionSource: VersionSource[versionInfo.source],
      });
    } else {
      return err(new InvalidProjectError());
    }
  }

  @hooks([
    ErrorHandlerMW,
    ProjectMigratorMWV3,
    EnvLoaderMW(false),
    ConcurrentLockerMW,
    ContextInjectorMW,
  ])
  async preProvisionForVS(inputs: Inputs): Promise<Result<PreProvisionResForVS, FxError>> {
    const context = createDriverContext(inputs);
    return coordinator.preProvisionForVS(context, inputs as InputsWithProjectPath);
  }

  @hooks([
    ErrorHandlerMW,
    ProjectMigratorMWV3,
    EnvLoaderMW(false),
    ConcurrentLockerMW,
    ContextInjectorMW,
  ])
  async preCheckYmlAndEnvForVS(inputs: Inputs): Promise<Result<Void, FxError>> {
    const context = createDriverContext(inputs);
    const result = await coordinator.preCheckYmlAndEnvForVS(
      context,
      inputs as InputsWithProjectPath
    );
    return result;
  }

  @hooks([ErrorHandlerMW, QuestionMW(questionNodes.createNewEnv), ConcurrentLockerMW])
  async createEnv(inputs: Inputs): Promise<Result<Void, FxError>> {
    return this.createEnvCopyV3(
      inputs[QuestionNames.NewTargetEnvName]!,
      inputs[QuestionNames.SourceEnvName]!,
      inputs.projectPath!
    );
  }

  async createEnvCopyV3(
    targetEnvName: string,
    sourceEnvName: string,
    projectPath: string
  ): Promise<Result<Void, FxError>> {
    let res = await pathUtils.getEnvFilePath(projectPath, sourceEnvName);
    if (res.isErr()) return err(res.error);
    const sourceDotEnvFile = res.value;

    res = await pathUtils.getEnvFilePath(projectPath, targetEnvName);
    if (res.isErr()) return err(res.error);
    const targetDotEnvFile = res.value;
    if (!sourceDotEnvFile || !targetDotEnvFile)
      return err(new YamlFieldMissingError("environmentFolderPath"));
    if (!(await fs.pathExists(sourceDotEnvFile)))
      return err(new FileNotFoundError("createEnvCopyV3", sourceDotEnvFile));
    const source = await fs.readFile(sourceDotEnvFile);
    const writeStream = fs.createWriteStream(targetDotEnvFile);
    source
      .toString()
      .split(/\r?\n/)
      .forEach((line) => {
        const reg = /^([a-zA-Z_][a-zA-Z0-9_]*=)/g;
        const match = reg.exec(line);
        if (match) {
          if (match[1].startsWith("TEAMSFX_ENV=")) {
            writeStream.write(`TEAMSFX_ENV=${targetEnvName}${os.EOL}`);
          } else {
            writeStream.write(`${match[1]}${os.EOL}`);
          }
        } else {
          writeStream.write(`${line.trim()}${os.EOL}`);
        }
      });

    writeStream.end();
    return ok(Void);
  }

  @hooks([ErrorHandlerMW, ProjectMigratorMWV3, EnvLoaderMW(false), ConcurrentLockerMW])
  async buildAadManifest(inputs: Inputs): Promise<Result<Void, FxError>> {
    const manifestTemplatePath: string = inputs.AAD_MANIFEST_FILE
      ? inputs.AAD_MANIFEST_FILE
      : path.join(inputs.projectPath!, AadConstants.DefaultTemplateFileName);
    if (!(await fs.pathExists(manifestTemplatePath))) {
      return err(new FileNotFoundError("buildAadManifest", manifestTemplatePath));
    }
    await fs.ensureDir(path.join(inputs.projectPath!, "build"));
    const manifestOutputPath: string = path.join(
      inputs.projectPath!,
      "build",
      `aad.${inputs.env}.json`
    );
    const Context: DriverContext = createDriverContext(inputs);
    await buildAadManifest(Context, manifestTemplatePath, manifestOutputPath);
    return ok(Void);
  }
  @hooks([QuestionMW(questionNodes.validateTeamsApp)])
  async validateApplication(inputs: Inputs): Promise<Result<Void, FxError>> {
    if (inputs[QuestionNames.ValidateMethod] === TeamsAppValidationOptions.schema().id) {
      return await this.validateManifest(inputs);
    } else {
      return await this.validateAppPackage(inputs);
    }
  }
  @hooks([ErrorHandlerMW, EnvLoaderMW(true), ConcurrentLockerMW])
  async validateManifest(inputs: Inputs): Promise<Result<any, FxError>> {
    inputs.stage = Stage.validateApplication;
    const context: DriverContext = createDriverContext(inputs);
    const teamsAppManifestFilePath = inputs[QuestionNames.TeamsAppManifestFilePath] as string;
    const args: ValidateManifestArgs = {
      manifestPath: teamsAppManifestFilePath,
      showMessage: inputs?.showMessage != undefined ? inputs.showMessage : true,
    };
    const driver: ValidateManifestDriver = Container.get("teamsApp/validateManifest");
    const result = await driver.run(args, context);
    return result;
  }
  @hooks([ErrorHandlerMW, ConcurrentLockerMW])
  async validateAppPackage(inputs: Inputs): Promise<Result<any, FxError>> {
    inputs.stage = Stage.validateApplication;
    const context: DriverContext = createDriverContext(inputs);
    const teamsAppPackageFilePath = inputs[QuestionNames.TeamsAppPackageFilePath] as string;
    const args: ValidateAppPackageArgs = {
      appPackagePath: teamsAppPackageFilePath,
      showMessage: true,
    };
    const driver: ValidateAppPackageDriver = Container.get("teamsApp/validateAppPackage");
    return await driver.run(args, context);
  }

  @hooks([
    ErrorHandlerMW,
    QuestionMW(questionNodes.selectTeamsAppManifest),
    EnvLoaderMW(true),
    ConcurrentLockerMW,
  ])
  async createAppPackage(inputs: Inputs): Promise<Result<any, FxError>> {
    inputs.stage = Stage.createAppPackage;

    const context: DriverContext = createDriverContext(inputs);

    const teamsAppManifestFilePath = inputs?.[QuestionNames.TeamsAppManifestFilePath] as string;

    const driver: CreateAppPackageDriver = Container.get("teamsApp/zipAppPackage");
    const args: CreateAppPackageArgs = {
      manifestPath: teamsAppManifestFilePath,
      outputZipPath:
        inputs[QuestionNames.OutputZipPathParamName] ??
        `${inputs.projectPath}/${AppPackageFolderName}/${BuildFolderName}/appPackage.${process.env.TEAMSFX_ENV}.zip`,
      outputJsonPath:
        inputs[QuestionNames.OutputManifestParamName] ??
        `${inputs.projectPath}/${AppPackageFolderName}/${BuildFolderName}/manifest.${process.env.TEAMSFX_ENV}.json`,
    };
    const result = await driver.run(args, context);
    if (context.platform === Platform.VSCode) {
      if (result.isOk()) {
        const isWindows = process.platform === "win32";
        let zipFileName = args.outputZipPath;
        if (!path.isAbsolute(zipFileName)) {
          zipFileName = path.join(context.projectPath, zipFileName);
        }
        let builtSuccess = getLocalizedString(
          "plugins.appstudio.buildSucceedNotice.fallback",
          zipFileName
        );
        if (isWindows) {
          const folderLink = pathToFileURL(path.dirname(zipFileName));
          const appPackageLink = `${VSCodeExtensionCommand.openFolder}?%5B%22${folderLink}%22%5D`;
          builtSuccess = getLocalizedString("plugins.appstudio.buildSucceedNotice", appPackageLink);
        }
        context.ui?.showMessage("info", builtSuccess, false);
      }
    }
    return result;
  }

  @hooks([ErrorHandlerMW, QuestionMW(questionNodes.copilotPluginAddAPI), ConcurrentLockerMW])
  async copilotPluginAddAPI(inputs: Inputs): Promise<Result<any, FxError>> {
    const operations = inputs[QuestionNames.ApiOperation] as string[];
    const openapiSpecPath =
      inputs[QuestionNames.ApiSpecLocation] ?? inputs.openAIPluginManifest?.api.url;
    const manifestPath = inputs.teamsManifestPath;
    const specParser = new SpecParser(openapiSpecPath);
    const adaptiveCardFolder = path.join(
      inputs.projectPath!,
      AppPackageFolderName,
      AdaptiveFolderName
    );

    try {
      await specParser.generate(manifestPath, operations, openapiSpecPath, adaptiveCardFolder);
    } catch (e) {
      const error = assembleError(e);
      return err(error);
    }

    const message = getLocalizedString(
      "core.copilot.addAPI.success",
      operations,
      inputs.projectPath
    );
    await this.tools.ui.showMessage("info", message, false);
    return ok("");
  }

  @hooks([ErrorHandlerMW])
  async copilotPluginLoadOpenAIManifest(
    inputs: Inputs
  ): Promise<Result<OpenAIPluginManifest, FxError>> {
    try {
      return ok(await OpenAIPluginManifestHelper.loadOpenAIPluginManifest(inputs.domain));
    } catch (error) {
      return err(error as FxError);
    }
  }

  @hooks([ErrorHandlerMW])
  async copilotPluginListOperations(
    inputs: Inputs
  ): Promise<Result<ApiOperation[], ErrorResult[]>> {
    return await listOperations(
      createContextV3(),
      inputs.manifest,
      inputs.apiSpecUrl,
      inputs.shouldLogWarning
    );
  }

  @hooks([
    ErrorHandlerMW,
    QuestionMW(questionNodes.previewWithTeamsAppManifest),
    EnvLoaderMW(false),
    ConcurrentLockerMW,
  ])
  async previewWithManifest(inputs: Inputs): Promise<Result<string, FxError>> {
    inputs.stage = Stage.previewWithManifest;

    const hub = inputs[QuestionNames.M365Host] as Hub;
    const manifestFilePath = inputs[QuestionNames.TeamsAppManifestFilePath] as string;

    const manifestRes = await manifestUtils.getManifestV3(manifestFilePath, false);
    if (manifestRes.isErr()) {
      return err(manifestRes.error);
    }

    const teamsAppId = manifestRes.value.id;
    const capabilities = manifestUtils.getCapabilities(manifestRes.value);

    const launchHelper = new LaunchHelper(
      this.tools.tokenProvider.m365TokenProvider,
      this.tools.logProvider
    );
    const result = await launchHelper.getLaunchUrl(hub, teamsAppId, capabilities);
    return result;
  }
}<|MERGE_RESOLUTION|>--- conflicted
+++ resolved
@@ -128,11 +128,7 @@
   }
 
   @hooks([ErrorHandlerMW, QuestionMW(questionNodes.createProject)])
-<<<<<<< HEAD
-  async createProject(inputs: Inputs): Promise<Result<string, FxError>> {
-=======
   async createProject(inputs: Inputs): Promise<Result<CreateProjectResult, FxError>> {
->>>>>>> af44b9cd
     const context = createContextV3();
     inputs[QuestionNames.Scratch] = ScratchOptions.yes().id;
     if (inputs.teamsAppFromTdp) {
@@ -149,20 +145,6 @@
       }
     }
     const res = await coordinator.create(context, inputs);
-<<<<<<< HEAD
-    if (res.isErr()) return err(res.error);
-    inputs.projectPath = context.projectPath;
-    return ok(inputs.projectPath!);
-  }
-
-  @hooks([ErrorHandlerMW, QuestionMW(questionNodes.createSampleProject)])
-  async createSampleProject(inputs: Inputs): Promise<Result<string, FxError>> {
-    const context = createContextV3();
-    inputs[QuestionNames.Scratch] = ScratchOptions.no().id;
-    const res = await coordinator.create(context, inputs);
-    if (res.isErr()) return err(res.error);
-=======
->>>>>>> af44b9cd
     inputs.projectPath = context.projectPath;
     return res;
   }
