// Copyright (c) Microsoft Corporation.
// Licensed under the MIT license.

import * as os from "os";
import fs from "fs-extra";
import * as path from "path";
import { Container } from "typedi";
import { hooks } from "@feathersjs/hooks";
import {
  err,
  Func,
  FxError,
  Inputs,
  InputsWithProjectPath,
  ok,
  Platform,
  ProjectSettingsV3,
  Result,
  Settings,
  Stage,
  Tools,
  UserCancelError,
  Void,
} from "@microsoft/teamsfx-api";

import { AadConstants } from "../component/constants";
import { environmentManager } from "./environment";
import {
  ObjectIsUndefinedError,
  NoAadManifestExistError,
  InvalidInputError,
  InvalidProjectError,
} from "./error";
import { setCurrentStage, TOOLS } from "./globalVars";
import { ConcurrentLockerMW } from "./middleware/concurrentLocker";
import { ProjectConsolidateMW } from "./middleware/consolidateLocalRemote";
import { ContextInjectorMW } from "./middleware/contextInjector";
import { askNewEnvironment } from "./middleware/envInfoLoaderV3";
import { ErrorHandlerMW } from "./middleware/errorHandler";
import { CoreHookContext, PreProvisionResForVS, VersionCheckRes } from "./types";
import { createContextV3, createDriverContext } from "../component/utils";
import { manifestUtils } from "../component/resource/appManifest/utils/ManifestUtils";
import "../component/driver/index";
import { UpdateAadAppDriver } from "../component/driver/aad/update";
import { UpdateAadAppArgs } from "../component/driver/aad/interface/updateAadAppArgs";
import { ValidateTeamsAppDriver } from "../component/driver/teamsApp/validate";
import { ValidateTeamsAppArgs } from "../component/driver/teamsApp/interfaces/ValidateTeamsAppArgs";
import { DriverContext } from "../component/driver/interface/commonArgs";
import { coordinator } from "../component/coordinator";
import { CreateAppPackageDriver } from "../component/driver/teamsApp/createAppPackage";
import { CreateAppPackageArgs } from "../component/driver/teamsApp/interfaces/CreateAppPackageArgs";
import { EnvLoaderMW, EnvWriterMW } from "../component/middleware/envMW";
import { envUtil } from "../component/utils/envUtil";
import { settingsUtil } from "../component/utils/settingsUtil";
import { DotenvParseOutput } from "dotenv";
import { ProjectMigratorMWV3 } from "./middleware/projectMigratorV3";
import {
  containsUnsupportedFeature,
  getFeaturesFromAppDefinition,
} from "../component/resource/appManifest/utils/utils";
import { CoreTelemetryEvent, CoreTelemetryProperty } from "./telemetry";
import { isValidProjectV2, isValidProjectV3 } from "../common/projectSettingsHelper";
import {
  getVersionState,
  getProjectVersionFromPath,
  getTrackingIdFromPath,
} from "./middleware/utils/v3MigrationUtils";
import { QuestionMW } from "../component/middleware/questionMW";
import { getQuestionsForCreateProjectV2 } from "./middleware/questionModel";
import {
  getQuestionsForInit,
  getQuestionsForProvisionV3,
  getQuestionsForPublishInDeveloperPortal,
} from "../component/question";

export class FxCoreV3Implement {
  tools: Tools;
  isFromSample?: boolean;
  settingsVersion?: string;

  constructor(tools: Tools) {
    this.tools = tools;
  }

  async dispatch<Inputs, ExecuteRes>(
    exec: (inputs: Inputs) => Promise<ExecuteRes>,
    inputs: Inputs
  ): Promise<ExecuteRes> {
    const methodName = exec.name as keyof FxCoreV3Implement;
    if (!this[methodName]) {
      throw new Error("no implement");
    }
    const method = this[methodName] as any as typeof exec;
    return await method.call(this, inputs);
  }

  async dispatchUserTask<Inputs, ExecuteRes>(
    exec: (func: Func, inputs: Inputs) => Promise<ExecuteRes>,
    func: Func,
    inputs: Inputs
  ): Promise<ExecuteRes> {
    const methodName = exec.name as keyof FxCoreV3Implement;
    if (!this[methodName]) {
      throw new Error("no implement");
    }
    const method = this[methodName] as any as typeof exec;
    return await method.call(this, func, inputs);
  }

<<<<<<< HEAD
  @hooks([ErrorHandlerMW, QuestionMW(getQuestionsForCreateProjectV2), ContextInjectorMW])
=======
  // TODO: add version check middleware
  @hooks([ErrorHandlerMW, ContextInjectorMW])
>>>>>>> 8a5ca676
  async createProject(inputs: Inputs, ctx?: CoreHookContext): Promise<Result<string, FxError>> {
    if (!ctx) {
      return err(new ObjectIsUndefinedError("ctx for createProject"));
    }
    setCurrentStage(Stage.create);
    inputs.stage = Stage.create;
    const context = createContextV3();
    if (!!inputs.teamsAppFromTdp) {
      // should never happen as we do same check on Developer Portal.
      if (containsUnsupportedFeature(inputs.teamsAppFromTdp)) {
        return err(InvalidInputError("Teams app contains unsupported features"));
      } else {
        context.telemetryReporter.sendTelemetryEvent(CoreTelemetryEvent.CreateFromTdpStart, {
          [CoreTelemetryProperty.TdpTeamsAppFeatures]: getFeaturesFromAppDefinition(
            inputs.teamsAppFromTdp
          ).join(","),
          [CoreTelemetryProperty.TdpTeamsAppId]: inputs.teamsAppFromTdp.teamsAppId,
        });
      }
    }
    const res = await coordinator.create(context, inputs as InputsWithProjectPath);
    if (res.isErr()) return err(res.error);
    ctx.projectSettings = context.projectSetting;
    inputs.projectPath = context.projectPath;
    return ok(inputs.projectPath!);
  }

  @hooks([
    ErrorHandlerMW,
    QuestionMW((inputs) => {
      return getQuestionsForInit("infra", inputs);
    }),
  ])
  async initInfra(inputs: Inputs): Promise<Result<undefined, FxError>> {
    const res = await coordinator.initInfra(createContextV3(), inputs);
    return res;
  }

  @hooks([
    ErrorHandlerMW,
    QuestionMW((inputs) => {
      return getQuestionsForInit("debug", inputs);
    }),
  ])
  async initDebug(inputs: Inputs): Promise<Result<undefined, FxError>> {
    const res = await coordinator.initDebug(createContextV3(), inputs);
    return res;
  }

  @hooks([
    ErrorHandlerMW,
    ProjectMigratorMWV3,
    QuestionMW(getQuestionsForProvisionV3),
    ConcurrentLockerMW,
    EnvLoaderMW(false),
    ContextInjectorMW,
    EnvWriterMW,
  ])
  async provisionResources(inputs: Inputs, ctx?: CoreHookContext): Promise<Result<Void, FxError>> {
    setCurrentStage(Stage.provision);
    inputs.stage = Stage.provision;
    const context = createDriverContext(inputs);
    try {
      const res = await coordinator.provision(context, inputs as InputsWithProjectPath);
      if (res.isOk()) {
        ctx!.envVars = res.value;
        return ok(Void);
      } else {
        // for partial success scenario, output is set in inputs object
        ctx!.envVars = inputs.envVars;
        return err(res.error);
      }
    } finally {
      //reset subscription
      try {
        await TOOLS.tokenProvider.azureAccountProvider.setSubscription("");
      } catch (e) {}
    }
  }

  @hooks([
    ErrorHandlerMW,
    ProjectMigratorMWV3,
    ConcurrentLockerMW,
    EnvLoaderMW(false),
    ContextInjectorMW,
    EnvWriterMW,
  ])
  async deployArtifacts(inputs: Inputs, ctx?: CoreHookContext): Promise<Result<Void, FxError>> {
    setCurrentStage(Stage.deploy);
    inputs.stage = Stage.deploy;
    const context = createDriverContext(inputs);
    const res = await coordinator.deploy(context, inputs as InputsWithProjectPath);
    if (res.isOk()) {
      ctx!.envVars = res.value;
      return ok(Void);
    } else {
      // for partial success scenario, output is set in inputs object
      ctx!.envVars = inputs.envVars;
      return err(res.error);
    }
  }

  @hooks([
    ErrorHandlerMW,
    ProjectMigratorMWV3,
    ConcurrentLockerMW,
    ProjectConsolidateMW,
    EnvLoaderMW(false),
    ContextInjectorMW,
    EnvWriterMW,
  ])
  async deployAadManifest(inputs: Inputs, ctx?: CoreHookContext): Promise<Result<Void, FxError>> {
    setCurrentStage(Stage.deployAad);
    inputs.stage = Stage.deployAad;
    const updateAadClient = Container.get<UpdateAadAppDriver>("aadApp/update");
    // In V3, the aad.template.json exist at .fx folder, and output to root build folder.
    const manifestTemplatePath: string = inputs.AAD_MANIFEST_FILE
      ? inputs.AAD_MANIFEST_FILE
      : path.join(inputs.projectPath!, AadConstants.DefaultTemplateFileName);
    if (!(await fs.pathExists(manifestTemplatePath))) {
      return err(new NoAadManifestExistError(manifestTemplatePath));
    }
    await fs.ensureDir(path.join(inputs.projectPath!, "build"));
    const manifestOutputPath: string = path.join(
      inputs.projectPath!,
      "build",
      `aad.${inputs.env}.json`
    );
    const inputArgs: UpdateAadAppArgs = {
      manifestTemplatePath: manifestTemplatePath,
      outputFilePath: manifestOutputPath,
    };
    const contextV3: DriverContext = {
      azureAccountProvider: TOOLS.tokenProvider.azureAccountProvider,
      m365TokenProvider: TOOLS.tokenProvider.m365TokenProvider,
      ui: TOOLS.ui,
      logProvider: TOOLS.logProvider,
      telemetryReporter: TOOLS.telemetryReporter!,
      projectPath: inputs.projectPath as string,
      platform: Platform.VSCode,
    };
    const res = await updateAadClient.run(inputArgs, contextV3);
    if (res.isErr()) return err(res.error);
    return ok(Void);
  }

  @hooks([ErrorHandlerMW, ProjectMigratorMWV3, ConcurrentLockerMW, EnvLoaderMW(false)])
  async publishApplication(inputs: Inputs): Promise<Result<Void, FxError>> {
    setCurrentStage(Stage.publish);
    inputs.stage = Stage.publish;
    const context = createDriverContext(inputs);
    const res = await coordinator.publish(context, inputs as InputsWithProjectPath);
    if (res.isErr()) return err(res.error);
    return ok(Void);
  }

  @hooks([
    ErrorHandlerMW,
    ProjectMigratorMWV3,
    ConcurrentLockerMW,
    EnvLoaderMW(true),
    ContextInjectorMW,
    EnvWriterMW,
  ])
  async deployTeamsManifest(inputs: Inputs, ctx?: CoreHookContext): Promise<Result<Void, FxError>> {
    const context = createContextV3(ctx?.projectSettings as ProjectSettingsV3);
    const component = Container.get("app-manifest") as any;
    const res = await component.deployV3(context, inputs as InputsWithProjectPath);
    if (res.isOk()) {
      ctx!.envVars = envUtil.map2object(res.value);
    }
    return res;
  }

  @hooks([ErrorHandlerMW, ProjectMigratorMWV3, ConcurrentLockerMW, EnvLoaderMW(false)])
  async executeUserTask(
    func: Func,
    inputs: Inputs,
    ctx?: CoreHookContext
  ): Promise<Result<any, FxError>> {
    let res: Result<any, FxError> = ok(undefined);
    const context = createDriverContext(inputs);
    if (func.method === "getManifestTemplatePath") {
      const path = await manifestUtils.getTeamsAppManifestPath(
        (inputs as InputsWithProjectPath).projectPath
      );
      res = ok(path);
    } else if (func.method === "validateManifest") {
      const driver: ValidateTeamsAppDriver = Container.get("teamsApp/validate");
      const args: ValidateTeamsAppArgs = {
        manifestTemplatePath: func.params.manifestTemplatePath,
      };
      res = await driver.run(args, context);
    } else if (func.method === "buildPackage") {
      const driver: CreateAppPackageDriver = Container.get("teamsApp/zipAppPackage");
      const args: CreateAppPackageArgs = {
        manifestTemplatePath: func.params.manifestTemplatePath,
        outputZipPath: func.params.outputZipPath,
        outputJsonPath: func.params.outputJsonPath,
      };
      res = await driver.run(args, context);
    }
    return res;
  }

  @hooks([
    ErrorHandlerMW,
    QuestionMW(getQuestionsForPublishInDeveloperPortal),
    ConcurrentLockerMW,
    EnvLoaderMW(false),
    ContextInjectorMW,
  ])
  async publishInDeveloperPortal(
    inputs: Inputs,
    ctx?: CoreHookContext
  ): Promise<Result<Void, FxError>> {
    setCurrentStage(Stage.publishInDeveloperPortal);
    inputs.stage = Stage.publishInDeveloperPortal;
    const context = createContextV3();
    return await coordinator.publishInDeveloperPortal(context, inputs as InputsWithProjectPath);
  }

  async getSettings(inputs: InputsWithProjectPath): Promise<Result<Settings, FxError>> {
    return settingsUtil.readSettings(inputs.projectPath);
  }

  @hooks([ErrorHandlerMW, EnvLoaderMW(true), ContextInjectorMW])
  async getDotEnv(
    inputs: InputsWithProjectPath,
    ctx?: CoreHookContext
  ): Promise<Result<DotenvParseOutput | undefined, FxError>> {
    return ok(ctx?.envVars);
  }

  @hooks([ErrorHandlerMW, ProjectMigratorMWV3])
  async phantomMigrationV3(inputs: Inputs): Promise<Result<Void, FxError>> {
    return ok(Void);
  }

  @hooks([ErrorHandlerMW])
  async projectVersionCheck(inputs: Inputs): Promise<Result<VersionCheckRes, FxError>> {
    const projectPath = (inputs.projectPath as string) || "";
    if (isValidProjectV3(projectPath) || isValidProjectV2(projectPath)) {
      const currentVersion = await getProjectVersionFromPath(projectPath);
      if (!currentVersion) {
        return err(new InvalidProjectError());
      }
      const trackingId = await getTrackingIdFromPath(projectPath);
      const isSupport = getVersionState(currentVersion);
      return ok({
        currentVersion,
        trackingId,
        isSupport,
      });
    } else {
      return err(new InvalidProjectError());
    }
  }

  @hooks([
    ErrorHandlerMW,
    ProjectMigratorMWV3,
    ConcurrentLockerMW,
    EnvLoaderMW(false),
    ContextInjectorMW,
  ])
  async preProvisionForVS(
    inputs: Inputs,
    ctx?: CoreHookContext
  ): Promise<Result<PreProvisionResForVS, FxError>> {
    const context = createDriverContext(inputs);
    return coordinator.preProvisionForVS(context, inputs as InputsWithProjectPath);
  }

  @hooks([ErrorHandlerMW, ConcurrentLockerMW, ContextInjectorMW])
  async createEnv(inputs: Inputs, ctx?: CoreHookContext): Promise<Result<Void, FxError>> {
    if (!ctx || !inputs.projectPath)
      return err(new ObjectIsUndefinedError("createEnv input stuff"));
    const projectSettings = ctx.projectSettings;
    if (!projectSettings) {
      return ok(Void);
    }

    const createEnvCopyInput = await askNewEnvironment(ctx!, inputs);
    if (
      !createEnvCopyInput ||
      !createEnvCopyInput.targetEnvName ||
      !createEnvCopyInput.sourceEnvName
    ) {
      return err(UserCancelError);
    }

    return this.createEnvCopyV3(
      createEnvCopyInput.targetEnvName,
      createEnvCopyInput.sourceEnvName,
      inputs.projectPath
    );
  }

  async createEnvCopyV3(
    targetEnvName: string,
    sourceEnvName: string,
    projectPath: string
  ): Promise<Result<Void, FxError>> {
    const sourceDotEnvFile = environmentManager.getDotEnvPath(sourceEnvName, projectPath);
    const source = await fs.readFile(sourceDotEnvFile);
    const targetDotEnvFile = environmentManager.getDotEnvPath(targetEnvName, projectPath);
    const writeStream = fs.createWriteStream(targetDotEnvFile);
    source
      .toString()
      .split(/\r?\n/)
      .forEach((line) => {
        const reg = /^([a-zA-Z_][a-zA-Z0-9_]*=)/g;
        const match = reg.exec(line);
        if (match) {
          if (match[1].startsWith("TEAMSFX_ENV=")) {
            writeStream.write(`TEAMSFX_ENV=${targetEnvName}${os.EOL}`);
          } else {
            writeStream.write(`${match[1]}${os.EOL}`);
          }
        } else {
          writeStream.write(`${line.trim()}${os.EOL}`);
        }
      });

    writeStream.end();
    return ok(Void);
  }
}<|MERGE_RESOLUTION|>--- conflicted
+++ resolved
@@ -107,12 +107,7 @@
     return await method.call(this, func, inputs);
   }
 
-<<<<<<< HEAD
   @hooks([ErrorHandlerMW, QuestionMW(getQuestionsForCreateProjectV2), ContextInjectorMW])
-=======
-  // TODO: add version check middleware
-  @hooks([ErrorHandlerMW, ContextInjectorMW])
->>>>>>> 8a5ca676
   async createProject(inputs: Inputs, ctx?: CoreHookContext): Promise<Result<string, FxError>> {
     if (!ctx) {
       return err(new ObjectIsUndefinedError("ctx for createProject"));
