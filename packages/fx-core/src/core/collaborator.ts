// Copyright (c) Microsoft Corporation.
// Licensed under the MIT license.

import {
  Colors,
  Context,
  DynamicPlatforms,
  FxError,
  Inputs,
  InputsWithProjectPath,
  M365TokenProvider,
  MultiSelectQuestion,
  Platform,
  QTreeNode,
  Result,
  SystemError,
  TokenProvider,
  UserError,
  err,
  ok,
} from "@microsoft/teamsfx-api";
import axios from "axios";
import * as dotenv from "dotenv";
import fs from "fs-extra";
import { Container } from "typedi";
import { validate as uuidValidate } from "uuid";
import { VSCodeExtensionCommand } from "../common/constants";
import { getDefaultString, getLocalizedString } from "../common/localizeUtils";
import {
  AadOwner,
  AppIds,
  CollaborationState,
  CollaborationStateResult,
  ListCollaboratorResult,
  PermissionsResult,
  ResourcePermission,
} from "../common/permissionInterface";
import { AppStudioScopes, GraphScopes, getHashedEnv, isV3Enabled } from "../common/tools";
import {
  ComponentNames,
  SOLUTION_PROVISION_SUCCEEDED,
  SolutionError,
  SolutionSource,
  SolutionTelemetryProperty,
} from "../component/constants";
<<<<<<< HEAD
import { getUserEmailQuestion } from "../component/question";
import { AadApp } from "../component/resource/aadApp/aadApp";
import { AppManifest } from "../component/resource/appManifest/appManifest";
import { AppUser } from "../component/resource/appManifest/interfaces/appUser";
import { FileNotFoundError } from "../error/common";
=======
import { AppUser } from "../component/driver/teamsApp/interfaces/appdefinitions/appUser";
>>>>>>> 21023e5b
import { CoreSource } from "./error";
import { TOOLS } from "./globalVars";
import {
  CoreQuestionNames,
  selectAadAppManifestQuestion,
  selectEnvNode,
  selectTeamsAppManifestQuestion,
} from "./question";

export class CollaborationConstants {
  // Collaboartion CLI parameters
  static readonly TeamsAppId = "teamsAppId";
  static readonly AadObjectId = "aadObjectId";
  static readonly DotEnvFilePath = "dotEnvFilePath";

  // Collaboration env key
  static readonly AadObjectIdEnv = "AAD_APP_OBJECT_ID";
  static readonly TeamsAppIdEnv = "TEAMS_APP_ID";
  static readonly TeamsAppTenantIdEnv = "TEAMS_APP_TENANT_ID";

  // App Type Question
  static readonly AppType = "collaborationType";
  static readonly TeamsAppQuestionId = "teamsApp";
  static readonly AadAppQuestionId = "aadApp";

  static readonly placeholderRegex = /\$\{\{ *[a-zA-Z0-9_.-]* *\}\}/g;
}

export class CollaborationUtil {
  static async getCurrentUserInfo(
    m365TokenProvider?: M365TokenProvider
  ): Promise<Result<AppUser, FxError>> {
    const user = await CollaborationUtil.getUserInfo(m365TokenProvider);

    if (!user) {
      return err(
        new SystemError(
          SolutionSource,
          SolutionError.FailedToRetrieveUserInfo,
          "Failed to retrieve current user info from graph token."
        )
      );
    }

    return ok(user);
  }

  static async getUserInfo(
    m365TokenProvider?: M365TokenProvider,
    email?: string
  ): Promise<AppUser | undefined> {
    const currentUserRes = await m365TokenProvider?.getJsonObject({ scopes: GraphScopes });
    const currentUser = currentUserRes?.isOk() ? currentUserRes.value : undefined;

    if (!currentUser) {
      return undefined;
    }

    const tenantId = currentUser["tid"] as string;
    let aadId = currentUser["oid"] as string;
    let userPrincipalName = currentUser["unique_name"] as string;
    let displayName = currentUser["name"] as string;
    const isAdministrator = true;

    if (email) {
      const graphTokenRes = await m365TokenProvider?.getAccessToken({ scopes: GraphScopes });
      const graphToken = graphTokenRes?.isOk() ? graphTokenRes.value : undefined;
      const instance = axios.create({
        baseURL: "https://graph.microsoft.com/v1.0",
      });
      instance.defaults.headers.common["Authorization"] = `Bearer ${graphToken}`;
      const res = await instance.get(
        `/users?$filter=startsWith(mail,'${email}') or startsWith(userPrincipalName, '${email}')`
      );
      if (!res || !res.data || !res.data.value) {
        return undefined;
      }

      const collaborator = res.data.value.find(
        (user: any) =>
          user.mail?.toLowerCase() === email.toLowerCase() ||
          user.userPrincipalName?.toLowerCase() === email.toLowerCase()
      );

      if (!collaborator) {
        return undefined;
      }

      aadId = collaborator.id;
      userPrincipalName = collaborator.userPrincipalName;
      displayName = collaborator.displayName;
    }

    return {
      tenantId,
      aadId,
      userPrincipalName,
      displayName,
      isAdministrator,
    };
  }

  static async loadDotEnvFile(
    dotEnvFilePath: string
  ): Promise<Result<{ [key: string]: string }, FxError>> {
    try {
      const result: { [key: string]: string } = {};
      if (!(await fs.pathExists(dotEnvFilePath))) {
        throw new FileNotFoundError("CollaboratorUtil", dotEnvFilePath);
      }

      const envs = dotenv.parse(await fs.readFile(dotEnvFilePath));
      const entries = Object.entries(envs);
      for (const [key, value] of entries) {
        result[key] = value;
      }
      return ok(result);
    } catch (error: any) {
      return err(
        new UserError(
          SolutionSource,
          SolutionError.FailedToLoadDotEnvFile,
          getLocalizedString("core.collaboration.error.failedToLoadDotEnvFile", error?.message)
        )
      );
    }
  }

  // Priority parameter > dotenv > env
  static async getTeamsAppIdAndAadObjectId(
    inputs: InputsWithProjectPath
  ): Promise<Result<AppIds, FxError>> {
    let teamsAppId, aadObjectId;

    // load from parameter and dotenv only wroks for cli
    if (inputs?.platform == Platform.CLI) {
      // 1. Get from parameter
      teamsAppId = inputs?.[CollaborationConstants.TeamsAppId] ?? undefined;
      aadObjectId = inputs?.[CollaborationConstants.AadObjectId] ?? undefined;
      // Return if getting two app ids
      if (teamsAppId && aadObjectId) {
        return ok({
          teamsAppId: teamsAppId,
          aadObjectId: aadObjectId,
        });
      }

      // 2. Get from dotenv
      if (inputs?.[CollaborationConstants.DotEnvFilePath]) {
        const loadDotEnvFileResult = await this.loadDotEnvFile(
          inputs?.[CollaborationConstants.DotEnvFilePath]
        );
        if (loadDotEnvFileResult.isErr()) {
          return err(loadDotEnvFileResult.error);
        }

        const dotEnv = loadDotEnvFileResult.value;
        teamsAppId = teamsAppId ?? dotEnv[CollaborationConstants.TeamsAppIdEnv] ?? undefined;
        aadObjectId = aadObjectId ?? dotEnv[CollaborationConstants.AadObjectIdEnv] ?? undefined;
        // Return if getting two app ids
        if (teamsAppId && aadObjectId) {
          return ok({
            teamsAppId: teamsAppId,
            aadObjectId: aadObjectId,
          });
        }
      }
    }

    // 3. load from env
    const teamsAppManifestFilePath = inputs?.[CoreQuestionNames.TeamsAppManifestFilePath] as string;
    const aadAppManifestFilePath = inputs?.[CoreQuestionNames.AadAppManifestFilePath] as string;

    if (teamsAppManifestFilePath && !teamsAppId) {
      const teamsAppIdRes = await this.loadManifestId(teamsAppManifestFilePath);
      if (teamsAppIdRes.isOk()) {
        teamsAppId = await this.parseManifestId(teamsAppIdRes.value, inputs);
      } else {
        return err(teamsAppIdRes.error);
      }
    }

    if (aadAppManifestFilePath && !aadObjectId) {
      const aadObjectIdRes = await this.loadManifestId(aadAppManifestFilePath);
      if (aadObjectIdRes.isOk()) {
        aadObjectId = await this.parseManifestId(aadObjectIdRes.value, inputs);
      } else {
        return err(aadObjectIdRes.error);
      }
    }

    return ok({
      teamsAppId: teamsAppId,
      aadObjectId: aadObjectId,
    });
  }

  static async loadManifestId(manifestFilePath: string): Promise<Result<string, FxError>> {
    try {
      if (!manifestFilePath || !(await fs.pathExists(manifestFilePath))) {
        return err(new FileNotFoundError(SolutionSource, manifestFilePath));
      }

      const manifest = await fs.readJson(manifestFilePath);
      if (!manifest || !manifest.id) {
        return err(
          new UserError(
            SolutionSource,
            SolutionError.InvalidManifestError,
            getLocalizedString("error.collaboration.InvalidManifestError", manifestFilePath)
          )
        );
      }

      const id = manifest.id;
      return ok(id);
    } catch (error) {
      return err(
        new UserError(
          SolutionSource,
          SolutionError.FailedToLoadManifestFile,
          getLocalizedString("error.collaboration.FailedToLoadManifest", manifestFilePath)
        )
      );
    }
  }

  static requireEnvQuestion(appId: string): boolean {
    return !!appId.match(CollaborationConstants.placeholderRegex);
  }

  static async parseManifestId(appId: string, inputs: Inputs): Promise<string | undefined> {
    // Hardcoded id in manifest
    if (uuidValidate(appId)) {
      return appId;
    } else if (appId.match(CollaborationConstants.placeholderRegex)) {
      // Reference value in .env file
      const envName = appId
        .replace(/\$*\{+/g, "")
        .replace(/\}+/g, "")
        .trim();
      return process.env[envName] ?? undefined;
    }

    return undefined;
  }
}

export async function listCollaborator(
  ctx: Context,
  inputs: InputsWithProjectPath,
  envInfo: any | undefined,
  tokenProvider: TokenProvider,
  telemetryProps?: Record<string, string>
): Promise<Result<ListCollaboratorResult, FxError>> {
  const result = await CollaborationUtil.getCurrentUserInfo(tokenProvider.m365TokenProvider);
  if (result.isErr()) {
    return err(result.error);
  }
  const user = result.value;
  if (!isV3Enabled()) {
    const stateResult: CollaborationStateResult = getCurrentCollaborationState(envInfo!, user);
    if (stateResult.state != CollaborationState.OK) {
      if (inputs.platform === Platform.CLI && stateResult.message) {
        ctx.userInteraction.showMessage("warn", stateResult.message, false);
      } else if (inputs.platform === Platform.VSCode && stateResult.message) {
        ctx.logProvider.warning(stateResult.message);
      }
      return ok({
        state: stateResult.state,
        message: stateResult.message,
      });
    }
  }

  let appIds: AppIds;
  if (isV3Enabled()) {
    const getAppIdsResult = await CollaborationUtil.getTeamsAppIdAndAadObjectId(inputs);
    if (getAppIdsResult.isErr()) {
      return err(getAppIdsResult.error);
    }
    appIds = getAppIdsResult.value;
  }

  const hasAad = appIds!.aadObjectId != undefined;
  const hasTeams = appIds!.teamsAppId != undefined;
  const appStudio = Container.get<AppManifest>(ComponentNames.AppManifest);
  const aadPlugin = Container.get<AadApp>(ComponentNames.AadApp);
  const appStudioRes = hasTeams
    ? await appStudio.listCollaborator(
        ctx,
        inputs,
        envInfo,
        tokenProvider.m365TokenProvider,
        isV3Enabled() ? appIds!.teamsAppId : undefined
      )
    : ok([]);
  if (appStudioRes.isErr()) return err(appStudioRes.error);
  const teamsAppOwners = appStudioRes.value;
  const aadRes = hasAad
    ? await aadPlugin.listCollaborator(ctx, isV3Enabled() ? appIds!.aadObjectId : undefined)
    : ok([]);
  if (aadRes.isErr()) return err(aadRes.error);
  const aadOwners: AadOwner[] = aadRes.value;
  const teamsAppId: string = teamsAppOwners[0]?.resourceId ?? "";
  const aadAppId: string = aadOwners[0]?.resourceId ?? "";
  const aadAppTenantId = isV3Enabled()
    ? user.tenantId
    : envInfo!.state[ComponentNames.AppManifest]?.tenantId;

  if (inputs.platform === Platform.CLI || inputs.platform === Platform.VSCode) {
    const message = [
      {
        content: getLocalizedString("core.collaboration.ListingM365Permission"),
        color: Colors.BRIGHT_WHITE,
      },
      {
        content: getLocalizedString("core.collaboration.AccountUsedToCheck"),
        color: Colors.BRIGHT_WHITE,
      },
      { content: user.userPrincipalName + "\n", color: Colors.BRIGHT_MAGENTA },
      { content: getLocalizedString("core.collaboration.TenantId"), color: Colors.BRIGHT_WHITE },
      { content: aadAppTenantId + "\n", color: Colors.BRIGHT_MAGENTA },
    ];

    if (hasTeams) {
      message.push(
        ...getPrintEnvMessage(
          isV3Enabled() ? inputs.env : envInfo!.envName,
          getLocalizedString("core.collaboration.StartingListAllTeamsAppOwners")
        ),
        {
          content: getLocalizedString("core.collaboration.M365TeamsAppId"),
          color: Colors.BRIGHT_WHITE,
        },
        { content: teamsAppId, color: Colors.BRIGHT_MAGENTA },
        { content: `)\n`, color: Colors.BRIGHT_WHITE }
      );

      for (const teamsAppOwner of teamsAppOwners) {
        message.push(
          {
            content: getLocalizedString("core.collaboration.TeamsAppOwner"),
            color: Colors.BRIGHT_WHITE,
          },
          { content: teamsAppOwner.userPrincipalName, color: Colors.BRIGHT_MAGENTA },
          { content: `.\n`, color: Colors.BRIGHT_WHITE }
        );
      }
    }

    if (hasAad) {
      message.push(
        ...getPrintEnvMessage(
          isV3Enabled() ? inputs.env : envInfo!.envName,
          getLocalizedString("core.collaboration.StartingListAllAadAppOwners")
        ),
        {
          content: getLocalizedString("core.collaboration.SsoAadAppId"),
          color: Colors.BRIGHT_WHITE,
        },
        { content: aadAppId, color: Colors.BRIGHT_MAGENTA },
        { content: `)\n`, color: Colors.BRIGHT_WHITE }
      );

      for (const aadOwner of aadOwners) {
        message.push(
          {
            content: getLocalizedString("core.collaboration.AadAppOwner"),
            color: Colors.BRIGHT_WHITE,
          },
          { content: aadOwner.userPrincipalName, color: Colors.BRIGHT_MAGENTA },
          { content: `.\n`, color: Colors.BRIGHT_WHITE }
        );
      }
    }

    if (inputs.platform === Platform.CLI) {
      ctx.userInteraction.showMessage("info", message, false);
    } else if (inputs.platform === Platform.VSCode) {
      ctx.userInteraction.showMessage(
        "info",
        getLocalizedString(
          "core.collaboration.ListCollaboratorsSuccess",
          VSCodeExtensionCommand.showOutputChannel
        ),
        false
      );
      ctx.logProvider.info(message);
    }
  }
  const aadOwnerCount = hasAad ? aadOwners.length : -1;
  const teamsOwnerCount = hasTeams ? teamsAppOwners.length : -1;
  if (telemetryProps) {
    telemetryProps[SolutionTelemetryProperty.Env] = isV3Enabled()
      ? inputs.env
        ? getHashedEnv(inputs.env)
        : ""
      : getHashedEnv(envInfo!.envName);
    telemetryProps[SolutionTelemetryProperty.CollaboratorCount] = teamsOwnerCount.toString();
    telemetryProps[SolutionTelemetryProperty.AadOwnerCount] = aadOwnerCount.toString();
  }
  return ok({
    state: CollaborationState.OK,
  });
}

function getCurrentCollaborationState(envInfo: any, user: AppUser): CollaborationStateResult {
  const provisioned =
    envInfo.state.solution[SOLUTION_PROVISION_SUCCEEDED] === "true" ||
    envInfo.state.solution[SOLUTION_PROVISION_SUCCEEDED] === true;
  if (!provisioned) {
    const warningMsg = getLocalizedString("core.collaboration.notProvisioned");
    return {
      state: CollaborationState.NotProvisioned,
      message: warningMsg,
    };
  }

  const aadAppTenantId = envInfo.state[ComponentNames.AppManifest]?.tenantId;
  if (!aadAppTenantId || user.tenantId != (aadAppTenantId as string)) {
    const warningMsg = getLocalizedString("core.collaboration.tenantNotMatch");
    return {
      state: CollaborationState.M365TenantNotMatch,
      message: warningMsg,
    };
  }

  return {
    state: CollaborationState.OK,
  };
}

export async function checkPermission(
  ctx: Context,
  inputs: InputsWithProjectPath,
  envInfo: any | undefined,
  tokenProvider: TokenProvider,
  telemetryProps?: Record<string, string>
): Promise<Result<PermissionsResult, FxError>> {
  const result = await CollaborationUtil.getCurrentUserInfo(tokenProvider.m365TokenProvider);
  if (result.isErr()) {
    return err(result.error);
  }

  if (!isV3Enabled()) {
    const stateResult = getCurrentCollaborationState(envInfo!, result.value);

    if (stateResult.state != CollaborationState.OK) {
      if (inputs.platform === Platform.CLI && stateResult.message) {
        ctx.userInteraction.showMessage("warn", stateResult.message, false);
      }
      return ok({
        state: stateResult.state,
        message: stateResult.message,
      });
    }
  }
  const userInfo = result.value as AppUser;

  if (inputs.platform === Platform.CLI) {
    // TODO: get tenant id from .env
    const aadAppTenantId = isV3Enabled()
      ? userInfo.tenantId
      : envInfo!.state[ComponentNames.AppManifest]?.tenantId;
    const message = [
      {
        content: getLocalizedString("core.collaboration.AccountUsedToCheck"),
        color: Colors.BRIGHT_WHITE,
      },
      { content: userInfo.userPrincipalName + "\n", color: Colors.BRIGHT_MAGENTA },
      ...getPrintEnvMessage(
        isV3Enabled() ? inputs.env : envInfo!.envName,
        getLocalizedString("core.collaboration.StaringCheckPermission")
      ),
      { content: getLocalizedString("core.collaboration.TenantId"), color: Colors.BRIGHT_WHITE },
      { content: aadAppTenantId + "\n", color: Colors.BRIGHT_MAGENTA },
    ];
    ctx.userInteraction.showMessage("info", message, false);
  }

  let appIds: AppIds;
  if (isV3Enabled()) {
    const getAppIdsResult = await CollaborationUtil.getTeamsAppIdAndAadObjectId(inputs);
    if (getAppIdsResult.isErr()) {
      return err(getAppIdsResult.error);
    }
    appIds = getAppIdsResult.value;
  }

  const appStudio = Container.get<AppManifest>(ComponentNames.AppManifest);
  const aadPlugin = Container.get<AadApp>(ComponentNames.AadApp);

  const isTeamsActivated = isV3Enabled() ? appIds!.teamsAppId != undefined : true;
  const appStudioRes = isTeamsActivated
    ? await appStudio.checkPermission(
        ctx,
        inputs,
        envInfo,
        tokenProvider.m365TokenProvider,
        userInfo,
        isV3Enabled() ? appIds!.teamsAppId : undefined
      )
    : ok([] as ResourcePermission[]);
  if (appStudioRes.isErr()) {
    return err(appStudioRes.error);
  }
  const permissions = appStudioRes.value;
  const isAadActivated = appIds!.aadObjectId != undefined;
  if (isAadActivated) {
    const aadRes = await aadPlugin.checkPermission(
      ctx,
      result.value,
      isV3Enabled() ? appIds!.aadObjectId : undefined
    );
    if (aadRes.isErr()) return err(aadRes.error);
    aadRes.value.forEach((r: ResourcePermission) => {
      permissions.push(r);
    });
  }
  if (inputs.platform === Platform.CLI) {
    for (const permission of permissions) {
      const message = [
        {
          content: getLocalizedString("core.collaboration.CheckPermissionResourceId"),
          color: Colors.BRIGHT_WHITE,
        },
        {
          content: permission.resourceId ?? getLocalizedString("core.collaboration.Undefined"),
          color: Colors.BRIGHT_MAGENTA,
        },
        {
          content: getLocalizedString("core.collaboration.ResourceName"),
          color: Colors.BRIGHT_WHITE,
        },
        { content: permission.name, color: Colors.BRIGHT_MAGENTA },
        {
          content: getLocalizedString("core.collaboration.Permission"),
          color: Colors.BRIGHT_WHITE,
        },
        {
          content: permission.roles
            ? permission.roles.toString()
            : getLocalizedString("core.collaboration.Undefined") + "\n",
          color: Colors.BRIGHT_MAGENTA,
        },
      ];
      ctx.userInteraction.showMessage("info", message, false);
    }
  }
  const aadPermission = permissions.find((permission) => permission.name === "Azure AD App");
  const teamsAppPermission = permissions.find((permission) => permission.name === "Teams App");
  if (telemetryProps) {
    telemetryProps[SolutionTelemetryProperty.AadPermission] = aadPermission?.roles
      ? aadPermission.roles.join(";")
      : getLocalizedString("core.collaboration.Undefined");
    telemetryProps[SolutionTelemetryProperty.TeamsAppPermission] = teamsAppPermission?.roles
      ? teamsAppPermission.roles.join(";")
      : getLocalizedString("core.collaboration.Undefined");
  }
  return ok({
    state: CollaborationState.OK,
    permissions,
  });
}

export async function grantPermission(
  ctx: Context,
  inputs: InputsWithProjectPath,
  envInfo: any | undefined,
  tokenProvider: TokenProvider,
  telemetryProps?: Record<string, string>
): Promise<Result<PermissionsResult, FxError>> {
  const progressBar = ctx.userInteraction.createProgressBar(
    getLocalizedString("core.collaboration.GrantingPermission"),
    1
  );
  try {
    const result = await CollaborationUtil.getCurrentUserInfo(tokenProvider.m365TokenProvider);
    if (result.isErr()) {
      return err(result.error);
    }
    if (!isV3Enabled()) {
      const stateResult = getCurrentCollaborationState(envInfo!, result.value);
      if (stateResult.state != CollaborationState.OK) {
        if (inputs.platform === Platform.CLI && stateResult.message) {
          ctx.userInteraction.showMessage("warn", stateResult.message, false);
        } else if (inputs.platform === Platform.VSCode && stateResult.message) {
          ctx.logProvider.warning(stateResult.message);
        }
        return ok({
          state: stateResult.state,
          message: stateResult.message,
        });
      }
    }
    const email = inputs.email;
    if (!email || email === result.value.userPrincipalName) {
      return err(
        new UserError(
          CoreSource,
          SolutionError.EmailCannotBeEmptyOrSame,
          getDefaultString("core.collaboration.EmailCannotBeEmptyOrSame"),
          getLocalizedString("core.collaboration.EmailCannotBeEmptyOrSame")
        )
      );
    }

    const userInfo = await CollaborationUtil.getUserInfo(tokenProvider.m365TokenProvider, email);

    if (!userInfo) {
      return err(
        new UserError(
          CoreSource,
          SolutionError.CannotFindUserInCurrentTenant,
          getDefaultString("core.collaboration.CannotFindUserInCurrentTenant"),
          getLocalizedString("core.collaboration.CannotFindUserInCurrentTenant")
        )
      );
    }

    await progressBar?.start();
    await progressBar?.next(getLocalizedString("core.collaboration.GrantPermissionForUser", email));

    let appIds: AppIds;
    if (isV3Enabled()) {
      const getAppIdsResult = await CollaborationUtil.getTeamsAppIdAndAadObjectId(inputs);
      if (getAppIdsResult.isErr()) {
        return err(getAppIdsResult.error);
      }
      appIds = getAppIdsResult.value;
    }

    if (inputs.platform === Platform.CLI) {
      // TODO: get tenant id from .env
      const aadAppTenantId = isV3Enabled()
        ? result.value.tenantId
        : envInfo!.state[ComponentNames.AppManifest]?.tenantId;
      const message = [
        {
          content: getLocalizedString("core.collaboration.AccountToGrantPermission"),
          color: Colors.BRIGHT_WHITE,
        },
        { content: userInfo.userPrincipalName + "\n", color: Colors.BRIGHT_MAGENTA },
        ...getPrintEnvMessage(
          isV3Enabled() ? inputs.env : envInfo!.envName,
          getLocalizedString("core.collaboration.StartingGrantPermission")
        ),
        { content: getLocalizedString("core.collaboration.TenantId"), color: Colors.BRIGHT_WHITE },
        { content: aadAppTenantId + "\n", color: Colors.BRIGHT_MAGENTA },
      ];

      ctx.userInteraction.showMessage("info", message, false);
    }
    const isAadActivated = appIds!.aadObjectId != undefined;
    const isTeamsActivated = isV3Enabled() ? appIds!.teamsAppId != undefined : true;
    const appStudio = Container.get<AppManifest>(ComponentNames.AppManifest);
    const aadPlugin = Container.get<AadApp>(ComponentNames.AadApp);
    const appStudioRes = isTeamsActivated
      ? await appStudio.grantPermission(
          ctx,
          inputs,
          envInfo,
          tokenProvider.m365TokenProvider,
          userInfo,
          isV3Enabled() ? appIds!.teamsAppId : undefined
        )
      : ok([] as ResourcePermission[]);
    if (appStudioRes.isErr()) {
      return err(appStudioRes.error);
    }
    const permissions = appStudioRes.value;
    if (isAadActivated) {
      const aadRes = await aadPlugin.grantPermission(
        ctx,
        userInfo,
        isV3Enabled() ? appIds!.aadObjectId : undefined
      );
      if (aadRes.isErr()) return err(aadRes.error);
      aadRes.value.forEach((r: ResourcePermission) => {
        permissions.push(r);
      });
    }
    if (inputs.platform === Platform.CLI) {
      for (const permission of permissions) {
        const message = [
          { content: `${permission.roles?.join(",")} `, color: Colors.BRIGHT_MAGENTA },
          {
            content: getLocalizedString("core.collaboration.PermissionHasBeenGrantTo"),
            color: Colors.BRIGHT_WHITE,
          },
          { content: permission.name, color: Colors.BRIGHT_MAGENTA },
          {
            content: getLocalizedString("core.collaboration.GrantPermissionResourceId"),
            color: Colors.BRIGHT_WHITE,
          },
          { content: `${permission.resourceId}`, color: Colors.BRIGHT_MAGENTA },
        ];
        ctx.userInteraction.showMessage("info", message, false);
      }
    }
    return ok({
      state: CollaborationState.OK,
      userInfo: userInfo,
      permissions,
    });
  } finally {
    await progressBar?.end(true);
  }
}

export async function getQuestionsForGrantPermission(
  inputs: Inputs
): Promise<Result<QTreeNode | undefined, FxError>> {
  const isDynamicQuestion = DynamicPlatforms.includes(inputs.platform);
  if (isDynamicQuestion) {
    const jsonObjectRes = await TOOLS.tokenProvider.m365TokenProvider.getJsonObject({
      scopes: AppStudioScopes,
    });
    if (jsonObjectRes.isErr()) {
      return err(jsonObjectRes.error);
    }
    const jsonObject = jsonObjectRes.value;

    const root = await getCollaborationQuestionNode(inputs);
    root.addChild(new QTreeNode(getUserEmailQuestion((jsonObject as any).upn)));
    return ok(root);
  }
  return ok(undefined);
}

export async function getQuestionsForListCollaborator(
  inputs: Inputs
): Promise<Result<QTreeNode | undefined, FxError>> {
  const isDynamicQuestion = DynamicPlatforms.includes(inputs.platform);
  if (isDynamicQuestion) {
    const root = await getCollaborationQuestionNode(inputs);
    return ok(root);
  }
  return ok(undefined);
}

function getPrintEnvMessage(env: string | undefined, message: string) {
  return env
    ? [
        {
          content: message,
          color: Colors.BRIGHT_WHITE,
        },
        { content: `${env}\n`, color: Colors.BRIGHT_MAGENTA },
      ]
    : [];
}

function selectAppTypeQuestion(): MultiSelectQuestion {
  return {
    name: CollaborationConstants.AppType,
    title: getLocalizedString("core.selectCollaborationAppTypeQuestion.title"),
    type: "multiSelect",
    staticOptions: [
      {
        id: CollaborationConstants.AadAppQuestionId,
        label: getLocalizedString("core.aadAppQuestion.label"),
        description: getLocalizedString("core.aadAppQuestion.description"),
      },
      {
        id: CollaborationConstants.TeamsAppQuestionId,
        label: getLocalizedString("core.teamsAppQuestion.label"),
        description: getLocalizedString("core.teamsAppQuestion.description"),
      },
    ],
  };
}

async function getCollaborationQuestionNode(inputs: Inputs): Promise<QTreeNode> {
  const root = new QTreeNode(selectAppTypeQuestion());

  // Teams app manifest select node
  const teamsAppSelectNode = selectTeamsAppManifestQuestion(inputs);
  teamsAppSelectNode.condition = { contains: CollaborationConstants.TeamsAppQuestionId };
  root.addChild(teamsAppSelectNode);

  // Aad app manifest select node
  const aadAppSelectNode = selectAadAppManifestQuestion(inputs);
  aadAppSelectNode.condition = { contains: CollaborationConstants.AadAppQuestionId };
  root.addChild(aadAppSelectNode);

  // Env select node
  const envNode = await selectEnvNode(inputs);
  if (!envNode) {
    return root;
  }
  envNode.data.name = "env";
  envNode.condition = {
    validFunc: validateEnvQuestion,
  };
  teamsAppSelectNode.addChild(envNode);
  aadAppSelectNode.addChild(envNode);

  return root;
}

export async function validateEnvQuestion(
  input: any,
  inputs?: Inputs
): Promise<string | undefined> {
  if (inputs?.env || inputs?.targetEnvName) {
    return "Env already selected";
  }

  const appType = inputs?.[CollaborationConstants.AppType] as string[];
  const requireAad = appType.includes(CollaborationConstants.AadAppQuestionId);
  const requireTeams = appType.includes(CollaborationConstants.TeamsAppQuestionId);
  const aadManifestPath = inputs?.[CoreQuestionNames.AadAppManifestFilePath];
  const teamsManifestPath = inputs?.[CoreQuestionNames.TeamsAppManifestFilePath];

  // When both is selected, only show the question once at the end
  if ((requireAad && !aadManifestPath) || (requireTeams && !teamsManifestPath)) {
    return "Question not finished";
  }

  // Only show env question when manifest id is referencing value from .env file
  let requireEnv = false;
  if (requireTeams && teamsManifestPath) {
    const teamsAppIdRes = await CollaborationUtil.loadManifestId(teamsManifestPath);
    if (teamsAppIdRes.isOk()) {
      requireEnv = CollaborationUtil.requireEnvQuestion(teamsAppIdRes.value);
      if (requireEnv) {
        return undefined;
      }
    } else {
      return "Invalid manifest";
    }
  }

  if (requireAad && aadManifestPath) {
    const aadAppIdRes = await CollaborationUtil.loadManifestId(aadManifestPath);
    if (aadAppIdRes.isOk()) {
      requireEnv = CollaborationUtil.requireEnvQuestion(aadAppIdRes.value);
      if (requireEnv) {
        return undefined;
      }
    } else {
      return "Invalid manifest";
    }
  }

  return "Env question not required";
}<|MERGE_RESOLUTION|>--- conflicted
+++ resolved
@@ -43,15 +43,7 @@
   SolutionSource,
   SolutionTelemetryProperty,
 } from "../component/constants";
-<<<<<<< HEAD
-import { getUserEmailQuestion } from "../component/question";
-import { AadApp } from "../component/resource/aadApp/aadApp";
-import { AppManifest } from "../component/resource/appManifest/appManifest";
-import { AppUser } from "../component/resource/appManifest/interfaces/appUser";
-import { FileNotFoundError } from "../error/common";
-=======
 import { AppUser } from "../component/driver/teamsApp/interfaces/appdefinitions/appUser";
->>>>>>> 21023e5b
 import { CoreSource } from "./error";
 import { TOOLS } from "./globalVars";
 import {
@@ -60,6 +52,9 @@
   selectEnvNode,
   selectTeamsAppManifestQuestion,
 } from "./question";
+import { FileNotFoundError } from "../error/common";
+import { AppManifest } from "../component/resource/appManifest/appManifest";
+import { AadApp } from "../component/resource/aadApp/aadApp";
 
 export class CollaborationConstants {
   // Collaboartion CLI parameters
