--- conflicted
+++ resolved
@@ -57,21 +57,14 @@
   public readonly envConfigNameRegex = /^config\.(?<envName>[\w\d-_]+)\.json$/i;
   public readonly envStateNameRegex = /^state\.(?<envName>[\w\d-_]+)\.json$/i;
 
-<<<<<<< HEAD
-  private readonly defaultEnvName = "dev";
-  private readonly localEnvName = "local";
-  private readonly ajv;
-  private readonly schema = "https://aka.ms/teamsfx-env-config-schema";
-  private readonly envConfigDescription =
-=======
   public readonly schema = "https://aka.ms/teamsfx-env-config-schema";
   public readonly envConfigDescription =
->>>>>>> 6a05ccf2
     `You can customize the TeamsFx config for different environments.` +
     ` Visit https://aka.ms/teamsfx-env-config to learn more about this.`;
 
   private readonly defaultEnvName = "dev";
   private readonly ajv;
+  private readonly localEnvName = "local";
 
   constructor() {
     this.ajv = new Ajv();
