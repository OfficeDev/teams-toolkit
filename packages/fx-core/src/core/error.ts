--- conflicted
+++ resolved
@@ -187,19 +187,19 @@
   );
 }
 
-<<<<<<< HEAD
 export function ProjectEnvAlreadyExistError(env: string): FxError {
   return new UserError(
     "ProjectEnvAlreadyExistError",
     `Project environment ${env} already exists.`,
     CoreSource,
     new Error().stack
-=======
+  );
+}
+
 export function InvalidEnvConfigError(env: string, errorMsg: string): UserError {
   return new UserError(
     CoreSource,
     "InvalidEnvConfigError",
     `The configuration config.${env}.json is invalid, details: ${errorMsg}.`
->>>>>>> b10422ed
   );
 }