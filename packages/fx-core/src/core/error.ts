--- conflicted
+++ resolved
@@ -140,11 +140,7 @@
   }
 }
 
-<<<<<<< HEAD
 export function PluginHasNoTaskImpl(pluginName: string, task: string) {
-=======
-export function PluginHasNoTaskImpl(pluginName: string, task: string){
->>>>>>> aef80fd8
   return new SystemError(
     "PluginHasNoTaskImplError",
     `Plugin ${pluginName} has not implemented method: ${task}`,
