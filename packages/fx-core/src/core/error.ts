--- conflicted
+++ resolved
@@ -204,10 +204,9 @@
   return new UserError(CoreSource, "NonActiveEnvError", `Can not find active environment.`);
 }
 
-<<<<<<< HEAD
 export function ModifiedSecretError(): UserError {
   return new UserError(CoreSource, "ModifiedSecretError", "The secret file has been changed.");
-=======
+}
 
 export class LoadSolutionError extends SystemError {
   constructor() {
@@ -219,5 +218,4 @@
   constructor(method: string) {
     super(new.target.name, `Method not implemented:${method}`, CoreSource);
   }
->>>>>>> 637525af
 }