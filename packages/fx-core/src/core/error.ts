// Copyright (c) Microsoft Corporation.
// Licensed under the MIT license.
"use strict";

import { Func, FxError, Inputs, Stage, SystemError, UserError } from "@microsoft/teamsfx-api";

export const CoreSource = "Core";

export function ProjectFolderExistError(path: string) {
  return new UserError(
    "ProjectFolderExistError",
    `Path ${path} alreay exists. Select a different folder.`,
    CoreSource,
    new Error().stack
  );
}

export function WriteFileError(e: Error): SystemError {
  return new SystemError(
    "WriteFileError",
    `write file error ${e["message"]}`,
    CoreSource,
    e.stack,
    undefined,
    e
  );
}

export function ReadFileError(e: Error): SystemError {
  return new SystemError(
    "ReadFileError",
    `read file error ${e["message"]}`,
    CoreSource,
    e.stack,
    undefined,
    e
  );
}

export function NoneFxError(e: Error): SystemError {
  return new SystemError(
    "NoneFxError",
    `NoneFxError ${e["message"]}`,
    CoreSource,
    e.stack,
    undefined,
    e
  );
}

export function NoProjectOpenedError() {
  return new UserError(
    "NoProjectOpened",
    "No project opened, you can create a new project or open an existing one.",
    CoreSource,
    new Error().stack
  );
}

export function PathNotExistError(path: string) {
  return new UserError(
    "PathNotExist",
    `The path not exist: ${path}`,
    CoreSource,
    new Error().stack
  );
}

export function InvalidProjectError(msg?: string) {
  return new UserError(
    "InvalidProject",
    `The command only works for project created by Teamsfx Toolkit. ${msg ? ": " + msg : ""}`,
    CoreSource,
    new Error().stack
  );
}

export function ConcurrentError() {
  return new UserError(
    "ConcurrentOperation",
    "Concurrent operation error, please wait until the running task finish or you can reload the window to cancel it.",
    CoreSource,
    new Error().stack
  );
}

export function TaskNotSupportError(task: Stage | string) {
  return new SystemError(
    "TaskNotSupport",
    `Task is not supported yet: ${task}`,
    CoreSource,
    new Error().stack
  );
}

export function FetchSampleError() {
  return new UserError(
    "FetchSampleError",
    "Failed to download sample app",
    CoreSource,
    new Error().stack
  );
}

export function InvalidInputError(reason: string, inputs?: Inputs) {
  return new UserError(
    "InvalidInput",
    inputs
      ? `Invalid inputs: ${reason}, inputs: ${JSON.stringify(inputs)}`
      : `Invalid inputs: ${reason}`,
    CoreSource,
    new Error().stack
  );
}

export function FunctionRouterError(func: Func) {
  return new UserError(
    "FunctionRouterError",
    `Failed to route function call:${JSON.stringify(func)}`,
    CoreSource,
    new Error().stack
  );
}

<<<<<<< HEAD
export function ContextUpgradeError(error: any, isUserError = false): FxError {
  if (isUserError) {
    return new UserError(
      "ContextUpgradeError",
      `Failed to update context: ${error.message}`,
      CoreSource,
      error.stack ?? new Error().stack
    );
  } else {
    return new SystemError(
      "ContextUpgradeError",
      `Failed to update context: ${error.message}`,
      CoreSource,
      error.stack ?? new Error().stack
    );
  }
=======
export function ContextUpgradeError(error: any): FxError {
  return new SystemError(
    "ContextUpgradeError",
    `Failed to update context: ${error.message}`,
    CoreSource,
    new Error().stack
  );
}


export function PluginHasNoTaskImpl(pluginName: string, task: string){
  return new SystemError(
    "PluginHasNoTaskImplError",
    `Plugin ${pluginName} has not implemented method: ${task}`,
    CoreSource,
    new Error().stack
  );
>>>>>>> f8214dc8
}<|MERGE_RESOLUTION|>--- conflicted
+++ resolved
@@ -122,7 +122,6 @@
   );
 }
 
-<<<<<<< HEAD
 export function ContextUpgradeError(error: any, isUserError = false): FxError {
   if (isUserError) {
     return new UserError(
@@ -139,14 +138,6 @@
       error.stack ?? new Error().stack
     );
   }
-=======
-export function ContextUpgradeError(error: any): FxError {
-  return new SystemError(
-    "ContextUpgradeError",
-    `Failed to update context: ${error.message}`,
-    CoreSource,
-    new Error().stack
-  );
 }
 
 
@@ -157,5 +148,4 @@
     CoreSource,
     new Error().stack
   );
->>>>>>> f8214dc8
 }