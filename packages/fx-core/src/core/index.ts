// Copyright (c) Microsoft Corporation.
// Licensed under the MIT license.

import * as fs from "fs-extra";
import {
  Core,
  DialogMsg,
  DialogType,
  err,
  Func,
  ok,
  Platform,
  QTreeNode,
  QuestionType,
  Result,
  SolutionContext,
  Stage,
  SingleSelectQuestion,
  FxError,
  ConfigFolderName,
  Inputs,
  Tools,
  Void,
  FunctionRouter,
  OptionItem,
  Solution,
  ProjectConfig,
  ProjectSettings,
  PluginConfig,
  assembleError,
  LogProvider,
  GroupOfTasks,
  RunnableTask,
} from "@microsoft/teamsfx-api";
import * as path from "path";
import { downloadSampleHook, fetchCodeZip, saveFilesRecursively } from "../common/tools";
import {
  CoreQuestionNames,
  ProjectNamePattern,
  QuestionAppName,
  QuestionRootFolder,
  QuestionSelectSolution,
  SampleSelect,
  ScratchOptionNo,
  ScratchOptionYes,
  getCreateNewOrFromSampleQuestion,
} from "./question";
import * as jsonschema from "jsonschema";
import AdmZip from "adm-zip";
export * from "./error";
import { HookContext, hooks } from "@feathersjs/hooks";
import { ErrorHandlerMW } from "./middleware/errorHandler";
import { QuestionModelMW } from "./middleware/questionModel";
import { ConfigWriterMW } from "./middleware/configWriter";
import { ContextLoaderMW, newSolutionContext } from "./middleware/contextLoader";
import { ConcurrentLockerMW } from "./middleware/concurrentLocker";
import {
  FetchSampleError,
  FunctionRouterError,
  InvalidInputError,
  ProjectFolderExistError,
  TaskNotSupportError,
  WriteFileError,
} from "./error";
import { SolutionLoaderMW } from "./middleware/solutionLoader";
import { ContextInjecterMW } from "./middleware/contextInjecter";
import { defaultSolutionLoader } from "./loader";
import {
  sendTelemetryErrorEvent,
  sendTelemetryEvent,
  TelemetryEvent,
  TelemetryProperty,
  TelemetrySuccess,
} from "../common/telemetry";
import { TelemetrySenderMW } from "./middleware/telemetrySender";
import * as uuid from "uuid";
import { AxiosResponse } from "axios";
<<<<<<< HEAD
import { sleep } from "../plugins/resource/spfx/utils/utils";
import { ProjectUpgraderMW } from "./middleware/projectUpgrader";
=======
>>>>>>> cbcb9318

export interface CoreHookContext extends HookContext {
  solutionContext?: SolutionContext;
  solution?: Solution;
}

export let Logger: LogProvider;

export class FxCore implements Core {
  tools: Tools;

  constructor(tools: Tools) {
    this.tools = tools;
    Logger = tools.logProvider;
  }

  @hooks([ErrorHandlerMW, QuestionModelMW, ContextInjecterMW, ConfigWriterMW])
  async createProject(inputs: Inputs, ctx?: CoreHookContext): Promise<Result<string, FxError>> {
    const folder = inputs[QuestionRootFolder.name] as string;
    const scratch = inputs[CoreQuestionNames.CreateFromScratch] as string;
    let projectPath: string;
    let globalStateDescription = "openReadme";

    if (scratch === ScratchOptionNo.id) {
      // create from sample
      const downloadRes = await this.downloadSample(inputs);
      if (downloadRes.isErr()) {
        return err(downloadRes.error);
      }
      projectPath = downloadRes.value;
      globalStateDescription = "openSampleReadme";
    } else {
      // create from new
      const appName = inputs[QuestionAppName.name] as string;
      if (undefined === appName) return err(InvalidInputError(`App Name is empty`, inputs));

      const validateResult = jsonschema.validate(appName, {
        pattern: ProjectNamePattern,
      });
      if (validateResult.errors && validateResult.errors.length > 0) {
        return err(InvalidInputError(`${validateResult.errors[0].message}`, inputs));
      }

      projectPath = path.join(folder, appName);
      const folderExist = await fs.pathExists(projectPath);
      if (folderExist) {
        return err(ProjectFolderExistError(projectPath));
      }

      inputs.projectPath = projectPath;
      const solution = await defaultSolutionLoader.loadSolution(inputs);
      const projectSettings: ProjectSettings = {
        appName: appName,
        projectId: uuid.v4(),
        currentEnv: "default",
        solutionSettings: {
          name: solution.name,
          version: "1.0.0",
        },
      };

      const solutionContext: SolutionContext = {
        projectSettings: projectSettings,
        config: new Map<string, PluginConfig>(),
        root: projectPath,
        ...this.tools,
        ...this.tools.tokenProvider,
        answers: inputs,
      };

      await fs.ensureDir(projectPath);
      await fs.ensureDir(path.join(projectPath, `.${ConfigFolderName}`));

      const createResult = await this.createBasicFolderStructure(inputs);
      if (createResult.isErr()) {
        return err(createResult.error);
      }

      const createRes = await solution.create(solutionContext);
      if (createRes.isErr()) {
        return createRes;
      }

      const scaffoldRes = await solution.scaffold(solutionContext);
      if (scaffoldRes.isErr()) {
        return scaffoldRes;
      }

      ctx!.solution = solution;
      ctx!.solutionContext = solutionContext;
    }

    if (inputs.platform === Platform.VSCode) {
      await this.tools.dialog?.communicate(
        new DialogMsg(DialogType.Ask, {
          type: QuestionType.UpdateGlobalState,
          description: globalStateDescription,
        })
      );
    }

    return ok(projectPath);
  }

  async downloadSample(inputs: Inputs): Promise<Result<string, FxError>> {
    const folder = inputs[QuestionRootFolder.name] as string;
    const sample = inputs[CoreQuestionNames.Samples] as OptionItem;
    if (sample && sample.data && folder) {
      const url = sample.data as string;
      const sampleId = sample.id;
      const sampleAppPath = path.resolve(folder, sampleId);
      if ((await fs.pathExists(sampleAppPath)) && (await fs.readdir(sampleAppPath)).length > 0) {
        return err(ProjectFolderExistError(sampleAppPath));
      }

      let fetchRes: AxiosResponse<any> | undefined;
      const task1: RunnableTask<Void> = {
        name: `Download code from '${url}'`,
        run: async (...args: any): Promise<Result<Void, FxError>> => {
          try {
            sendTelemetryEvent(
              this.tools.telemetryReporter,
              inputs,
              TelemetryEvent.DownloadSampleStart,
              { [TelemetryProperty.SampleAppName]: sample.id, module: "fx-core" }
            );
            fetchRes = await fetchCodeZip(url);
            if (fetchRes !== undefined) {
              sendTelemetryEvent(
                this.tools.telemetryReporter,
                inputs,
                TelemetryEvent.DownloadSample,
                {
                  [TelemetryProperty.SampleAppName]: sample.id,
                  [TelemetryProperty.Success]: TelemetrySuccess.Yes,
                  module: "fx-core",
                }
              );
              return ok(Void);
            } else return err(FetchSampleError());
          } catch (e) {
            sendTelemetryErrorEvent(
              this.tools.telemetryReporter,
              inputs,
              TelemetryEvent.DownloadSample,
              assembleError(e),
              {
                [TelemetryProperty.SampleAppName]: sample.id,
                [TelemetryProperty.Success]: TelemetrySuccess.No,
                module: "fx-core",
              }
            );
            return err(assembleError(e));
          }
        },
      };

      const task2: RunnableTask<Void> = {
        name: "Save and unzip package",
        run: async (...args: any): Promise<Result<Void, FxError>> => {
          if (fetchRes) {
            await saveFilesRecursively(new AdmZip(fetchRes.data), sampleId, folder);
          }
          return ok(Void);
        },
      };
      const task3: RunnableTask<Void> = {
        name: "post process",
        run: async (...args: any): Promise<Result<Void, FxError>> => {
          await downloadSampleHook(sampleId, sampleAppPath);
          return ok(Void);
        },
      };
      const group = new GroupOfTasks<Void>([task1, task2, task3], {
        sequential: true,
        fastFail: true,
      });
      const runRes = await this.tools.ui.runWithProgress(group, {
        showProgress: true,
        cancellable: false,
      });
      if (runRes.isOk()) {
        return ok(sampleAppPath);
      } else {
        return err(runRes.error);
      }
      // const progress = this.tools.dialog.createProgressBar("Fetch sample app", 2);
      // progress.start();
      // try {
      //   progress.next(`Downloading from '${url}'`);
      //   sendTelemetryEvent(this.tools.telemetryReporter, inputs, TelemetryEvent.DownloadSampleStart, { [TelemetryProperty.SampleAppName]: sample.id, module: "fx-core" });
      //   const fetchRes = await fetchCodeZip(url);
      //   progress.next("Unzipping the sample package");
      //   if (fetchRes !== undefined) {
      //     await saveFilesRecursively(new AdmZip(fetchRes.data), sampleId, folder);
      //     await downloadSampleHook(sampleId, sampleAppPath);
      //     sendTelemetryEvent(this.tools.telemetryReporter, inputs, TelemetryEvent.DownloadSample, { [TelemetryProperty.SampleAppName]: sample.id, [TelemetryProperty.Success]: TelemetrySuccess.Yes, module: "fx-core" });
      //     return ok(sampleAppPath);
      //   } else {
      //     sendTelemetryErrorEvent(this.tools.telemetryReporter, inputs, TelemetryEvent.DownloadSample, FetchSampleError(), { [TelemetryProperty.SampleAppName]: sample.id, [TelemetryProperty.Success]: TelemetrySuccess.No, module: "fx-core" });
      //     return err(FetchSampleError());
      //   }
      // } catch (e) {
      //   sendTelemetryErrorEvent(this.tools.telemetryReporter, inputs, TelemetryEvent.DownloadSample, assembleError(e), { [TelemetryProperty.SampleAppName]: sample.id, [TelemetryProperty.Success]: TelemetrySuccess.No, module: "fx-core" });
      // } finally {
      //   progress.end();
      // }
    }
    return err(InvalidInputError(`invalid answer for '${CoreQuestionNames.Samples}'`, inputs));
  }

  @hooks([
    ErrorHandlerMW,
    ConcurrentLockerMW,
    ContextLoaderMW,
    SolutionLoaderMW(defaultSolutionLoader),
    QuestionModelMW,
    ContextInjecterMW,
    ConfigWriterMW,
  ])
  async provisionResources(inputs: Inputs, ctx?: CoreHookContext): Promise<Result<Void, FxError>> {
    return await ctx!.solution!.provision(ctx!.solutionContext!);
  }

  @hooks([
    ErrorHandlerMW,
    ConcurrentLockerMW,
    ContextLoaderMW,
    SolutionLoaderMW(defaultSolutionLoader),
    QuestionModelMW,
    ContextInjecterMW,
    ConfigWriterMW,
  ])
  async deployArtifacts(inputs: Inputs, ctx?: CoreHookContext): Promise<Result<Void, FxError>> {
    return await ctx!.solution!.deploy(ctx!.solutionContext!);
  }

  @hooks([
    ErrorHandlerMW,
    ConcurrentLockerMW,
    ProjectUpgraderMW,
    ContextLoaderMW,
    SolutionLoaderMW(defaultSolutionLoader),
    QuestionModelMW,
    ContextInjecterMW,
    ConfigWriterMW,
  ])
  async localDebug(inputs: Inputs, ctx?: CoreHookContext): Promise<Result<Void, FxError>> {
    return await ctx!.solution!.localDebug(ctx!.solutionContext!);
  }

  @hooks([
    ErrorHandlerMW,
    ConcurrentLockerMW,
    ContextLoaderMW,
    SolutionLoaderMW(defaultSolutionLoader),
    QuestionModelMW,
    ContextInjecterMW,
    ConfigWriterMW,
  ])
  async publishApplication(inputs: Inputs, ctx?: CoreHookContext): Promise<Result<Void, FxError>> {
    return await ctx!.solution!.publish(ctx!.solutionContext!);
  }

  @hooks([
    ErrorHandlerMW,
    ConcurrentLockerMW,
    ContextLoaderMW,
    SolutionLoaderMW(defaultSolutionLoader),
    QuestionModelMW,
    ContextInjecterMW,
    ConfigWriterMW,
  ])
  async executeUserTask(
    func: Func,
    inputs: Inputs,
    ctx?: CoreHookContext
  ): Promise<Result<unknown, FxError>> {
    if (ctx!.solutionContext === undefined)
      ctx!.solutionContext = await newSolutionContext(this.tools, inputs);
    const solution = ctx!.solution!;
    const namespace = func.namespace;
    const array = namespace ? namespace.split("/") : [];
    if ("" !== namespace && array.length > 0 && solution.executeUserTask) {
      return await solution.executeUserTask(func, ctx!.solutionContext!);
    }
    return err(FunctionRouterError(func));
  }

  @hooks([
    ErrorHandlerMW,
    ContextLoaderMW,
    SolutionLoaderMW(defaultSolutionLoader),
    ContextInjecterMW,
  ])
  async getQuestions(
    task: Stage,
    inputs: Inputs,
    ctx?: CoreHookContext
  ): Promise<Result<QTreeNode | undefined, FxError>> {
    if (task === Stage.create) {
      delete inputs.projectPath;
      return await this._getQuestionsForCreateProject(inputs);
    } else {
      const solutionContext =
        ctx!.solutionContext === undefined
          ? await newSolutionContext(this.tools, inputs)
          : ctx!.solutionContext;
      const solution =
        ctx!.solution === undefined
          ? await defaultSolutionLoader.loadSolution(inputs)
          : ctx!.solution;
      return await this._getQuestions(solutionContext, solution, task, inputs);
    }
  }

  @hooks([
    ErrorHandlerMW,
    ContextLoaderMW,
    SolutionLoaderMW(defaultSolutionLoader),
    ContextInjecterMW,
  ])
  async getQuestionsForUserTask(
    func: FunctionRouter,
    inputs: Inputs,
    ctx?: CoreHookContext
  ): Promise<Result<QTreeNode | undefined, FxError>> {
    const solutionContext =
      ctx!.solutionContext === undefined
        ? await newSolutionContext(this.tools, inputs)
        : ctx!.solutionContext;
    const solution =
      ctx!.solution === undefined
        ? await defaultSolutionLoader.loadSolution(inputs)
        : ctx!.solution;
    return await this._getQuestionsForUserTask(solutionContext, solution, func, inputs);
  }

  @hooks([ErrorHandlerMW, ContextLoaderMW, ContextInjecterMW])
  async getProjectConfig(
    inputs: Inputs,
    ctx?: CoreHookContext
  ): Promise<Result<ProjectConfig | undefined, FxError>> {
    return ok({
      settings: ctx!.solutionContext!.projectSettings,
      config: ctx!.solutionContext!.config,
    });
  }

  @hooks([ErrorHandlerMW, ContextLoaderMW, ContextInjecterMW, ConfigWriterMW])
  async setSubscriptionInfo(inputs: Inputs, ctx?: CoreHookContext): Promise<Result<Void, FxError>> {
    const solutionContext = ctx!.solutionContext! as SolutionContext;
    if (inputs.tenantId) solutionContext.config.get("solution")?.set("tenantId", inputs.tenantId);
    else solutionContext.config.get("solution")?.delete("tenantId");
    if (inputs.subscriptionId)
      solutionContext.config.get("solution")?.set("subscriptionId", inputs.subscriptionId);
    else solutionContext.config.get("solution")?.delete("subscriptionId");
    return ok(Void);
  }

  async _getQuestionsForUserTask(
    ctx: SolutionContext,
    solution: Solution,
    func: FunctionRouter,
    inputs: Inputs
  ): Promise<Result<QTreeNode | undefined, FxError>> {
    const namespace = func.namespace;
    const array = namespace ? namespace.split("/") : [];
    if (namespace && "" !== namespace && array.length > 0 && solution.getQuestionsForUserTask) {
      ctx!.answers = inputs;
      const res = await solution.getQuestionsForUserTask!(func, ctx!);
      if (res.isOk()) {
        if (res.value) {
          const node = res.value.trim();
          return ok(node);
        }
      }
      return res;
    }
    return err(FunctionRouterError(func));
  }

  async _getQuestionsForCreateProject(
    inputs: Inputs
  ): Promise<Result<QTreeNode | undefined, FxError>> {
    const node = new QTreeNode(getCreateNewOrFromSampleQuestion(inputs.platform));
    // create new
    const createNew = new QTreeNode({ type: "group" });
    node.addChild(createNew);
    createNew.condition = { equals: ScratchOptionYes.id };
    const globalSolutions: Solution[] = await defaultSolutionLoader.loadGlobalSolutions(inputs);
    const solutionNames: string[] = globalSolutions.map((s) => s.name);
    const selectSolution: SingleSelectQuestion = QuestionSelectSolution;
    selectSolution.staticOptions = solutionNames;
    const solutionSelectNode = new QTreeNode(selectSolution);
    createNew.addChild(solutionSelectNode);
    const solutionContext = await newSolutionContext(this.tools, inputs);
    for (const v of globalSolutions) {
      if (v.getQuestions) {
        const res = await v.getQuestions(Stage.create, solutionContext);
        if (res.isErr()) return res;
        if (res.value) {
          const solutionNode = res.value as QTreeNode;
          solutionNode.condition = { equals: v.name };
          if (solutionNode.data) solutionSelectNode.addChild(solutionNode);
        }
      }
    }
    createNew.addChild(new QTreeNode(QuestionRootFolder));
    createNew.addChild(new QTreeNode(QuestionAppName));

    // create from sample
    const sampleNode = new QTreeNode(SampleSelect);
    node.addChild(sampleNode);
    sampleNode.condition = { equals: ScratchOptionNo.id };
    sampleNode.addChild(new QTreeNode(QuestionRootFolder));

    return ok(node.trim());
  }

  async _getQuestions(
    ctx: SolutionContext,
    solution: Solution,
    stage: Stage,
    inputs: Inputs
  ): Promise<Result<QTreeNode | undefined, FxError>> {
    const node = new QTreeNode({ type: "group" });
    if (stage !== Stage.create) {
      const res = await solution.getQuestions(stage, ctx);
      if (res.isErr()) return res;
      if (res.value) {
        const child = res.value as QTreeNode;
        if (child.data) node.addChild(child);
      }
    }
    return ok(node.trim());
  }

  async createBasicFolderStructure(inputs: Inputs): Promise<Result<null, FxError>> {
    try {
      const appName = inputs[QuestionAppName.name] as string;
      await fs.writeFile(
        path.join(inputs.projectPath!, `package.json`),
        JSON.stringify(
          {
            name: appName,
            version: "0.0.1",
            description: "",
            author: "",
            scripts: {
              test: "echo \"Error: no test specified\" && exit 1",
            },
            license: "MIT",
          },
          null,
          4
        )
      );
      await fs.writeFile(
        path.join(inputs.projectPath!, `.gitignore`),
        `node_modules\n/.${ConfigFolderName}/*.env\n/.${ConfigFolderName}/*.userdata\n.DS_Store`
      );
    } catch (e) {
      return err(WriteFileError(e));
    }
    return ok(null);
  }

  async buildArtifacts(inputs: Inputs): Promise<Result<Void, FxError>> {
    throw TaskNotSupportError(Stage.build);
  }
  async createEnv(inputs: Inputs): Promise<Result<Void, FxError>> {
    throw TaskNotSupportError(Stage.createEnv);
  }
  async removeEnv(inputs: Inputs): Promise<Result<Void, FxError>> {
    throw TaskNotSupportError(Stage.removeEnv);
  }
  async switchEnv(inputs: Inputs): Promise<Result<Void, FxError>> {
    throw TaskNotSupportError(Stage.switchEnv);
  }
}<|MERGE_RESOLUTION|>--- conflicted
+++ resolved
@@ -75,11 +75,7 @@
 import { TelemetrySenderMW } from "./middleware/telemetrySender";
 import * as uuid from "uuid";
 import { AxiosResponse } from "axios";
-<<<<<<< HEAD
-import { sleep } from "../plugins/resource/spfx/utils/utils";
 import { ProjectUpgraderMW } from "./middleware/projectUpgrader";
-=======
->>>>>>> cbcb9318
 
 export interface CoreHookContext extends HookContext {
   solutionContext?: SolutionContext;
@@ -530,7 +526,7 @@
             description: "",
             author: "",
             scripts: {
-              test: "echo \"Error: no test specified\" && exit 1",
+              test: 'echo "Error: no test specified" && exit 1',
             },
             license: "MIT",
           },
