// Copyright (c) Microsoft Corporation.
// Licensed under the MIT license.
"use strict";

import * as fs from "fs-extra";
import * as os from "os";
import {
    AzureAccountProvider,
    ConfigMap,
    Context,
    Core,
    Dialog,
    DialogMsg,
    DialogType,
    err,
    Func,
    GraphTokenProvider,
    LogProvider,
    NodeType,
    ok,
    Platform,
    QTreeNode,
    QuestionType,
    Result,
    returnSystemError,
    Solution,
    SolutionConfig,
    SolutionContext,
    Stage,
    TeamsAppManifest,
    TelemetryReporter,
    AppStudioTokenProvider,
    TreeProvider,
    TreeCategory,
    TreeItem,
    returnUserError,
    SystemError,
    UserError,
    SingleSelectQuestion,
    FxError,
    ConfigFolderName,
    Json,
    Dict,
    ProjectSettings,
<<<<<<< HEAD
    SubscriptionInfo,
=======
    MsgLevel,
>>>>>>> e4fbc6dc
} from "@microsoft/teamsfx-api";
import * as path from "path";
import * as error from "./error";
import { Loader, Meta } from "./loader";
import { deserializeDict, fetchCodeZip, getStrings, mapToJson, mergeSerectData, objectToMap, saveFilesRecursively, serializeDict, sperateSecretData } from "../common/tools";
import { VscodeManager } from "./vscodeManager";
import { CoreQuestionNames, ProjectNamePattern, QuestionAppName, QuestionRootFolder, QuestionSelectSolution, SampleSelect, ScratchOptionNo, ScratchOptionYes, ScratchOrSampleSelect } from "./question";
import * as jsonschema from "jsonschema";
import { AzureSubscription, getSubscriptionList } from "./loginUtils";
import { sleep } from "../plugins/resource/spfx/utils/utils";
import AdmZip from "adm-zip";
import { getResourceFolder } from "..";

class CoreImpl implements Core {
    private target?: CoreImpl;

    private app: TeamsAppManifest;

    private configs: Map<string, SolutionConfig>;
    private env: string;

    /*
     * Context will hold necessary info for the whole process for developing a Teams APP.
     */
    ctx: Context;

    private globalSolutions: Map<string, Solution & Meta>;
    private globalFxFolder: string;

    private selectedSolution?: Solution & Meta;

    private globalConfig?: ConfigMap;

    /**
     * constructor will be private to make it singleton.
     */
    constructor() {
        this.globalSolutions = new Map();

        this.app = new TeamsAppManifest();
        this.env = "default";
        this.configs = new Map();
        this.configs.set(this.env, new Map());

        this.ctx = {
            root: os.homedir() + "/teams_app/",
        };
        this.globalFxFolder = os.homedir() + `/.${ConfigFolderName}/`;
    }

    async localDebug(answers?: ConfigMap): Promise<Result<null, FxError>> {
        const result = await this.selectedSolution!.localDebug(this.solutionContext(answers));
        return result;
    }

    /**
     * by huajie
     * @param stage
     */
    async getQuestions(stage: Stage, platform: Platform): Promise<Result<QTreeNode | undefined, FxError>> {
        this.ctx.platform = platform;
        const answers = new ConfigMap();
        answers.set("stage", stage);
        answers.set("substage", "getQuestions");
        const node = new QTreeNode({ type: NodeType.group });
        if (stage === Stage.create) {
            const scratchSelectNode = new QTreeNode(ScratchOrSampleSelect);
            node.addChild(scratchSelectNode);

            const scratchNode = new QTreeNode({type:NodeType.group});
            scratchNode.condition = {equals: ScratchOptionYes.id};
            scratchSelectNode.addChild(scratchNode);

            const sampleNode = new QTreeNode(SampleSelect);
            sampleNode.condition = {equals: ScratchOptionNo.id};
            scratchSelectNode.addChild(sampleNode);

            //make sure that global solutions are loaded
            const solutionNames: string[] = [];
            for (const k of this.globalSolutions.keys()) {
                solutionNames.push(k);
            }
            const selectSolution: SingleSelectQuestion = QuestionSelectSolution;
            selectSolution.option = solutionNames;
            const solutionSelectNode = new QTreeNode(selectSolution);
            scratchNode.addChild(solutionSelectNode);
            for (const [k, v] of this.globalSolutions) {
                if (v.getQuestions) {
                    const res = await v.getQuestions(stage, this.solutionContext(answers));
                    if (res.isErr()) return res;
                    if(res.value){
                        const solutionNode = res.value as QTreeNode;
                        solutionNode.condition = { equals: k };
                        if (solutionNode.data) solutionSelectNode.addChild(solutionNode);
                    }
                }
            }

            scratchNode.addChild(new QTreeNode(QuestionRootFolder));
            scratchNode.addChild(new QTreeNode(QuestionAppName));
            sampleNode.addChild(new QTreeNode(QuestionRootFolder));

        } else if (this.selectedSolution) {
            const res = await this.selectedSolution.getQuestions(stage, this.solutionContext(answers));
            if (res.isErr()) return res;
            if(res.value){
                const child = res.value as QTreeNode;
                if (child.data) node.addChild(child);
            }
        }
        return ok(node.trim());
    }

    async getQuestionsForUserTask(func: Func, platform: Platform): Promise<Result<QTreeNode | undefined, FxError>> {
        this.ctx.platform = platform;
        const namespace = func.namespace;
        const array = namespace? namespace.split("/") : [];
        if (namespace && "" !== namespace && array.length > 0) {
            const solutionName = array[0];
            const solution = this.globalSolutions.get(solutionName);
            if (solution && solution.getQuestionsForUserTask) {
                const solutioContext = this.solutionContext();
                const res = await solution.getQuestionsForUserTask(func, solutioContext);
                if(res.isOk()){
                    if(res.value) {
                        const node = res.value.trim();
                        return ok(node);
                    }
                }
                return res;
            }
        }
        return err(
            returnUserError(
                new Error(`getQuestionsForUserTaskRouteFailed:${JSON.stringify(func)}`),
                error.CoreSource,
                error.CoreErrorNames.getQuestionsForUserTaskRouteFailed,
            ),
        );
    }
    async executeUserTask(func: Func, answer?: ConfigMap): Promise<Result<QTreeNode | undefined, FxError>> {
        const namespace = func.namespace;
        const array = namespace? namespace.split("/"):[];
        if ("" !== namespace && array.length > 0) {
            const solutionName = array[0];
            const solution = this.globalSolutions.get(solutionName);
            if (solution && solution.executeUserTask) {
                const solutioContext = this.solutionContext(answer);
                return await solution.executeUserTask(func, solutioContext);
            }
        }
        return err(
            returnUserError(
                new Error(`executeUserTaskRouteFailed:${JSON.stringify(func)}`),
                error.CoreSource,
                error.CoreErrorNames.executeUserTaskRouteFailed,
            ),
        );
    }

    async callFunc(func: Func, answer?: ConfigMap): Promise<Result<any, FxError>> {
        const namespace = func.namespace;
        const array = namespace?namespace.split("/"):[];
        if (!namespace || "" === namespace || array.length === 0) {

        } else {
            const solutionName = array[0];
            const solution = this.globalSolutions.get(solutionName);
            if (solution && solution.callFunc) {
                const solutioContext = this.solutionContext(answer);
                return await solution.callFunc(func, solutioContext);
            }
        }
        return err(
            returnUserError(
                new Error(`CallFuncRouteFailed:${JSON.stringify(func)}`),
                error.CoreSource,
                error.CoreErrorNames.CallFuncRouteFailed,
            ),
        );
    }

    /**
     * create
     */
    public async create(answers?: ConfigMap): Promise<Result<null, FxError>> {
        if (!this.ctx.dialog) {
            return err(error.InvalidContext());
        }

        const folder = answers?.getString(QuestionRootFolder.name);

        const scratch = answers?.getString(CoreQuestionNames.CreateFromScratch);
        if (scratch === ScratchOptionNo.id) {
            const samples = answers?.getOptionItem(CoreQuestionNames.Samples);
            if (samples && samples.data && folder) {
                const answer = (await this.ctx.dialog?.communicate(
                    new DialogMsg(DialogType.Show, {
                        description: `Clone '${samples.label}' from Github. This will clone '${samples.label}' repository to your local machine`,
                        level: MsgLevel.Info,
                        items: ["Clone", "Cancel"]
                    })
                ))?.getAnswer();
                if (answer === "Clone") {
                    const url = samples.data as string;
                    const sampleId = samples.id;
                    const progress = this.ctx.dialog.createProgressBar("Fetch sample app", 2);
                    progress.start();
                    try {
                        progress.next(`Downloading from '${url}'`);
                        const fetchRes = await fetchCodeZip(url);
                        progress.next("Unzipping the sample package");
                        if (fetchRes !== undefined) {
                            await saveFilesRecursively(new AdmZip(fetchRes.data), sampleId, folder);
                            await this.ctx.dialog?.communicate(
                                new DialogMsg(DialogType.Ask, {
                                    type: QuestionType.OpenFolder,
                                    description: `${folder}\\${sampleId}`,
                                }),
                            );
                        }
                        else{
                            progress.end();
                            return err(error.DownloadSampleFail());
                        }
                    }
                    finally {
                        progress.end();
                    }
                }
                return ok(null);
            }
        }

        this.ctx.logProvider?.info(`[Core] create - create target object`);
        this.target = new CoreImpl();
        this.target.ctx.dialog = this.ctx.dialog;
        this.target.ctx.azureAccountProvider = this.ctx.azureAccountProvider;
        this.target.ctx.graphTokenProvider = this.ctx.graphTokenProvider;
        this.target.ctx.telemetryReporter = this.ctx.telemetryReporter;
        this.target.ctx.logProvider = this.ctx.logProvider;
        this.target.ctx.platform = this.ctx.platform;
        this.target.ctx.answers = answers;

        const appName = answers?.getString(QuestionAppName.name);
        if (undefined === appName)
            return err(
                new UserError(
                    error.CoreErrorNames.InvalidInput,
                    `App Name is empty`,
                    error.CoreSource,
                ),
            );

        const validateResult = jsonschema.validate(appName, {
            pattern: ProjectNamePattern,
        });
        if (validateResult.errors && validateResult.errors.length > 0) {
            return err(
                new UserError(
                    error.CoreErrorNames.InvalidInput,
                    `${validateResult.errors[0].message}`,
                    error.CoreSource,
                ),
            );
        }

        const projFolder = path.resolve(`${folder}/${appName}`);
        const folderExist = await fs.pathExists(projFolder);
        if (folderExist) {
            return err(
                new UserError(
                    error.CoreErrorNames.ProjectFolderExist,
                    `Project folder exsits:${projFolder}`,
                    error.CoreSource,
                ),
            );
        }
        this.target.ctx.root = projFolder;

        const loadRes = await Loader.loadSolutions(this.target.ctx);
        if (loadRes.isErr()) {
            return err(loadRes.error);
        }
        const solutionName = answers?.getString(QuestionSelectSolution.name);
        this.ctx.logProvider?.info(`[Core] create - select solution`);
        for (const s of loadRes.value.values()) {
            if (s.name === solutionName) {
                this.target.selectedSolution = s;
                break;
            }
        }

        if (!this.target.selectedSolution) {
            return err(
                new UserError(
                    error.CoreErrorNames.InvalidInput,
                    `Solution is not selected!`,
                    error.CoreSource,
                ),
            );
        }

        this.target.ctx.projectSettings = {
            appName: appName,
            solutionSettings: {
                name: this.target.selectedSolution.name,
                version: this.target.selectedSolution.version
            }
        };

        const targetFolder = path.resolve(this.target.ctx.root);

        await fs.ensureDir(targetFolder);
        await fs.ensureDir(`${targetFolder}/.${ConfigFolderName}`);

        this.ctx.logProvider?.info(`[Core] create - call solution.create()`);
        const solutionContext = this.target.solutionContext(answers);
        const result = await this.target.selectedSolution.create(solutionContext);
        if (result.isErr()) {
            this.ctx.logProvider?.info(`[Core] create - call solution.create() failed!`);
            return result;
        }
        this.ctx.logProvider?.info(`[Core] create - call solution.create() success!`);

        const createResult = await this.createBasicFolderStructure(answers);
        if (createResult.isErr()) {
            return createResult;
        }


        this.ctx.logProvider?.info(`[Core] create - create basic folder with configs`);

        this.ctx.logProvider?.info(`[Core] scaffold start!`);
        const scaffoldRes = await this.target.selectedSolution.scaffold(solutionContext);

        if (scaffoldRes.isErr()) {
            this.ctx.logProvider?.info(`[Core] scaffold failed!`);
            return scaffoldRes;
        }

        await this.target.writeConfigs();

        this.ctx.logProvider?.info(`[Core] scaffold success! open target folder:${targetFolder}`);

        await this.ctx.dialog?.communicate(
            new DialogMsg(DialogType.Ask, {
                type: QuestionType.UpdateGlobalState,
                description: "openReadme"
            })
        )

        await this.ctx.dialog?.communicate(
            new DialogMsg(DialogType.Ask, {
                type: QuestionType.OpenFolder,
                description: targetFolder,
            }),
        );

        return ok(null);
    }

    public async update(answers?: ConfigMap): Promise<Result<null, FxError>> {
        return await this.selectedSolution!.update(this.solutionContext(answers));
    }

    /**
     * open an existing project
     */
    public async open(workspace?: string): Promise<Result<null, FxError>> {
        const t1 = new Date().getTime();
        let supported = true;
        if (!workspace) {
            supported = false;
        } else {
            this.ctx.root = workspace;
            supported = await this.isSupported();
            if (!supported) {
                this.ctx.logProvider?.warning(`non Teams project:${workspace}`);
            } else{
                await this.readConfigs();
            }
        }
        const t2 = new Date().getTime();
        let getSelectSubItem: undefined | ((token: any, valid: boolean) => Promise<[TreeItem, boolean]>) = undefined;
        if (this.ctx.treeProvider) {
            getSelectSubItem = async (token: any, valid: boolean): Promise<[TreeItem, boolean]> => {
                let selectSubLabel = "";
                const subscriptions = await getSubscriptionList(token);
                const activeSubscriptionId = this.configs.get(this.env!)!.get("solution")?.getString("subscriptionId");
                const activeSubscription = subscriptions.find(
                    (subscription) => subscription.subscriptionId === activeSubscriptionId,
                );

                let icon = "";
                let contextValue = "selectSubscription";
                if (activeSubscriptionId === undefined || activeSubscription === undefined) {
                    selectSubLabel = `${subscriptions.length} subscriptions discovered`;
                    icon = "subscriptions";

                    if(subscriptions.length === 0){
                        contextValue = "emptySubscription";
                    }
                } else {
                    selectSubLabel = activeSubscription.displayName;
                    icon = "subscriptionSelected";
                }
                return ([{
                    commandId: "fx-extension.selectSubscription",
                    label: selectSubLabel,
                    callback: ()=>{return Promise.resolve(ok(null));},
                    parent: "fx-extension.signinAzure",
                    contextValue: valid? contextValue: "invalidFxProject",
                    icon: icon
                }, !(activeSubscriptionId === undefined || activeSubscription === undefined)]);
            };

            const selectSubscriptionCallback = async (args?: any[]): Promise<Result<null, FxError>> => {
                this.ctx?.telemetryReporter?.sendTelemetryEvent(TelemetryEvent.SelectSubscription, {
                    [TelemetryProperty.TriggerFrom]: args && args.toString() === "TreeView" ? TelemetryTiggerFrom.TreeView : TelemetryTiggerFrom.CommandPalette
                });

                const azureToken = await this.ctx.azureAccountProvider?.getAccountCredentialAsync();
                // const subscriptions: AzureSubscription[] = await getSubscriptionList(azureToken!);
                const subscriptions: SubscriptionInfo[] | undefined = await this.ctx.azureAccountProvider?.listSubscriptions();
                if (!subscriptions) {
                    return err(returnSystemError(
                        new Error("No subscription was found"),
                        error.CoreSource,
                        error.CoreErrorNames.InvalidContext
                    ))
                }
                const subscriptionNames: string[] = subscriptions.map((subscription) => subscription.subscriptionName);
                const subscriptionName = (
                    await this.ctx.dialog?.communicate(
                        new DialogMsg(DialogType.Ask, {
                            type: QuestionType.Radio,
                            description: "Please select a subscription",
                            options: subscriptionNames,
                        }),
                    )
                )?.getAnswer();
                if (subscriptionName === undefined || subscriptionName == "unknown") {
                    return err(returnUserError(
                        new Error("No subscription selected"),
                        error.CoreSource,
                        error.CoreErrorNames.NoSubscriptionSelected
                    ))
                }

                const subscription = subscriptions.find((subscription) => subscription.subscriptionName === subscriptionName);

                if(subscription){
                    await this.readConfigs();
                    this.configs.get(this.env!)!.get("solution")!.set("subscriptionId", subscription.subscriptionId);
                    this.configs.get(this.env!)!.get("solution")!.set("tenantId", subscription.tenantId);
                    await this.ctx.azureAccountProvider?.setSubscription(subscription.subscriptionId);
                    this.writeConfigs();
                    this.ctx.treeProvider?.refresh([
                        {
                            commandId: "fx-extension.selectSubscription",
                            label: subscriptionName,
                            callback: () => { return Promise.resolve(ok(null)); },
                            parent: "fx-extension.signinAzure",
                            contextValue: "selectSubscription",
                            icon: "subscriptionSelected"
                        },
                    ]);
                }

                return ok(null);
            };

            const signinM365Callback = async (args?: any[]): Promise<Result<null, FxError>> => {
                this.ctx?.telemetryReporter?.sendTelemetryEvent(TelemetryEvent.LoginStart, {
                    [TelemetryProperty.TriggerFrom]: args && args.toString() === "TreeView" ? TelemetryTiggerFrom.TreeView : TelemetryTiggerFrom.CommandPalette,
                    [TelemetryProperty.AccountType]: AccountType.M365
                });
                const token = await this.ctx.appStudioToken?.getJsonObject(true);
                if (token !== undefined) {
                    this.ctx.treeProvider?.refresh([
                        {
                            commandId: "fx-extension.signinM365",
                            label: (token as any).upn ? (token as any).upn : "",
                            callback: signinM365Callback,
                            parent: TreeCategory.Account,
                            contextValue: "signedinM365",
                            icon: "M365"
                        },
                    ]);
                }

                return ok(null);
            };

            const signinAzureCallback = async (validFxProject: boolean, args?: any[]): Promise<Result<null, FxError>> => {
                this.ctx?.telemetryReporter?.sendTelemetryEvent(TelemetryEvent.LoginStart, {
                    [TelemetryProperty.TriggerFrom]: args && args.toString() === "TreeView" ? TelemetryTiggerFrom.TreeView : TelemetryTiggerFrom.CommandPalette,
                    [TelemetryProperty.AccountType]: AccountType.Azure
                });

                const token = await this.ctx.azureAccountProvider?.getAccountCredentialAsync(true);
                if (token !== undefined) {
                    this.ctx.treeProvider?.refresh([
                        {
                            commandId: "fx-extension.signinAzure",
                            label: (token as any).username ? (token as any).username : "",
                            callback: signinAzureCallback,
                            parent: TreeCategory.Account,
                            contextValue: "signedinAzure",
                        },
                    ]);

                    const subItem = await getSelectSubItem!(token, validFxProject);
                    this.ctx.treeProvider?.add([subItem[0]]);
                }

                return ok(null);
            };

            let azureAccountLabel = "Sign in to Azure";
            let azureAccountContextValue = "signinAzure";
            const token = this.ctx.azureAccountProvider?.getAccountCredential();
            if (token !== undefined) {
                azureAccountLabel = (token as any).username ? (token as any).username : "";
                azureAccountContextValue = "signedinAzure";
            }

            this.ctx.appStudioToken?.setStatusChangeMap('tree-view',
                (status: string, token?: string | undefined, accountInfo?: Record<string, unknown> | undefined) => {
                    if (status === "SignedIn") {
                        signinM365Callback();
                    } else if (status === "SigningIn") {
                        this.ctx.treeProvider?.refresh([
                            {
                                commandId: "fx-extension.signinM365",
                                label: "M365: Signing in...",
                                callback: signinM365Callback,
                                parent: TreeCategory.Account,
                                icon: "spinner"
                            },
                        ]);
                    } else if (status === "SignedOut") {
                        this.ctx.treeProvider?.refresh([
                            {
                                commandId: "fx-extension.signinM365",
                                label: "Sign in to M365",
                                callback: signinM365Callback,
                                parent: TreeCategory.Account,
                                icon: "M365",
                                contextValue: "signinM365"
                            },
                        ]);
                    }
                    return Promise.resolve();
                },
            );
            this.ctx.azureAccountProvider?.setStatusChangeMap( 'tree-view',
                async (status: string, token?: string | undefined, accountInfo?: Record<string, unknown> | undefined) => {
                    if (status === "SignedIn") {
                        const token = this.ctx.azureAccountProvider?.getAccountCredential();
                        if (token !== undefined) {
                            this.ctx.treeProvider?.refresh([
                                {
                                    commandId: "fx-extension.signinAzure",
                                    label: (token as any).username ? (token as any).username : "",
                                    callback: signinAzureCallback,
                                    parent: TreeCategory.Account,
                                    contextValue: "signedinAzure",
                                    icon: "azure"
                                },
                            ]);
                            const subItem = await getSelectSubItem!(token, supported);
                            this.ctx.treeProvider?.add([subItem[0]]);

                            if (supported && !subItem[1]) {
                                await selectSubscriptionCallback();
                            }
                        }
                    } else if (status === "SigningIn"){
                        this.ctx.treeProvider?.refresh([
                            {
                                commandId: "fx-extension.signinAzure",
                                label: "Azure: Signing in...",
                                callback: signinAzureCallback,
                                parent: TreeCategory.Account,
                                icon: "spinner"
                            },
                        ]);
                    } else if (status === "SignedOut") {
                        this.ctx.treeProvider?.refresh([
                            {
                                commandId: "fx-extension.signinAzure",
                                label: "Sign in to Azure",
                                callback: signinAzureCallback,
                                parent: TreeCategory.Account,
                                icon: "azure",
                                contextValue: "signinAzure"
                            },
                        ]);
                    }

                    return Promise.resolve();
                },
            );

            this.ctx.treeProvider.add([
                {
                    commandId: "fx-extension.signinM365",
                    label: "Sign in to M365",
                    callback: signinM365Callback,
                    parent: TreeCategory.Account,
                    contextValue: "signinM365",
                    icon: "M365",
                    tooltip: {
                        isMarkdown: true,
                        value: "M365 ACCOUNT  \nThe Teams Toolkit requires an Microsoft 365 organizational account where Teams is running and has been registered."
                    }
                },
                {
                    commandId: "fx-extension.signinAzure",
                    label: azureAccountLabel,
                    callback: async (args?: any[]) => {
                        return signinAzureCallback(supported, args);
                    },
                    parent: TreeCategory.Account,
                    contextValue: azureAccountContextValue,
                    subTreeItems: [],
                    icon: "azure",
                    tooltip: {
                        isMarkdown: true,
                        value: "AZURE ACCOUNT  \nThe Teams Toolkit may require an Azure subscription to deploy the Azure resources for your project."
                    }
                },
                {
                    commandId: "fx-extension.specifySubscription",
                    label: "Specify subscription",
                    callback: selectSubscriptionCallback,
                    parent: undefined,
                }
            ]);
        }

        if (!supported) return ok(null);

        const t3 = new Date().getTime();
        for (const entry of this.globalSolutions.entries()) {
            this.selectedSolution = entry[1];
            break;
        }

        if (this.selectedSolution === undefined) {
            return err(new UserError(error.CoreErrorNames.LoadSolutionFailed, "No Solution", error.CoreSource));
        }

        this.env = "default";

        const res = await this.selectedSolution.open(this.solutionContext());
        const t4 = new Date().getTime();
        //this.ctx.logProvider?.debug(`core.open() time  ----- t2-t1:${t2-t1}, t3-t2:${t3-t2}, t4-t3:${t4-t3}`);
        return res;
    }

    public async isSupported(workspace?: string): Promise<boolean> {
        let p = this.ctx.root;
        if (workspace) {
            p = workspace;
        }
        // some validation
        const checklist: string[] = [
            `${p}/.${ConfigFolderName}/settings.json`,
            `${p}/.${ConfigFolderName}/env.default.json`,
        ];
        for (const fp of checklist) {
            if (!(await fs.pathExists(path.resolve(fp)))) {
                return false;
            }
        }
        return true;
    }



    public async readConfigs(): Promise<Result<null, FxError>> {
        if (!fs.existsSync(`${this.ctx.root}/.${ConfigFolderName}`)) {
            this.ctx.logProvider?.warning(`[Core] readConfigs() - folder does not exist: ${this.ctx.root}/.${ConfigFolderName}`);
            return ok(null);
        }
        let res:Result<null, FxError> = ok(null);
        for(let i = 0 ; i < 5; ++ i){
            try {
                // load env
                const reg = /env\.(\w+)\.json/;
                for (const file of fs.readdirSync(`${this.ctx.root}/.${ConfigFolderName}`)) {
                    const slice = reg.exec(file);
                    if (!slice) {
                        continue;
                    }
                    const envName = slice[1];
                    const filePath = `${this.ctx.root}/.${ConfigFolderName}/${file}`;
                    const configJson: Json = await fs.readJson(filePath);
                    const localDataPath = `${this.ctx.root}/.${ConfigFolderName}/${envName}.userdata`;
                    let dict:Dict<string>;
                    if(await fs.pathExists(localDataPath)){
                        const dictContent = await fs.readFile(localDataPath, "UTF-8");
                        dict = deserializeDict(dictContent);
                    }
                    else{
                        dict = {};
                    }
                    mergeSerectData(dict, configJson);
                    const solutionConfig: SolutionConfig = objectToMap(configJson);
                    this.configs.set(envName, solutionConfig);
                }

                // read projectSettings
                this.ctx.projectSettings = await this.readSettings(this.ctx.root);
                res = ok(null);
                break;
            } catch (e) {
                res = err(error.ReadFileError(e));
                sleep(10);
            }
        }
        return res;
    }

    public async writeConfigs(): Promise<Result<null, FxError>> {
        if (!fs.existsSync(`${this.ctx.root}/.${ConfigFolderName}`)) {
            this.ctx.logProvider?.warning(`[Core] writeConfigs() - folder does not exist:${this.ctx.root}/.${ConfigFolderName}`);
            return ok(null);
        }
        try {
            for (const entry of this.configs.entries()) {
                const envName = entry[0];
                const solutionConfig = entry[1];
                const configJson = mapToJson(solutionConfig);
                const filePath = `${this.ctx.root}/.${ConfigFolderName}/env.${envName}.json`;
                const localDataPath = `${this.ctx.root}/.${ConfigFolderName}/${envName}.userdata`;
                const localData = sperateSecretData(configJson);
                const content = JSON.stringify(configJson, null, 4);
                await fs.writeFile(filePath, content);
                await fs.writeFile(localDataPath, serializeDict(localData));
            }
            //write settings
            await this.writeSettings(this.ctx.root, this.ctx.projectSettings);
        } catch (e) {
            return err(error.WriteFileError(e));
        }
        return ok(null);
    }

    /**
     * provision
     */
    public async provision(answers?: ConfigMap): Promise<Result<null, FxError>> {
        const provisionRes = await this.selectedSolution!.provision(this.solutionContext(answers));
        if (provisionRes.isErr()) {
            if (provisionRes.error.message.startsWith(getStrings().solution.CancelProvision)) {
                return ok(null);
            }
            return err(provisionRes.error);
        }
        return ok(null);
    }

    /**
     * deploy
     */
    public async deploy(answers?: ConfigMap): Promise<Result<null, FxError>> {
        return await this.selectedSolution!.deploy(this.solutionContext(answers));
    }

    /**
     * publish app
     */
    public async publish(answers?: ConfigMap): Promise<Result<null, FxError>> {
        return await this.selectedSolution!.publish(this.solutionContext(answers));
    }

    /**
     * create an environment
     */
    public async createEnv(env: string): Promise<Result<null, FxError>> {
        if (this.configs.has(env)) {
            return err(error.EnvAlreadyExist(env));
        } else {
            this.configs.set(env, new Map());
        }
        return ok(null);
    }

    /**
     * remove an environment
     */
    public async removeEnv(env: string): Promise<Result<null, FxError>> {
        if (!this.configs.has(env)) {
            return err(error.EnvNotExist(env));
        } else {
            this.configs.delete(env);
        }
        return ok(null);
    }

    /**
     * switch environment
     */
    public async switchEnv(env: string): Promise<Result<null, FxError>> {
        if (this.configs.has(env)) {
            this.env = env;
        } else {
            return err(error.EnvNotExist(env));
        }
        return ok(null);
    }

    /**
     * switch environment
     */
    public async listEnvs(): Promise<Result<string[], FxError>> {
        return ok(Array.from(this.configs.keys()));
    }

    private async readSettings(projectFolder: string): Promise<ProjectSettings | undefined> {
        const file = `${projectFolder}/.${ConfigFolderName}/settings.json`;
        const exist = await fs.pathExists(file);
        if (!exist) return undefined;
        const settings:ProjectSettings = await fs.readJSON(file);
        return settings;
    }

    private async writeSettings(projectFolder: string, settings?: ProjectSettings): Promise<void> {
        if(!settings) return;
        const file = `${projectFolder}/.${ConfigFolderName}/settings.json`;
        await fs.writeFile(file, JSON.stringify(settings, null, 4));
    }

    public async scaffold(answers?: ConfigMap): Promise<Result<null, FxError>> {
        return await this.selectedSolution!.scaffold(this.solutionContext(answers));
    }

    public async withDialog(dialog: Dialog): Promise<Result<null, FxError>> {
        this.ctx.dialog = dialog;
        return ok(null);
    }

    public async withTelemetry(telemetry: TelemetryReporter): Promise<Result<null, FxError>> {
        this.ctx.telemetryReporter = telemetry;
        return ok(null);
    }

    public async withLogger(logger: LogProvider): Promise<Result<null, FxError>> {
        this.ctx.logProvider = logger;
        return ok(null);
    }

    public async withAzureAccount(azureAccount: AzureAccountProvider): Promise<Result<null, FxError>> {
        this.ctx.azureAccountProvider = azureAccount;
        return ok(null);
    }

    public async withGraphToken(graphToken: GraphTokenProvider): Promise<Result<null, FxError>> {
        this.ctx.graphTokenProvider = graphToken;
        return ok(null);
    }

    public async withAppStudioToken(appStudioToken: AppStudioTokenProvider): Promise<Result<null, FxError>> {
        this.ctx.appStudioToken = appStudioToken;
        return ok(null);
    }
    public async withTreeProvider(treeProvider: TreeProvider): Promise<Result<null, FxError>> {
        this.ctx.treeProvider = treeProvider;
        return ok(null);
    }

    /**
     * init
     */
    public async init(globalConfig?: ConfigMap): Promise<Result<null, FxError>> {
        this.globalConfig = globalConfig;

        // const that = this;

        // let initResult: Result<null, FxError> = ok(null);

        const loadResult = await Loader.loadSolutions(this.ctx);
        if (loadResult.isErr()) {
            return err(loadResult.error);
        }
        this.globalSolutions = loadResult.value;

        this.ctx.logProvider?.info("[Teams Toolkit] Initialized");
        return ok(null);
    }

    private async createBasicFolderStructure(answers?: ConfigMap): Promise<Result<null, FxError>> {
        if (!this.target) {
            return ok(null);
        }
        try {

            const appName = answers?.getString(QuestionAppName.name);
            await fs.writeFile(
                `${this.target.ctx.root}/package.json`,
                JSON.stringify(
                    {
                        name: appName,
                        version: "0.0.1",
                        description: "",
                        author: "",
                        scripts: {
                            test: "echo \"Error: no test specified\" && exit 1",
                        },
                        license: "MIT",
                    },
                    null,
                    4,
                ),
            );
            await fs.writeFile(
                `${this.target.ctx.root}/.gitignore`,
                `node_modules\n/.${ConfigFolderName}/*.env\n/.${ConfigFolderName}/*.userdata\n.DS_Store`
            );
        } catch (e) {
            return err(error.WriteFileError(e));
        }
        return ok(null);
    }

    private mergeConfigMap(source?: ConfigMap, target?: ConfigMap): ConfigMap {
        const map = new ConfigMap();
        if (source) {
            for (const entry of source) {
                map.set(entry[0], entry[1]);
            }
        }
        if (target) {
            for (const entry of target) {
                map.set(entry[0], entry[1]);
            }
        }
        return map;
    }

    private solutionContext(answers?: ConfigMap): SolutionContext {
        answers = this.mergeConfigMap(answers, this.globalConfig);
        const ctx: SolutionContext = {
            ...this.ctx,
            answers: answers,
            app: this.app,
            config: this.configs.get(this.env)!,
            dotVsCode: VscodeManager.getInstance(),
        };
        return ctx;
    }
}

/*
 * Core is a singleton which will provide primary API for UI layer component to implement
 * business logic.
 */
export class CoreProxy implements Core {
    /*
     * Core only will be initialized once by this funcion.
     */
    public static initialize() {
        if (!CoreProxy.instance) {
            CoreProxy.instance = new CoreProxy();
        }
    }

    /*
     * this is the only entry to get Core instance.
     */
    public static getInstance(): CoreProxy {
        CoreProxy.initialize();
        return CoreProxy.instance;
    }

    /*
     * The instance will be set as private so that it won't be modified from outside.
     */
    private static instance: CoreProxy;

    private coreImpl: CoreImpl;

    constructor() {
        this.coreImpl = new CoreImpl();
    }

    private async runWithErrorHandling<T>(
        name: string,
        checkAndConfig: boolean,
        notSupportedRes: Result<T, FxError>,
        fn: () => Promise<Result<T, FxError>>,
        answers? : ConfigMap
    ): Promise<Result<T, FxError>> {

        // set platform for each task
        const platform = answers?.getString("platform") as Platform;
        if(!this.coreImpl.ctx.platform && platform)
            this.coreImpl.ctx.platform = platform;

        try {
            // check if this project is supported
            if (checkAndConfig) {
                const supported = await this.coreImpl.isSupported();
                if (!supported) {
                    return notSupportedRes;
                }
            }
            // this.coreImpl.ctx.logProvider?.info(`[Core] run task ${name} start!`);

            // reload configurations before run lifecycle api
            if (checkAndConfig) {
                const readRes = await this.coreImpl.readConfigs();
                if (readRes.isErr()) {
                    return err(readRes.error);
                }
            }

            // do it
            const res = await fn();
            if(res.isErr())
                this.coreImpl.ctx.logProvider?.info(`[Core] run task ${name} finish, isOk: ${res.isOk()}!`);
            return res;
        } catch (e) {
            if (
                e instanceof UserError ||
                e instanceof SystemError ||
                (e.constructor &&
                    e.constructor.name &&
                    (e.constructor.name === "SystemError" || e.constructor.name === "UserError"))
            ) {
                return err(e);
            }
            return err(returnSystemError(e, error.CoreSource, error.CoreErrorNames.UncatchedError));
        } finally {
            // persist configurations
            if (checkAndConfig) {
                const writeRes = await this.coreImpl.writeConfigs();
                if (writeRes.isErr()) {
                    this.coreImpl.ctx.logProvider?.info(`[Core] persist config failed:${writeRes.error}!`);
                    return err(writeRes.error);
                }
                // this.coreImpl.ctx.logProvider?.info(`[Core] persist config success!`);
            }
        }
    }
    withDialog(dialog: Dialog): Promise<Result<null, FxError>> {
        return this.coreImpl.withDialog(dialog);
    }
    withLogger(logger: LogProvider): Promise<Result<null, FxError>> {
        return this.coreImpl.withLogger(logger);
    }
    withAzureAccount(azureAccount: AzureAccountProvider): Promise<Result<null, FxError>> {
        return this.coreImpl.withAzureAccount(azureAccount);
    }
    withGraphToken(graphToken: GraphTokenProvider): Promise<Result<null, FxError>> {
        return this.coreImpl.withGraphToken(graphToken);
    }
    withAppStudioToken(appStudioToken: AppStudioTokenProvider): Promise<Result<null, FxError>> {
        return this.coreImpl.withAppStudioToken(appStudioToken);
    }
    withTelemetry(logger: TelemetryReporter): Promise<Result<null, FxError>> {
        return this.coreImpl.withTelemetry(logger);
    }
    withTreeProvider(treeProvider: TreeProvider): Promise<Result<null, FxError>> {
        return this.coreImpl.withTreeProvider(treeProvider);
    }
    async init(globalConfig?: ConfigMap): Promise<Result<null, FxError>> {
        return await this.runWithErrorHandling<null>("init", false, ok(null), () => this.coreImpl.init(globalConfig));
    }
    async getQuestions(stage: Stage, platform: Platform): Promise<Result<QTreeNode | undefined, FxError>> {
        const checkAndConfig = !(stage === Stage.create);
        return await this.runWithErrorHandling<QTreeNode | undefined>(
            "getQuestions",
            checkAndConfig,
            ok(undefined),
            () => this.coreImpl.getQuestions(stage, platform),
        );
    }
    async getQuestionsForUserTask(func: Func, platform: Platform): Promise<Result<QTreeNode | undefined, FxError>> {
        return await this.runWithErrorHandling<QTreeNode | undefined>(
            "getQuestionsForUserTask",
            true,
            err(error.NotSupportedProjectType()),
            () => this.coreImpl.getQuestionsForUserTask(func, platform),
        );
    }
    async executeUserTask(func: Func, answers?: ConfigMap): Promise<Result<any, FxError>> {
         ////////////////hard code for VS init scenario
         const platform = answers?.getString("platform");
         let check = true;
         if (Platform.VS === platform) check = false;
         ////////////////////////////

         return await this.runWithErrorHandling<QTreeNode | undefined>(
             "executeUserTask",
             check,
             err(error.NotSupportedProjectType()),
             () => this.coreImpl.executeUserTask(func, answers),
             answers
         );
    }
    async callFunc(func: Func, answer?: ConfigMap): Promise<Result<any, FxError>> {
        const stage = answer?.getString("stage");
        const checkAndConfig = !(stage === Stage.create);
        return await this.runWithErrorHandling("callFunc", checkAndConfig, ok({}), () =>
            this.coreImpl.callFunc(func, answer), answer
        );
    }
    async create(answers?: ConfigMap | undefined): Promise<Result<null, FxError>> {
        return await this.runWithErrorHandling<null>("create", false, ok(null), () => this.coreImpl.create(answers), answers);
    }
    async update(answers?: ConfigMap | undefined): Promise<Result<null, FxError>> {
        return await this.runWithErrorHandling<null>("update", true, ok(null), () => this.coreImpl.update(answers), answers);
    }
    async open(workspace?: string | undefined): Promise<Result<null, FxError>> {
        return this.runWithErrorHandling<null>("open", false, ok(null), () => this.coreImpl.open(workspace)); //open project readConfigs in open() logic!!!
    }
    async scaffold(answers?: ConfigMap | undefined): Promise<Result<null, FxError>> {
        return await this.runWithErrorHandling<null>("scaffold", true, ok(null), () => this.coreImpl.scaffold(answers), answers);
    }
    async localDebug(answers?: ConfigMap | undefined): Promise<Result<null, FxError>> {
        return await this.runWithErrorHandling<null>("localDebug", true, err(error.NotSupportedProjectType()), () =>
            this.coreImpl.localDebug(answers), answers
        );
    }
    async provision(answers?: ConfigMap | undefined): Promise<Result<null, FxError>> {
        return await this.runWithErrorHandling<null>("provision", true, err(error.NotSupportedProjectType()), () =>
            this.coreImpl.provision(answers), answers
        );
    }
    async deploy(answers?: ConfigMap | undefined): Promise<Result<null, FxError>> {
        return await this.runWithErrorHandling<null>("deploy", true, err(error.NotSupportedProjectType()), () =>
            this.coreImpl.deploy(answers), answers
        );
    }
    async publish(answers?: ConfigMap | undefined): Promise<Result<null, FxError>> {
        return await this.runWithErrorHandling<null>("publish", true, err(error.NotSupportedProjectType()), () =>
            this.coreImpl.publish(answers), answers
        );
    }
    async createEnv(env: string): Promise<Result<null, FxError>> {
        return await this.runWithErrorHandling<null>("createEnv", true, err(error.NotSupportedProjectType()), () =>
            this.coreImpl.createEnv(env),
        );
    }
    async removeEnv(env: string): Promise<Result<null, FxError>> {
        return await this.runWithErrorHandling<null>("removeEnv", true, err(error.NotSupportedProjectType()), () =>
            this.coreImpl.removeEnv(env),
        );
    }
    async switchEnv(env: string): Promise<Result<null, FxError>> {
        return await this.runWithErrorHandling<null>("switchEnv", true, err(error.NotSupportedProjectType()), () =>
            this.coreImpl.switchEnv(env),
        );
    }
    async listEnvs(): Promise<Result<string[], FxError>> {
        return await this.runWithErrorHandling<string[]>("listEnvs", true, err(error.NotSupportedProjectType()), () =>
            this.coreImpl.listEnvs(),
        );
    }
}


export async function Default(): Promise<Result<CoreProxy, FxError>> {
    const result = await CoreProxy.getInstance().init();
    if (result.isErr()) {
        return err(result.error);
    }
    return ok(CoreProxy.getInstance());
}

enum TelemetryTiggerFrom {
    CommandPalette = "CommandPalette",
    TreeView = "TreeView"
}

enum TelemetryProperty {
    TriggerFrom = "trigger-from",
    AccountType = "account-type"
}

enum TelemetryEvent {
    LoginStart = "login-start",
    SelectSubscription = "select-subscription"
}

export enum AccountType {
    M365 = "m365",
    Azure = "azure"
}<|MERGE_RESOLUTION|>--- conflicted
+++ resolved
@@ -42,11 +42,8 @@
     Json,
     Dict,
     ProjectSettings,
-<<<<<<< HEAD
     SubscriptionInfo,
-=======
-    MsgLevel,
->>>>>>> e4fbc6dc
+    MsgLevel
 } from "@microsoft/teamsfx-api";
 import * as path from "path";
 import * as error from "./error";
