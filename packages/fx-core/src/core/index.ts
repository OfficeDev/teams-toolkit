// Copyright (c) Microsoft Corporation.
// Licensed under the MIT license.

import { HookContext, hooks } from "@feathersjs/hooks";
import {
  AppPackageFolderName,
  BuildFolderName,
  ConfigFolderName,
  CoreCallbackEvent,
  CoreCallbackFunc,
  err,
  ExistingTeamsAppType,
  Func,
  FunctionRouter,
  FxError,
  InputConfigsFolderName,
  Inputs,
  Json,
  LogProvider,
  ok,
  OptionItem,
  Platform,
  ProjectConfig,
  ProjectSettings,
  QTreeNode,
  Result,
  Solution,
  SolutionContext,
  Stage,
  StatesFolderName,
  Tools,
  UserCancelError,
  v2,
  v3,
  Void,
} from "@microsoft/teamsfx-api";
import * as fs from "fs-extra";
import * as jsonschema from "jsonschema";
import * as path from "path";
import { Container } from "typedi";
import * as uuid from "uuid";
import { environmentManager } from "..";
import { FeatureFlagName } from "../common/constants";
import { globalStateUpdate } from "../common/globalState";
import { localSettingsFileName } from "../common/localSettingsProvider";
import { TelemetryReporterInstance } from "../common/telemetry";
import { getRootDirectory, isConfigUnifyEnabled, mapToJson } from "../common/tools";
import { getLocalAppName } from "../plugins/resource/appstudio/utils/utils";
import { AppStudioPluginV3 } from "../plugins/resource/appstudio/v3";
import { MessageExtensionItem } from "../plugins/solution/fx-solution/question";
import {
  BuiltInFeaturePluginNames,
  BuiltInSolutionNames,
} from "../plugins/solution/fx-solution/v3/constants";
import { CallbackRegistry } from "./callback";
import { checkPermission, grantPermission, listCollaborator } from "./collaborator";
import { LocalCrypto } from "./crypto";
import { downloadSample } from "./downloadSample";
import {
  CopyFileError,
  FunctionRouterError,
  InvalidInputError,
  LoadSolutionError,
  NonExistEnvNameError,
  ObjectIsUndefinedError,
  OperationNotSupportedForExistingAppError,
  ProjectFolderExistError,
  ProjectFolderInvalidError,
  TaskNotSupportError,
  WriteFileError,
} from "./error";
import { ConcurrentLockerMW } from "./middleware/concurrentLocker";
import { ContextInjectorMW } from "./middleware/contextInjector";
import {
  askNewEnvironment,
  EnvInfoLoaderMW,
  loadSolutionContext,
} from "./middleware/envInfoLoader";
import { EnvInfoLoaderMW_V3 } from "./middleware/envInfoLoaderV3";
import { EnvInfoWriterMW } from "./middleware/envInfoWriter";
import { EnvInfoWriterMW_V3 } from "./middleware/envInfoWriterV3";
import { ErrorHandlerMW } from "./middleware/errorHandler";
import { LocalSettingsLoaderMW } from "./middleware/localSettingsLoader";
import { LocalSettingsWriterMW } from "./middleware/localSettingsWriter";
import { ProjectMigratorMW } from "./middleware/projectMigrator";
import {
  getProjectSettingsPath,
  ProjectSettingsLoaderMW,
} from "./middleware/projectSettingsLoader";
import { ProjectSettingsWriterMW } from "./middleware/projectSettingsWriter";
import {
  getQuestionsForAddFeature,
  getQuestionsForCreateProjectV2,
  getQuestionsForCreateProjectV3,
  getQuestionsForDeploy,
  getQuestionsForInit,
  getQuestionsForProvision,
  getQuestionsForPublish,
  getQuestionsForUserTaskV2,
  getQuestionsForUserTaskV3,
  getQuestionsV2,
  QuestionModelMW,
} from "./middleware/questionModel";
import { SolutionLoaderMW } from "./middleware/solutionLoader";
import { SolutionLoaderMW_V3 } from "./middleware/solutionLoaderV3";
import {
  BotOptionItem,
  CoreQuestionNames,
  ProjectNamePattern,
  QuestionAppName,
  QuestionRootFolder,
  ScratchOptionNo,
  TabOptionItem,
  TabSPFxItem,
} from "./question";
<<<<<<< HEAD
import { getAllSolutionPluginsV2, getSolutionPluginV2ByName } from "./SolutionPluginContainer";
import { newEnvInfoV3 } from "./tools";
import { isCreatedFromExistingApp, isPureExistingApp } from "./utils";
=======
import {
  getAllSolutionPlugins,
  getAllSolutionPluginsV2,
  getSolutionPluginV2ByName,
} from "./SolutionPluginContainer";
import { newEnvInfo, newEnvInfoV3 } from "./tools";
import { isPureExistingApp } from "./utils";
>>>>>>> 5a782f3f
// TODO: For package.json,
// use require instead of import because of core building/packaging method.
// Using import will cause the build folder structure to change.
const corePackage = require("../../package.json");

export interface CoreHookContext extends HookContext {
  projectSettings?: ProjectSettings;
  solutionContext?: SolutionContext;
  solution?: Solution;
  //for v2 api
  contextV2?: v2.Context;
  solutionV2?: v2.SolutionPlugin;
  envInfoV2?: v2.EnvInfoV2;
  localSettings?: Json;

  //for v3
  envInfoV3?: v3.EnvInfoV3;
  solutionV3?: v3.ISolution;
}

function featureFlagEnabled(flagName: string): boolean {
  const flag = process.env[flagName];
  if (flag !== undefined && flag.toLowerCase() === "true") {
    return true;
  } else {
    return false;
  }
}

export function isV3() {
  return featureFlagEnabled(FeatureFlagName.APIV3);
}

// On VS calling CLI, interactive questions need to be skipped.
export function isVsCallingCli() {
  return featureFlagEnabled(FeatureFlagName.VSCallingCLI);
}

export function isVSProject(projectSettings: ProjectSettings) {
  return projectSettings.programmingLanguage === "csharp";
}

export let Logger: LogProvider;
export let currentStage: Stage;
export let TOOLS: Tools;
export function setTools(tools: Tools) {
  TOOLS = tools;
}
export class FxCore implements v3.ICore {
  tools: Tools;
  isFromSample?: boolean;
  settingsVersion?: string;

  constructor(tools: Tools) {
    this.tools = tools;
    TOOLS = tools;
    Logger = tools.logProvider;
    TelemetryReporterInstance.telemetryReporter = tools.telemetryReporter;
  }

  /**
   * @todo this's a really primitive implement. Maybe could use Subscription Model to
   * refactor later.
   */
  public on(event: CoreCallbackEvent, callback: CoreCallbackFunc): void {
    return CallbackRegistry.set(event, callback);
  }

  async createProject(inputs: Inputs): Promise<Result<string, FxError>> {
    if (isV3()) {
      return this.createProjectV3(inputs);
    } else {
      return this.createProjectV2(inputs);
    }
  }
  @hooks([
    ErrorHandlerMW,
    QuestionModelMW,
    ContextInjectorMW,
    ProjectSettingsWriterMW,
    EnvInfoWriterMW(true),
  ])
  async createProjectV2(inputs: Inputs, ctx?: CoreHookContext): Promise<Result<string, FxError>> {
    if (!ctx) {
      return err(new ObjectIsUndefinedError("ctx for createProject"));
    }
    currentStage = Stage.create;
    inputs.stage = Stage.create;
    let folder = inputs[QuestionRootFolder.name] as string;
    if (inputs.platform === Platform.VSCode) {
      folder = getRootDirectory();
      try {
        await fs.ensureDir(folder);
      } catch (e) {
        throw ProjectFolderInvalidError(folder);
      }
    }
    const scratch = inputs[CoreQuestionNames.CreateFromScratch] as string;
    let projectPath: string;
    let globalStateDescription = "openReadme";
    const automaticNpmInstall = "automaticNpmInstall";
    if (scratch === ScratchOptionNo.id) {
      // create from sample
      const downloadRes = await downloadSample(inputs, ctx);
      if (downloadRes.isErr()) {
        return err(downloadRes.error);
      }
      projectPath = downloadRes.value;
      globalStateDescription = "openSampleReadme";
    } else {
      // create from new
      const appName = inputs[QuestionAppName.name] as string;
      if (undefined === appName) return err(InvalidInputError(`App Name is empty`, inputs));

      const validateResult = jsonschema.validate(appName, {
        pattern: ProjectNamePattern,
      });
      if (validateResult.errors && validateResult.errors.length > 0) {
        return err(InvalidInputError(`${validateResult.errors[0].message}`, inputs));
      }

      projectPath = path.join(folder, appName);
      inputs.projectPath = projectPath;
      const folderExist = await fs.pathExists(projectPath);
      if (folderExist) {
        return err(ProjectFolderExistError(projectPath));
      }
      await fs.ensureDir(projectPath);
      await fs.ensureDir(path.join(projectPath, `.${ConfigFolderName}`));
      await fs.ensureDir(path.join(projectPath, path.join("templates", `${AppPackageFolderName}`)));
      const basicFolderRes = await createBasicFolderStructure(inputs);
      if (basicFolderRes.isErr()) {
        return err(basicFolderRes.error);
      }

      const projectSettings: ProjectSettings = {
        appName: appName,
        projectId: inputs.projectId ? inputs.projectId : uuid.v4(),
        version: getProjectSettingsVersion(),
        isFromSample: false,
      };
      if (inputs.existingAppConfig?.isCreatedFromExistingApp) {
        // there is no solution settings if created from existing app
        // create default env
        ctx.projectSettings = projectSettings;
        const newEnvConfig = environmentManager.newEnvConfigData(appName, inputs.existingAppConfig);
        const writeEnvResult = await environmentManager.writeEnvConfig(
          projectPath,
          newEnvConfig,
          environmentManager.getDefaultEnvName()
        );
        if (writeEnvResult.isErr()) {
          return err(writeEnvResult.error);
        }
        // call App Studio V3 API to create manifest with placeholder
        const appStudio = Container.get<AppStudioPluginV3>(BuiltInFeaturePluginNames.appStudio);
        const contextV2 = createV2Context(projectSettings);
        const initRes = await appStudio.init(contextV2, inputs as v2.InputsWithProjectPath);
        if (initRes.isErr()) return err(initRes.error);
        const manifestCaps: v3.ManifestCapability[] = [];
        inputs.existingAppConfig.newAppTypes.forEach((t) => {
          if (t === ExistingTeamsAppType.Bot) manifestCaps.push({ name: "Bot", existingApp: true });
          else if (t === ExistingTeamsAppType.StaticTab)
            manifestCaps.push({ name: "staticTab", existingApp: true });
          else if (t === ExistingTeamsAppType.ConfigurableTab)
            manifestCaps.push({ name: "configurableTab", existingApp: true });
          else if (t === ExistingTeamsAppType.MessageExtension)
            manifestCaps.push({ name: "MessageExtension", existingApp: true });
        });
        const addCapabilitiesRes = await appStudio.addCapabilities(
          contextV2,
          inputs as v2.InputsWithProjectPath,
          manifestCaps
        );
        if (addCapabilitiesRes.isErr()) return err(addCapabilitiesRes.error);
        // TODO how to generate launch.json, task.json for existing app?
      } else {
        projectSettings.solutionSettings = {
          name: "",
          version: "1.0.0",
        };
        projectSettings.programmingLanguage = inputs[CoreQuestionNames.ProgrammingLanguage];
        ctx.projectSettings = projectSettings;
        const createEnvResult = await this.createEnvWithName(
          environmentManager.getDefaultEnvName(),
          projectSettings,
          inputs
        );
        if (createEnvResult.isErr()) {
          return err(createEnvResult.error);
        }

        if (isConfigUnifyEnabled()) {
          const createLocalEnvResult = await this.createEnvWithName(
            environmentManager.getLocalEnvName(),
            projectSettings,
            inputs
          );
          if (createLocalEnvResult.isErr()) {
            return err(createLocalEnvResult.error);
          }
        }

        const solution = await getSolutionPluginV2ByName(inputs[CoreQuestionNames.Solution]);
        if (!solution) {
          return err(new LoadSolutionError());
        }
        ctx.solutionV2 = solution;
        projectSettings.solutionSettings.name = solution.name;
        const contextV2 = createV2Context(projectSettings);
        ctx.contextV2 = contextV2;
        const scaffoldSourceCodeRes = await solution.scaffoldSourceCode(contextV2, inputs);
        if (scaffoldSourceCodeRes.isErr()) {
          return err(scaffoldSourceCodeRes.error);
        }
        const generateResourceTemplateRes = await solution.generateResourceTemplate(
          contextV2,
          inputs
        );
        if (generateResourceTemplateRes.isErr()) {
          return err(generateResourceTemplateRes.error);
        }
        // ctx.provisionInputConfig = generateResourceTemplateRes.value;
        if (solution.createEnv) {
          inputs.copy = false;
          const createEnvRes = await solution.createEnv(contextV2, inputs);
          if (createEnvRes.isErr()) {
            return err(createEnvRes.error);
          }
        }
      }
    }
    if (inputs.platform === Platform.VSCode) {
      await globalStateUpdate(globalStateDescription, true);
      await globalStateUpdate(automaticNpmInstall, true);
    }
    return ok(projectPath);
  }
  @hooks([ErrorHandlerMW, QuestionModelMW, ContextInjectorMW])
  async createProjectV3(inputs: Inputs, ctx?: CoreHookContext): Promise<Result<string, FxError>> {
    if (!ctx) {
      return err(new ObjectIsUndefinedError("ctx for createProject"));
    }
    currentStage = Stage.create;
    inputs.stage = Stage.create;
    let folder = inputs[QuestionRootFolder.name] as string;
    if (inputs.platform === Platform.VSCode || inputs.platform === Platform.VS) {
      folder = getRootDirectory();
      try {
        await fs.ensureDir(folder);
      } catch (e) {
        throw ProjectFolderInvalidError(folder);
      }
    }
    const scratch = inputs[CoreQuestionNames.CreateFromScratch] as string;
    let projectPath: string;
    let globalStateDescription = "openReadme";
    const automaticNpmInstall = "automaticNpmInstall";
    if (scratch === ScratchOptionNo.id) {
      // create from sample
      const downloadRes = await downloadSample(inputs, ctx);
      if (downloadRes.isErr()) {
        return err(downloadRes.error);
      }
      projectPath = downloadRes.value;
      globalStateDescription = "openSampleReadme";
    } else {
      // create from new
      const appName = inputs[QuestionAppName.name] as string;
      if (undefined === appName) return err(InvalidInputError(`App Name is empty`, inputs));

      const validateResult = jsonschema.validate(appName, {
        pattern: ProjectNamePattern,
      });
      if (validateResult.errors && validateResult.errors.length > 0) {
        return err(InvalidInputError(`${validateResult.errors[0].message}`, inputs));
      }

      projectPath = path.join(folder, appName);
      inputs.projectPath = projectPath;
      const folderExist = await fs.pathExists(projectPath);
      if (folderExist) {
        return err(ProjectFolderExistError(projectPath));
      }
      await fs.ensureDir(projectPath);
      await fs.ensureDir(path.join(projectPath, `.${ConfigFolderName}`));

      const capabilities = inputs[CoreQuestionNames.Capabilities] as string[];

      // init
      const initInputs: v2.InputsWithProjectPath & { solution?: string } = {
        ...inputs,
        projectPath: projectPath,
      };
      const initRes = await this._init(initInputs, ctx);
      if (initRes.isErr()) {
        return err(initRes.error);
      }
      ctx.projectSettings!.programmingLanguage = inputs[CoreQuestionNames.ProgrammingLanguage];
      ctx.projectSettings!.isFromSample = false;
      const projectSettingsPath = getProjectSettingsPath(projectPath);
      await fs.writeFile(projectSettingsPath, JSON.stringify(ctx.projectSettings!, null, 4)); // persist project settings
      // addFeature
      const features: string[] = [];
      if (!capabilities.includes(TabSPFxItem.id)) {
        features.push(BuiltInFeaturePluginNames.aad);
      }
      if (inputs.platform === Platform.VS) {
        features.push(BuiltInFeaturePluginNames.dotnet);
      } else {
        if (capabilities.includes(TabOptionItem.id)) {
          features.push(BuiltInFeaturePluginNames.frontend);
        } else if (capabilities.includes(TabSPFxItem.id)) {
          features.push(BuiltInFeaturePluginNames.spfx);
        }
        if (
          capabilities.includes(BotOptionItem.id) ||
          capabilities.includes(MessageExtensionItem.id)
        ) {
          features.push(BuiltInFeaturePluginNames.bot);
        }
      }
      const addFeatureInputs: v3.SolutionAddFeatureInputs = {
        ...inputs,
        projectPath: projectPath,
        features: features,
      };
      const addFeatureRes = await this.addFeature(addFeatureInputs);
      if (addFeatureRes.isErr()) {
        return err(addFeatureRes.error);
      }
    }
    if (inputs.platform === Platform.VSCode) {
      await globalStateUpdate(globalStateDescription, true);
      await globalStateUpdate(automaticNpmInstall, true);
    }
    return ok(projectPath);
  }

  /**
   * switch to different versions of provisionResources
   */
  async provisionResources(inputs: Inputs): Promise<Result<Void, FxError>> {
    if (isV3()) {
      return this.provisionResourcesV3(inputs);
    } else {
      return this.provisionResourcesV2(inputs);
    }
  }

  @hooks([
    ErrorHandlerMW,
    ConcurrentLockerMW,
    ProjectMigratorMW,
    ProjectSettingsLoaderMW,
    EnvInfoLoaderMW(false),
    SolutionLoaderMW,
    QuestionModelMW,
    ContextInjectorMW,
    ProjectSettingsWriterMW,
    EnvInfoWriterMW(),
  ])
  async provisionResourcesV2(
    inputs: Inputs,
    ctx?: CoreHookContext
  ): Promise<Result<Void, FxError>> {
    currentStage = Stage.provision;
    inputs.stage = Stage.provision;
    if (!ctx || !ctx.solutionV2 || !ctx.contextV2 || !ctx.envInfoV2) {
      return err(new ObjectIsUndefinedError("Provision input stuff"));
    }
    const envInfo = ctx.envInfoV2;
    const result = await ctx.solutionV2.provisionResources(
      ctx.contextV2,
      inputs,
      envInfo,
      this.tools.tokenProvider
    );
    return result;
  }

  @hooks([
    ErrorHandlerMW,
    ConcurrentLockerMW,
    ProjectMigratorMW,
    ProjectSettingsLoaderMW,
    EnvInfoLoaderMW_V3(false),
    SolutionLoaderMW_V3,
    QuestionModelMW,
    ContextInjectorMW,
    ProjectSettingsWriterMW,
    EnvInfoWriterMW_V3(),
  ])
  async provisionResourcesV3(
    inputs: Inputs,
    ctx?: CoreHookContext
  ): Promise<Result<Void, FxError>> {
    currentStage = Stage.provision;
    inputs.stage = Stage.provision;
    if (
      ctx &&
      ctx.solutionV3 &&
      ctx.contextV2 &&
      ctx.envInfoV3 &&
      ctx.solutionV3.provisionResources
    ) {
      const res = await ctx.solutionV3.provisionResources(
        ctx.contextV2,
        inputs as v2.InputsWithProjectPath,
        ctx.envInfoV3,
        TOOLS.tokenProvider
      );
      return res;
    }
    return ok(Void);
  }

  /**
   * Only used to provision Teams app with user provided app package
   * @param inputs
   * @returns teamsAppId on provision success
   */
  async provisionTeamsAppForCLI(inputs: Inputs): Promise<Result<string, FxError>> {
    if (!inputs.appPackagePath) {
      return err(InvalidInputError("appPackagePath is not defined", inputs));
    }
    const projectSettings: ProjectSettings = {
      appName: "fake",
      projectId: uuid.v4(),
    };
    const context: v2.Context = {
      userInteraction: TOOLS.ui,
      logProvider: TOOLS.logProvider,
      telemetryReporter: TOOLS.telemetryReporter!,
      cryptoProvider: new LocalCrypto(projectSettings.projectId),
      permissionRequestProvider: TOOLS.permissionRequest,
      projectSetting: projectSettings,
    };
    const appStudioV3 = Container.get<AppStudioPluginV3>(BuiltInFeaturePluginNames.appStudio);
    return appStudioV3.registerTeamsApp(
      context,
      inputs as v2.InputsWithProjectPath,
      newEnvInfoV3(),
      TOOLS.tokenProvider
    );
  }

  async deployArtifacts(inputs: Inputs): Promise<Result<Void, FxError>> {
    if (isV3()) return this.deployArtifactsV3(inputs);
    else return this.deployArtifactsV2(inputs);
  }

  @hooks([
    ErrorHandlerMW,
    ConcurrentLockerMW,
    ProjectMigratorMW,
    ProjectSettingsLoaderMW,
    EnvInfoLoaderMW(false),
    SolutionLoaderMW,
    QuestionModelMW,
    ContextInjectorMW,
    ProjectSettingsWriterMW,
    EnvInfoWriterMW(),
  ])
  async deployArtifactsV2(inputs: Inputs, ctx?: CoreHookContext): Promise<Result<Void, FxError>> {
    currentStage = Stage.deploy;
    inputs.stage = Stage.deploy;
    if (!ctx?.projectSettings) {
      return err(new ObjectIsUndefinedError("deploy input stuff"));
    }
    if (isPureExistingApp(ctx.projectSettings)) {
      // existing app scenario, deploy has no effect
      return err(new OperationNotSupportedForExistingAppError("deploy"));
    }
    if (!ctx.solutionV2 || !ctx.contextV2 || !ctx.envInfoV2) {
      const name = undefinedName(
        [ctx, ctx?.solutionV2, ctx?.contextV2, ctx?.envInfoV2],
        ["ctx", "ctx.solutionV2", "ctx.contextV2", "ctx.envInfoV2"]
      );
      return err(new ObjectIsUndefinedError(`Deploy input stuff: ${name}`));
    }

    if (ctx.solutionV2.deploy)
      return await ctx.solutionV2.deploy(
        ctx.contextV2,
        inputs,
        ctx.envInfoV2,
        this.tools.tokenProvider
      );
    else return ok(Void);
  }

  @hooks([
    ErrorHandlerMW,
    ConcurrentLockerMW,
    ProjectMigratorMW,
    ProjectSettingsLoaderMW,
    EnvInfoLoaderMW_V3(false),
    SolutionLoaderMW_V3,
    QuestionModelMW,
    ContextInjectorMW,
    ProjectSettingsWriterMW,
    EnvInfoWriterMW_V3(),
  ])
  async deployArtifactsV3(inputs: Inputs, ctx?: CoreHookContext): Promise<Result<Void, FxError>> {
    currentStage = Stage.deploy;
    inputs.stage = Stage.deploy;
    if (ctx && ctx.solutionV3 && ctx.contextV2 && ctx.envInfoV3 && ctx.solutionV3.deploy) {
      const res = await ctx.solutionV3.deploy(
        ctx.contextV2,
        inputs as v2.InputsWithProjectPath,
        ctx.envInfoV3,
        TOOLS.tokenProvider
      );
      return res;
    }
    return ok(Void);
  }
  async localDebug(inputs: Inputs): Promise<Result<Void, FxError>> {
    inputs.env = environmentManager.getLocalEnvName();
    if (isV3()) return this.localDebugV3(inputs);
    else return this.localDebugV2(inputs);
  }
  @hooks([
    ErrorHandlerMW,
    ConcurrentLockerMW,
    ProjectMigratorMW,
    ProjectSettingsLoaderMW,
    EnvInfoLoaderMW(!isConfigUnifyEnabled()),
    LocalSettingsLoaderMW,
    SolutionLoaderMW,
    QuestionModelMW,
    ContextInjectorMW,
    ProjectSettingsWriterMW,
    EnvInfoWriterMW(!isConfigUnifyEnabled()),
    LocalSettingsWriterMW,
  ])
  async localDebugV2(inputs: Inputs, ctx?: CoreHookContext): Promise<Result<Void, FxError>> {
    currentStage = Stage.debug;
    inputs.stage = Stage.debug;
    if (!ctx?.projectSettings) {
      return err(new ObjectIsUndefinedError("local debug input stuff"));
    }
    if (isPureExistingApp(ctx.projectSettings)) {
      // existing app scenario, local debug has no effect
      return err(new OperationNotSupportedForExistingAppError("localDebug"));
    }
    if (!ctx.solutionV2 || !ctx.contextV2) {
      const name = undefinedName(
        [ctx, ctx?.solutionV2, ctx?.contextV2],
        ["ctx", "ctx.solutionV2", "ctx.contextV2"]
      );
      return err(new ObjectIsUndefinedError(`localDebug input stuff (${name})`));
    }
    if (!ctx.localSettings) ctx.localSettings = {};
    if (ctx.solutionV2.provisionLocalResource) {
      const res = await ctx.solutionV2.provisionLocalResource(
        ctx.contextV2,
        inputs,
        ctx.localSettings,
        this.tools.tokenProvider,
        ctx.envInfoV2
      );
      if (res.kind === "success") {
        ctx.localSettings = res.output;
        return ok(Void);
      } else if (res.kind === "partialSuccess") {
        ctx.localSettings = res.output;
        return err(res.error);
      } else {
        return err(res.error);
      }
    } else {
      return ok(Void);
    }
  }

  @hooks([
    ErrorHandlerMW,
    ConcurrentLockerMW,
    ProjectMigratorMW,
    ProjectSettingsLoaderMW,
    LocalSettingsLoaderMW,
    SolutionLoaderMW_V3,
    QuestionModelMW,
    ContextInjectorMW,
    ProjectSettingsWriterMW,
    LocalSettingsWriterMW,
  ])
  async localDebugV3(inputs: Inputs, ctx?: CoreHookContext): Promise<Result<Void, FxError>> {
    currentStage = Stage.debug;
    inputs.stage = Stage.debug;
    if (
      ctx &&
      ctx.solutionV3 &&
      ctx.contextV2 &&
      ctx.envInfoV3 &&
      ctx.solutionV3.provisionResources
    ) {
      const res = await ctx.solutionV3.provisionResources(
        ctx.contextV2,
        inputs as v2.InputsWithProjectPath,
        ctx.envInfoV3,
        TOOLS.tokenProvider
      );
      if (res.isOk()) {
        ctx.localSettings = res.value;
      }
      return res;
    }
    return ok(Void);
  }

  _setEnvInfoV2(ctx?: CoreHookContext) {
    if (ctx && ctx.solutionContext) {
      //workaround, compatible to api v2
      ctx.envInfoV2 = {
        envName: ctx.solutionContext.envInfo.envName,
        config: ctx.solutionContext.envInfo.config,
        state: {},
      };
      ctx.envInfoV2.state = mapToJson(ctx.solutionContext.envInfo.state);
    }
  }
  async publishApplication(inputs: Inputs): Promise<Result<Void, FxError>> {
    if (isV3()) return this.publishApplicationV3(inputs);
    else return this.publishApplicationV2(inputs);
  }
  @hooks([
    ErrorHandlerMW,
    ConcurrentLockerMW,
    ProjectMigratorMW,
    ProjectSettingsLoaderMW,
    EnvInfoLoaderMW(false),
    SolutionLoaderMW,
    QuestionModelMW,
    ContextInjectorMW,
    ProjectSettingsWriterMW,
    EnvInfoWriterMW(),
  ])
  async publishApplicationV2(
    inputs: Inputs,
    ctx?: CoreHookContext
  ): Promise<Result<Void, FxError>> {
    currentStage = Stage.publish;
    inputs.stage = Stage.publish;
    if (!ctx || !ctx.solutionV2 || !ctx.contextV2 || !ctx.envInfoV2) {
      const name = undefinedName(
        [ctx, ctx?.solutionV2, ctx?.contextV2, ctx?.envInfoV2],
        ["ctx", "ctx.solutionV2", "ctx.contextV2", "ctx.envInfoV2"]
      );
      return err(new ObjectIsUndefinedError(`publish input stuff: ${name}`));
    }
    return await ctx.solutionV2.publishApplication(
      ctx.contextV2,
      inputs,
      ctx.envInfoV2,
      this.tools.tokenProvider.appStudioToken
    );
  }
  @hooks([
    ErrorHandlerMW,
    ConcurrentLockerMW,
    ProjectMigratorMW,
    ProjectSettingsLoaderMW,
    EnvInfoLoaderMW(false),
    SolutionLoaderMW,
    QuestionModelMW,
    ContextInjectorMW,
    ProjectSettingsWriterMW,
    EnvInfoWriterMW(),
  ])
  async publishApplicationV3(
    inputs: Inputs,
    ctx?: CoreHookContext
  ): Promise<Result<Void, FxError>> {
    currentStage = Stage.publish;
    inputs.stage = Stage.publish;
    if (
      ctx &&
      ctx.solutionV3 &&
      ctx.contextV2 &&
      ctx.envInfoV3 &&
      ctx.solutionV3.publishApplication
    ) {
      const res = await ctx.solutionV3.publishApplication(
        ctx.contextV2,
        inputs as v2.InputsWithProjectPath,
        ctx.envInfoV3,
        TOOLS.tokenProvider.appStudioToken
      );
      return res;
    }
    return ok(Void);
  }
  async executeUserTask(func: Func, inputs: Inputs): Promise<Result<unknown, FxError>> {
    if (isV3()) return this.executeUserTaskV3(func, inputs);
    else return this.executeUserTaskV2(func, inputs);
  }
  @hooks([
    ErrorHandlerMW,
    ConcurrentLockerMW,
    ProjectMigratorMW,
    ProjectSettingsLoaderMW,
    EnvInfoLoaderMW(false),
    LocalSettingsLoaderMW,
    SolutionLoaderMW,
    QuestionModelMW,
    ContextInjectorMW,
    ProjectSettingsWriterMW,
    EnvInfoWriterMW(),
  ])
  async executeUserTaskV2(
    func: Func,
    inputs: Inputs,
    ctx?: CoreHookContext
  ): Promise<Result<unknown, FxError>> {
    currentStage = Stage.userTask;
    inputs.stage = Stage.userTask;
    const namespace = func.namespace;
    const array = namespace ? namespace.split("/") : [];
    if ("" !== namespace && array.length > 0) {
      if (!ctx || !ctx.solutionV2 || !ctx.envInfoV2) {
        const name = undefinedName(
          [ctx, ctx?.solutionV2, ctx?.envInfoV2],
          ["ctx", "ctx.solutionV2", "ctx.envInfoV2"]
        );
        return err(new ObjectIsUndefinedError(`executeUserTask input stuff: ${name}`));
      }
      if (!ctx.contextV2) ctx.contextV2 = createV2Context(newProjectSettings());
      if (ctx.solutionV2.executeUserTask) {
        if (!ctx.localSettings) ctx.localSettings = {};
        const res = await ctx.solutionV2.executeUserTask(
          ctx.contextV2,
          inputs,
          func,
          ctx.localSettings,
          ctx.envInfoV2,
          this.tools.tokenProvider
        );
        return res;
      } else return err(FunctionRouterError(func));
    }
    return err(FunctionRouterError(func));
  }
  @hooks([
    ErrorHandlerMW,
    ConcurrentLockerMW,
    ProjectMigratorMW,
    ProjectSettingsLoaderMW,
    EnvInfoLoaderMW_V3(false),
    LocalSettingsLoaderMW,
    SolutionLoaderMW_V3,
    QuestionModelMW,
    ContextInjectorMW,
    ProjectSettingsWriterMW,
    EnvInfoWriterMW(),
  ])
  async executeUserTaskV3(
    func: Func,
    inputs: Inputs,
    ctx?: CoreHookContext
  ): Promise<Result<unknown, FxError>> {
    currentStage = Stage.userTask;
    inputs.stage = Stage.userTask;
    const namespace = func.namespace;
    const array = namespace ? namespace.split("/") : [];
    if ("" !== namespace && array.length > 0) {
      if (!ctx || !ctx.solutionV3 || !ctx.envInfoV3) {
        const name = undefinedName(
          [ctx, ctx?.solutionV3, ctx?.envInfoV3],
          ["ctx", "ctx.solutionV3", "ctx.envInfoV3"]
        );
        return err(new ObjectIsUndefinedError(`executeUserTask input stuff: ${name}`));
      }
      if (!ctx.contextV2) ctx.contextV2 = createV2Context(newProjectSettings());
      if (ctx.solutionV3.executeUserTask) {
        const res = await ctx.solutionV3.executeUserTask(
          ctx.contextV2,
          inputs,
          func,
          ctx.envInfoV3,
          this.tools.tokenProvider
        );
        return res;
      } else return err(FunctionRouterError(func));
    }
    return err(FunctionRouterError(func));
  }
  @hooks([
    ErrorHandlerMW,
    ConcurrentLockerMW,
    ProjectSettingsLoaderMW,
    EnvInfoLoaderMW(true),
    SolutionLoaderMW,
    ContextInjectorMW,
    EnvInfoWriterMW(),
  ])
  async getQuestions(
    stage: Stage,
    inputs: Inputs,
    ctx?: CoreHookContext
  ): Promise<Result<QTreeNode | undefined, FxError>> {
    if (!ctx) return err(new ObjectIsUndefinedError("getQuestions input stuff"));
    inputs.stage = Stage.getQuestions;
    currentStage = Stage.getQuestions;
    if (stage === Stage.create) {
      delete inputs.projectPath;
      return await this._getQuestionsForCreateProjectV2(inputs);
    } else {
      const contextV2 = ctx.contextV2 ? ctx.contextV2 : createV2Context(newProjectSettings());
      const solutionV2 = ctx.solutionV2 ? ctx.solutionV2 : await getAllSolutionPluginsV2()[0];
      const envInfoV2 = ctx.envInfoV2
        ? ctx.envInfoV2
        : { envName: environmentManager.getDefaultEnvName(), config: {}, state: {} };
      inputs.stage = stage;
      return await this._getQuestions(contextV2, solutionV2, stage, inputs, envInfoV2);
    }
  }

  @hooks([
    ErrorHandlerMW,
    ConcurrentLockerMW,
    ProjectSettingsLoaderMW,
    EnvInfoLoaderMW(true),
    SolutionLoaderMW,
    ContextInjectorMW,
    EnvInfoWriterMW(),
  ])
  async getQuestionsForUserTask(
    func: FunctionRouter,
    inputs: Inputs,
    ctx?: CoreHookContext
  ): Promise<Result<QTreeNode | undefined, FxError>> {
    if (!ctx) return err(new ObjectIsUndefinedError("getQuestionsForUserTask input stuff"));
    inputs.stage = Stage.getQuestions;
    currentStage = Stage.getQuestions;
    const contextV2 = ctx.contextV2 ? ctx.contextV2 : createV2Context(newProjectSettings());
    const solutionV2 = ctx.solutionV2 ? ctx.solutionV2 : await getAllSolutionPluginsV2()[0];
    const envInfoV2 = ctx.envInfoV2
      ? ctx.envInfoV2
      : { envName: environmentManager.getDefaultEnvName(), config: {}, state: {} };
    return await this._getQuestionsForUserTask(contextV2, solutionV2, func, inputs, envInfoV2);
  }

  @hooks([
    ErrorHandlerMW,
    ConcurrentLockerMW,
    ProjectMigratorMW,
    ProjectSettingsLoaderMW,
    EnvInfoLoaderMW(false),
    LocalSettingsLoaderMW,
    ContextInjectorMW,
  ])
  async getProjectConfig(
    inputs: Inputs,
    ctx?: CoreHookContext
  ): Promise<Result<ProjectConfig | undefined, FxError>> {
    if (!ctx) return err(new ObjectIsUndefinedError("getProjectConfig input stuff"));
    inputs.stage = Stage.getProjectConfig;
    currentStage = Stage.getProjectConfig;
    return ok({
      settings: ctx!.projectSettings,
      config: ctx!.solutionContext?.envInfo.state,
      localSettings: ctx!.solutionContext?.localSettings,
    });
  }
  async grantPermission(inputs: Inputs): Promise<Result<any, FxError>> {
    if (isV3()) return this.grantPermissionV3(inputs);
    else return this.grantPermissionV2(inputs);
  }
  @hooks([
    ErrorHandlerMW,
    ConcurrentLockerMW,
    ProjectMigratorMW,
    ProjectSettingsLoaderMW,
    EnvInfoLoaderMW(false),
    SolutionLoaderMW,
    QuestionModelMW,
    ContextInjectorMW,
  ])
  async grantPermissionV2(inputs: Inputs, ctx?: CoreHookContext): Promise<Result<any, FxError>> {
    currentStage = Stage.grantPermission;
    inputs.stage = Stage.grantPermission;
    const projectPath = inputs.projectPath;
    if (!projectPath) {
      return err(new ObjectIsUndefinedError("projectPath"));
    }
    return ctx!.solutionV2!.grantPermission!(
      ctx!.contextV2!,
      { ...inputs, projectPath: projectPath },
      ctx!.envInfoV2!,
      this.tools.tokenProvider
    );
  }

  @hooks([
    ErrorHandlerMW,
    ConcurrentLockerMW,
    ProjectMigratorMW,
    ProjectSettingsLoaderMW,
    EnvInfoLoaderMW_V3(false),
    QuestionModelMW,
    ContextInjectorMW,
  ])
  async grantPermissionV3(inputs: Inputs, ctx?: CoreHookContext): Promise<Result<any, FxError>> {
    currentStage = Stage.grantPermission;
    inputs.stage = Stage.grantPermission;
    const projectPath = inputs.projectPath;
    if (!projectPath) {
      return err(new ObjectIsUndefinedError("projectPath"));
    }
    if (ctx && ctx.contextV2 && ctx.envInfoV3) {
      const res = await grantPermission(
        ctx.contextV2,
        inputs as v2.InputsWithProjectPath,
        ctx.envInfoV3,
        TOOLS.tokenProvider
      );
      return res;
    }
    return err(new ObjectIsUndefinedError("ctx, contextV2, envInfoV3"));
  }

  async checkPermission(inputs: Inputs): Promise<Result<any, FxError>> {
    if (isV3()) return this.checkPermissionV3(inputs);
    else return this.checkPermissionV2(inputs);
  }

  @hooks([
    ErrorHandlerMW,
    ConcurrentLockerMW,
    ProjectMigratorMW,
    ProjectSettingsLoaderMW,
    EnvInfoLoaderMW(false),
    SolutionLoaderMW,
    QuestionModelMW,
    ContextInjectorMW,
  ])
  async checkPermissionV2(inputs: Inputs, ctx?: CoreHookContext): Promise<Result<any, FxError>> {
    currentStage = Stage.checkPermission;
    inputs.stage = Stage.checkPermission;
    const projectPath = inputs.projectPath;
    if (!projectPath) {
      return err(new ObjectIsUndefinedError("projectPath"));
    }
    return ctx!.solutionV2!.checkPermission!(
      ctx!.contextV2!,
      { ...inputs, projectPath: projectPath },
      ctx!.envInfoV2!,
      this.tools.tokenProvider
    );
  }

  @hooks([
    ErrorHandlerMW,
    ConcurrentLockerMW,
    ProjectMigratorMW,
    ProjectSettingsLoaderMW,
    EnvInfoLoaderMW_V3(false),
    ContextInjectorMW,
  ])
  async checkPermissionV3(inputs: Inputs, ctx?: CoreHookContext): Promise<Result<any, FxError>> {
    currentStage = Stage.checkPermission;
    inputs.stage = Stage.checkPermission;
    const projectPath = inputs.projectPath;
    if (!projectPath) {
      return err(new ObjectIsUndefinedError("projectPath"));
    }
    if (ctx && ctx.contextV2 && ctx.envInfoV3) {
      const res = await checkPermission(
        ctx.contextV2,
        inputs as v2.InputsWithProjectPath,
        ctx.envInfoV3,
        TOOLS.tokenProvider
      );
      return res;
    }
    return err(new ObjectIsUndefinedError("ctx, contextV2, envInfoV3"));
  }

  async listCollaborator(inputs: Inputs): Promise<Result<any, FxError>> {
    if (isV3()) return this.listCollaboratorV3(inputs);
    else return this.listCollaboratorV2(inputs);
  }

  @hooks([
    ErrorHandlerMW,
    ConcurrentLockerMW,
    ProjectMigratorMW,
    ProjectSettingsLoaderMW,
    EnvInfoLoaderMW(false),
    SolutionLoaderMW,
    QuestionModelMW,
    ContextInjectorMW,
  ])
  async listCollaboratorV2(inputs: Inputs, ctx?: CoreHookContext): Promise<Result<any, FxError>> {
    currentStage = Stage.listCollaborator;
    inputs.stage = Stage.listCollaborator;
    const projectPath = inputs.projectPath;
    if (!projectPath) {
      return err(new ObjectIsUndefinedError("projectPath"));
    }
    return ctx!.solutionV2!.listCollaborator!(
      ctx!.contextV2!,
      { ...inputs, projectPath: projectPath },
      ctx!.envInfoV2!,
      this.tools.tokenProvider
    );
  }

  @hooks([
    ErrorHandlerMW,
    ConcurrentLockerMW,
    ProjectMigratorMW,
    ProjectSettingsLoaderMW,
    EnvInfoLoaderMW_V3(false),
    ContextInjectorMW,
  ])
  async listCollaboratorV3(inputs: Inputs, ctx?: CoreHookContext): Promise<Result<any, FxError>> {
    currentStage = Stage.listCollaborator;
    inputs.stage = Stage.listCollaborator;
    const projectPath = inputs.projectPath;
    if (!projectPath) {
      return err(new ObjectIsUndefinedError("projectPath"));
    }
    if (ctx && ctx.contextV2 && ctx.envInfoV3) {
      const res = await listCollaborator(
        ctx.contextV2,
        inputs as v2.InputsWithProjectPath,
        ctx.envInfoV3,
        TOOLS.tokenProvider
      );
      return res;
    }
    return err(new ObjectIsUndefinedError("ctx, contextV2, envInfoV3"));
  }

  @hooks([
    ErrorHandlerMW,
    ConcurrentLockerMW,
    ProjectSettingsLoaderMW,
    EnvInfoLoaderMW(false),
    ContextInjectorMW,
  ])
  async getSelectedEnv(
    inputs: Inputs,
    ctx?: CoreHookContext
  ): Promise<Result<string | undefined, FxError>> {
    return ok(ctx?.envInfoV2?.envName);
  }

  @hooks([
    ErrorHandlerMW,
    ConcurrentLockerMW,
    ProjectSettingsLoaderMW,
    EnvInfoLoaderMW(true),
    ContextInjectorMW,
  ])
  async encrypt(
    plaintext: string,
    inputs: Inputs,
    ctx?: CoreHookContext
  ): Promise<Result<string, FxError>> {
    if (!ctx) return err(new ObjectIsUndefinedError("ctx"));
    if (!ctx.contextV2) return err(new ObjectIsUndefinedError("ctx.contextV2"));
    return ctx.contextV2.cryptoProvider.encrypt(plaintext);
  }

  @hooks([
    ErrorHandlerMW,
    ConcurrentLockerMW,
    ProjectSettingsLoaderMW,
    EnvInfoLoaderMW(true),
    ContextInjectorMW,
  ])
  async decrypt(
    ciphertext: string,
    inputs: Inputs,
    ctx?: CoreHookContext
  ): Promise<Result<string, FxError>> {
    if (!ctx) return err(new ObjectIsUndefinedError("ctx"));
    if (!ctx.contextV2) return err(new ObjectIsUndefinedError("ctx.contextV2"));
    return ctx.contextV2.cryptoProvider.decrypt(ciphertext);
  }

  async buildArtifacts(inputs: Inputs): Promise<Result<Void, FxError>> {
    throw new TaskNotSupportError(Stage.build);
  }

  @hooks([
    ErrorHandlerMW,
    ConcurrentLockerMW,
    ProjectSettingsLoaderMW,
    SolutionLoaderMW,
    EnvInfoLoaderMW(true),
    ContextInjectorMW,
  ])
  async createEnv(inputs: Inputs, ctx?: CoreHookContext): Promise<Result<Void, FxError>> {
    if (!ctx) return err(new ObjectIsUndefinedError("createEnv input stuff"));
    const projectSettings = ctx.projectSettings;
    if (!projectSettings) {
      return ok(Void);
    }

    const core = ctx!.self as FxCore;
    const createEnvCopyInput = await askNewEnvironment(ctx!, inputs);

    if (
      !createEnvCopyInput ||
      !createEnvCopyInput.targetEnvName ||
      !createEnvCopyInput.sourceEnvName
    ) {
      return err(UserCancelError);
    }

    const createEnvResult = await this.createEnvCopy(
      createEnvCopyInput.targetEnvName,
      createEnvCopyInput.sourceEnvName,
      inputs,
      core
    );

    if (createEnvResult.isErr()) {
      return createEnvResult;
    }

    inputs.sourceEnvName = createEnvCopyInput.sourceEnvName;
    inputs.targetEnvName = createEnvCopyInput.targetEnvName;

    if (!ctx.solutionV2 || !ctx.contextV2)
      return err(new ObjectIsUndefinedError("ctx.solutionV2, ctx.contextV2"));
    if (ctx.solutionV2.createEnv) {
      inputs.copy = true;
      return await ctx.solutionV2.createEnv(ctx.contextV2, inputs);
    }
    return ok(Void);
  }

  async createEnvWithName(
    targetEnvName: string,
    projectSettings: ProjectSettings,
    inputs: Inputs
  ): Promise<Result<Void, FxError>> {
    let appName = projectSettings.appName;
    if (targetEnvName === environmentManager.getLocalEnvName()) {
      appName = getLocalAppName(appName);
    }
    const newEnvConfig = environmentManager.newEnvConfigData(appName);
    const writeEnvResult = await environmentManager.writeEnvConfig(
      inputs.projectPath!,
      newEnvConfig,
      targetEnvName
    );
    if (writeEnvResult.isErr()) {
      return err(writeEnvResult.error);
    }
    this.tools.logProvider.debug(
      `[core] persist ${targetEnvName} env state to path ${writeEnvResult.value}: ${JSON.stringify(
        newEnvConfig
      )}`
    );
    return ok(Void);
  }

  async createEnvCopy(
    targetEnvName: string,
    sourceEnvName: string,
    inputs: Inputs,
    core: FxCore
  ): Promise<Result<Void, FxError>> {
    // copy env config file
    const targetEnvConfigFilePath = environmentManager.getEnvConfigPath(
      targetEnvName,
      inputs.projectPath!
    );
    const sourceEnvConfigFilePath = environmentManager.getEnvConfigPath(
      sourceEnvName,
      inputs.projectPath!
    );

    try {
      await fs.copy(sourceEnvConfigFilePath, targetEnvConfigFilePath);
    } catch (e) {
      return err(CopyFileError(e as Error));
    }

    TOOLS.logProvider.debug(
      `[core] copy env config file for ${targetEnvName} environment to path ${targetEnvConfigFilePath}`
    );

    return ok(Void);
  }

  // deprecated
  @hooks([
    ErrorHandlerMW,
    ConcurrentLockerMW,
    ProjectMigratorMW,
    ProjectSettingsLoaderMW,
    SolutionLoaderMW,
    ContextInjectorMW,
    ProjectSettingsWriterMW,
  ])
  async activateEnv(inputs: Inputs, ctx?: CoreHookContext): Promise<Result<Void, FxError>> {
    const env = inputs.env;
    if (!env) {
      return err(new ObjectIsUndefinedError("env"));
    }
    if (!ctx!.projectSettings) {
      return ok(Void);
    }

    const envConfigs = await environmentManager.listRemoteEnvConfigs(inputs.projectPath!);

    if (envConfigs.isErr()) {
      return envConfigs;
    }

    if (envConfigs.isErr() || envConfigs.value.indexOf(env) < 0) {
      return err(NonExistEnvNameError(env));
    }

    const core = ctx!.self as FxCore;
    const solutionContext = await loadSolutionContext(inputs, ctx!.projectSettings, env);

    if (!solutionContext.isErr()) {
      ctx!.provisionInputConfig = solutionContext.value.envInfo.config;
      ctx!.provisionOutputs = solutionContext.value.envInfo.state;
      ctx!.envName = solutionContext.value.envInfo.envName;
    }

    this.tools.ui.showMessage("info", `[${env}] is activated.`, false);
    return ok(Void);
  }

  async _init(
    inputs: v2.InputsWithProjectPath,
    ctx?: CoreHookContext
  ): Promise<Result<Void, FxError>> {
    if (!ctx) {
      return err(new ObjectIsUndefinedError("ctx for createProject"));
    }
    const appName = inputs[QuestionAppName.name] as string;
    const validateResult = jsonschema.validate(appName, {
      pattern: ProjectNamePattern,
    });
    if (validateResult.errors && validateResult.errors.length > 0) {
      return err(InvalidInputError("invalid app-name", inputs));
    }
    const projectSettings = newProjectSettings();
    projectSettings.appName = appName;
    ctx.projectSettings = projectSettings;
    const createEnvResult = await this.createEnvWithName(
      environmentManager.getDefaultEnvName(),
      projectSettings,
      inputs
    );
    if (createEnvResult.isErr()) {
      return err(createEnvResult.error);
    }
    if (isConfigUnifyEnabled()) {
      const createLocalEnvResult = await this.createEnvWithName(
        environmentManager.getLocalEnvName(),
        projectSettings,
        inputs
      );
      if (createLocalEnvResult.isErr()) {
        return err(createLocalEnvResult.error);
      }
    }
    await fs.ensureDir(path.join(inputs.projectPath, `.${ConfigFolderName}`));
    await fs.ensureDir(path.join(inputs.projectPath, "templates", `${AppPackageFolderName}`));
    const basicFolderRes = await createBasicFolderStructure(inputs);
    if (basicFolderRes.isErr()) {
      return err(basicFolderRes.error);
    }
    const context = createV2Context(projectSettings);
    ctx.contextV2 = context;

    const appStudioV3 = Container.get<AppStudioPluginV3>(BuiltInFeaturePluginNames.appStudio);
    await appStudioV3.init(context, inputs);
    return ok(Void);
  }
  @hooks([
    ErrorHandlerMW,
    ConcurrentLockerMW,
    QuestionModelMW,
    ContextInjectorMW,
    ProjectSettingsWriterMW,
  ])
  async init(
    inputs: v2.InputsWithProjectPath,
    ctx?: CoreHookContext
  ): Promise<Result<Void, FxError>> {
    return this._init(inputs, ctx);
  }

  @hooks([
    ErrorHandlerMW,
    ConcurrentLockerMW,
    ProjectSettingsLoaderMW,
    SolutionLoaderMW_V3,
    EnvInfoLoaderMW_V3(false),
    QuestionModelMW,
    ContextInjectorMW,
    ProjectSettingsWriterMW,
  ])
  async addFeature(
    inputs: v2.InputsWithProjectPath,
    ctx?: CoreHookContext
  ): Promise<Result<Void, FxError>> {
    return this._addFeature(inputs, ctx);
  }

  async _addFeature(
    inputs: v2.InputsWithProjectPath,
    ctx?: CoreHookContext
  ): Promise<Result<Void, FxError>> {
    if (ctx && ctx.solutionV3 && ctx.contextV2 && ctx.solutionV3.addFeature) {
      return await ctx.solutionV3.addFeature(ctx.contextV2, inputs as v3.SolutionAddFeatureInputs);
    }
    return ok(Void);
  }

  //V1,V2 questions
  _getQuestionsForCreateProjectV2 = getQuestionsForCreateProjectV2;
  _getQuestionsForCreateProjectV3 = getQuestionsForCreateProjectV3;
  _getQuestionsForUserTask = getQuestionsForUserTaskV2;
  _getQuestions = getQuestionsV2;
  //v3 questions
  _getQuestionsForAddFeature = getQuestionsForAddFeature;
  _getQuestionsForProvision = getQuestionsForProvision;
  _getQuestionsForDeploy = getQuestionsForDeploy;
  _getQuestionsForPublish = getQuestionsForPublish;
  _getQuestionsForInit = getQuestionsForInit;
  _getQuestionsForUserTaskV3 = getQuestionsForUserTaskV3;
}

export async function createBasicFolderStructure(inputs: Inputs): Promise<Result<null, FxError>> {
  if (!inputs.projectPath) {
    return err(new ObjectIsUndefinedError("projectPath"));
  }
  try {
    const appName = inputs[QuestionAppName.name] as string;
    if (inputs.platform !== Platform.VS) {
      await fs.writeFile(
        path.join(inputs.projectPath, `package.json`),
        JSON.stringify(
          {
            name: appName,
            version: "0.0.1",
            description: "",
            author: "",
            scripts: {
              test: 'echo "Error: no test specified" && exit 1',
            },
            devDependencies: {
              "@microsoft/teamsfx-cli": "0.*",
            },
            license: "MIT",
          },
          null,
          4
        )
      );
    }
    await fs.writeFile(
      path.join(inputs.projectPath!, `.gitignore`),
      [
        "node_modules",
        `.${ConfigFolderName}/${InputConfigsFolderName}/${localSettingsFileName}`,
        `.${ConfigFolderName}/${StatesFolderName}/*.userdata`,
        ".DS_Store",
        ".env.teamsfx.local",
        "subscriptionInfo.json",
        BuildFolderName,
      ].join("\n")
    );
  } catch (e) {
    return err(WriteFileError(e));
  }
  return ok(null);
}

export function newProjectSettings(): ProjectSettings {
  const projectSettings: ProjectSettings = {
    appName: "",
    projectId: uuid.v4(),
    version: getProjectSettingsVersion(),
  };
  return projectSettings;
}

export function createV2Context(projectSettings: ProjectSettings): v2.Context {
  const context: v2.Context = {
    userInteraction: TOOLS.ui,
    logProvider: TOOLS.logProvider,
    telemetryReporter: TOOLS.telemetryReporter!,
    cryptoProvider: new LocalCrypto(projectSettings.projectId),
    permissionRequestProvider: TOOLS.permissionRequest,
    projectSetting: projectSettings,
  };
  return context;
}

export function undefinedName(objs: any[], names: string[]) {
  for (let i = 0; i < objs.length; ++i) {
    if (objs[i] === undefined) {
      return names[i];
    }
  }
  return undefined;
}

export function getProjectSettingsVersion() {
  return "2.1.0";
}

export * from "./error";
export * from "./tools";
export * from "./downloadSample";<|MERGE_RESOLUTION|>--- conflicted
+++ resolved
@@ -113,19 +113,9 @@
   TabOptionItem,
   TabSPFxItem,
 } from "./question";
-<<<<<<< HEAD
 import { getAllSolutionPluginsV2, getSolutionPluginV2ByName } from "./SolutionPluginContainer";
 import { newEnvInfoV3 } from "./tools";
-import { isCreatedFromExistingApp, isPureExistingApp } from "./utils";
-=======
-import {
-  getAllSolutionPlugins,
-  getAllSolutionPluginsV2,
-  getSolutionPluginV2ByName,
-} from "./SolutionPluginContainer";
-import { newEnvInfo, newEnvInfoV3 } from "./tools";
 import { isPureExistingApp } from "./utils";
->>>>>>> 5a782f3f
 // TODO: For package.json,
 // use require instead of import because of core building/packaging method.
 // Using import will cause the build folder structure to change.
