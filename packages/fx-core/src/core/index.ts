// Copyright (c) Microsoft Corporation.
// Licensed under the MIT license.

import { HookContext, hooks } from "@feathersjs/hooks";
import {
  AppPackageFolderName,
  ArchiveFolderName,
  ArchiveLogFileName,
  assembleError,
  ConfigFolderName,
  Core,
  err,
  Func,
  FunctionRouter,
  FxError,
  GroupOfTasks,
  Inputs,
  LogProvider,
  ok,
  OptionItem,
  Platform,
  ProjectConfig,
  ProjectSettings,
  QTreeNode,
  Result,
  RunnableTask,
  SingleSelectQuestion,
  Solution,
  SolutionConfig,
  SolutionContext,
  Stage,
  TelemetryReporter,
<<<<<<< HEAD
  AzureSolutionSettings,
  SolutionSettings,
=======
  Tools,
  Void,
>>>>>>> fe08af3b
} from "@microsoft/teamsfx-api";
import AdmZip from "adm-zip";
import { AxiosResponse } from "axios";
import * as fs from "fs-extra";
import * as jsonschema from "jsonschema";
import * as path from "path";
import * as uuid from "uuid";
import { environmentManager } from "..";
import { globalStateUpdate } from "../common/globalState";
import {
  Component,
  sendTelemetryErrorEvent,
  sendTelemetryEvent,
  TelemetryEvent,
  TelemetryProperty,
  TelemetrySuccess,
} from "../common/telemetry";
import {
  downloadSampleHook,
  fetchCodeZip,
  isArmSupportEnabled,
  isMultiEnvEnabled,
  saveFilesRecursively,
} from "../common/tools";
import { getParameterJson } from "../plugins/solution/fx-solution/arm";
import { LocalCrypto } from "./crypto";
import {
  FetchSampleError,
  FunctionRouterError,
  InvalidInputError,
  MigrateNotImplementError,
  NonExistEnvNameError,
  ProjectFolderExistError,
  ProjectFolderNotExistError,
  TaskNotSupportError,
  WriteFileError,
} from "./error";
import { defaultSolutionLoader } from "./loader";
import { ConcurrentLockerMW } from "./middleware/concurrentLocker";
import { ContextInjecterMW } from "./middleware/contextInjecter";
import {
  askNewEnvironment,
  EnvInfoLoaderMW,
  loadSolutionContext,
  upgradeDefaultFunctionName,
  upgradeProgrammingLanguage,
} from "./middleware/envInfoLoader";
import { EnvInfoWriterMW } from "./middleware/envInfoWriter";
import { ErrorHandlerMW } from "./middleware/errorHandler";
import { LocalSettingsLoaderMW } from "./middleware/localSettingsLoader";
import { LocalSettingsWriterMW } from "./middleware/localSettingsWriter";
import { MigrateConditionHandlerMW } from "./middleware/migrateConditionHandler";
import { newSolutionContext, ProjectSettingsLoaderMW } from "./middleware/projectSettingsLoader";
import { ProjectSettingsWriterMW } from "./middleware/projectSettingsWriter";
import { ProjectUpgraderMW } from "./middleware/projectUpgrader";
import { QuestionModelMW } from "./middleware/questionModel";
import { SolutionLoaderMW } from "./middleware/solutionLoader";
import { PermissionRequestFileProvider } from "./permissionRequest";
<<<<<<< HEAD
import { HostTypeOptionAzure } from "../plugins/solution/fx-solution/question";
=======
import {
  CoreQuestionNames,
  DefaultAppNameFunc,
  getCreateNewOrFromSampleQuestion,
  ProjectNamePattern,
  QuestionAppName,
  QuestionRootFolder,
  QuestionSelectSolution,
  QuestionV1AppName,
  SampleSelect,
  ScratchOptionNo,
  ScratchOptionYes,
} from "./question";
import { newEnvInfo } from "./tools";
import { FxCoreV2 } from "./v2";
>>>>>>> fe08af3b

export interface CoreHookContext extends HookContext {
  projectSettings?: ProjectSettings;
  projectIdMissing?: boolean;
  solutionContext?: SolutionContext;
  solution?: Solution;
}

export let Logger: LogProvider;
export let telemetryReporter: TelemetryReporter | undefined;
export let currentStage: Stage;
export let TOOLS: Tools;
export class FxCore implements Core {
  version = "1";
  tools: Tools;

  constructor(tools: Tools) {
    this.tools = tools;
    TOOLS = tools;
    Logger = tools.logProvider;
    telemetryReporter = tools.telemetryReporter;
  }

  @hooks([
    ErrorHandlerMW,
    QuestionModelMW,
    ContextInjecterMW,
    ProjectSettingsWriterMW,
    EnvInfoWriterMW(isMultiEnvEnabled()),
  ])
  async createProject(inputs: Inputs, ctx?: CoreHookContext): Promise<Result<string, FxError>> {
    currentStage = Stage.create;
    const folder = inputs[QuestionRootFolder.name] as string;
    const scratch = inputs[CoreQuestionNames.CreateFromScratch] as string;
    let projectPath: string;
    let globalStateDescription = "openReadme";

    if (scratch === ScratchOptionNo.id) {
      // create from sample
      const downloadRes = await downloadSample(this, inputs);
      if (downloadRes.isErr()) {
        return err(downloadRes.error);
      }
      projectPath = downloadRes.value;
      globalStateDescription = "openSampleReadme";
    } else {
      // create from new
      const appName = inputs[QuestionAppName.name] as string;
      if (undefined === appName) return err(InvalidInputError(`App Name is empty`, inputs));

      const validateResult = jsonschema.validate(appName, {
        pattern: ProjectNamePattern,
      });
      if (validateResult.errors && validateResult.errors.length > 0) {
        return err(InvalidInputError(`${validateResult.errors[0].message}`, inputs));
      }

      projectPath = path.join(folder, appName);
      const folderExist = await fs.pathExists(projectPath);
      if (folderExist) {
        return err(ProjectFolderExistError(projectPath));
      }

      inputs.projectPath = projectPath;
      const solution = await defaultSolutionLoader.loadSolution(inputs);
      const projectSettings: ProjectSettings = {
        appName: appName,
        projectId: uuid.v4(),
        solutionSettings: {
          name: solution.name,
          version: "1.0.0",
        },
      };

      if (isMultiEnvEnabled()) {
        projectSettings.activeEnvironment = environmentManager.getDefaultEnvName();
      }

      const solutionContext: SolutionContext = {
        projectSettings: projectSettings,
        envInfo: newEnvInfo(),
        root: projectPath,
        ...this.tools,
        ...this.tools.tokenProvider,
        answers: inputs,
      };

      await fs.ensureDir(projectPath);
      await fs.ensureDir(path.join(projectPath, `.${ConfigFolderName}`));
      await fs.ensureDir(
        path.join(
          projectPath,
          isMultiEnvEnabled()
            ? path.join("templates", `${AppPackageFolderName}`)
            : `${AppPackageFolderName}`
        )
      );

      const createResult = await this.createBasicFolderStructure(inputs);
      if (createResult.isErr()) {
        return err(createResult.error);
      }

      const createRes = await solution.create(solutionContext);
      if (createRes.isErr()) {
        return createRes;
      }

      const scaffoldRes = await solution.scaffold(solutionContext);
      if (scaffoldRes.isErr()) {
        return scaffoldRes;
      }

      if (isMultiEnvEnabled()) {
        const createEnvResult = await this.createEnvWithName(
          environmentManager.getDefaultEnvName(),
          projectSettings,
          inputs,
          ctx!.self as FxCore
        );
        if (createEnvResult.isErr()) {
          return err(createEnvResult.error);
        }
      }

      ctx!.solution = solution;
      ctx!.solutionContext = solutionContext;
    }

    if (inputs.platform === Platform.VSCode) {
      await globalStateUpdate(globalStateDescription, true);
    }

    return ok(projectPath);
  }

  @hooks([
    ErrorHandlerMW,
    MigrateConditionHandlerMW,
    QuestionModelMW,
    ContextInjecterMW,
    ProjectSettingsWriterMW,
    EnvInfoWriterMW(),
  ])
  async migrateV1Project(inputs: Inputs, ctx?: CoreHookContext): Promise<Result<string, FxError>> {
    currentStage = Stage.migrateV1;
    const globalStateDescription = "openReadme";

    const appName = (inputs[DefaultAppNameFunc.name] ?? inputs[QuestionV1AppName.name]) as string;
    if (undefined === appName) return err(InvalidInputError(`App Name is empty`, inputs));

    const validateResult = jsonschema.validate(appName, {
      pattern: ProjectNamePattern,
    });
    if (validateResult.errors && validateResult.errors.length > 0) {
      return err(InvalidInputError(`${validateResult.errors[0].message}`, inputs));
    }

    const projectPath = inputs.projectPath;

    if (!projectPath || !(await fs.pathExists(projectPath))) {
      return err(ProjectFolderNotExistError(projectPath ?? ""));
    }

    const solution = await defaultSolutionLoader.loadSolution(inputs);
    const projectSettings: ProjectSettings = {
      appName: appName,
      projectId: uuid.v4(),
      solutionSettings: {
        name: solution.name,
        version: "1.0.0",
        migrateFromV1: true,
      },
    };

    const solutionContext: SolutionContext = {
      projectSettings: projectSettings,
      envInfo: newEnvInfo(),
      root: projectPath,
      ...this.tools,
      ...this.tools.tokenProvider,
      answers: inputs,
    };

    await this.archive(projectPath);
    await fs.ensureDir(projectPath);
    await fs.ensureDir(path.join(projectPath, `.${ConfigFolderName}`));

    const createResult = await this.createBasicFolderStructure(inputs);
    if (createResult.isErr()) {
      return err(createResult.error);
    }

    if (!solution.migrate) {
      return err(MigrateNotImplementError(projectPath));
    }
    const migrateV1Res = await solution.migrate(solutionContext);
    if (migrateV1Res.isErr()) {
      return migrateV1Res;
    }

    ctx!.solution = solution;
    ctx!.solutionContext = solutionContext;

    if (inputs.platform === Platform.VSCode) {
      await globalStateUpdate(globalStateDescription, true);
    }

    return ok(projectPath);
  }

  async archive(projectPath: string): Promise<void> {
    const archiveFolderPath = path.join(projectPath, ArchiveFolderName);
    await fs.ensureDir(archiveFolderPath);

    const fileNames = await fs.readdir(projectPath);
    const archiveLog = async (projectPath: string, message: string): Promise<void> => {
      await fs.appendFile(
        path.join(projectPath, ArchiveLogFileName),
        `[${new Date().toISOString()}] ${message}\n`
      );
    };

    await archiveLog(projectPath, `Start to move files into '${ArchiveFolderName}' folder.`);
    for (const fileName of fileNames) {
      if (fileName === ArchiveFolderName || fileName === ArchiveLogFileName) {
        continue;
      }

      try {
        await fs.move(path.join(projectPath, fileName), path.join(archiveFolderPath, fileName), {
          overwrite: true,
        });
      } catch (e: any) {
        await archiveLog(projectPath, `Failed to move '${fileName}'. ${e.message}`);
        throw e;
      }

      await archiveLog(
        projectPath,
        `'${fileName}' has been moved to '${ArchiveFolderName}' folder.`
      );
    }
  }

  @hooks([
    ErrorHandlerMW,
    ConcurrentLockerMW,
    ProjectSettingsLoaderMW,
    EnvInfoLoaderMW(isMultiEnvEnabled()),
    SolutionLoaderMW(defaultSolutionLoader),
    QuestionModelMW,
    ContextInjecterMW,
    ProjectSettingsWriterMW,
    EnvInfoWriterMW(),
  ])
  async provisionResources(inputs: Inputs, ctx?: CoreHookContext): Promise<Result<Void, FxError>> {
    currentStage = Stage.provision;
    return await ctx!.solution!.provision(ctx!.solutionContext!);
  }

  @hooks([
    ErrorHandlerMW,
    ConcurrentLockerMW,
    ProjectSettingsLoaderMW,
    EnvInfoLoaderMW(isMultiEnvEnabled()),
    SolutionLoaderMW(defaultSolutionLoader),
    QuestionModelMW,
    ContextInjecterMW,
    ProjectSettingsWriterMW,
    EnvInfoWriterMW(),
  ])
  async deployArtifacts(inputs: Inputs, ctx?: CoreHookContext): Promise<Result<Void, FxError>> {
    currentStage = Stage.deploy;
    return await ctx!.solution!.deploy(ctx!.solutionContext!);
  }

  @hooks([
    ErrorHandlerMW,
    ConcurrentLockerMW,
    ProjectUpgraderMW,
    ProjectSettingsLoaderMW,
    EnvInfoLoaderMW(false),
    LocalSettingsLoaderMW,
    SolutionLoaderMW(defaultSolutionLoader),
    QuestionModelMW,
    ContextInjecterMW,
    ProjectSettingsWriterMW,
    EnvInfoWriterMW(),
    LocalSettingsWriterMW,
  ])
  async localDebug(inputs: Inputs, ctx?: CoreHookContext): Promise<Result<Void, FxError>> {
    currentStage = Stage.debug;
    upgradeProgrammingLanguage(
      ctx!.solutionContext!.envInfo.profile as SolutionConfig,
      ctx!.projectSettings!
    );
    upgradeDefaultFunctionName(
      ctx!.solutionContext!.envInfo.profile as SolutionConfig,
      ctx!.projectSettings!
    );

    return await ctx!.solution!.localDebug(ctx!.solutionContext!);
  }

  @hooks([
    ErrorHandlerMW,
    ConcurrentLockerMW,
    ProjectSettingsLoaderMW,
    EnvInfoLoaderMW(isMultiEnvEnabled()),
    SolutionLoaderMW(defaultSolutionLoader),
    QuestionModelMW,
    ContextInjecterMW,
    ProjectSettingsWriterMW,
    EnvInfoWriterMW(),
  ])
  async publishApplication(inputs: Inputs, ctx?: CoreHookContext): Promise<Result<Void, FxError>> {
    currentStage = Stage.publish;
    return await ctx!.solution!.publish(ctx!.solutionContext!);
  }

  @hooks([
    ErrorHandlerMW,
    ConcurrentLockerMW,
    ProjectSettingsLoaderMW,
    EnvInfoLoaderMW(isMultiEnvEnabled()),
    LocalSettingsLoaderMW,
    SolutionLoaderMW(defaultSolutionLoader),
    QuestionModelMW,
    ContextInjecterMW,
    ProjectSettingsWriterMW,
    EnvInfoWriterMW(),
    LocalSettingsWriterMW,
  ])
  async executeUserTask(
    func: Func,
    inputs: Inputs,
    ctx?: CoreHookContext
  ): Promise<Result<unknown, FxError>> {
    currentStage = Stage.userTask;
    if (ctx!.solutionContext === undefined)
      ctx!.solutionContext = await newSolutionContext(this.tools, inputs);
    const solution = ctx!.solution!;
    const namespace = func.namespace;
    const array = namespace ? namespace.split("/") : [];
    if ("" !== namespace && array.length > 0 && solution.executeUserTask) {
      return await solution.executeUserTask(func, ctx!.solutionContext!);
    }
    return err(FunctionRouterError(func));
  }

  @hooks([
    ErrorHandlerMW,
    ProjectSettingsLoaderMW,
    EnvInfoLoaderMW(false),
    SolutionLoaderMW(defaultSolutionLoader),
    ContextInjecterMW,
    EnvInfoWriterMW(),
  ])
  async getQuestions(
    task: Stage,
    inputs: Inputs,
    ctx?: CoreHookContext
  ): Promise<Result<QTreeNode | undefined, FxError>> {
    if (task === Stage.create) {
      delete inputs.projectPath;
      return await this._getQuestionsForCreateProject(inputs);
    } else {
      const solutionContext =
        ctx!.solutionContext === undefined
          ? await newSolutionContext(this.tools, inputs)
          : ctx!.solutionContext;
      const solution =
        ctx!.solution === undefined
          ? await defaultSolutionLoader.loadSolution(inputs)
          : ctx!.solution;
      return await this._getQuestions(solutionContext, solution, task, inputs);
    }
  }

  @hooks([
    ErrorHandlerMW,
    ProjectSettingsLoaderMW,
    EnvInfoLoaderMW(false),
    SolutionLoaderMW(defaultSolutionLoader),
    ContextInjecterMW,
    EnvInfoWriterMW(),
  ])
  async getQuestionsForUserTask(
    func: FunctionRouter,
    inputs: Inputs,
    ctx?: CoreHookContext
  ): Promise<Result<QTreeNode | undefined, FxError>> {
    const solutionContext =
      ctx!.solutionContext === undefined
        ? await newSolutionContext(this.tools, inputs)
        : ctx!.solutionContext;
    const solution =
      ctx!.solution === undefined
        ? await defaultSolutionLoader.loadSolution(inputs)
        : ctx!.solution;
    return await this._getQuestionsForUserTask(solutionContext, solution, func, inputs);
  }

  @hooks([
    ErrorHandlerMW,
    ProjectSettingsLoaderMW,
    EnvInfoLoaderMW(isMultiEnvEnabled()),
    LocalSettingsLoaderMW,
    ContextInjecterMW,
  ])
  async getProjectConfig(
    inputs: Inputs,
    ctx?: CoreHookContext
  ): Promise<Result<ProjectConfig | undefined, FxError>> {
    return ok({
      settings: ctx!.projectSettings,
      config: ctx!.solutionContext?.envInfo.profile,
      localSettings: ctx!.solutionContext?.localSettings,
    });
  }

  @hooks([
    ErrorHandlerMW,
    ProjectSettingsLoaderMW,
    EnvInfoLoaderMW(false),
    ContextInjecterMW,
    ProjectSettingsWriterMW,
    EnvInfoWriterMW(),
  ])
  async setSubscriptionInfo(inputs: Inputs, ctx?: CoreHookContext): Promise<Result<Void, FxError>> {
    const solutionContext = ctx!.solutionContext! as SolutionContext;
    if (inputs.tenantId)
      solutionContext.envInfo.profile.get("solution")?.set("tenantId", inputs.tenantId);
    else solutionContext.envInfo.profile.get("solution")?.delete("tenantId");
    if (inputs.subscriptionId)
      solutionContext.envInfo.profile.get("solution")?.set("subscriptionId", inputs.subscriptionId);
    else solutionContext.envInfo.profile.get("solution")?.delete("subscriptionId");
    return ok(Void);
  }

  @hooks([
    ErrorHandlerMW,
    ConcurrentLockerMW,
    ProjectSettingsLoaderMW,
    EnvInfoLoaderMW(isMultiEnvEnabled()),
    SolutionLoaderMW(defaultSolutionLoader),
    QuestionModelMW,
    ContextInjecterMW,
    ProjectSettingsWriterMW,
    EnvInfoWriterMW(),
  ])
  async grantPermission(inputs: Inputs, ctx?: CoreHookContext): Promise<Result<any, FxError>> {
    currentStage = Stage.grantPermission;
    return await ctx!.solution!.grantPermission!(ctx!.solutionContext!);
  }

  @hooks([
    ErrorHandlerMW,
    ConcurrentLockerMW,
    ProjectSettingsLoaderMW,
    EnvInfoLoaderMW(isMultiEnvEnabled()),
    SolutionLoaderMW(defaultSolutionLoader),
    QuestionModelMW,
    ContextInjecterMW,
    ProjectSettingsWriterMW,
    EnvInfoWriterMW(),
  ])
  async checkPermission(inputs: Inputs, ctx?: CoreHookContext): Promise<Result<any, FxError>> {
    currentStage = Stage.checkPermission;
    return await ctx!.solution!.checkPermission!(ctx!.solutionContext!);
  }

  @hooks([
    ErrorHandlerMW,
    ConcurrentLockerMW,
    ProjectSettingsLoaderMW,
    EnvInfoLoaderMW(isMultiEnvEnabled()),
    SolutionLoaderMW(defaultSolutionLoader),
    QuestionModelMW,
    ContextInjecterMW,
    ProjectSettingsWriterMW,
    EnvInfoWriterMW(),
  ])
  async listCollaborator(inputs: Inputs, ctx?: CoreHookContext): Promise<Result<any, FxError>> {
    currentStage = Stage.listCollaborator;
    return await ctx!.solution!.listCollaborator!(ctx!.solutionContext!);
  }

  async _getQuestionsForUserTask(
    ctx: SolutionContext,
    solution: Solution,
    func: FunctionRouter,
    inputs: Inputs
  ): Promise<Result<QTreeNode | undefined, FxError>> {
    const namespace = func.namespace;
    const array = namespace ? namespace.split("/") : [];
    if (namespace && "" !== namespace && array.length > 0 && solution.getQuestionsForUserTask) {
      ctx!.answers = inputs;
      const res = await solution.getQuestionsForUserTask!(func, ctx!);
      if (res.isOk()) {
        if (res.value) {
          const node = res.value.trim();
          return ok(node);
        }
      }
      return res;
    }
    return err(FunctionRouterError(func));
  }

  async _getQuestionsForCreateProject(
    inputs: Inputs
  ): Promise<Result<QTreeNode | undefined, FxError>> {
    const node = new QTreeNode(getCreateNewOrFromSampleQuestion(inputs.platform));
    // create new
    const createNew = new QTreeNode({ type: "group" });
    node.addChild(createNew);
    createNew.condition = { equals: ScratchOptionYes.id };
    const globalSolutions: Solution[] = await defaultSolutionLoader.loadGlobalSolutions(inputs);
    const solutionNames: string[] = globalSolutions.map((s) => s.name);
    const selectSolution: SingleSelectQuestion = QuestionSelectSolution;
    selectSolution.staticOptions = solutionNames;
    const solutionSelectNode = new QTreeNode(selectSolution);
    createNew.addChild(solutionSelectNode);
    const solutionContext = await newSolutionContext(this.tools, inputs);
    for (const v of globalSolutions) {
      if (v.getQuestions) {
        const res = await v.getQuestions(Stage.create, solutionContext);
        if (res.isErr()) return res;
        if (res.value) {
          const solutionNode = res.value as QTreeNode;
          solutionNode.condition = { equals: v.name };
          if (solutionNode.data) solutionSelectNode.addChild(solutionNode);
        }
      }
    }
    createNew.addChild(new QTreeNode(QuestionRootFolder));
    createNew.addChild(new QTreeNode(QuestionAppName));

    // create from sample
    const sampleNode = new QTreeNode(SampleSelect);
    node.addChild(sampleNode);
    sampleNode.condition = { equals: ScratchOptionNo.id };
    sampleNode.addChild(new QTreeNode(QuestionRootFolder));

    return ok(node.trim());
  }

  async _getQuestionsForMigrateV1Project(
    inputs: Inputs
  ): Promise<Result<QTreeNode | undefined, FxError>> {
    const node = new QTreeNode({ type: "group" });
    const globalSolutions: Solution[] = await defaultSolutionLoader.loadGlobalSolutions(inputs);
    const solutionContext = await newSolutionContext(this.tools, inputs);

    for (const v of globalSolutions) {
      if (v.getQuestions) {
        const res = await v.getQuestions(Stage.migrateV1, solutionContext);
        if (res.isErr()) return res;
        if (res.value) {
          const solutionNode = res.value as QTreeNode;
          solutionNode.condition = { equals: v.name };
          if (solutionNode.data) node.addChild(solutionNode);
        }
      }
    }

    const defaultAppNameFunc = new QTreeNode(DefaultAppNameFunc);
    node.addChild(defaultAppNameFunc);

    const appNameQuestion = new QTreeNode(QuestionV1AppName);
    appNameQuestion.condition = {
      validFunc: (input: any) => (!input ? undefined : "App name is auto generated."),
    };
    defaultAppNameFunc.addChild(appNameQuestion);
    return ok(node.trim());
  }

  async _getQuestions(
    ctx: SolutionContext,
    solution: Solution,
    stage: Stage,
    inputs: Inputs
  ): Promise<Result<QTreeNode | undefined, FxError>> {
    const node = new QTreeNode({ type: "group" });
    if (stage !== Stage.create) {
      const res = await solution.getQuestions(stage, ctx);
      if (res.isErr()) return res;
      if (res.value) {
        const child = res.value as QTreeNode;
        if (child.data) node.addChild(child);
      }
    }
    return ok(node.trim());
  }

  async createBasicFolderStructure(inputs: Inputs): Promise<Result<null, FxError>> {
    try {
      const appName = inputs[QuestionAppName.name] as string;
      await fs.writeFile(
        path.join(inputs.projectPath!, `package.json`),
        JSON.stringify(
          {
            name: appName,
            version: "0.0.1",
            description: "",
            author: "",
            scripts: {
              test: 'echo "Error: no test specified" && exit 1',
            },
            devDependencies: {
              "@microsoft/teamsfx-cli": "0.*",
            },
            license: "MIT",
          },
          null,
          4
        )
      );
      await fs.writeFile(
        path.join(inputs.projectPath!, `.gitignore`),
        `node_modules\n/.${ConfigFolderName}/*.env\n/.${ConfigFolderName}/*.userdata\n.DS_Store\n${ArchiveFolderName}\n${ArchiveLogFileName}`
      );
    } catch (e) {
      return err(WriteFileError(e));
    }
    return ok(null);
  }

  @hooks([
    ErrorHandlerMW,
    ProjectSettingsLoaderMW,
    EnvInfoLoaderMW(false),
    ContextInjecterMW,
    EnvInfoWriterMW(),
  ])
  async encrypt(
    plaintext: string,
    inputs: Inputs,
    ctx?: CoreHookContext
  ): Promise<Result<string, FxError>> {
    return ctx!.solutionContext!.cryptoProvider!.encrypt(plaintext);
  }

  @hooks([
    ErrorHandlerMW,
    ProjectSettingsLoaderMW,
    EnvInfoLoaderMW(false),
    ContextInjecterMW,
    EnvInfoWriterMW(),
  ])
  async decrypt(
    ciphertext: string,
    inputs: Inputs,
    ctx?: CoreHookContext
  ): Promise<Result<string, FxError>> {
    return ctx!.solutionContext!.cryptoProvider!.decrypt(ciphertext);
  }

  async buildArtifacts(inputs: Inputs): Promise<Result<Void, FxError>> {
    throw TaskNotSupportError(Stage.build);
  }

  @hooks([ErrorHandlerMW, ProjectSettingsLoaderMW, ContextInjecterMW])
  async createEnv(inputs: Inputs, ctx?: CoreHookContext): Promise<Result<Void, FxError>> {
    const projectSettings = ctx!.projectSettings;
    if (!isMultiEnvEnabled() || !projectSettings) {
      return ok(Void);
    }

    const core = ctx!.self as FxCore;
    const targetEnvName = await askNewEnvironment(ctx!, inputs);

    if (!targetEnvName) {
      return ok(Void);
    }

    if (targetEnvName) {
      const createEnvResult = await this.createEnvWithName(
        targetEnvName,
        projectSettings,
        inputs,
        core
      );
      if (createEnvResult.isErr()) {
        return createEnvResult;
      }
    }

    return ok(Void);
  }

  async createEnvWithName(
    targetEnvName: string,
    projectSettings: ProjectSettings,
    inputs: Inputs,
    core: FxCore
  ): Promise<Result<Void, FxError>> {
    const appName = projectSettings.appName;
    const newEnvConfig = environmentManager.newEnvConfigData(appName);
    const writeEnvResult = await environmentManager.writeEnvConfig(
      inputs.projectPath!,
      newEnvConfig,
      targetEnvName
    );
    if (writeEnvResult.isErr()) {
      return err(writeEnvResult.error);
    }
    core.tools.logProvider.debug(
      `[core] persist ${targetEnvName} env profile to path ${
        writeEnvResult.value
      }: ${JSON.stringify(newEnvConfig)}`
    );

    if (isArmSupportEnabled() && isAzureProject(projectSettings.solutionSettings)) {
      const solutionContext: SolutionContext = {
        projectSettings,
        envInfo: newEnvInfo(targetEnvName, newEnvConfig),
        root: inputs.projectPath || "",
        ...core.tools,
        ...core.tools.tokenProvider,
        answers: inputs,
        cryptoProvider: new LocalCrypto(projectSettings.projectId),
        permissionRequestProvider: inputs.projectPath
          ? new PermissionRequestFileProvider(inputs.projectPath)
          : undefined,
      };

      await getParameterJson(solutionContext);
    }

    return ok(Void);
  }

  @hooks([
    ErrorHandlerMW,
    ProjectSettingsLoaderMW,
    SolutionLoaderMW(defaultSolutionLoader),
    ContextInjecterMW,
    ProjectSettingsWriterMW,
  ])
  async activateEnv(
    env: string,
    inputs: Inputs,
    ctx?: CoreHookContext
  ): Promise<Result<Void, FxError>> {
    if (!isMultiEnvEnabled() || !ctx!.projectSettings) {
      return ok(Void);
    }

    const envConfigs = await environmentManager.listEnvConfigs(inputs.projectPath!);

    if (envConfigs.isErr()) {
      return envConfigs;
    }

    if (envConfigs.isErr() && envConfigs.value.indexOf(env) < 0) {
      return err(NonExistEnvNameError(env));
    }

    ctx!.projectSettings.activeEnvironment = env;
    const core = ctx!.self as FxCore;
    const solutionContext = await loadSolutionContext(
      core.tools,
      inputs,
      ctx!.projectSettings,
      ctx!.projectIdMissing,
      env
    );

    if (!solutionContext.isErr()) {
      ctx!.solutionContext = solutionContext.value;
    }

    this.tools.ui.showMessage("info", `[${env}] is activated.`, false);
    return ok(Void);
  }

  async removeEnv(inputs: Inputs): Promise<Result<Void, FxError>> {
    throw TaskNotSupportError(Stage.removeEnv);
  }
  async switchEnv(inputs: Inputs): Promise<Result<Void, FxError>> {
    throw TaskNotSupportError(Stage.switchEnv);
  }
}

<<<<<<< HEAD
function isAzureProject(solutionSettings: SolutionSettings): boolean {
  const settings = solutionSettings as AzureSolutionSettings;
  return settings?.hostType === HostTypeOptionAzure.id;
=======
export async function downloadSample(
  fxcore: FxCore | FxCoreV2,
  inputs: Inputs
): Promise<Result<string, FxError>> {
  const folder = inputs[QuestionRootFolder.name] as string;
  const sample = inputs[CoreQuestionNames.Samples] as OptionItem;
  if (sample && sample.data && folder) {
    const url = sample.data as string;
    const sampleId = sample.id;
    const sampleAppPath = path.resolve(folder, sampleId);
    if ((await fs.pathExists(sampleAppPath)) && (await fs.readdir(sampleAppPath)).length > 0) {
      return err(ProjectFolderExistError(sampleAppPath));
    }

    let fetchRes: AxiosResponse<any> | undefined;
    const task1: RunnableTask<Void> = {
      name: `Download code from '${url}'`,
      run: async (...args: any): Promise<Result<Void, FxError>> => {
        try {
          sendTelemetryEvent(Component.core, TelemetryEvent.DownloadSampleStart, {
            [TelemetryProperty.SampleAppName]: sample.id,
            module: "fx-core",
          });
          fetchRes = await fetchCodeZip(url);
          if (fetchRes !== undefined) {
            sendTelemetryEvent(Component.core, TelemetryEvent.DownloadSample, {
              [TelemetryProperty.SampleAppName]: sample.id,
              [TelemetryProperty.Success]: TelemetrySuccess.Yes,
              module: "fx-core",
            });
            return ok(Void);
          } else return err(FetchSampleError());
        } catch (e) {
          sendTelemetryErrorEvent(Component.core, TelemetryEvent.DownloadSample, assembleError(e), {
            [TelemetryProperty.SampleAppName]: sample.id,
            module: "fx-core",
          });
          return err(assembleError(e));
        }
      },
    };

    const task2: RunnableTask<Void> = {
      name: "Save and unzip package",
      run: async (...args: any): Promise<Result<Void, FxError>> => {
        if (fetchRes) {
          await saveFilesRecursively(new AdmZip(fetchRes.data), sampleId, folder);
        }
        return ok(Void);
      },
    };
    const task3: RunnableTask<Void> = {
      name: "post process",
      run: async (...args: any): Promise<Result<Void, FxError>> => {
        await downloadSampleHook(sampleId, sampleAppPath);
        return ok(Void);
      },
    };
    const group = new GroupOfTasks<Void>([task1, task2, task3], {
      sequential: true,
      fastFail: true,
    });
    const runRes = await fxcore.tools.ui.runWithProgress(group, {
      showProgress: true,
      cancellable: false,
    });
    if (runRes.isOk()) {
      return ok(sampleAppPath);
    } else {
      return err(runRes.error);
    }
  }
  return err(InvalidInputError(`invalid answer for '${CoreQuestionNames.Samples}'`, inputs));
>>>>>>> fe08af3b
}

export * from "./error";
export * from "./tools";<|MERGE_RESOLUTION|>--- conflicted
+++ resolved
@@ -30,13 +30,10 @@
   SolutionContext,
   Stage,
   TelemetryReporter,
-<<<<<<< HEAD
   AzureSolutionSettings,
   SolutionSettings,
-=======
   Tools,
   Void,
->>>>>>> fe08af3b
 } from "@microsoft/teamsfx-api";
 import AdmZip from "adm-zip";
 import { AxiosResponse } from "axios";
@@ -95,9 +92,7 @@
 import { QuestionModelMW } from "./middleware/questionModel";
 import { SolutionLoaderMW } from "./middleware/solutionLoader";
 import { PermissionRequestFileProvider } from "./permissionRequest";
-<<<<<<< HEAD
 import { HostTypeOptionAzure } from "../plugins/solution/fx-solution/question";
-=======
 import {
   CoreQuestionNames,
   DefaultAppNameFunc,
@@ -113,7 +108,6 @@
 } from "./question";
 import { newEnvInfo } from "./tools";
 import { FxCoreV2 } from "./v2";
->>>>>>> fe08af3b
 
 export interface CoreHookContext extends HookContext {
   projectSettings?: ProjectSettings;
@@ -723,7 +717,7 @@
             description: "",
             author: "",
             scripts: {
-              test: 'echo "Error: no test specified" && exit 1',
+              test: "echo \"Error: no test specified\" && exit 1",
             },
             devDependencies: {
               "@microsoft/teamsfx-cli": "0.*",
@@ -901,11 +895,11 @@
   }
 }
 
-<<<<<<< HEAD
 function isAzureProject(solutionSettings: SolutionSettings): boolean {
   const settings = solutionSettings as AzureSolutionSettings;
   return settings?.hostType === HostTypeOptionAzure.id;
-=======
+}
+
 export async function downloadSample(
   fxcore: FxCore | FxCoreV2,
   inputs: Inputs
@@ -979,7 +973,6 @@
     }
   }
   return err(InvalidInputError(`invalid answer for '${CoreQuestionNames.Samples}'`, inputs));
->>>>>>> fe08af3b
 }
 
 export * from "./error";
