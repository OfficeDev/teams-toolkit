--- conflicted
+++ resolved
@@ -32,15 +32,9 @@
 } from "@microsoft/teamsfx-api";
 import * as path from "path";
 import {
+	downloadSampleHook,
   fetchCodeZip,
   saveFilesRecursively,
-<<<<<<< HEAD
-=======
-  serializeDict,
-  sperateSecretData,
-  downloadSampleHook,
-  getTeamsAppId
->>>>>>> 54dd1b4a
 } from "../common/tools";
 import {
   CoreQuestionNames,
@@ -126,7 +120,6 @@
           name: solution.name,
           version: "1.0.0"
         }
-<<<<<<< HEAD
       };
 
       const solutionContext: SolutionContext = {
@@ -144,85 +137,6 @@
       const createResult = await this.createBasicFolderStructure(inputs);
       if (createResult.isErr()) {
         return err(createResult.error);
-=======
-        return res;
-      }
-    }
-    return err(
-      returnUserError(
-        new Error(`getQuestionsForUserTaskRouteFailed:${JSON.stringify(func)}`),
-        error.CoreSource,
-        error.CoreErrorNames.getQuestionsForUserTaskRouteFailed
-      )
-    );
-  }
-  async executeUserTask(
-    func: Func,
-    answer?: ConfigMap
-  ): Promise<Result<QTreeNode | undefined, FxError>> {
-    const namespace = func.namespace;
-    const array = namespace ? namespace.split("/") : [];
-    if ("" !== namespace && array.length > 0) {
-      const solutionName = array[0];
-      const solution = this.globalSolutions.get(solutionName);
-      if (solution && solution.executeUserTask) {
-        const solutioContext = this.solutionContext(answer);
-        return await solution.executeUserTask(func, solutioContext);
-      }
-    }
-    return err(
-      returnUserError(
-        new Error(`executeUserTaskRouteFailed:${JSON.stringify(func)}`),
-        error.CoreSource,
-        error.CoreErrorNames.executeUserTaskRouteFailed
-      )
-    );
-  }
-
-  async callFunc(func: Func, answer?: ConfigMap): Promise<Result<any, FxError>> {
-    const namespace = func.namespace;
-    const array = namespace ? namespace.split("/") : [];
-    if (!namespace || "" === namespace || array.length === 0) {
-    } else {
-      const solutionName = array[0];
-      const solution = this.globalSolutions.get(solutionName);
-      if (solution && solution.callFunc) {
-        const solutioContext = this.solutionContext(answer);
-        return await solution.callFunc(func, solutioContext);
-      }
-    }
-    return err(
-      returnUserError(
-        new Error(`CallFuncRouteFailed:${JSON.stringify(func)}`),
-        error.CoreSource,
-        error.CoreErrorNames.CallFuncRouteFailed
-      )
-    );
-  }
-
-  /**
-   * create
-   */
-  public async create(answers?: ConfigMap): Promise<Result<null, FxError>> {
-    if (!this.ctx.dialog) {
-      return err(error.InvalidContext());
-    }
-
-    const folder = answers?.getString(QuestionRootFolder.name);
-
-    const scratch = answers?.getString(CoreQuestionNames.CreateFromScratch);
-    if (scratch === ScratchOptionNo.id) {
-      const samples = answers?.getOptionItem(CoreQuestionNames.Samples);
-      if (samples && samples.data && folder) {
-        this.sendTelemetryEvent(TelemetryEvent.DownloadSampleStart, { [TelemetryProperty.SampleAppName]: samples.id });
-        const result = await this.downloadSample(samples, folder);
-        if (result.isOk()) {
-          this.sendTelemetryEvent(TelemetryEvent.DownloadSample, { [TelemetryProperty.SampleAppName]: samples.id, [TelemetryProperty.Success]: TelemetrySuccess.Yes });
-        } else {
-          this.sendTelemetryErrorEvent(TelemetryEvent.DownloadSample, result.error, { [TelemetryProperty.SampleAppName]: samples.id, [TelemetryProperty.Success]: TelemetrySuccess.No });
-        }
-        return result;
->>>>>>> 54dd1b4a
       }
 
       const createRes = await solution.create(solutionContext);
@@ -251,7 +165,6 @@
     return ok(projectPath);
   }
 
-<<<<<<< HEAD
   async downloadSample(inputs: Inputs): Promise<Result<string, FxError>> {
     const folder = inputs[QuestionRootFolder.name] as string;
     const sample = inputs[CoreQuestionNames.Samples] as OptionItem;
@@ -264,135 +177,6 @@
         (await fs.readdir(sampleAppPath)).length > 0
       ) {
         return err(ProjectFolderExistError(sampleAppPath));
-=======
-  private async downloadSample(samples: any, folder: string): Promise<Result<null, FxError>> {
-    const url = samples.data as string;
-    const sampleId = samples.id;
-
-    const sampleAppPath = path.resolve(folder, sampleId);
-    if (
-      (await fs.pathExists(sampleAppPath)) &&
-      (await fs.readdir(sampleAppPath)).length > 0
-    ) {
-      return err(
-        new UserError(
-          error.CoreErrorNames.ProjectFolderExist,
-          `Path ${sampleAppPath} alreay exists. Select a different folder.`,
-          error.CoreSource
-        )
-      );
-    }
-
-    const progress = this.ctx.dialog!.createProgressBar("Fetch sample app", 2);
-    progress.start();
-    try {
-      progress.next(`Downloading from '${url}'`);
-      const fetchRes = await fetchCodeZip(url);
-      progress.next("Unzipping the sample package");
-      if (fetchRes !== undefined) {
-        await saveFilesRecursively(new AdmZip(fetchRes.data), sampleId, folder);
-        await downloadSampleHook(sampleId, sampleAppPath);
-        if (this.ctx.platform === Platform.VSCode) {
-          await this.ctx.dialog?.communicate(
-            new DialogMsg(DialogType.Ask, {
-              type: QuestionType.UpdateGlobalState,
-              description: "openSampleReadme",
-            })
-          );
-        }
-
-        await this.ctx.dialog?.communicate(
-          new DialogMsg(DialogType.Ask, {
-            type: QuestionType.OpenFolder,
-            description: path.join(folder, sampleId),
-          })
-        );
-      } else {
-        progress.end();
-        return err(error.DownloadSampleFail());
-      }
-    } finally {
-      progress.end();
-    }
-    return ok(null);
-  }
-
-  private sendTelemetryEvent(
-    eventName: string,
-    properties?: { [p: string]: string },
-    measurements?: { [p: string]: number }
-  ): void {
-    if (!properties) {
-      properties = {};
-    }
-
-    if (TelemetryProperty.Component in properties === false) {
-      if (this.ctx.platform === Platform.VSCode){
-        properties[TelemetryProperty.Component] = TelemetryVSCComponentType;
-      } else {
-        properties[TelemetryProperty.Component] = TelemetryCLIComponentType;
-      }
-    }
-
-    properties[TelemetryProperty.AppId] = getTeamsAppId(this.ctx.root);
-
-    this.ctx?.telemetryReporter?.sendTelemetryEvent(eventName, properties, measurements);
-  }
-
-  private sendTelemetryErrorEvent(
-    eventName: string,
-    error: FxError,
-    properties?: { [p: string]: string },
-    measurements?: { [p: string]: number },
-    errorProps?: string[]
-  ): void {
-    if (!properties) {
-      properties = {};
-    }
-
-    if (TelemetryProperty.Component in properties === false) {
-      if (this.ctx.platform === Platform.VSCode) {
-        properties[TelemetryProperty.Component] = TelemetryVSCComponentType;
-      } else {
-        properties[TelemetryProperty.Component] = TelemetryCLIComponentType;
-      }
-    }
-
-    properties[TelemetryProperty.AppId] = getTeamsAppId(this.ctx.root);
-
-    properties[TelemetryProperty.Success] = TelemetrySuccess.No;
-    if (error instanceof UserError) {
-      properties[TelemetryProperty.ErrorType] = TelemetryErrorType.UserError;
-    } else {
-      properties[TelemetryProperty.ErrorType] = TelemetryErrorType.SystemError;
-    }
-
-    properties[TelemetryProperty.ErrorCode] = `${error.source}.${error.name}`;
-    properties[TelemetryProperty.ErrorMessage] = error.message;
-
-    this.ctx?.telemetryReporter?.sendTelemetryErrorEvent(eventName, properties, measurements, errorProps);
-  }
-
-  public async update(answers?: ConfigMap): Promise<Result<null, FxError>> {
-    return await this.selectedSolution!.update(this.solutionContext(answers));
-  }
-
-  /**
-   * open an existing project
-   */
-  public async open(workspace?: string): Promise<Result<null, FxError>> {
-    const t1 = new Date().getTime();
-    let supported = true;
-    if (!workspace) {
-      supported = false;
-    } else {
-      this.ctx.root = workspace;
-      supported = isValidProject(workspace);
-      if (!supported) {
-        this.ctx.logProvider?.info(`non Teams project:${workspace}`);
-      } else {
-        await this.readConfigs();
->>>>>>> 54dd1b4a
       }
       const progress = this.tools.dialog.createProgressBar("Fetch sample app", 2);
       progress.start();
@@ -403,8 +187,9 @@
         progress.next("Unzipping the sample package");
         if (fetchRes !== undefined) {
           await saveFilesRecursively(new AdmZip(fetchRes.data), sampleId, folder);
+					await downloadSampleHook(sampleId, sampleAppPath);
 					sendTelemetryEvent(this.tools.telemetryReporter, inputs, TelemetryEvent.DownloadSample, { [TelemetryProperty.SampleAppName]: sample.id, [TelemetryProperty.Success]: TelemetrySuccess.Yes, module:"fx-core" });
-          return ok(path.join(folder, sampleId));
+          return ok(sampleAppPath);
         } else { 
 					sendTelemetryErrorEvent(this.tools.telemetryReporter, inputs, TelemetryEvent.DownloadSample, FetchSampleError(), { [TelemetryProperty.SampleAppName]: sample.id, [TelemetryProperty.Success]: TelemetrySuccess.No, module:"fx-core" });
           return err(FetchSampleError());
@@ -604,280 +389,4 @@
 } 
 
 
-<<<<<<< HEAD
-
-=======
-    try {
-      // check if this project is supported
-      if (checkAndConfig) {
-        const workspacePath = this.coreImpl.ctx.root;
-        const supported = isValidProject(workspacePath);
-        if (!supported) {
-          return notSupportedRes;
-        }
-      }
-      // this.coreImpl.ctx.logProvider?.info(`[Core] run task ${name} start!`);
-
-      // reload configurations before run lifecycle api
-      if (checkAndConfig) {
-        const readRes = await this.coreImpl.readConfigs();
-        if (readRes.isErr()) {
-          return err(readRes.error);
-        }
-        this.coreImpl.ctx.logProvider?.info(`[Core] readConfigs() success! task:${name}`);
-      }
-
-      // do it
-      const res = await fn();
-      if (res.isErr())
-        this.coreImpl.ctx.logProvider?.info(`[Core] run task ${name} finish, isOk: ${res.isOk()}!`);
-      return res;
-    } catch (e) {
-      if (
-        e instanceof UserError ||
-        e instanceof SystemError ||
-        (e.constructor &&
-          e.constructor.name &&
-          (e.constructor.name === "SystemError" || e.constructor.name === "UserError"))
-      ) {
-        return err(e);
-      }
-      return err(returnSystemError(e, error.CoreSource, error.CoreErrorNames.UncatchedError));
-    } finally {
-      // persist configurations
-      if (checkAndConfig) {
-        const writeRes = await this.coreImpl.writeConfigs();
-        if (writeRes.isErr()) {
-          this.coreImpl.ctx.logProvider?.error(`[Core] persist config failed:${writeRes.error}!`);
-          return err(writeRes.error);
-        }
-        this.coreImpl.ctx.logProvider?.info(`[Core] persist config success! task:${name}`);
-      }
-    }
-  }
-  withDialog(dialog: Dialog, ui?: UserInteraction): Promise<Result<null, FxError>> {
-    return this.coreImpl.withDialog(dialog, ui);
-  }
-  withLogger(logger: LogProvider): Promise<Result<null, FxError>> {
-    return this.coreImpl.withLogger(logger);
-  }
-  withAzureAccount(azureAccount: AzureAccountProvider): Promise<Result<null, FxError>> {
-    return this.coreImpl.withAzureAccount(azureAccount);
-  }
-  withGraphToken(graphToken: GraphTokenProvider): Promise<Result<null, FxError>> {
-    return this.coreImpl.withGraphToken(graphToken);
-  }
-  withAppStudioToken(appStudioToken: AppStudioTokenProvider): Promise<Result<null, FxError>> {
-    return this.coreImpl.withAppStudioToken(appStudioToken);
-  }
-  withTelemetry(logger: TelemetryReporter): Promise<Result<null, FxError>> {
-    return this.coreImpl.withTelemetry(logger);
-  }
-  withTreeProvider(treeProvider: TreeProvider): Promise<Result<null, FxError>> {
-    return this.coreImpl.withTreeProvider(treeProvider);
-  }
-  async init(globalConfig?: ConfigMap): Promise<Result<null, FxError>> {
-    return await this.runWithErrorHandling<null>("init", false, ok(null), () =>
-      this.coreImpl.init(globalConfig)
-    );
-  }
-  async getQuestions(
-    stage: Stage,
-    platform: Platform
-  ): Promise<Result<QTreeNode | undefined, FxError>> {
-    const checkAndConfig = !(stage === Stage.create);
-    return await this.runWithErrorHandling<QTreeNode | undefined>(
-      "getQuestions",
-      checkAndConfig,
-      ok(undefined),
-      () => this.coreImpl.getQuestions(stage, platform)
-    );
-  }
-  async getQuestionsForUserTask(
-    func: Func,
-    platform: Platform
-  ): Promise<Result<QTreeNode | undefined, FxError>> {
-    return await this.runWithErrorHandling<QTreeNode | undefined>(
-      "getQuestionsForUserTask",
-      true,
-      err(error.InvalidProjectError),
-      () => this.coreImpl.getQuestionsForUserTask(func, platform)
-    );
-  }
-  async executeUserTask(func: Func, answers?: ConfigMap): Promise<Result<any, FxError>> {
-    ////////////////hard code for VS init scenario
-    const platform = answers?.getString("platform");
-    let check = true;
-    if (Platform.VS === platform) check = false;
-    ////////////////////////////
-
-    return await this.runWithErrorHandling<QTreeNode | undefined>(
-      "executeUserTask",
-      check,
-      err(error.InvalidProjectError),
-      () => this.coreImpl.executeUserTask(func, answers),
-      answers
-    );
-  }
-  async callFunc(func: Func, answer?: ConfigMap): Promise<Result<any, FxError>> {
-    const stage = answer?.getString("stage");
-    const checkAndConfig = !(stage === Stage.create);
-    return await this.runWithErrorHandling(
-      "callFunc",
-      checkAndConfig,
-      ok({}),
-      () => this.coreImpl.callFunc(func, answer),
-      answer
-    );
-  }
-  async create(answers?: ConfigMap | undefined): Promise<Result<null, FxError>> {
-    return await this.runWithErrorHandling<null>(
-      "create",
-      false,
-      ok(null),
-      () => this.coreImpl.create(answers),
-      answers
-    );
-  }
-  async update(answers?: ConfigMap | undefined): Promise<Result<null, FxError>> {
-    return await this.runWithErrorHandling<null>(
-      "update",
-      true,
-      ok(null),
-      () => this.coreImpl.update(answers),
-      answers
-    );
-  }
-  async open(workspace?: string | undefined): Promise<Result<null, FxError>> {
-    return this.runWithErrorHandling<null>("open", false, ok(null), () =>
-      this.coreImpl.open(workspace)
-    ); //open project readConfigs in open() logic!!!
-  }
-  async scaffold(answers?: ConfigMap | undefined): Promise<Result<null, FxError>> {
-    return await this.runWithErrorHandling<null>(
-      "scaffold",
-      true,
-      ok(null),
-      () => this.coreImpl.scaffold(answers),
-      answers
-    );
-  }
-  async localDebug(answers?: ConfigMap | undefined): Promise<Result<null, FxError>> {
-    return await this.runWithErrorHandling<null>(
-      "localDebug",
-      true,
-      err(error.InvalidProjectError),
-      () => this.coreImpl.localDebug(answers),
-      answers
-    );
-  }
-  async provision(answers?: ConfigMap | undefined): Promise<Result<null, FxError>> {
-    return await this.runWithErrorHandling<null>(
-      "provision",
-      true,
-      err(error.InvalidProjectError),
-      () => this.coreImpl.provision(answers),
-      answers
-    );
-  }
-  async deploy(answers?: ConfigMap | undefined): Promise<Result<null, FxError>> {
-    return await this.runWithErrorHandling<null>(
-      "deploy",
-      true,
-      err(error.InvalidProjectError),
-      () => this.coreImpl.deploy(answers),
-      answers
-    );
-  }
-  async publish(answers?: ConfigMap | undefined): Promise<Result<null, FxError>> {
-    return await this.runWithErrorHandling<null>(
-      "publish",
-      true,
-      err(error.InvalidProjectError),
-      () => this.coreImpl.publish(answers),
-      answers
-    );
-  }
-  async createEnv(env: string): Promise<Result<null, FxError>> {
-    return await this.runWithErrorHandling<null>(
-      "createEnv",
-      true,
-      err(error.InvalidProjectError),
-      () => this.coreImpl.createEnv(env)
-    );
-  }
-  async removeEnv(env: string): Promise<Result<null, FxError>> {
-    return await this.runWithErrorHandling<null>(
-      "removeEnv",
-      true,
-      err(error.InvalidProjectError),
-      () => this.coreImpl.removeEnv(env)
-    );
-  }
-  async switchEnv(env: string): Promise<Result<null, FxError>> {
-    return await this.runWithErrorHandling<null>(
-      "switchEnv",
-      true,
-      err(error.InvalidProjectError),
-      () => this.coreImpl.switchEnv(env)
-    );
-  }
-  async listEnvs(): Promise<Result<string[], FxError>> {
-    return await this.runWithErrorHandling<string[]>(
-      "listEnvs",
-      true,
-      err(error.InvalidProjectError),
-      () => this.coreImpl.listEnvs()
-    );
-  }
-}
-
-export async function Default(): Promise<Result<CoreProxy, FxError>> {
-  const result = await CoreProxy.getInstance().init();
-  if (result.isErr()) {
-    return err(result.error);
-  }
-  return ok(CoreProxy.getInstance());
-}
-
-enum TelemetryTiggerFrom {
-  CommandPalette = "CommandPalette",
-  TreeView = "TreeView",
-  Webview = "Webview",
-}
-
-enum TelemetryProperty {
-  TriggerFrom = "trigger-from",
-  Component = "component",
-  AppId = "appid",
-  Success = "success",
-  ErrorType = "error-type",
-  ErrorCode = "error-code",
-  ErrorMessage = "error-message",
-  SampleAppName = "sample-app-name",
-}
-
-enum TelemetryEvent {
-  SelectSubscription = "select-subscription",
-  DownloadSampleStart = "download-sample-start",
-  DownloadSample = "download-sample",
-}
-
-enum TelemetrySuccess {
-  Yes = "yes",
-  No = "no",
-}
-
-export enum TelemetryErrorType {
-  UserError = "user",
-  SystemError = "system",
-}
-
-export enum AccountType {
-  M365 = "m365",
-  Azure = "azure",
-}
-
-const TelemetryVSCComponentType = "extension";
-const TelemetryCLIComponentType = "cli";
->>>>>>> 54dd1b4a
+
