--- conflicted
+++ resolved
@@ -1194,9 +1194,8 @@
             this.coreImpl.listEnvs(),
         );
     }
-<<<<<<< HEAD
-=======
 }
+
 
 export async function Default(): Promise<Result<CoreProxy, FxError>> {
     const result = await CoreProxy.getInstance().init();
@@ -1224,5 +1223,4 @@
 export enum AccountType {
     M365 = "m365",
     Azure = "azure"
->>>>>>> 9c93242d
 }