// Copyright (c) Microsoft Corporation.
// Licensed under the MIT license.

import * as fs from "fs-extra";
import {
  Core,
  err,
  Func,
  ok,
  Platform,
  QTreeNode,
  Result,
  SolutionContext,
  Stage,
  SingleSelectQuestion,
  FxError,
  ConfigFolderName,
  Inputs,
  Tools,
  Void,
  FunctionRouter,
  OptionItem,
  Solution,
  ProjectConfig,
  ProjectSettings,
  PluginConfig,
  assembleError,
  LogProvider,
  GroupOfTasks,
  RunnableTask,
  AppPackageFolderName,
  SolutionConfig,
  ArchiveFolderName,
  ArchiveLogFileName,
  TelemetryReporter,
} from "@microsoft/teamsfx-api";
import * as path from "path";
import {
  downloadSampleHook,
  fetchCodeZip,
  isArmSupportEnabled,
  isMultiEnvEnabled,
  saveFilesRecursively,
} from "../common/tools";
import {
  CoreQuestionNames,
  ProjectNamePattern,
  QuestionAppName,
  QuestionRootFolder,
  QuestionSelectSolution,
  SampleSelect,
  ScratchOptionNo,
  ScratchOptionYes,
  getCreateNewOrFromSampleQuestion,
  QuestionV1AppName,
  DefaultAppNameFunc,
} from "./question";
import * as jsonschema from "jsonschema";
import AdmZip from "adm-zip";
import { HookContext, hooks } from "@feathersjs/hooks";
import { ErrorHandlerMW } from "./middleware/errorHandler";
import { QuestionModelMW } from "./middleware/questionModel";
import { ProjectSettingsWriterMW } from "./middleware/projectSettingsWriter";
import { ProjectSettingsLoaderMW, newSolutionContext } from "./middleware/projectSettingsLoader";
import { ConcurrentLockerMW } from "./middleware/concurrentLocker";
import {
  FetchSampleError,
  FunctionRouterError,
  InvalidInputError,
  MigrateNotImplementError,
  NonExistEnvNameError,
  ProjectEnvAlreadyExistError,
  ProjectFolderExistError,
  ProjectFolderNotExistError,
  TaskNotSupportError,
  WriteFileError,
} from "./error";
import { SolutionLoaderMW } from "./middleware/solutionLoader";
import { ContextInjecterMW } from "./middleware/contextInjecter";
import { defaultSolutionLoader } from "./loader";
import {
  Component,
  sendTelemetryErrorEvent,
  sendTelemetryEvent,
  TelemetryEvent,
  TelemetryProperty,
  TelemetrySuccess,
} from "../common/telemetry";
import * as uuid from "uuid";
import { AxiosResponse } from "axios";
import { ProjectUpgraderMW } from "./middleware/projectUpgrader";
import { globalStateUpdate } from "../common/globalState";
import {
  askNewEnvironment,
  EnvInfoLoaderMW,
  upgradeDefaultFunctionName,
  upgradeProgrammingLanguage,
} from "./middleware/envInfoLoader";
import { EnvInfoWriterMW } from "./middleware/envInfoWriter";
import { LocalSettingsLoaderMW } from "./middleware/localSettingsLoader";
import { LocalSettingsWriterMW } from "./middleware/localSettingsWriter";
import { MigrateConditionHandlerMW } from "./middleware/migrateConditionHandler";
import { environmentManager } from "..";
import { newEnvInfo } from "./tools";
import { getParameterJson } from "../plugins/solution/fx-solution/arm";
import { LocalCrypto } from "./crypto";
import { PermissionRequestFileProvider } from "./permissionRequest";

export interface CoreHookContext extends HookContext {
  projectSettings?: ProjectSettings;
  projectIdMissing?: boolean;
  solutionContext?: SolutionContext;
  solution?: Solution;
}

export let Logger: LogProvider;
export let telemetryReporter: TelemetryReporter | undefined;
export let currentStage: Stage;
export class FxCore implements Core {
  tools: Tools;

  constructor(tools: Tools) {
    this.tools = tools;
    Logger = tools.logProvider;
    telemetryReporter = tools.telemetryReporter;
  }

  @hooks([
    ErrorHandlerMW,
    QuestionModelMW,
    ContextInjecterMW,
    ProjectSettingsWriterMW,
    EnvInfoWriterMW(isMultiEnvEnabled()),
  ])
  async createProject(inputs: Inputs, ctx?: CoreHookContext): Promise<Result<string, FxError>> {
    currentStage = Stage.create;
    const folder = inputs[QuestionRootFolder.name] as string;
    const scratch = inputs[CoreQuestionNames.CreateFromScratch] as string;
    let projectPath: string;
    let globalStateDescription = "openReadme";

    if (scratch === ScratchOptionNo.id) {
      // create from sample
      const downloadRes = await this.downloadSample(inputs);
      if (downloadRes.isErr()) {
        return err(downloadRes.error);
      }
      projectPath = downloadRes.value;
      globalStateDescription = "openSampleReadme";
    } else {
      // create from new
      const appName = inputs[QuestionAppName.name] as string;
      if (undefined === appName) return err(InvalidInputError(`App Name is empty`, inputs));

      const validateResult = jsonschema.validate(appName, {
        pattern: ProjectNamePattern,
      });
      if (validateResult.errors && validateResult.errors.length > 0) {
        return err(InvalidInputError(`${validateResult.errors[0].message}`, inputs));
      }

      projectPath = path.join(folder, appName);
      const folderExist = await fs.pathExists(projectPath);
      if (folderExist) {
        return err(ProjectFolderExistError(projectPath));
      }

      inputs.projectPath = projectPath;
      const solution = await defaultSolutionLoader.loadSolution(inputs);
      const projectSettings: ProjectSettings = {
        appName: appName,
        projectId: uuid.v4(),
        solutionSettings: {
          name: solution.name,
          version: "1.0.0",
        },
      };

      const solutionContext: SolutionContext = {
        projectSettings: projectSettings,
        envInfo: newEnvInfo(),
        root: projectPath,
        ...this.tools,
        ...this.tools.tokenProvider,
        answers: inputs,
      };

      await fs.ensureDir(projectPath);
      await fs.ensureDir(path.join(projectPath, `.${ConfigFolderName}`));
      await fs.ensureDir(
        path.join(
          projectPath,
          isMultiEnvEnabled()
            ? path.join("templates", `${AppPackageFolderName}`)
            : `${AppPackageFolderName}`
        )
      );

      const createResult = await this.createBasicFolderStructure(inputs);
      if (createResult.isErr()) {
        return err(createResult.error);
      }

      const createRes = await solution.create(solutionContext);
      if (createRes.isErr()) {
        return createRes;
      }

      const scaffoldRes = await solution.scaffold(solutionContext);
      if (scaffoldRes.isErr()) {
        return scaffoldRes;
      }

      if (isMultiEnvEnabled()) {
        const createEnvResult = await this.createEnvWithName(
          environmentManager.getDefaultEnvName(),
          projectSettings,
          inputs,
          ctx!.self as FxCore
        );
        if (createEnvResult.isErr()) {
          return err(createEnvResult.error);
        }
      }

      ctx!.solution = solution;
      ctx!.solutionContext = solutionContext;
    }

    if (inputs.platform === Platform.VSCode) {
      await globalStateUpdate(globalStateDescription, true);
    }

    return ok(projectPath);
  }

  @hooks([
    ErrorHandlerMW,
    MigrateConditionHandlerMW,
    QuestionModelMW,
    ContextInjecterMW,
    ProjectSettingsWriterMW,
    EnvInfoWriterMW(),
  ])
  async migrateV1Project(inputs: Inputs, ctx?: CoreHookContext): Promise<Result<string, FxError>> {
    currentStage = Stage.migrateV1;
    const globalStateDescription = "openReadme";

    const appName = (inputs[DefaultAppNameFunc.name] ?? inputs[QuestionV1AppName.name]) as string;
    if (undefined === appName) return err(InvalidInputError(`App Name is empty`, inputs));

    const validateResult = jsonschema.validate(appName, {
      pattern: ProjectNamePattern,
    });
    if (validateResult.errors && validateResult.errors.length > 0) {
      return err(InvalidInputError(`${validateResult.errors[0].message}`, inputs));
    }

    const projectPath = inputs.projectPath;

    if (!projectPath || !(await fs.pathExists(projectPath))) {
      return err(ProjectFolderNotExistError(projectPath ?? ""));
    }

    const solution = await defaultSolutionLoader.loadSolution(inputs);
    const projectSettings: ProjectSettings = {
      appName: appName,
      projectId: uuid.v4(),
      solutionSettings: {
        name: solution.name,
        version: "1.0.0",
        migrateFromV1: true,
      },
    };

    const solutionContext: SolutionContext = {
      projectSettings: projectSettings,
      envInfo: newEnvInfo(),
      root: projectPath,
      ...this.tools,
      ...this.tools.tokenProvider,
      answers: inputs,
    };

    await this.archive(projectPath);
    await fs.ensureDir(projectPath);
    await fs.ensureDir(path.join(projectPath, `.${ConfigFolderName}`));

    const createResult = await this.createBasicFolderStructure(inputs);
    if (createResult.isErr()) {
      return err(createResult.error);
    }

    if (!solution.migrate) {
      return err(MigrateNotImplementError(projectPath));
    }
    const migrateV1Res = await solution.migrate(solutionContext);
    if (migrateV1Res.isErr()) {
      return migrateV1Res;
    }

    ctx!.solution = solution;
    ctx!.solutionContext = solutionContext;

    if (inputs.platform === Platform.VSCode) {
      await globalStateUpdate(globalStateDescription, true);
    }

    return ok(projectPath);
  }

  async archive(projectPath: string): Promise<void> {
    const archiveFolderPath = path.join(projectPath, ArchiveFolderName);
    await fs.ensureDir(archiveFolderPath);

    const fileNames = await fs.readdir(projectPath);
    const archiveLog = async (projectPath: string, message: string): Promise<void> => {
      await fs.appendFile(
        path.join(projectPath, ArchiveLogFileName),
        `[${new Date().toISOString()}] ${message}\n`
      );
    };

    await archiveLog(projectPath, `Start to move files into '${ArchiveFolderName}' folder.`);
    for (const fileName of fileNames) {
      if (fileName === ArchiveFolderName || fileName === ArchiveLogFileName) {
        continue;
      }

      try {
        await fs.move(path.join(projectPath, fileName), path.join(archiveFolderPath, fileName), {
          overwrite: true,
        });
      } catch (e: any) {
        await archiveLog(projectPath, `Failed to move '${fileName}'. ${e.message}`);
        throw e;
      }

      await archiveLog(
        projectPath,
        `'${fileName}' has been moved to '${ArchiveFolderName}' folder.`
      );
    }
  }

  async downloadSample(inputs: Inputs): Promise<Result<string, FxError>> {
    const folder = inputs[QuestionRootFolder.name] as string;
    const sample = inputs[CoreQuestionNames.Samples] as OptionItem;
    if (sample && sample.data && folder) {
      const url = sample.data as string;
      const sampleId = sample.id;
      const sampleAppPath = path.resolve(folder, sampleId);
      if ((await fs.pathExists(sampleAppPath)) && (await fs.readdir(sampleAppPath)).length > 0) {
        return err(ProjectFolderExistError(sampleAppPath));
      }

      let fetchRes: AxiosResponse<any> | undefined;
      const task1: RunnableTask<Void> = {
        name: `Download code from '${url}'`,
        run: async (...args: any): Promise<Result<Void, FxError>> => {
          try {
            sendTelemetryEvent(Component.core, TelemetryEvent.DownloadSampleStart, {
              [TelemetryProperty.SampleAppName]: sample.id,
              module: "fx-core",
            });
            fetchRes = await fetchCodeZip(url);
            if (fetchRes !== undefined) {
              sendTelemetryEvent(Component.core, TelemetryEvent.DownloadSample, {
                [TelemetryProperty.SampleAppName]: sample.id,
                [TelemetryProperty.Success]: TelemetrySuccess.Yes,
                module: "fx-core",
              });
              return ok(Void);
            } else return err(FetchSampleError());
          } catch (e) {
            sendTelemetryErrorEvent(
              Component.core,
              TelemetryEvent.DownloadSample,
              assembleError(e),
              {
                [TelemetryProperty.SampleAppName]: sample.id,
                module: "fx-core",
              }
            );
            return err(assembleError(e));
          }
        },
      };

      const task2: RunnableTask<Void> = {
        name: "Save and unzip package",
        run: async (...args: any): Promise<Result<Void, FxError>> => {
          if (fetchRes) {
            await saveFilesRecursively(new AdmZip(fetchRes.data), sampleId, folder);
          }
          return ok(Void);
        },
      };
      const task3: RunnableTask<Void> = {
        name: "post process",
        run: async (...args: any): Promise<Result<Void, FxError>> => {
          await downloadSampleHook(sampleId, sampleAppPath);
          return ok(Void);
        },
      };
      const group = new GroupOfTasks<Void>([task1, task2, task3], {
        sequential: true,
        fastFail: true,
      });
      const runRes = await this.tools.ui.runWithProgress(group, {
        showProgress: true,
        cancellable: false,
      });
      if (runRes.isOk()) {
        return ok(sampleAppPath);
      } else {
        return err(runRes.error);
      }
    }
    return err(InvalidInputError(`invalid answer for '${CoreQuestionNames.Samples}'`, inputs));
  }

  @hooks([
    ErrorHandlerMW,
    ConcurrentLockerMW,
    ProjectSettingsLoaderMW,
    EnvInfoLoaderMW(isMultiEnvEnabled()),
    SolutionLoaderMW(defaultSolutionLoader),
    QuestionModelMW,
    ContextInjecterMW,
    ProjectSettingsWriterMW,
    EnvInfoWriterMW(),
  ])
  async provisionResources(inputs: Inputs, ctx?: CoreHookContext): Promise<Result<Void, FxError>> {
    currentStage = Stage.provision;
    return await ctx!.solution!.provision(ctx!.solutionContext!);
  }

  @hooks([
    ErrorHandlerMW,
    ConcurrentLockerMW,
    ProjectSettingsLoaderMW,
    EnvInfoLoaderMW(isMultiEnvEnabled()),
    SolutionLoaderMW(defaultSolutionLoader),
    QuestionModelMW,
    ContextInjecterMW,
    ProjectSettingsWriterMW,
    EnvInfoWriterMW(),
  ])
  async deployArtifacts(inputs: Inputs, ctx?: CoreHookContext): Promise<Result<Void, FxError>> {
    currentStage = Stage.deploy;
    return await ctx!.solution!.deploy(ctx!.solutionContext!);
  }

  @hooks([
    ErrorHandlerMW,
    ConcurrentLockerMW,
    ProjectUpgraderMW,
    ProjectSettingsLoaderMW,
    EnvInfoLoaderMW(false),
    LocalSettingsLoaderMW,
    SolutionLoaderMW(defaultSolutionLoader),
    QuestionModelMW,
    ContextInjecterMW,
    ProjectSettingsWriterMW,
    EnvInfoWriterMW(),
    LocalSettingsWriterMW,
  ])
  async localDebug(inputs: Inputs, ctx?: CoreHookContext): Promise<Result<Void, FxError>> {
    currentStage = Stage.debug;
    upgradeProgrammingLanguage(
      ctx!.solutionContext!.envInfo.profile as SolutionConfig,
      ctx!.projectSettings!
    );
    upgradeDefaultFunctionName(
      ctx!.solutionContext!.envInfo.profile as SolutionConfig,
      ctx!.projectSettings!
    );

    return await ctx!.solution!.localDebug(ctx!.solutionContext!);
  }

  @hooks([
    ErrorHandlerMW,
    ConcurrentLockerMW,
    ProjectSettingsLoaderMW,
    EnvInfoLoaderMW(isMultiEnvEnabled()),
    SolutionLoaderMW(defaultSolutionLoader),
    QuestionModelMW,
    ContextInjecterMW,
    ProjectSettingsWriterMW,
    EnvInfoWriterMW(),
  ])
  async publishApplication(inputs: Inputs, ctx?: CoreHookContext): Promise<Result<Void, FxError>> {
    currentStage = Stage.publish;
    return await ctx!.solution!.publish(ctx!.solutionContext!);
  }

  @hooks([
    ErrorHandlerMW,
    ConcurrentLockerMW,
    ProjectSettingsLoaderMW,
    EnvInfoLoaderMW(isMultiEnvEnabled()),
    LocalSettingsLoaderMW,
    SolutionLoaderMW(defaultSolutionLoader),
    QuestionModelMW,
    ContextInjecterMW,
    ProjectSettingsWriterMW,
    EnvInfoWriterMW(),
    LocalSettingsWriterMW,
  ])
  async executeUserTask(
    func: Func,
    inputs: Inputs,
    ctx?: CoreHookContext
  ): Promise<Result<unknown, FxError>> {
    currentStage = Stage.userTask;
    if (ctx!.solutionContext === undefined)
      ctx!.solutionContext = await newSolutionContext(this.tools, inputs);
    const solution = ctx!.solution!;
    const namespace = func.namespace;
    const array = namespace ? namespace.split("/") : [];
    if ("" !== namespace && array.length > 0 && solution.executeUserTask) {
      return await solution.executeUserTask(func, ctx!.solutionContext!);
    }
    return err(FunctionRouterError(func));
  }

  @hooks([
    ErrorHandlerMW,
    ProjectSettingsLoaderMW,
    EnvInfoLoaderMW(false),
    SolutionLoaderMW(defaultSolutionLoader),
    ContextInjecterMW,
    EnvInfoWriterMW(),
  ])
  async getQuestions(
    task: Stage,
    inputs: Inputs,
    ctx?: CoreHookContext
  ): Promise<Result<QTreeNode | undefined, FxError>> {
    if (task === Stage.create) {
      delete inputs.projectPath;
      return await this._getQuestionsForCreateProject(inputs);
    } else {
      const solutionContext =
        ctx!.solutionContext === undefined
          ? await newSolutionContext(this.tools, inputs)
          : ctx!.solutionContext;
      const solution =
        ctx!.solution === undefined
          ? await defaultSolutionLoader.loadSolution(inputs)
          : ctx!.solution;
      return await this._getQuestions(solutionContext, solution, task, inputs);
    }
  }

  @hooks([
    ErrorHandlerMW,
    ProjectSettingsLoaderMW,
    EnvInfoLoaderMW(false),
    SolutionLoaderMW(defaultSolutionLoader),
    ContextInjecterMW,
    EnvInfoWriterMW(),
  ])
  async getQuestionsForUserTask(
    func: FunctionRouter,
    inputs: Inputs,
    ctx?: CoreHookContext
  ): Promise<Result<QTreeNode | undefined, FxError>> {
    const solutionContext =
      ctx!.solutionContext === undefined
        ? await newSolutionContext(this.tools, inputs)
        : ctx!.solutionContext;
    const solution =
      ctx!.solution === undefined
        ? await defaultSolutionLoader.loadSolution(inputs)
        : ctx!.solution;
    return await this._getQuestionsForUserTask(solutionContext, solution, func, inputs);
  }

  @hooks([
    ErrorHandlerMW,
    ProjectSettingsLoaderMW,
    EnvInfoLoaderMW(isMultiEnvEnabled()),
    LocalSettingsLoaderMW,
    ContextInjecterMW,
  ])
  async getProjectConfig(
    inputs: Inputs,
    ctx?: CoreHookContext
  ): Promise<Result<ProjectConfig | undefined, FxError>> {
    return ok({
      settings: ctx!.projectSettings,
      config: ctx!.solutionContext?.envInfo.profile,
      localSettings: ctx!.solutionContext?.localSettings,
    });
  }

  @hooks([
    ErrorHandlerMW,
    ProjectSettingsLoaderMW,
    EnvInfoLoaderMW(false),
    ContextInjecterMW,
    ProjectSettingsWriterMW,
    EnvInfoWriterMW(),
  ])
  async setSubscriptionInfo(inputs: Inputs, ctx?: CoreHookContext): Promise<Result<Void, FxError>> {
    const solutionContext = ctx!.solutionContext! as SolutionContext;
    if (inputs.tenantId)
      solutionContext.envInfo.profile.get("solution")?.set("tenantId", inputs.tenantId);
    else solutionContext.envInfo.profile.get("solution")?.delete("tenantId");
    if (inputs.subscriptionId)
      solutionContext.envInfo.profile.get("solution")?.set("subscriptionId", inputs.subscriptionId);
    else solutionContext.envInfo.profile.get("solution")?.delete("subscriptionId");
    return ok(Void);
  }

  @hooks([
    ErrorHandlerMW,
    ConcurrentLockerMW,
    ProjectSettingsLoaderMW,
    EnvInfoLoaderMW(isMultiEnvEnabled()),
    SolutionLoaderMW(defaultSolutionLoader),
    QuestionModelMW,
    ContextInjecterMW,
    ProjectSettingsWriterMW,
    EnvInfoWriterMW(),
  ])
  async grantPermission(inputs: Inputs, ctx?: CoreHookContext): Promise<Result<any, FxError>> {
    currentStage = Stage.grantPermission;
    return await ctx!.solution!.grantPermission!(ctx!.solutionContext!);
  }

  @hooks([
    ErrorHandlerMW,
    ConcurrentLockerMW,
    ProjectSettingsLoaderMW,
    EnvInfoLoaderMW(isMultiEnvEnabled()),
    SolutionLoaderMW(defaultSolutionLoader),
    QuestionModelMW,
    ContextInjecterMW,
    ProjectSettingsWriterMW,
    EnvInfoWriterMW(),
  ])
  async checkPermission(inputs: Inputs, ctx?: CoreHookContext): Promise<Result<any, FxError>> {
    currentStage = Stage.checkPermission;
    return await ctx!.solution!.checkPermission!(ctx!.solutionContext!);
  }

  @hooks([
    ErrorHandlerMW,
    ConcurrentLockerMW,
    ProjectSettingsLoaderMW,
    EnvInfoLoaderMW(isMultiEnvEnabled()),
    SolutionLoaderMW(defaultSolutionLoader),
    QuestionModelMW,
    ContextInjecterMW,
    ProjectSettingsWriterMW,
    EnvInfoWriterMW(),
  ])
  async listCollaborator(inputs: Inputs, ctx?: CoreHookContext): Promise<Result<any, FxError>> {
    currentStage = Stage.listCollaborator;
    return await ctx!.solution!.listCollaborator!(ctx!.solutionContext!);
  }

  async _getQuestionsForUserTask(
    ctx: SolutionContext,
    solution: Solution,
    func: FunctionRouter,
    inputs: Inputs
  ): Promise<Result<QTreeNode | undefined, FxError>> {
    const namespace = func.namespace;
    const array = namespace ? namespace.split("/") : [];
    if (namespace && "" !== namespace && array.length > 0 && solution.getQuestionsForUserTask) {
      ctx!.answers = inputs;
      const res = await solution.getQuestionsForUserTask!(func, ctx!);
      if (res.isOk()) {
        if (res.value) {
          const node = res.value.trim();
          return ok(node);
        }
      }
      return res;
    }
    return err(FunctionRouterError(func));
  }

  async _getQuestionsForCreateProject(
    inputs: Inputs
  ): Promise<Result<QTreeNode | undefined, FxError>> {
    const node = new QTreeNode(getCreateNewOrFromSampleQuestion(inputs.platform));
    // create new
    const createNew = new QTreeNode({ type: "group" });
    node.addChild(createNew);
    createNew.condition = { equals: ScratchOptionYes.id };
    const globalSolutions: Solution[] = await defaultSolutionLoader.loadGlobalSolutions(inputs);
    const solutionNames: string[] = globalSolutions.map((s) => s.name);
    const selectSolution: SingleSelectQuestion = QuestionSelectSolution;
    selectSolution.staticOptions = solutionNames;
    const solutionSelectNode = new QTreeNode(selectSolution);
    createNew.addChild(solutionSelectNode);
    const solutionContext = await newSolutionContext(this.tools, inputs);
    for (const v of globalSolutions) {
      if (v.getQuestions) {
        const res = await v.getQuestions(Stage.create, solutionContext);
        if (res.isErr()) return res;
        if (res.value) {
          const solutionNode = res.value as QTreeNode;
          solutionNode.condition = { equals: v.name };
          if (solutionNode.data) solutionSelectNode.addChild(solutionNode);
        }
      }
    }
    createNew.addChild(new QTreeNode(QuestionRootFolder));
    createNew.addChild(new QTreeNode(QuestionAppName));

    // create from sample
    const sampleNode = new QTreeNode(SampleSelect);
    node.addChild(sampleNode);
    sampleNode.condition = { equals: ScratchOptionNo.id };
    sampleNode.addChild(new QTreeNode(QuestionRootFolder));

    return ok(node.trim());
  }

  async _getQuestionsForMigrateV1Project(
    inputs: Inputs
  ): Promise<Result<QTreeNode | undefined, FxError>> {
    const node = new QTreeNode({ type: "group" });
    const globalSolutions: Solution[] = await defaultSolutionLoader.loadGlobalSolutions(inputs);
    const solutionContext = await newSolutionContext(this.tools, inputs);

    for (const v of globalSolutions) {
      if (v.getQuestions) {
        const res = await v.getQuestions(Stage.migrateV1, solutionContext);
        if (res.isErr()) return res;
        if (res.value) {
          const solutionNode = res.value as QTreeNode;
          solutionNode.condition = { equals: v.name };
          if (solutionNode.data) node.addChild(solutionNode);
        }
      }
    }

    const defaultAppNameFunc = new QTreeNode(DefaultAppNameFunc);
    node.addChild(defaultAppNameFunc);

    const appNameQuestion = new QTreeNode(QuestionV1AppName);
    appNameQuestion.condition = {
      validFunc: (input: any) => (!input ? undefined : "App name is auto generated."),
    };
    defaultAppNameFunc.addChild(appNameQuestion);
    return ok(node.trim());
  }

  async _getQuestions(
    ctx: SolutionContext,
    solution: Solution,
    stage: Stage,
    inputs: Inputs
  ): Promise<Result<QTreeNode | undefined, FxError>> {
    const node = new QTreeNode({ type: "group" });
    if (stage !== Stage.create) {
      const res = await solution.getQuestions(stage, ctx);
      if (res.isErr()) return res;
      if (res.value) {
        const child = res.value as QTreeNode;
        if (child.data) node.addChild(child);
      }
    }
    return ok(node.trim());
  }

  async createBasicFolderStructure(inputs: Inputs): Promise<Result<null, FxError>> {
    try {
      const appName = inputs[QuestionAppName.name] as string;
      await fs.writeFile(
        path.join(inputs.projectPath!, `package.json`),
        JSON.stringify(
          {
            name: appName,
            version: "0.0.1",
            description: "",
            author: "",
            scripts: {
              test: "echo \"Error: no test specified\" && exit 1",
            },
            devDependencies: {
              "@microsoft/teamsfx-cli": "0.*",
            },
            license: "MIT",
          },
          null,
          4
        )
      );
      await fs.writeFile(
        path.join(inputs.projectPath!, `.gitignore`),
        `node_modules\n/.${ConfigFolderName}/*.env\n/.${ConfigFolderName}/*.userdata\n.DS_Store\n${ArchiveFolderName}\n${ArchiveLogFileName}`
      );
    } catch (e) {
      return err(WriteFileError(e));
    }
    return ok(null);
  }

  @hooks([
    ErrorHandlerMW,
    ProjectSettingsLoaderMW,
    EnvInfoLoaderMW(false),
    ContextInjecterMW,
    EnvInfoWriterMW(),
  ])
  async encrypt(
    plaintext: string,
    inputs: Inputs,
    ctx?: CoreHookContext
  ): Promise<Result<string, FxError>> {
    return ctx!.solutionContext!.cryptoProvider!.encrypt(plaintext);
  }

  @hooks([
    ErrorHandlerMW,
    ProjectSettingsLoaderMW,
    EnvInfoLoaderMW(false),
    ContextInjecterMW,
    EnvInfoWriterMW(),
  ])
  async decrypt(
    ciphertext: string,
    inputs: Inputs,
    ctx?: CoreHookContext
  ): Promise<Result<string, FxError>> {
    return ctx!.solutionContext!.cryptoProvider!.decrypt(ciphertext);
  }

  async buildArtifacts(inputs: Inputs): Promise<Result<Void, FxError>> {
    throw TaskNotSupportError(Stage.build);
  }

  @hooks([ErrorHandlerMW, ProjectSettingsLoaderMW, ContextInjecterMW])
  async createEnv(inputs: Inputs, ctx?: CoreHookContext): Promise<Result<Void, FxError>> {
    const projectSettings = ctx!.projectSettings;
    if (!isMultiEnvEnabled() || !projectSettings) {
      return ok(Void);
    }

    const core = ctx!.self as FxCore;
    const targetEnvName = await askNewEnvironment(ctx!, inputs);

    if (!targetEnvName) {
      return ok(Void);
    }

    if (targetEnvName) {
      const createEnvResult = await this.createEnvWithName(
        targetEnvName,
        projectSettings,
        inputs,
        core
      );
      if (createEnvResult.isErr()) {
        return createEnvResult;
      }
<<<<<<< HEAD
      core.tools.logProvider.debug(
        `[core] persist ${targetEnvName} env profile to path ${
          writeEnvResult.value
        }: ${JSON.stringify(newEnvConfig)}`
      );
      this.tools.ui.showMessage("info", `${targetEnvName} environment created.`, false);
=======
>>>>>>> 98325414
    }

    return ok(Void);
  }

  async createEnvWithName(
    targetEnvName: string,
    projectSettings: ProjectSettings,
    inputs: Inputs,
    core: FxCore
  ): Promise<Result<Void, FxError>> {
    const newEnvConfig = environmentManager.newEnvConfigData();
    const writeEnvResult = await environmentManager.writeEnvConfig(
      inputs.projectPath!,
      newEnvConfig,
      targetEnvName
    );
    if (writeEnvResult.isErr()) {
      return err(writeEnvResult.error);
    }
    core.tools.logProvider.debug(
      `[core] persist ${targetEnvName} env profile to path ${
        writeEnvResult.value
      }: ${JSON.stringify(newEnvConfig)}`
    );

    if (isArmSupportEnabled()) {
      const solutionContext: SolutionContext = {
        projectSettings,
        envInfo: newEnvInfo(targetEnvName),
        root: inputs.projectPath || "",
        ...core.tools,
        ...core.tools.tokenProvider,
        answers: inputs,
        cryptoProvider: new LocalCrypto(projectSettings.projectId),
        permissionRequestProvider: inputs.projectPath
          ? new PermissionRequestFileProvider(inputs.projectPath)
          : undefined,
      };

      await getParameterJson(solutionContext);
    }

    return ok(Void);
  }

  @hooks([
    ErrorHandlerMW,
    ProjectSettingsLoaderMW,
    SolutionLoaderMW(defaultSolutionLoader),
    ContextInjecterMW,
    ProjectSettingsWriterMW,
  ])
  async activateEnv(
    env: string,
    inputs: Inputs,
    ctx?: CoreHookContext
  ): Promise<Result<Void, FxError>> {
    if (!isMultiEnvEnabled() || !ctx!.projectSettings) {
      return ok(Void);
    }

    const envConfigs = await environmentManager.listEnvConfigs(inputs.projectPath!);

    if (!envConfigs.isErr() && envConfigs.value!.indexOf(env!) < 0) {
      return err(NonExistEnvNameError(env));
    }

    ctx!.projectSettings.activeEnvironment = env;
    const core = ctx!.self as FxCore;
    const solutionContext = await loadSolutionContext(
      core.tools,
      inputs,
      ctx!.projectSettings,
      ctx!.projectIdMissing,
      env
    );

    if (!solutionContext.isErr()) {
      ctx!.solutionContext = solutionContext.value;
    }

    this.tools.ui.showMessage("info", `[${env}] is activated.`, false);
    return ok(Void);
  }

  async removeEnv(inputs: Inputs): Promise<Result<Void, FxError>> {
    throw TaskNotSupportError(Stage.removeEnv);
  }
  async switchEnv(inputs: Inputs): Promise<Result<Void, FxError>> {
    throw TaskNotSupportError(Stage.switchEnv);
  }
}

export * from "./error";
export * from "./tools";<|MERGE_RESOLUTION|>--- conflicted
+++ resolved
@@ -863,15 +863,6 @@
       if (createEnvResult.isErr()) {
         return createEnvResult;
       }
-<<<<<<< HEAD
-      core.tools.logProvider.debug(
-        `[core] persist ${targetEnvName} env profile to path ${
-          writeEnvResult.value
-        }: ${JSON.stringify(newEnvConfig)}`
-      );
-      this.tools.ui.showMessage("info", `${targetEnvName} environment created.`, false);
-=======
->>>>>>> 98325414
     }
 
     return ok(Void);
