--- conflicted
+++ resolved
@@ -838,12 +838,6 @@
 
     if (targetEnvName) {
       const newEnvConfig = environmentManager.newEnvConfigData();
-<<<<<<< HEAD
-      core.tools.logProvider.debug(
-        `[core] persist ${targetEnvName} env profile: ${JSON.stringify(newEnvConfig)}`
-      );
-=======
->>>>>>> 49e1b7b5
       const writeEnvResult = await environmentManager.writeEnvConfig(
         inputs.projectPath!,
         newEnvConfig,
@@ -852,14 +846,11 @@
       if (writeEnvResult.isErr()) {
         return err(writeEnvResult.error);
       }
-<<<<<<< HEAD
-=======
       core.tools.logProvider.debug(
         `[core] persist ${targetEnvName} env profile to path ${
           writeEnvResult.value
         }: ${JSON.stringify(newEnvConfig)}`
       );
->>>>>>> 49e1b7b5
     }
     return ok(Void);
   }
