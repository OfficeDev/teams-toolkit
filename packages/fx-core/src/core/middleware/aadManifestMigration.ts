--- conflicted
+++ resolved
@@ -239,9 +239,6 @@
       TelemetryEvent.ProjectAadManifestMigrationAddSSOCapabilityStart
     );
 
-<<<<<<< HEAD
-    const projectSettingsJson = await fs.readJson(projectSettingsPath);
-
     if (
       projectSettingsJson.solutionSettings.capabilities.includes("Tab") &&
       !projectSettingsJson.solutionSettings.capabilities.includes("TabSSO")
@@ -254,10 +251,6 @@
       !projectSettingsJson.solutionSettings.capabilities.includes("BotSSO")
     ) {
       projectSettingsJson.solutionSettings.capabilities.push("BotSSO");
-=======
-    if (!projectSettingsJson.solutionSettings.capabilities.includes("SSO")) {
-      projectSettingsJson.solutionSettings.capabilities.push("SSO");
->>>>>>> 3003eab2
     }
 
     await fs.writeJSON(projectSettingsPath, projectSettingsJson, { spaces: 4, EOL: os.EOL });
