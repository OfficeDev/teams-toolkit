// Copyright (c) Microsoft Corporation.
// Licensed under the MIT license.
"use strict";

import { HookContext, Middleware, NextFunction } from "@feathersjs/hooks";
import {
  ConfigFolderName,
  CoreCallbackEvent,
  Func,
  Inputs,
  ProductName,
  err,
} from "@microsoft/teamsfx-api";
import crypto from "crypto";
import * as fs from "fs-extra";
import * as os from "os";
import * as path from "path";
import { lock, unlock } from "proper-lockfile";
import { isValidProjectV2, isValidProjectV3 } from "../../common/projectSettingsHelper";
import { sendTelemetryErrorEvent } from "../../common/telemetry";
import { waitSeconds } from "../../common/utils";
import {
  ConcurrentError,
  CoreSource,
  FileNotFoundError,
  InvalidProjectError,
  NoProjectOpenedError,
} from "../../error/common";
import { CallbackRegistry } from "../callback";
<<<<<<< HEAD
import { TOOLS } from "../globalVars";
=======
import { CoreSource, NoProjectOpenedError } from "../error";
import { TOOLS } from "../../common/globalVars";
>>>>>>> 6b4deff0
import { shouldIgnored } from "./projectSettingsLoader";

let doingTask: string | undefined = undefined;
export const ConcurrentLockerMW: Middleware = async (ctx: HookContext, next: NextFunction) => {
  const inputs = ctx.arguments[ctx.arguments.length - 1] as Inputs;
  if (shouldIgnored(ctx)) {
    await next();
    return;
  }
  if (!inputs.projectPath) {
    ctx.result = err(new NoProjectOpenedError());
    return;
  }
  if (!(await fs.pathExists(inputs.projectPath))) {
    ctx.result = err(new FileNotFoundError("ConcurrentLockerMW", inputs.projectPath));
    return;
  }
  let configFolder = "";
  if (isValidProjectV3(inputs.projectPath)) {
    configFolder = path.join(inputs.projectPath);
  } else if (isValidProjectV2(inputs.projectPath)) {
    configFolder = path.join(inputs.projectPath, `.${ConfigFolderName}`);
  } else {
    ctx.result = err(new InvalidProjectError());
    return;
  }

  const lockFileDir = getLockFolder(inputs.projectPath);
  const lockfilePath = path.join(lockFileDir, `${ConfigFolderName}.lock`);
  await fs.ensureDir(lockFileDir);
  // eslint-disable-next-line @typescript-eslint/restrict-template-expressions
  const taskName = `${ctx.method}${
    ctx.method === "executeUserTask" || ctx.method === "executeUserTaskOld"
      ? ` ${(ctx.arguments[0] as Func).method}`
      : ""
  }`;
  let acquired = false;
  let retryNum = 0;
  for (let i = 0; i < 10; ++i) {
    try {
      await lock(configFolder, { lockfilePath: lockfilePath });
      acquired = true;
      for (const f of CallbackRegistry.get(CoreCallbackEvent.lock)) {
        await f(taskName);
      }
      try {
        doingTask = taskName;
        if (retryNum > 0) {
          // failed for some try and finally success
          sendTelemetryErrorEvent(
            CoreSource,
            "concurrent-operation",
            new ConcurrentError(CoreSource),
            // eslint-disable-next-line @typescript-eslint/restrict-plus-operands
            { retry: retryNum + "", acquired: "true", doing: doingTask, todo: taskName }
          );
        }
        await next();
      } finally {
        await unlock(configFolder, { lockfilePath: lockfilePath });
        for (const f of CallbackRegistry.get(CoreCallbackEvent.unlock)) {
          await f(taskName);
        }
        doingTask = undefined;
      }
      break;
    } catch (e) {
      if (e["code"] === "ELOCKED") {
        await waitSeconds(1);
        ++retryNum;
        continue;
      }
      throw e;
    }
  }
  if (!acquired) {
    const log = `Failed to acquire lock for task ${taskName} on: ${configFolder}`;
    TOOLS?.logProvider?.error(log);
    // failed for 10 times and finally failed
    sendTelemetryErrorEvent(CoreSource, "concurrent-operation", new ConcurrentError(CoreSource), {
      // eslint-disable-next-line @typescript-eslint/restrict-plus-operands
      retry: retryNum + "",
      acquired: "false",
      doing: doingTask || "",
      todo: taskName,
    });
    ctx.result = err(new ConcurrentError(CoreSource));
  }
};

export function getLockFolder(projectPath: string): string {
  return path.join(
    os.tmpdir(),
    `${ProductName}-${crypto.createHash("md5").update(projectPath).digest("hex")}`
  );
}<|MERGE_RESOLUTION|>--- conflicted
+++ resolved
@@ -16,6 +16,7 @@
 import * as os from "os";
 import * as path from "path";
 import { lock, unlock } from "proper-lockfile";
+import { TOOLS } from "../../common/globalVars";
 import { isValidProjectV2, isValidProjectV3 } from "../../common/projectSettingsHelper";
 import { sendTelemetryErrorEvent } from "../../common/telemetry";
 import { waitSeconds } from "../../common/utils";
@@ -27,12 +28,6 @@
   NoProjectOpenedError,
 } from "../../error/common";
 import { CallbackRegistry } from "../callback";
-<<<<<<< HEAD
-import { TOOLS } from "../globalVars";
-=======
-import { CoreSource, NoProjectOpenedError } from "../error";
-import { TOOLS } from "../../common/globalVars";
->>>>>>> 6b4deff0
 import { shouldIgnored } from "./projectSettingsLoader";
 
 let doingTask: string | undefined = undefined;
