--- conflicted
+++ resolved
@@ -44,26 +44,16 @@
     const localSettingsProvider = new LocalSettingsProvider(inputs.projectPath);
     const exists = await fs.pathExists(localSettingsProvider.localSettingsFilePath);
     if (isV2()) {
-<<<<<<< HEAD
-      if (await fs.pathExists(localSettingsProvider.localSettingsFilePath)) {
+      if (exists) {
         ctx.localSettings = await localSettingsProvider.loadV2(ctx.contextV2?.cryptoProvider);
-=======
-      if (exists) {
-        ctx.localSettings = await localSettingsProvider.loadV2();
->>>>>>> 3b6a4b86
       } else {
         ctx.localSettings = localSettingsProvider.initV2(hasFrontend, hasBackend, hasBot);
       }
     } else if (ctx.solutionContext) {
-<<<<<<< HEAD
-      if (await fs.pathExists(localSettingsProvider.localSettingsFilePath)) {
+      if (exists) {
         ctx.solutionContext.localSettings = await localSettingsProvider.load(
           ctx.solutionContext.cryptoProvider
         );
-=======
-      if (exists) {
-        ctx.solutionContext.localSettings = await localSettingsProvider.load();
->>>>>>> 3b6a4b86
       } else {
         ctx.solutionContext.localSettings = localSettingsProvider.init(
           hasFrontend,
