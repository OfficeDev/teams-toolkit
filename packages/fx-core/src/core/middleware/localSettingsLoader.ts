// Copyright (c) Microsoft Corporation.
// Licensed under the MIT license.

import { Middleware, NextFunction } from "@feathersjs/hooks/lib";
import { AzureSolutionSettings, err, Inputs, Plugin } from "@microsoft/teamsfx-api";
import * as fs from "fs-extra";
import { CoreHookContext, NoProjectOpenedError, PathNotExistError } from "..";
import { LocalSettingsProvider } from "../../common/localSettingsProvider";
import { PluginNames } from "../../plugins/solution/fx-solution/constants";
import { getActivatedResourcePlugins } from "../../plugins/solution/fx-solution/ResourcePluginContainer";
import { ObjectIsUndefinedError } from "../error";
import { shouldIgnored } from "./projectSettingsLoader";
<<<<<<< HEAD
import { isConfigUnifyEnabled, IsSimpleAuthEnabled } from "../../common/tools";
import { isPureExistingApp } from "../utils";
=======
import { IsSimpleAuthEnabled } from "../../common/tools";
>>>>>>> fb775def

export const LocalSettingsLoaderMW: Middleware = async (
  ctx: CoreHookContext,
  next: NextFunction
) => {
  if (!shouldIgnored(ctx) && !isConfigUnifyEnabled()) {
    const inputs = ctx.arguments[ctx.arguments.length - 1] as Inputs;
    if (!inputs.projectPath) {
      ctx.result = err(NoProjectOpenedError());
      return;
    }

    const projectPathExist = await fs.pathExists(inputs.projectPath);
    if (!projectPathExist) {
      ctx.result = err(PathNotExistError(inputs.projectPath));
      return;
    }

    if (!ctx.projectSettings) {
      ctx.result = err(new ObjectIsUndefinedError("projectSettings"));
      return;
    }

    const solutionSettings = ctx.projectSettings.solutionSettings as
      | AzureSolutionSettings
      | undefined;
    if (solutionSettings) {
      const selectedPlugins: Plugin[] = getActivatedResourcePlugins(solutionSettings);
      const hasFrontend = selectedPlugins?.some((plugin) => plugin.name === PluginNames.FE);
      const hasBackend = selectedPlugins?.some((plugin) => plugin.name === PluginNames.FUNC);
      const hasBot = selectedPlugins?.some((plugin) => plugin.name === PluginNames.BOT);
      const hasSimpleAuth = IsSimpleAuthEnabled(ctx.projectSettings);
      const hasAAD = selectedPlugins?.some((plugin) => plugin.name === PluginNames.AAD);

      const localSettingsProvider = new LocalSettingsProvider(inputs.projectPath);
      let exists = await fs.pathExists(localSettingsProvider.localSettingsFilePath);
      if (exists) {
        const localSettings = await fs.readJson(localSettingsProvider.localSettingsFilePath);
        if (!localSettings || Object.keys(localSettings).length === 0) {
          // for empty localSettings.json file, we still need to re-init it!
          exists = false;
        }
      }
      //load two versions to make sure compatible
      if (exists) {
        ctx.localSettings = await localSettingsProvider.loadV2(ctx.contextV2?.cryptoProvider);
      } else {
        ctx.localSettings = localSettingsProvider.initV2(
          hasFrontend,
          hasBackend,
          hasBot,
          hasSimpleAuth,
          hasAAD
        );
      }
      if (ctx.solutionContext) {
        if (exists) {
          ctx.solutionContext.localSettings = await localSettingsProvider.load(
            ctx.solutionContext.cryptoProvider
          );
        } else {
          ctx.solutionContext.localSettings = localSettingsProvider.init(
            hasFrontend,
            hasBackend,
            hasBot,
            hasSimpleAuth,
            hasAAD
          );
        }
      }
    }
  }

  await next();
};<|MERGE_RESOLUTION|>--- conflicted
+++ resolved
@@ -10,12 +10,8 @@
 import { getActivatedResourcePlugins } from "../../plugins/solution/fx-solution/ResourcePluginContainer";
 import { ObjectIsUndefinedError } from "../error";
 import { shouldIgnored } from "./projectSettingsLoader";
-<<<<<<< HEAD
 import { isConfigUnifyEnabled, IsSimpleAuthEnabled } from "../../common/tools";
 import { isPureExistingApp } from "../utils";
-=======
-import { IsSimpleAuthEnabled } from "../../common/tools";
->>>>>>> fb775def
 
 export const LocalSettingsLoaderMW: Middleware = async (
   ctx: CoreHookContext,
