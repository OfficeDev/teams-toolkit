// Copyright (c) Microsoft Corporation.
// Licensed under the MIT license.

import {
  AppPackageFolderName,
  AzureSolutionSettings,
  ConfigFolderName,
  EnvConfig,
  err,
  InputConfigsFolderName,
  Inputs,
  ProjectSettings,
  ProjectSettingsFileName,
  PublishProfilesFolderName,
  returnSystemError,
  TeamsAppManifest,
} from "@microsoft/teamsfx-api";
import {
  CoreHookContext,
  deserializeDict,
  NoProjectOpenedError,
  serializeDict,
  SolutionConfigError,
  ProjectSettingError,
  environmentManager,
} from "../..";
import { LocalSettingsProvider } from "../../common/localSettingsProvider";
import { Middleware, NextFunction } from "@feathersjs/hooks/lib";
import fs from "fs-extra";
import path from "path";
import { readJson } from "../../common/fileUtils";
import { PluginNames } from "../../plugins/solution/fx-solution/constants";
import { FxCore } from "..";
import { isMultiEnvEnabled, isArmSupportEnabled, getStrings } from "../../common/tools";
import { loadProjectSettings } from "./projectSettingsLoader";
import { generateArmTemplate } from "../../plugins/solution/fx-solution/arm";
import { loadSolutionContext } from "./envInfoLoader";
import { ArmParameters, ResourcePlugins } from "../../common/constants";
import { getActivatedResourcePlugins } from "../../plugins/solution/fx-solution/ResourcePluginContainer";
import { LocalDebugConfigKeys } from "../../plugins/resource/localdebug/constants";

const programmingLanguage = "programmingLanguage";
const defaultFunctionName = "defaultFunctionName";
<<<<<<< HEAD

=======
const learnMoreText = "Learn More";
const migrationSuccessMessage =
  "Migration Success! please run provision command before executing other commands, otherwise the commands may fail. click the link for more information";
const migrationGuideUrl = "https://github.com/OfficeDev/TeamsFx/wiki/Migration-Guide";
>>>>>>> 24f176f9
class EnvConfigName {
  static readonly StorageName = "storageName";
  static readonly IdentityName = "identity";
  static readonly SqlEndpoint = "sqlEndpoint";
  static readonly SqlDataBase = "databaseName";
  static readonly SkuName = "skuName";
  static readonly AppServicePlanName = "appServicePlanName";
  static readonly StorageAccountName = "storageAccountName";
  static readonly FuncAppName = "functionAppName";
}

export const ProjectMigratorMW: Middleware = async (ctx: CoreHookContext, next: NextFunction) => {
  const inputs = ctx.arguments[ctx.arguments.length - 1] as Inputs;
  if (!inputs.projectPath) {
    throw NoProjectOpenedError();
  }
  if (await needMigrateToArmAndMultiEnv(ctx)) {
    const core = ctx.self as FxCore;
    const res = await core.tools.ui.showMessage(
      "warn",
      getStrings().solution.MigrationToArmAndMultiEnvMessage,
      true,
      "OK"
    );
    const answer = res?.isOk() ? res.value : undefined;
    if (!answer || answer != "OK") {
      return;
    }
    await migrateToArmAndMultiEnv(ctx, inputs.projectPath);
  }
  await next();
};

async function migrateToArmAndMultiEnv(ctx: CoreHookContext, projectPath: string): Promise<void> {
  try {
    await migrateArm(ctx);
    await migrateMultiEnv(projectPath);
  } catch (err) {
    await cleanup(projectPath);
    throw err;
  }
  await removeOldProjectFiles(projectPath);
  const core = ctx.self as FxCore;
  core.tools.ui
    .showMessage("info", migrationSuccessMessage, false, learnMoreText)
    .then((result) => {
      const userSelected = result.isOk() ? result.value : undefined;
      if (userSelected === learnMoreText) {
        core.tools.ui!.openUrl(migrationGuideUrl);
      }
    });
}

async function migrateMultiEnv(projectPath: string): Promise<void> {
  const { fx, fxConfig, templateAppPackage, fxPublishProfile } = await getMultiEnvFolders(
    projectPath
  );
  const { hasFrontend, hasBackend, hasBot, hasProvision } = await queryProjectStatus(fx);

  //localSettings.json
  const localSettingsProvider = new LocalSettingsProvider(projectPath);
  await localSettingsProvider.save(localSettingsProvider.init(hasFrontend, hasBackend, hasBot));
  //projectSettings.json
  const projectSettings = path.join(fxConfig, ProjectSettingsFileName);
  await fs.copy(path.join(fx, "settings.json"), projectSettings);
  await ensureLanguageAndFunctionName(projectSettings, path.join(fx, "env.default.json"));
  //config.dev.json
  await fs.writeFile(
    path.join(fxConfig, "config.dev.json"),
    JSON.stringify(getConfigDevJson(await getAppName(projectSettings)), null, 4)
  );
  // appPackage
  await fs.copy(path.join(projectPath, AppPackageFolderName), templateAppPackage);
  await fs.rename(
    path.join(templateAppPackage, "manifest.source.json"),
    path.join(templateAppPackage, "manifest.template.json")
  );

  await moveIconsToResourceFolder(templateAppPackage);
  if (hasProvision) {
    const devProfile = path.join(fxPublishProfile, "profile.dev.json");
    const devUserData = path.join(fxPublishProfile, "dev.userdata");
    await fs.copy(path.join(fx, "new.env.default.json"), devProfile);
    await fs.copy(path.join(fx, "default.userdata"), devUserData);
    await removeExpiredFields(devProfile, devUserData);
    await ensureActiveEnv(projectSettings);
  }
}

async function moveIconsToResourceFolder(templateAppPackage: string): Promise<void> {
  // see AppStudioPluginImpl.buildTeamsAppPackage()
  const manifest: TeamsAppManifest = await readJson(
    path.join(templateAppPackage, "manifest.template.json")
  );
  const hasColorIcon = manifest.icons.color && !manifest.icons.color.startsWith("https://");
  const hasOutlineIcon = manifest.icons.outline && !manifest.icons.outline.startsWith("https://");
  if (!hasColorIcon || !hasOutlineIcon) {
    return;
  }
  // move to resources
  const resource = path.join(templateAppPackage, "resources");
  await fs.ensureDir(resource);
  await fs.move(
    path.join(templateAppPackage, manifest.icons.color),
    path.join(resource, manifest.icons.color)
  );

  await fs.move(
    path.join(templateAppPackage, manifest.icons.outline),
    path.join(resource, manifest.icons.outline)
  );
  // update icons
  manifest.icons.color = `resources/${manifest.icons.color}`;
  manifest.icons.outline = `resources/${manifest.icons.outline}`;
  await fs.writeFile(
    path.join(templateAppPackage, "manifest.template.json"),
    JSON.stringify(manifest, null, 4)
  );
}

async function removeExpiredFields(devProfile: string, devUserData: string): Promise<void> {
  const profileData = await readJson(devProfile);
  const secrets: Record<string, string> = deserializeDict(await fs.readFile(devUserData, "UTF-8"));

  const expiredProfileKeys: [string, string][] = [
    [PluginNames.LDEBUG, ""],
    [PluginNames.SOLUTION, programmingLanguage],
    [PluginNames.SOLUTION, defaultFunctionName],
    [PluginNames.SOLUTION, "localDebugTeamsAppId"],
    [PluginNames.AAD, "local_clientId"],
    [PluginNames.AAD, "local_objectId"],
    [PluginNames.AAD, "local_tenantId"],
    [PluginNames.AAD, "local_clientSecret"],
    [PluginNames.AAD, "local_oauth2PermissionScopeId"],
    [PluginNames.AAD, "local_applicationIdUris"],
    [PluginNames.SA, "filePath"],
    [PluginNames.SA, "environmentVariableParams"],
  ];
  for (const [k, v] of expiredProfileKeys) {
    if (profileData[k]) {
      if (!v) {
        delete profileData[k];
      } else if (profileData[k][v]) {
        delete profileData[k][v];
      }
    }
  }

  for (const [_, value] of Object.entries(LocalDebugConfigKeys)) {
    deleteUserDataKey(secrets, `${PluginNames.LDEBUG}.${value}`);
  }
  deleteUserDataKey(secrets, `${PluginNames.AAD}.local_clientSecret`);

  await fs.writeFile(devProfile, JSON.stringify(profileData, null, 4), { encoding: "UTF-8" });
  await fs.writeFile(devUserData, serializeDict(secrets), { encoding: "UTF-8" });
}

function deleteUserDataKey(secrets: Record<string, string>, key: string) {
  if (secrets[key]) {
    delete secrets[key];
  }
}

function getConfigDevJson(appName: string): EnvConfig {
  return environmentManager.newEnvConfigData(appName);
}

async function queryProjectStatus(fx: string): Promise<any> {
  const settings: ProjectSettings = await readJson(path.join(fx, "settings.json"));
  const solutionSettings: AzureSolutionSettings =
    settings.solutionSettings as AzureSolutionSettings;
  const plugins = getActivatedResourcePlugins(solutionSettings);
  const envDefaultJson: { solution: { provisionSucceeded: boolean } } = await readJson(
    path.join(fx, "env.default.json")
  );
  const hasFrontend = plugins?.some((plugin) => plugin.name === PluginNames.FE);
  const hasBackend = plugins?.some((plugin) => plugin.name === PluginNames.FUNC);
  const hasBot = plugins?.some((plugin) => plugin.name === PluginNames.BOT);
  const hasProvision = envDefaultJson.solution?.provisionSucceeded as boolean;
  return { hasFrontend, hasBackend, hasBot, hasProvision };
}

async function getMultiEnvFolders(projectPath: string): Promise<any> {
  const fx = path.join(projectPath, `.${ConfigFolderName}`);
  const fxConfig = path.join(fx, InputConfigsFolderName);
  const templateAppPackage = path.join(projectPath, "templates", AppPackageFolderName);
  const fxPublishProfile = path.join(fx, PublishProfilesFolderName);
  await fs.ensureDir(fxConfig);
  await fs.ensureDir(templateAppPackage);
  return { fx, fxConfig, templateAppPackage, fxPublishProfile };
}

async function removeOldProjectFiles(projectPath: string): Promise<void> {
  const fx = path.join(projectPath, `.${ConfigFolderName}`);
  await fs.remove(path.join(fx, "env.default.json"));
  await fs.remove(path.join(fx, "default.userdata"));
  await fs.remove(path.join(fx, "settings.json"));
  await fs.remove(path.join(fx, "local.env"));
  await fs.remove(path.join(projectPath, AppPackageFolderName));
  await fs.remove(path.join(fx, "new.env.default.json"));
  // version <= 2.4.1, remove .fx/appPackage.
  await fs.remove(path.join(fx, AppPackageFolderName));
}

async function ensureLanguageAndFunctionName(
  projectSettingPath: string,
  envDefaultPath: string
): Promise<void> {
  const settings: ProjectSettings = await readJson(projectSettingPath);
  if (!settings.programmingLanguage || !settings.defaultFunctionName) {
    const envDefault = await readJson(envDefaultPath);
    settings.programmingLanguage = envDefault[PluginNames.SOLUTION][programmingLanguage];
    settings.defaultFunctionName = envDefault[PluginNames.FUNC][defaultFunctionName];
    await fs.writeFile(projectSettingPath, JSON.stringify(settings, null, 4), {
      encoding: "UTF-8",
    });
  }
}

async function getAppName(projectSettingPath: string): Promise<string> {
  const settings: ProjectSettings = await readJson(projectSettingPath);
  return settings.appName;
}

async function ensureActiveEnv(projectSettingPath: string): Promise<void> {
  const settings: ProjectSettings = await readJson(projectSettingPath);
  if (!settings.activeEnvironment) {
    settings.activeEnvironment = "dev";
    await fs.writeFile(projectSettingPath, JSON.stringify(settings, null, 4), {
      encoding: "UTF-8",
    });
  }
}

async function cleanup(projectPath: string): Promise<void> {
  const { _, fxConfig, templateAppPackage, fxPublishProfile } = await getMultiEnvFolders(
    projectPath
  );
  await fs.remove(fxConfig);
  await fs.remove(templateAppPackage);
  await fs.remove(fxPublishProfile);
  await fs.remove(path.join(templateAppPackage, ".."));
  if (await fs.pathExists(path.join(fxConfig, "..", "new.env.default.json"))) {
    await fs.remove(path.join(fxConfig, "..", "new.env.default.json"));
  }
}

async function needMigrateToArmAndMultiEnv(ctx: CoreHookContext): Promise<boolean> {
  if (!preCheckEnvEnabled()) {
    return false;
  }
  const inputs = ctx.arguments[ctx.arguments.length - 1] as Inputs;
  const fxExist = await fs.pathExists(path.join(inputs.projectPath as string, ".fx"));
  if (!fxExist) {
    return false;
  }

  const envFileExist = await fs.pathExists(
    path.join(inputs.projectPath as string, ".fx", "env.default.json")
  );
  const configDirExist = await fs.pathExists(
    path.join(inputs.projectPath as string, ".fx", "configs")
  );
  const armParameterExist = await fs.pathExists(
    path.join(inputs.projectPath as string, ".fx", "configs", "azure.parameters.dev.json")
  );
  if (envFileExist && (!armParameterExist || !configDirExist)) {
    return true;
  }
  return false;
}

function preCheckEnvEnabled() {
  if (isMultiEnvEnabled() && isArmSupportEnabled()) {
    return true;
  }
  return false;
}

async function migrateArm(ctx: CoreHookContext) {
  await removeBotConfig(ctx);
  await generateArmTempaltesFiles(ctx);
  await generateArmParameterJson(ctx);
}

async function removeBotConfig(ctx: CoreHookContext) {
  const inputs = ctx.arguments[ctx.arguments.length - 1] as Inputs;
  const fx = path.join(inputs.projectPath as string, `.${ConfigFolderName}`);
  const envConfig = await fs.readJson(path.join(fx, "env.default.json"));
  if (envConfig[ResourcePlugins.Bot]) {
    delete envConfig[ResourcePlugins.Bot];
    envConfig[ResourcePlugins.Bot] = { wayToRegisterBot: "create-new" };
  }
  await fs.writeFile(path.join(fx, "new.env.default.json"), JSON.stringify(envConfig, null, 4));
}

async function generateArmTempaltesFiles(ctx: CoreHookContext) {
  const minorCtx: CoreHookContext = { arguments: ctx.arguments };
  const inputs = ctx.arguments[ctx.arguments.length - 1] as Inputs;
  const core = ctx.self as FxCore;

  const fx = path.join(inputs.projectPath as string, `.${ConfigFolderName}`);
  const fxConfig = path.join(fx, InputConfigsFolderName);
  const templateAzure = path.join(inputs.projectPath as string, "templates", "azure");
  await fs.ensureDir(fxConfig);
  await fs.ensureDir(templateAzure);
  // load local settings.json
  const loadRes = await loadProjectSettings(inputs);
  if (loadRes.isErr()) {
    throw ProjectSettingError();
  }
  const [projectSettings, projectIdMissing] = loadRes.value;
  minorCtx.projectSettings = projectSettings;
  minorCtx.projectIdMissing = projectIdMissing;

  // load envinfo env.default.json
  const targetEnvName = "default";
  const result = await loadSolutionContext(
    core.tools,
    inputs,
    minorCtx.projectSettings,
    minorCtx.projectIdMissing,
    targetEnvName,
    inputs.ignoreEnvInfo
  );
  if (result.isErr()) {
    throw SolutionConfigError();
  }
  minorCtx.solutionContext = result.value;
  // generate bicep files.
  try {
    await generateArmTemplate(minorCtx.solutionContext);
  } catch (error) {
    throw error;
  }
  if (await fs.pathExists(path.join(templateAzure, "parameters.template.json"))) {
    await fs.move(
      path.join(templateAzure, "parameters.template.json"),
      path.join(fxConfig, "azure.parameters.dev.json")
    );
  } else {
    throw err(
      returnSystemError(
        new Error("Failed to generate parameter.dev.json"),
        "Solution",
        "GenerateArmTemplateFailed"
      )
    );
  }
}

async function generateArmParameterJson(ctx: CoreHookContext) {
  const inputs = ctx.arguments[ctx.arguments.length - 1] as Inputs;
  const fx = path.join(inputs.projectPath as string, `.${ConfigFolderName}`);
  const fxConfig = path.join(fx, InputConfigsFolderName);
  const envConfig = await fs.readJson(path.join(fx, "env.default.json"));
  const targetJson = await fs.readJson(path.join(fxConfig, "azure.parameters.dev.json"));
  const ArmParameter = "parameters";
  // frontend hosting
  if (envConfig[ResourcePlugins.FrontendHosting]) {
    if (envConfig[ResourcePlugins.FrontendHosting][EnvConfigName.StorageName]) {
      targetJson[ArmParameter][ArmParameters.FEStorageName] = {
        value: envConfig[ResourcePlugins.FrontendHosting][EnvConfigName.StorageName],
      };
    }
  }
  // manage identity
  if (envConfig[ResourcePlugins.Identity]) {
    if (envConfig[ResourcePlugins.Identity][EnvConfigName.IdentityName]) {
      targetJson[ArmParameter][ArmParameters.IdentityName] = {
        value: envConfig[ResourcePlugins.Identity][EnvConfigName.IdentityName],
      };
    }
  }
  // azure SQL
  if (envConfig[ResourcePlugins.AzureSQL]) {
    if (envConfig[ResourcePlugins.AzureSQL][EnvConfigName.SqlEndpoint]) {
      targetJson[ArmParameter][ArmParameters.SQLServer] = {
        value:
          envConfig[ResourcePlugins.AzureSQL][EnvConfigName.SqlEndpoint].split(
            ".database.windows.net"
          )[0],
      };
    }
    if (envConfig[ResourcePlugins.AzureSQL][EnvConfigName.SqlDataBase]) {
      targetJson[ArmParameter][ArmParameters.SQLDatabase] = {
        value: envConfig[ResourcePlugins.AzureSQL][EnvConfigName.SqlDataBase],
      };
    }
  }
  // SimpleAuth
  if (envConfig[ResourcePlugins.SimpleAuth]) {
    if (envConfig[ResourcePlugins.SimpleAuth][EnvConfigName.SkuName]) {
      targetJson[ArmParameter][ArmParameters.SimpleAuthSku] = {
        value: envConfig[ResourcePlugins.SimpleAuth][EnvConfigName.SkuName],
      };
    }
  }
  // Function
  if (envConfig[ResourcePlugins.Function]) {
    if (envConfig[ResourcePlugins.Function][EnvConfigName.AppServicePlanName]) {
      targetJson[ArmParameter][ArmParameters.functionServerName] = {
        value: envConfig[ResourcePlugins.Function][EnvConfigName.AppServicePlanName],
      };
    }
    if (envConfig[ResourcePlugins.Function][EnvConfigName.StorageAccountName]) {
      targetJson[ArmParameter][ArmParameters.functionStorageName] = {
        value: envConfig[ResourcePlugins.Function][EnvConfigName.StorageAccountName],
      };
    }
    if (envConfig[ResourcePlugins.Function][EnvConfigName.FuncAppName]) {
      targetJson[ArmParameter][ArmParameters.functionAppName] = {
        value: envConfig[ResourcePlugins.Function][EnvConfigName.FuncAppName],
      };
    }
  }
  await fs.writeFile(
    path.join(fxConfig, "azure.parameters.dev.json"),
    JSON.stringify(targetJson, null, 4)
  );
}<|MERGE_RESOLUTION|>--- conflicted
+++ resolved
@@ -41,14 +41,11 @@
 
 const programmingLanguage = "programmingLanguage";
 const defaultFunctionName = "defaultFunctionName";
-<<<<<<< HEAD
-
-=======
 const learnMoreText = "Learn More";
 const migrationSuccessMessage =
   "Migration Success! please run provision command before executing other commands, otherwise the commands may fail. click the link for more information";
 const migrationGuideUrl = "https://github.com/OfficeDev/TeamsFx/wiki/Migration-Guide";
->>>>>>> 24f176f9
+
 class EnvConfigName {
   static readonly StorageName = "storageName";
   static readonly IdentityName = "identity";
