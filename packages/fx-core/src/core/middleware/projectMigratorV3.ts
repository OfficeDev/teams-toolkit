// Copyright (c) Microsoft Corporation.
// Licensed under the MIT license.

import { ok, SettingsFileName, SettingsFolderName } from "@microsoft/teamsfx-api";
import { Middleware, NextFunction } from "@feathersjs/hooks/lib";
import { CoreHookContext } from "../types";
import { MigrationContext, V2TeamsfxFolder } from "./utils/migrationContext";
import { checkMethod, checkUserTasks } from "./projectMigrator";
import * as path from "path";
import { loadProjectSettingsByProjectPathV2 } from "./projectSettingsLoader";

const MigrationVersion = "2.1.0";
<<<<<<< HEAD
const subMigrations = [preMigration, generateSettingsJson];
=======
type Migration = (context: MigrationContext) => Promise<void>;
const subMigrations: Array<Migration> = [preMigration];

// const subMigrations: Array<(context: MigrationContext) => Promise<void>> = [preMigration];
>>>>>>> 7c291fb9

export const ProjectMigratorMWV3: Middleware = async (ctx: CoreHookContext, next: NextFunction) => {
  if ((await checkVersionForMigration(ctx)) && checkMethod(ctx)) {
    if (!checkUserTasks(ctx)) {
      ctx.result = ok(undefined);
      return;
    }

    // TODO: add user confirm for migration
    const migrationContext = await MigrationContext.create(ctx);
    await wrapRunMigration(migrationContext, migrate);
    ctx.result = ok(undefined);
  } else {
    // continue next step only when:
    // 1. no need to upgrade the project;
    // 2. no need to update Teams Toolkit version;
    await next();
  }
};

export async function wrapRunMigration(
  context: MigrationContext,
  exec: (context: MigrationContext) => void
): Promise<void> {
  try {
    // sendTelemetryEvent("core", TelemetryEvent.ProjectMigratorNotificationStart);
    await exec(context);
    await showSummaryReport(context);
    // sendTelemetryEvent("core", TelemetryEvent.ProjectMigratorNotificationEnd);
  } catch (error: any) {
    // sendTelemetryEvent("core", TelemetryEvent.ProjectMigratorNotificationFailed);
    await rollbackMigration(context);
    throw error;
  }
}

async function rollbackMigration(context: MigrationContext): Promise<void> {
  await context.cleanModifiedPaths();
  await context.restoreBackup();
  await context.cleanTeamsfx();
}

async function showSummaryReport(context: MigrationContext): Promise<void> {}

async function migrate(context: MigrationContext): Promise<void> {
  for (const subMigration of subMigrations) {
    await subMigration(context);
  }
}

async function preMigration(context: MigrationContext): Promise<void> {
  await context.backup(V2TeamsfxFolder);
}

async function checkVersionForMigration(ctx: CoreHookContext): Promise<boolean> {
  const version = await getProjectVersion(ctx);
  return version === MigrationVersion;
}

// TODO: read the real version from project setting
async function getProjectVersion(ctx: CoreHookContext): Promise<string> {
  return "2.1.0";
}

export async function generateSettingsJson(context: MigrationContext): Promise<void> {
  const oldProjectSettings = await loadProjectSettingsByProjectPathV2(context.projectPath, true);
  if (oldProjectSettings.isOk()) {
    const content = {
      version: "3.0.0",
      trackingId: oldProjectSettings.value.projectId,
    };

    await context.fsEnsureDir(SettingsFolderName);
    await context.fsWriteFile(
      path.join(SettingsFolderName, SettingsFileName),
      JSON.stringify(content, null, 4)
    );
  } else {
    throw oldProjectSettings.error;
  }
}<|MERGE_RESOLUTION|>--- conflicted
+++ resolved
@@ -10,14 +10,9 @@
 import { loadProjectSettingsByProjectPathV2 } from "./projectSettingsLoader";
 
 const MigrationVersion = "2.1.0";
-<<<<<<< HEAD
-const subMigrations = [preMigration, generateSettingsJson];
-=======
+
 type Migration = (context: MigrationContext) => Promise<void>;
-const subMigrations: Array<Migration> = [preMigration];
-
-// const subMigrations: Array<(context: MigrationContext) => Promise<void>> = [preMigration];
->>>>>>> 7c291fb9
+const subMigrations: Array<Migration> = [preMigration, generateSettingsJson];
 
 export const ProjectMigratorMWV3: Middleware = async (ctx: CoreHookContext, next: NextFunction) => {
   if ((await checkVersionForMigration(ctx)) && checkMethod(ctx)) {
