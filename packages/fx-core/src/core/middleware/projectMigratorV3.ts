// Copyright (c) Microsoft Corporation.
// Licensed under the MIT license.

import {
  err,
  FxError,
  ok,
  ProjectSettings,
  SettingsFileName,
  SettingsFolderName,
  SystemError,
  UserError,
} from "@microsoft/teamsfx-api";
import { Middleware, NextFunction } from "@feathersjs/hooks/lib";
import { CoreHookContext } from "../types";
import { MigrationContext, V2TeamsfxFolder } from "./utils/migrationContext";
import { checkMethod, checkUserTasks, outputCancelMessage, upgradeButton } from "./projectMigrator";
import * as path from "path";
import { loadProjectSettingsByProjectPathV2 } from "./projectSettingsLoader";
import {
  Component,
  ProjectMigratorStatus,
  sendTelemetryErrorEvent,
  sendTelemetryEvent,
  TelemetryEvent,
  TelemetryProperty,
} from "../../common/telemetry";
import { ErrorConstants } from "../../component/constants";
import { TOOLS } from "../globalVars";
import { getLocalizedString } from "../../common/localizeUtils";
import { UpgradeCanceledError } from "../error";
import { AppYmlGenerator } from "./utils/appYmlGenerator";
import * as fs from "fs-extra";
import {
  fsReadDirSync,
  jsonObjectNamesConvertV3,
  readBicepContent,
  readStateFile,
} from "./utils/fileReadWriter";
import { FileType, namingConverterV3 } from "./MigrationUtils";
import { isObject } from "lodash";

const MigrationVersion = "2.1.0";
const Constants = {
  provisionBicepPath: "./templates/azure/provision.bicep",
  launchJsonPath: ".vscode/launch.json",
  appYmlName: "app.yml",
};

type Migration = (context: MigrationContext) => Promise<void>;
const subMigrations: Array<Migration> = [
  preMigration,
  generateSettingsJson,
  generateAppYml,
<<<<<<< HEAD
  statesMigration,
=======
  updateLaunchJson,
>>>>>>> b9d73cbd
];

export const ProjectMigratorMWV3: Middleware = async (ctx: CoreHookContext, next: NextFunction) => {
  if ((await checkVersionForMigration(ctx)) && checkMethod(ctx)) {
    if (!checkUserTasks(ctx)) {
      ctx.result = ok(undefined);
      return;
    }
    if (!(await askUserConfirm(ctx))) {
      return;
    }
    const migrationContext = await MigrationContext.create(ctx);
    await wrapRunMigration(migrationContext, migrate);
    ctx.result = ok(undefined);
  } else {
    // continue next step only when:
    // 1. no need to upgrade the project;
    // 2. no need to update Teams Toolkit version;
    await next();
  }
};

export async function wrapRunMigration(
  context: MigrationContext,
  exec: (context: MigrationContext) => void
): Promise<void> {
  try {
    sendTelemetryEvent(Component.core, TelemetryEvent.ProjectMigratorMigrateStartV3);
    await exec(context);
    await showSummaryReport(context);
    sendTelemetryEvent(
      Component.core,
      TelemetryEvent.ProjectMigratorMigrateV3,
      context.telemetryProperties
    );
  } catch (error: any) {
    let fxError: FxError;
    if (error instanceof UserError || error instanceof SystemError) {
      fxError = error;
    } else {
      if (!(error instanceof Error)) {
        error = new Error(error.toString());
      }
      fxError = new SystemError({
        error,
        source: Component.core,
        name: ErrorConstants.unhandledError,
        message: error.message,
        displayMessage: error.message,
      });
    }
    sendTelemetryErrorEvent(
      Component.core,
      TelemetryEvent.ProjectMigratorV3Error,
      fxError,
      context.telemetryProperties
    );
    await rollbackMigration(context);
    throw error;
  }
}

async function rollbackMigration(context: MigrationContext): Promise<void> {
  await context.cleanModifiedPaths();
  await context.restoreBackup();
  await context.cleanTeamsfx();
}

//TODO: implement summaryReport
async function showSummaryReport(context: MigrationContext): Promise<void> {}

export async function migrate(context: MigrationContext): Promise<void> {
  for (const subMigration of subMigrations) {
    await subMigration(context);
  }
}

async function preMigration(context: MigrationContext): Promise<void> {
  await context.backup(V2TeamsfxFolder);
}

async function checkVersionForMigration(ctx: CoreHookContext): Promise<boolean> {
  const version = await getProjectVersion(ctx);
  return version === MigrationVersion;
}

// TODO: read the real version from project setting
async function getProjectVersion(ctx: CoreHookContext): Promise<string> {
  return "2.1.0";
}

export async function generateSettingsJson(context: MigrationContext): Promise<void> {
  const oldProjectSettings = await loadProjectSettings(context.projectPath);

  const content = {
    version: "3.0.0",
    trackingId: oldProjectSettings.projectId,
  };

  await context.fsEnsureDir(SettingsFolderName);
  await context.fsWriteFile(
    path.join(SettingsFolderName, SettingsFileName),
    JSON.stringify(content, null, 4)
  );
}

export async function generateAppYml(context: MigrationContext): Promise<void> {
  const bicepContent: string = await fs.readFile(
    path.join(context.projectPath, Constants.provisionBicepPath),
    "utf8"
  );
  const oldProjectSettings = await loadProjectSettings(context.projectPath);
  const appYmlGenerator = new AppYmlGenerator(oldProjectSettings, bicepContent);
  const appYmlString: string = await appYmlGenerator.generateAppYml();
  await context.fsWriteFile(path.join(SettingsFolderName, Constants.appYmlName), appYmlString);
}

export async function updateLaunchJson(context: MigrationContext): Promise<void> {
  const launchJsonPath = path.join(context.projectPath, Constants.launchJsonPath);
  if (await fs.pathExists(launchJsonPath)) {
    await context.backup(Constants.launchJsonPath);
    const launchJsonContent = await fs.readFile(launchJsonPath, "utf8");
    const result = launchJsonContent
      .replace(/\${teamsAppId}/g, "${dev:teamsAppId}") // TODO: set correct default env if user deletes dev, wait for other PR to get env list utility
      .replace(/\${localTeamsAppId}/g, "${local:teamsAppId}")
      .replace(/\${localTeamsAppInternalId}/g, "${local:teamsAppInternalId}"); // For M365 apps
    await context.fsWriteFile(Constants.launchJsonPath, result);
  }
}

async function loadProjectSettings(projectPath: string): Promise<ProjectSettings> {
  const oldProjectSettings = await loadProjectSettingsByProjectPathV2(projectPath, true);
  if (oldProjectSettings.isOk()) {
    return oldProjectSettings.value;
  } else {
    throw oldProjectSettings.error;
  }
}

function dfs(parentKeyName: string, obj: any, bicepContent: any): string {
  let returnData = "";

  if (isObject(obj)) {
    for (const keyName of Object.keys(obj)) {
      returnData += dfs(parentKeyName + "." + keyName, obj[keyName], bicepContent);
    }
  } else {
    return namingConverterV3(parentKeyName, FileType.STATE, bicepContent) + "=" + obj + "\n";
  }

  return returnData;
}

export async function statesMigration(context: MigrationContext): Promise<void> {
  // general
  if (await context.fsPathExists(path.join(".fx", "states"))) {
    // if ./fx/states/ exists
    const fileNames = fsReadDirSync(context, path.join(".fx", "states")); // search all files, get file names
    const fileRegex = new RegExp("(state\\.)([a-zA-Z0-9_]*)(\\.json)", "g"); // state.*.json
    for (const fileName in fileNames) {
      const fileNamesArray = fileRegex.exec(fileName);
      if (fileNamesArray != null) {
        // get envName
        const envName = fileNamesArray[2];
        // create .env.{env} file
        await context.fsEnsureDir(SettingsFolderName);
        await context.fsCreateFile(SettingsFolderName + "/.env." + envName);
        const obj = await readStateFile(
          context,
          path.join(".fx", "states", "state." + envName + ".json")
        );
        if (obj) {
          const bicepContent = readBicepContent(context);
          // convert every name
          const envData = jsonObjectNamesConvertV3(obj, "state.", FileType.STATE, bicepContent);
          await context.fsWriteFile(SettingsFolderName + "/.env." + envName, envData);
        }
      }
    }
  }
}

export async function askUserConfirm(ctx: CoreHookContext): Promise<boolean> {
  sendTelemetryEvent(Component.core, TelemetryEvent.ProjectMigratorNotificationStart);
  const res = await TOOLS?.ui.showMessage(
    "warn",
    getLocalizedString("core.migrationV3.Message"),
    true,
    upgradeButton
  );
  const answer = res?.isOk() ? res.value : undefined;
  if (!answer || answer != upgradeButton) {
    sendTelemetryEvent(Component.core, TelemetryEvent.ProjectMigratorNotification, {
      [TelemetryProperty.Status]: ProjectMigratorStatus.Cancel,
    });
    ctx.result = err(UpgradeCanceledError());
    outputCancelMessage(ctx, true);
    return false;
  }
  sendTelemetryEvent(Component.core, TelemetryEvent.ProjectMigratorNotification, {
    [TelemetryProperty.Status]: ProjectMigratorStatus.OK,
  });
  return true;
}<|MERGE_RESOLUTION|>--- conflicted
+++ resolved
@@ -52,11 +52,8 @@
   preMigration,
   generateSettingsJson,
   generateAppYml,
-<<<<<<< HEAD
   statesMigration,
-=======
   updateLaunchJson,
->>>>>>> b9d73cbd
 ];
 
 export const ProjectMigratorMWV3: Middleware = async (ctx: CoreHookContext, next: NextFunction) => {
