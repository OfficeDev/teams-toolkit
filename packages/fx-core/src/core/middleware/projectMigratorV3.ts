--- conflicted
+++ resolved
@@ -72,12 +72,9 @@
   vscodeProvisionBicepPath: "./templates/azure/provision.bicep",
   launchJsonPath: ".vscode/launch.json",
   appYmlName: "app.yml",
-<<<<<<< HEAD
   appLocalYmlName: "app.local.yml",
   tasksJsonPath: ".vscode/tasks.json",
-=======
   reportName: "migrationReport.md",
->>>>>>> 8664cc2e
 };
 
 const MigrationVersion = {
