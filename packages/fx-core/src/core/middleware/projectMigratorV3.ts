// Copyright (c) Microsoft Corporation.
// Licensed under the MIT license.

import {
  AppPackageFolderName,
  err,
  FxError,
  ok,
  ProjectSettings,
  SettingsFileName,
  SettingsFolderName,
  TemplateFolderName,
  SystemError,
  UserError,
  Platform,
  Inputs,
  InputConfigsFolderName,
} from "@microsoft/teamsfx-api";
import { Middleware, NextFunction } from "@feathersjs/hooks/lib";
import { CoreHookContext } from "../types";
import { MigrationContext, V2TeamsfxFolder } from "./utils/migrationContext";
import {
  checkMethod,
  checkUserTasks,
  learnMoreText,
  outputCancelMessage,
  upgradeButton,
} from "./projectMigrator";
import * as path from "path";
import { loadProjectSettingsByProjectPathV2 } from "./projectSettingsLoader";
import {
  Component,
  ProjectMigratorStatus,
  sendTelemetryErrorEvent,
  sendTelemetryEvent,
  TelemetryEvent,
  TelemetryProperty,
} from "../../common/telemetry";
import { ErrorConstants } from "../../component/constants";
import { TOOLS } from "../globalVars";
import { getLocalizedString } from "../../common/localizeUtils";
import { UpgradeCanceledError } from "../error";
import { AppYmlGenerator } from "./utils/appYmlGenerator";
import * as fs from "fs-extra";
import { MANIFEST_TEMPLATE_CONSOLIDATE } from "../../component/resource/appManifest/constants";
import { replacePlaceholdersForV3, FileType } from "./MigrationUtils";
import { ReadFileError } from "../error";
import {
  readAndConvertUserdata,
  fsReadDirSync,
  generateAppIdUri,
  getProjectVersion,
  jsonObjectNamesConvertV3,
  getCapabilitySsoStatus,
  readBicepContent,
  readJsonFile,
  replaceAppIdUri,
} from "./utils/v3MigrationUtils";
import * as semver from "semver";

const Constants = {
  vsProvisionBicepPath: "./Templates/azure/provision.bicep",
  vscodeProvisionBicepPath: "./templates/azure/provision.bicep",
  launchJsonPath: ".vscode/launch.json",
  appYmlName: "app.yml",
};

const MigrationVersion = {
  minimum: "2.0.0",
  maximum: "2.1.0",
};
const V3Version = "3.0.0";

export enum VersionState {
  compatible,
  upgradeable,
  unsupported,
}

const learnMoreLink = "https://aka.ms/teams-toolkit-5.0-upgrade";

type Migration = (context: MigrationContext) => Promise<void>;
const subMigrations: Array<Migration> = [
  preMigration,
  generateSettingsJson,
<<<<<<< HEAD
  generateAppYml,
  manifestsMigration,
=======
  replacePlaceholderForManifests,
  generateAppYml,
>>>>>>> 1105eec7
  configsMigration,
  statesMigration,
  userdataMigration,
  updateLaunchJson,
  azureParameterMigration,
];

export const ProjectMigratorMWV3: Middleware = async (ctx: CoreHookContext, next: NextFunction) => {
  const versionState = await checkVersionForMigration(ctx);
  if (versionState === VersionState.upgradeable && checkMethod(ctx)) {
    if (!checkUserTasks(ctx)) {
      ctx.result = ok(undefined);
      return;
    }
    if (!(await askUserConfirm(ctx))) {
      return;
    }
    const migrationContext = await MigrationContext.create(ctx);
    await wrapRunMigration(migrationContext, migrate);
    ctx.result = ok(undefined);
  } else if (versionState === VersionState.unsupported) {
    // TODO: add user notification
    throw new Error("not supported");
  } else {
    // continue next step only when:
    // 1. no need to upgrade the project;
    // 2. no need to update Teams Toolkit version;
    await next();
  }
};

export async function wrapRunMigration(
  context: MigrationContext,
  exec: (context: MigrationContext) => void
): Promise<void> {
  try {
    sendTelemetryEvent(Component.core, TelemetryEvent.ProjectMigratorMigrateStartV3);
    await exec(context);
    await showSummaryReport(context);
    sendTelemetryEvent(
      Component.core,
      TelemetryEvent.ProjectMigratorMigrateV3,
      context.telemetryProperties
    );
  } catch (error: any) {
    let fxError: FxError;
    if (error instanceof UserError || error instanceof SystemError) {
      fxError = error;
    } else {
      if (!(error instanceof Error)) {
        error = new Error(error.toString());
      }
      fxError = new SystemError({
        error,
        source: Component.core,
        name: ErrorConstants.unhandledError,
        message: error.message,
        displayMessage: error.message,
      });
    }
    sendTelemetryErrorEvent(
      Component.core,
      TelemetryEvent.ProjectMigratorV3Error,
      fxError,
      context.telemetryProperties
    );
    await rollbackMigration(context);
    throw error;
  }
  await context.removeFxV2();
}

async function rollbackMigration(context: MigrationContext): Promise<void> {
  await context.cleanModifiedPaths();
  await context.restoreBackup();
  await context.cleanTeamsfx();
}

async function showSummaryReport(context: MigrationContext): Promise<void> {
  const summaryPath = path.join(context.backupPath, "migrationReport.md");
  const content = `
# Teams toolkit 5.0 Migration summary
1. Move teamplates/appPackage/resource & templates/appPackage/manifest.template.json to appPackage/
1. Move templates/appPakcage/aad.template.json to ./aad.manifest.template.json
1. Update placeholders in the two manifests
1. Update app id uri in the two manifests
1. Move .fx/configs/azure.parameter.{env}.json to templates/azure/...
1. Update placeholders in azure parameter files 
1. create .env.{env} if not exitsts in teamsfx/ folder (v3) (should throw error if .fx/configs/ not exists?)
1. migrate .fx/configs/config.{env}.json to .env.{env}
1. create .env.{env} if not exitsts in teamsfx/ folder (v3)
1. migrate .fx/states/state.{env}.json to .env.{env}. Skip 4 types of secrets names(should refer to userdata)
1. create .env.{env} if not exitsts in teamsfx/ folder (v3)
1. migrate .fx/states/userdata.{env} to .env.{env}
    `;
  await fs.writeFile(summaryPath, content);
  await TOOLS?.ui?.openFile?.(summaryPath);
}

export async function migrate(context: MigrationContext): Promise<void> {
  for (const subMigration of subMigrations) {
    await subMigration(context);
  }
}

async function preMigration(context: MigrationContext): Promise<void> {
  await context.backup(V2TeamsfxFolder);
}

export async function checkVersionForMigration(ctx: CoreHookContext): Promise<VersionState> {
  const version = await getProjectVersion(ctx);
  if (semver.gte(version, V3Version)) {
    return VersionState.compatible;
  } else if (
    semver.gte(version, MigrationVersion.minimum) &&
    semver.lte(version, MigrationVersion.maximum)
  ) {
    return VersionState.upgradeable;
  } else {
    return VersionState.unsupported;
  }
}

export async function generateSettingsJson(context: MigrationContext): Promise<void> {
  const oldProjectSettings = await loadProjectSettings(context.projectPath);

  const content = {
    version: "3.0.0",
    trackingId: oldProjectSettings.projectId,
  };

  await context.fsEnsureDir(SettingsFolderName);
  await context.fsWriteFile(
    path.join(SettingsFolderName, SettingsFileName),
    JSON.stringify(content, null, 4)
  );
}

export async function generateAppYml(context: MigrationContext): Promise<void> {
  const bicepContent: string = readBicepContent(context);
  const oldProjectSettings = await loadProjectSettings(context.projectPath);
  const appYmlGenerator = new AppYmlGenerator(
    oldProjectSettings,
    bicepContent,
    context.projectPath
  );
  const appYmlString: string = await appYmlGenerator.generateAppYml();
  await context.fsWriteFile(path.join(SettingsFolderName, Constants.appYmlName), appYmlString);
}

export async function updateLaunchJson(context: MigrationContext): Promise<void> {
  const launchJsonPath = path.join(context.projectPath, Constants.launchJsonPath);
  if (await fs.pathExists(launchJsonPath)) {
    await context.backup(Constants.launchJsonPath);
    const launchJsonContent = await fs.readFile(launchJsonPath, "utf8");
    const result = launchJsonContent
      .replace(/\${teamsAppId}/g, "${dev:teamsAppId}") // TODO: set correct default env if user deletes dev, wait for other PR to get env list utility
      .replace(/\${localTeamsAppId}/g, "${local:teamsAppId}")
      .replace(/\${localTeamsAppInternalId}/g, "${local:teamsAppInternalId}"); // For M365 apps
    await context.fsWriteFile(Constants.launchJsonPath, result);
  }
}

async function loadProjectSettings(projectPath: string): Promise<ProjectSettings> {
  const oldProjectSettings = await loadProjectSettingsByProjectPathV2(projectPath, true, true);
  if (oldProjectSettings.isOk()) {
    return oldProjectSettings.value;
  } else {
    throw oldProjectSettings.error;
  }
}

export async function manifestsMigration(context: MigrationContext): Promise<void> {
  // Backup templates/appPackage
  const oldAppPackageFolderPath = path.join(TemplateFolderName, AppPackageFolderName);
  const oldAppPackageFolderBackupRes = await context.backup(oldAppPackageFolderPath);

  if (!oldAppPackageFolderBackupRes) {
    // templates/appPackage does not exists
    // invalid teamsfx project
    throw ReadFileError(new Error("templates/appPackage does not exist"));
  }

  // Ensure appPackage
  await context.fsEnsureDir(AppPackageFolderName);

  // Copy templates/appPackage/resources
  const oldResourceFolderPath = path.join(oldAppPackageFolderPath, "resources");
  const oldResourceFolderExists = await fs.pathExists(
    path.join(context.projectPath, oldResourceFolderPath)
  );
  if (oldResourceFolderExists) {
    const resourceFolderPath = path.join(AppPackageFolderName, "resources");
    await context.fsCopy(oldResourceFolderPath, resourceFolderPath);
  }

  // Read Bicep
  const oldBicepFilePath = path.join(TemplateFolderName, "azure", "provision.bicep");
  const oldBicepFileExists = await fs.pathExists(path.join(context.projectPath, oldBicepFilePath));
  if (!oldBicepFileExists) {
    // templates/azure/provision.bicep does not exist
    throw ReadFileError(new Error("templates/azure/provision.bicep does not exist"));
  }
  const bicepContent = await fs.readFile(path.join(context.projectPath, oldBicepFilePath), "utf-8");

  // Read capability project settings
  const projectSettings = await loadProjectSettings(context.projectPath);
  const capabilities = getCapabilitySsoStatus(projectSettings);
  const appIdUri = generateAppIdUri(capabilities);

  // Read Teams app manifest and save to templates/appPackage/manifest.template.json
  const oldManifestPath = path.join(oldAppPackageFolderPath, MANIFEST_TEMPLATE_CONSOLIDATE);
  const oldManifestExists = await fs.pathExists(path.join(context.projectPath, oldManifestPath));
  if (oldManifestExists) {
    const manifestPath = path.join(AppPackageFolderName, MANIFEST_TEMPLATE_CONSOLIDATE);
    let oldManifest = await fs.readFile(path.join(context.projectPath, oldManifestPath), "utf8");
    oldManifest = replaceAppIdUri(oldManifest, appIdUri);
    const manifest = replacePlaceholdersForV3(oldManifest, bicepContent);
    await context.fsWriteFile(manifestPath, manifest);
  } else {
    // templates/appPackage/manifest.template.json does not exist
    throw ReadFileError(new Error("templates/appPackage/manifest.template.json does not exist"));
  }

  // Read AAD app manifest and save to ./aad.manifest.template.json
  const oldAadManifestPath = path.join(oldAppPackageFolderPath, "aad.template.json");
  const oldAadManifestExists = await fs.pathExists(
    path.join(context.projectPath, oldAadManifestPath)
  );
  if (oldAadManifestExists) {
    let oldAadManifest = await fs.readFile(
      path.join(context.projectPath, oldAadManifestPath),
      "utf-8"
    );
    oldAadManifest = replaceAppIdUri(oldAadManifest, appIdUri);
    const aadManifest = replacePlaceholdersForV3(oldAadManifest, bicepContent);
    await context.fsWriteFile("aad.manifest.template.json", aadManifest);
  }

  await context.fsRemove(oldAppPackageFolderPath);
}

export async function azureParameterMigration(context: MigrationContext): Promise<void> {
  // Ensure `.fx/configs` exists
  const configFolderPath = path.join(".fx", InputConfigsFolderName);
  const configFolderPathExists = await context.fsPathExists(configFolderPath);
  if (!configFolderPathExists) {
    // Keep same practice now. Needs dicussion whether to throw error.
    return;
  }

  // Read Bicep
  const azureFolderPath = path.join(TemplateFolderName, "azure");
  const oldBicepFilePath = path.join(azureFolderPath, "provision.bicep");
  const oldBicepFileExists = await context.fsPathExists(oldBicepFilePath);
  if (!oldBicepFileExists) {
    // templates/azure/provision.bicep does not exist
    throw ReadFileError(new Error("templates/azure/provision.bicep does not exist"));
  }
  const bicepContent = await fs.readFile(path.join(context.projectPath, oldBicepFilePath), "utf-8");

  const fileNames = fsReadDirSync(context, configFolderPath);
  for (const fileName of fileNames) {
    if (!fileName.startsWith("azure.parameter.")) {
      continue;
    }

    const content = await fs.readFile(
      path.join(context.projectPath, configFolderPath, fileName),
      "utf-8"
    );

    const newContent = replacePlaceholdersForV3(content, bicepContent);
    await context.fsWriteFile(path.join(azureFolderPath, fileName), newContent);
  }
}

export async function askUserConfirm(ctx: CoreHookContext): Promise<boolean> {
  sendTelemetryEvent(Component.core, TelemetryEvent.ProjectMigratorNotificationStart);
  const buttons = [upgradeButton, learnMoreText];
  const res = await TOOLS?.ui.showMessage(
    "warn",
    getLocalizedString("core.migrationV3.Message"),
    true,
    ...buttons
  );
  const answer = res?.isOk() ? res.value : undefined;
  if (!answer || !buttons.includes(answer)) {
    sendTelemetryEvent(Component.core, TelemetryEvent.ProjectMigratorNotification, {
      [TelemetryProperty.Status]: ProjectMigratorStatus.Cancel,
    });
    ctx.result = err(UpgradeCanceledError());
    outputCancelMessage(ctx, true);
    return false;
  }
  if (answer === learnMoreText) {
    TOOLS?.ui!.openUrl(learnMoreLink);
    ctx.result = ok(undefined);
    return false;
  }
  sendTelemetryEvent(Component.core, TelemetryEvent.ProjectMigratorNotification, {
    [TelemetryProperty.Status]: ProjectMigratorStatus.OK,
  });
  return true;
}

export async function configsMigration(context: MigrationContext): Promise<void> {
  // general
  if (await context.fsPathExists(path.join(".fx", "configs"))) {
    // if ./fx/states/ exists
    const fileNames = fsReadDirSync(context, path.join(".fx", "configs")); // search all files, get file names
    for (const fileName of fileNames)
      if (fileName.startsWith("config.")) {
        const fileRegex = new RegExp("(config\\.)([a-zA-Z0-9_-]*)(\\.json)", "g"); // state.*.json
        const fileNamesArray = fileRegex.exec(fileName);
        if (fileNamesArray != null) {
          // get envName
          const envName = fileNamesArray[2];
          // create .env.{env} file if not exist
          await context.fsEnsureDir(SettingsFolderName);
          if (!(await context.fsPathExists(path.join(SettingsFolderName, ".env." + envName))))
            await context.fsCreateFile(path.join(SettingsFolderName, ".env." + envName));
          const obj = await readJsonFile(
            context,
            path.join(".fx", "configs", "config." + envName + ".json")
          );
          if (obj["manifest"]) {
            const bicepContent = readBicepContent(context);
            // convert every name
            const envData = jsonObjectNamesConvertV3(
              obj["manifest"],
              "manifest.",
              FileType.CONFIG,
              bicepContent
            );
            await context.fsWriteFile(path.join(SettingsFolderName, ".env." + envName), envData, {
              // .env.{env} file might be already exist, use append mode (flag: a+)
              encoding: "utf8",
              flag: "a+",
            });
          }
        }
      }
  }
}

export async function statesMigration(context: MigrationContext): Promise<void> {
  // general
  if (await context.fsPathExists(path.join(".fx", "states"))) {
    // if ./fx/states/ exists
    const fileNames = fsReadDirSync(context, path.join(".fx", "states")); // search all files, get file names
    for (const fileName of fileNames)
      if (fileName.startsWith("state.")) {
        const fileRegex = new RegExp("(state\\.)([a-zA-Z0-9_-]*)(\\.json)", "g"); // state.*.json
        const fileNamesArray = fileRegex.exec(fileName);
        if (fileNamesArray != null) {
          // get envName
          const envName = fileNamesArray[2];
          // create .env.{env} file if not exist
          await context.fsEnsureDir(SettingsFolderName);
          if (!(await context.fsPathExists(path.join(SettingsFolderName, ".env." + envName))))
            await context.fsCreateFile(path.join(SettingsFolderName, ".env." + envName));
          const obj = await readJsonFile(
            context,
            path.join(".fx", "states", "state." + envName + ".json")
          );
          if (obj) {
            const bicepContent = readBicepContent(context);
            // convert every name
            const envData = jsonObjectNamesConvertV3(obj, "state.", FileType.STATE, bicepContent);
            await context.fsWriteFile(path.join(SettingsFolderName, ".env." + envName), envData, {
              // .env.{env} file might be already exist, use append mode (flag: a+)
              encoding: "utf8",
              flag: "a+",
            });
          }
        }
      }
  }
}

export async function userdataMigration(context: MigrationContext): Promise<void> {
  // general
  if (await context.fsPathExists(path.join(".fx", "states"))) {
    // if ./fx/states/ exists
    const fileNames = fsReadDirSync(context, path.join(".fx", "states")); // search all files, get file names
    for (const fileName of fileNames)
      if (fileName.endsWith(".userdata")) {
        const fileRegex = new RegExp("([a-zA-Z0-9_-]*)(\\.userdata)", "g"); // state.*.json
        const fileNamesArray = fileRegex.exec(fileName);
        if (fileNamesArray != null) {
          // get envName
          const envName = fileNamesArray[1];
          // create .env.{env} file if not exist
          await context.fsEnsureDir(SettingsFolderName);
          if (!(await context.fsPathExists(path.join(SettingsFolderName, ".env." + envName))))
            await context.fsCreateFile(path.join(SettingsFolderName, ".env." + envName));
          const bicepContent = readBicepContent(context);
          const envData = await readAndConvertUserdata(
            context,
            path.join(".fx", "states", fileName),
            bicepContent
          );
          await context.fsWriteFile(path.join(SettingsFolderName, ".env." + envName), envData, {
            // .env.{env} file might be already exist, use append mode (flag: a+)
            encoding: "utf8",
            flag: "a+",
          });
        }
      }
  }
}<|MERGE_RESOLUTION|>--- conflicted
+++ resolved
@@ -83,13 +83,8 @@
 const subMigrations: Array<Migration> = [
   preMigration,
   generateSettingsJson,
-<<<<<<< HEAD
+  manifestsMigration,
   generateAppYml,
-  manifestsMigration,
-=======
-  replacePlaceholderForManifests,
-  generateAppYml,
->>>>>>> 1105eec7
   configsMigration,
   statesMigration,
   userdataMigration,
