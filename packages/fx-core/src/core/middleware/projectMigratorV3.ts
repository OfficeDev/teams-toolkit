--- conflicted
+++ resolved
@@ -167,29 +167,10 @@
 }
 
 async function showSummaryReport(context: MigrationContext): Promise<void> {
-<<<<<<< HEAD
   const summaryPath = path.join(context.backupPath, Constants.reportName);
   const templatePath = path.join(getTemplatesFolder(), "core/v3Migration", Constants.reportName);
 
   const content = await fs.readFile(templatePath);
-=======
-  const summaryPath = path.join(context.backupPath, "migrationReport.md");
-  const content = `
-# Teams toolkit 5.0 Migration summary
-1. Move teamplates/appPackage/resource & templates/appPackage/manifest.template.json to appPackage/
-1. Move templates/appPakcage/aad.template.json to ./aad.manifest.template.json
-1. Update placeholders in the two manifests
-1. Update app id uri in the two manifests
-1. Move .fx/configs/azure.parameters.{env}.json to templates/azure/...
-1. Update placeholders in azure parameter files 
-1. create .env.{env} if not exitsts in teamsfx/ folder (v3) (should throw error if .fx/configs/ not exists?)
-1. migrate .fx/configs/config.{env}.json to .env.{env}
-1. create .env.{env} if not exitsts in teamsfx/ folder (v3)
-1. migrate .fx/states/state.{env}.json to .env.{env}. Skip 4 types of secrets names(should refer to userdata)
-1. create .env.{env} if not exitsts in teamsfx/ folder (v3)
-1. migrate .fx/states/userdata.{env} to .env.{env}
-    `;
->>>>>>> 0d0d660e
   await fs.writeFile(summaryPath, content);
   await TOOLS?.ui?.openFile?.(summaryPath);
 }
