--- conflicted
+++ resolved
@@ -47,17 +47,12 @@
 };
 
 type Migration = (context: MigrationContext) => Promise<void>;
-<<<<<<< HEAD
 const subMigrations: Array<Migration> = [
   preMigration,
   generateSettingsJson,
   generateAppYml,
   statesMigration,
 ];
-=======
-
-const subMigrations: Array<Migration> = [preMigration, generateSettingsJson, generateAppYml];
->>>>>>> cf77a36d
 
 export const ProjectMigratorMWV3: Middleware = async (ctx: CoreHookContext, next: NextFunction) => {
   if ((await checkVersionForMigration(ctx)) && checkMethod(ctx)) {
@@ -183,7 +178,6 @@
   }
 }
 
-<<<<<<< HEAD
 function dfs(parentKeyName: string, obj: any, bicepContent: any): string {
   let returnData = "";
 
@@ -225,7 +219,8 @@
       }
     }
   }
-=======
+}
+
 export async function askUserConfirm(ctx: CoreHookContext): Promise<boolean> {
   sendTelemetryEvent(Component.core, TelemetryEvent.ProjectMigratorNotificationStart);
   const res = await TOOLS?.ui.showMessage(
@@ -247,5 +242,4 @@
     [TelemetryProperty.Status]: ProjectMigratorStatus.OK,
   });
   return true;
->>>>>>> cf77a36d
 }