--- conflicted
+++ resolved
@@ -1,17 +1,12 @@
 // Copyright (c) Microsoft Corporation.
 // Licensed under the MIT license.
 
-<<<<<<< HEAD
-import { ok } from "@microsoft/teamsfx-api";
-import { Middleware, NextFunction, objectHooks } from "@feathersjs/hooks/lib";
-=======
 import { ok, SettingsFileName, SettingsFolderName } from "@microsoft/teamsfx-api";
 import { Middleware, NextFunction } from "@feathersjs/hooks/lib";
->>>>>>> 14f11647
 import { CoreHookContext } from "../types";
 import { MigrationContext, teamsfxFolder, V2TeamsfxFolder } from "./utils/migrationContext";
 import { checkMethod, checkUserTasks } from "./projectMigrator";
-<<<<<<< HEAD
+
 import path from "path";
 import fs from "fs";
 import { FileType, namingConverterV3 } from "./MigrationUtils";
@@ -19,12 +14,6 @@
 const MigrationVersion = "2.1.0";
 type Migration = (context: MigrationContext) => Promise<void>;
 const subMigrations: Array<Migration> = [preMigration, statesMigration];
-=======
-import * as path from "path";
-import { loadProjectSettingsByProjectPathV2 } from "./projectSettingsLoader";
-
-const MigrationVersion = "2.1.0";
->>>>>>> 14f11647
 
 type Migration = (context: MigrationContext) => Promise<void>;
 const subMigrations: Array<Migration> = [preMigration, generateSettingsJson];
