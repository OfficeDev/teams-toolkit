--- conflicted
+++ resolved
@@ -54,11 +54,8 @@
   readBicepContent,
   readJsonFile,
   replaceAppIdUri,
-<<<<<<< HEAD
   updateAndSaveManifestForSpfx,
-=======
   getTemplateFolderPath,
->>>>>>> 64a58f4a
 } from "./utils/v3MigrationUtils";
 import * as semver from "semver";
 import * as commentJson from "comment-json";
