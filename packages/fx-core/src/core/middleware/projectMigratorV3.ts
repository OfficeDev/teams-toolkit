--- conflicted
+++ resolved
@@ -56,7 +56,6 @@
   replaceAppIdUri,
 } from "./utils/v3MigrationUtils";
 import * as semver from "semver";
-<<<<<<< HEAD
 import * as commentJson from "comment-json";
 import { DebugMigrationContext } from "./utils/debug/debugMigrationContext";
 import { isCommentObject, readJsonCommentFile } from "./utils/debug/debugV3MigrationUtils";
@@ -65,9 +64,7 @@
   migrateTransparentPrerequisite,
 } from "./utils/debug/taskMigrator";
 import { AppLocalYmlGenerator } from "./utils/debug/appLocalYmlGenerator";
-=======
 import { EOL } from "os";
->>>>>>> e0b993e6
 
 const Constants = {
   vsProvisionBicepPath: "./Templates/azure/provision.bicep",
@@ -515,7 +512,6 @@
   }
 }
 
-<<<<<<< HEAD
 export async function debugMigration(context: MigrationContext): Promise<void> {
   // Backup vscode/tasks.json
   await context.backup(Constants.tasksJsonPath);
@@ -549,7 +545,8 @@
   const appYmlString: string = await appYmlGenerator.generateAppYml();
   await context.fsEnsureDir(SettingsFolderName);
   await context.fsWriteFile(path.join(SettingsFolderName, Constants.appLocalYmlName), appYmlString);
-=======
+}
+
 export async function generateApimPluginEnvContent(context: MigrationContext): Promise<void> {
   // general
   if (await context.fsPathExists(path.join(".fx", "configs", "projectSettings.json"))) {
@@ -595,5 +592,4 @@
         }
     }
   }
->>>>>>> e0b993e6
 }