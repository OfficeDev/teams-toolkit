--- conflicted
+++ resolved
@@ -76,12 +76,9 @@
   migrateNgrokStartCommand,
   migrateBotStart,
   migrateAuthStart,
-<<<<<<< HEAD
   migrateBackendWatch,
   migrateBackendStart,
-=======
   migratePreDebugCheck,
->>>>>>> b6649abd
 } from "./utils/debug/taskMigrator";
 import { AppLocalYmlGenerator } from "./utils/debug/appLocalYmlGenerator";
 import { EOL } from "os";
@@ -591,12 +588,9 @@
     migrateFrontendStart,
     migrateAuthStart,
     migrateBotStart,
-<<<<<<< HEAD
     migrateBackendWatch,
     migrateBackendStart,
-=======
     migratePreDebugCheck,
->>>>>>> b6649abd
     migrateValidateLocalPrerequisites,
     migrateNgrokStartTask,
     migrateNgrokStartCommand,
