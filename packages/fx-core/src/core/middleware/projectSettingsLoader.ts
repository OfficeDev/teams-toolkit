// Copyright (c) Microsoft Corporation.
// Licensed under the MIT license.

import * as fs from "fs-extra";
import * as path from "path";
import * as uuid from "uuid";

import { Middleware, NextFunction } from "@feathersjs/hooks/lib";
import {
  ConfigFolderName,
  err,
  FxError,
  InputConfigsFolderName,
  Inputs,
  ok,
  ProjectSettings,
  ProjectSettingsFileName,
  Result,
  Settings,
  SettingsFileName,
  SettingsFolderName,
  SolutionContext,
  Stage,
  StaticPlatforms,
  Tools,
} from "@microsoft/teamsfx-api";

import { isVSProject, validateProjectSettings } from "../../common/projectSettingsHelper";
import {
  Component,
  sendTelemetryEvent,
  TelemetryEvent,
  TelemetryProperty,
} from "../../common/telemetry";
import { createV2Context, isV3Enabled } from "../../common/tools";
import { LocalCrypto } from "../crypto";
import { newEnvInfo } from "../environment";
import {
  InvalidProjectSettingsFileError,
  NoProjectOpenedError,
  PathNotExistError,
  ReadFileError,
} from "../error";
import { globalVars } from "../globalVars";
import { PermissionRequestFileProvider } from "../permissionRequest";
import { CoreHookContext } from "../types";
import { convertProjectSettingsV2ToV3 } from "../../component/migrate";
export const ProjectSettingsLoaderMW: Middleware = async (
  ctx: CoreHookContext,
  next: NextFunction
) => {
  const inputs = ctx.arguments[ctx.arguments.length - 1] as Inputs;
  if (!shouldIgnored(ctx)) {
    if (!inputs.projectPath) {
      ctx.result = err(new NoProjectOpenedError());
      return;
    }
    const projectPathExist = await fs.pathExists(inputs.projectPath);
    if (!projectPathExist) {
      ctx.result = err(new PathNotExistError(inputs.projectPath));
      return;
    }
    const loadRes = await loadProjectSettings(inputs, true);
    if (loadRes.isErr()) {
      ctx.result = err(loadRes.error);
      return;
    }

    const projectSettings = loadRes.value;

    const validRes = validateProjectSettings(projectSettings);
    if (validRes) {
      ctx.result = err(new InvalidProjectSettingsFileError(validRes));
      return;
    }
    ctx.projectSettings = projectSettings;
    (ctx.self as any).isFromSample = projectSettings.isFromSample === true;
    (ctx.self as any).settingsVersion = projectSettings.version;
    (ctx.self as any).tools.cryptoProvider = new LocalCrypto(projectSettings.projectId);
    ctx.contextV2 = createV2Context(projectSettings);
    // set global variable once project settings is loaded
    globalVars.isVS = isVSProject(projectSettings);
  }

  await next();
};

export async function loadProjectSettings(
  inputs: Inputs,
  isMultiEnvEnabled = false
): Promise<Result<ProjectSettings, FxError>> {
  if (!inputs.projectPath) {
    return err(new NoProjectOpenedError());
  }
  return await loadProjectSettingsByProjectPath(inputs.projectPath, isMultiEnvEnabled);
}

export async function loadProjectSettingsByProjectPath(
  projectPath: string,
  isMultiEnvEnabled = false
): Promise<Result<ProjectSettings, FxError>> {
  try {
    if (isV3Enabled()) {
      const settingsFile = path.resolve(projectPath, SettingsFolderName, SettingsFileName);
      const settings: Settings = await fs.readJson(settingsFile);
      const projectSettings: ProjectSettings = {
        projectId: settings.trackingId,
        version: settings.version,
      };
      if (!projectSettings.projectId) {
        projectSettings.projectId = uuid.v4();
        sendTelemetryEvent(Component.core, TelemetryEvent.FillProjectId, {
          [TelemetryProperty.ProjectId]: projectSettings.projectId,
        });
      }
      return ok(projectSettings);
    } else {
      return await loadProjectSettingsByProjectPathV2(projectPath, isMultiEnvEnabled);
    }
  } catch (e) {
    return err(ReadFileError(e));
  }
}

// export this for V2 -> V3 migration purpose
export async function loadProjectSettingsByProjectPathV2(
  projectPath: string,
  isMultiEnvEnabled = false,
  onlyV2 = false
): Promise<Result<ProjectSettings, FxError>> {
<<<<<<< HEAD
  const settingsFile = isMultiEnvEnabled
    ? getProjectSettingPathV2(projectPath)
    : path.resolve(projectPath, `.${ConfigFolderName}`, "settings.json");
=======
  let settingsFile;
  if (onlyV2) {
    settingsFile = getProjectSettingPathV2(projectPath);
  } else {
    settingsFile = isMultiEnvEnabled
      ? getProjectSettingsPath(projectPath)
      : path.resolve(projectPath, `.${ConfigFolderName}`, "settings.json");
  }

>>>>>>> f688016e
  const projectSettings: ProjectSettings = await fs.readJson(settingsFile);
  if (!projectSettings.projectId) {
    projectSettings.projectId = uuid.v4();
    sendTelemetryEvent(Component.core, TelemetryEvent.FillProjectId, {
      [TelemetryProperty.ProjectId]: projectSettings.projectId,
    });
  }
  globalVars.isVS = isVSProject(projectSettings);
  return ok(convertProjectSettingsV2ToV3(projectSettings, projectPath));
}

export async function newSolutionContext(tools: Tools, inputs: Inputs): Promise<SolutionContext> {
  const projectSettings: ProjectSettings = {
    appName: "",
    programmingLanguage: "",
    projectId: uuid.v4(),
    solutionSettings: {
      name: "fx-solution-azure",
      version: "1.0.0",
    },
  };
  const solutionContext: SolutionContext = {
    projectSettings: projectSettings,
    envInfo: newEnvInfo(),
    root: inputs.projectPath || "",
    ...tools,
    ...tools.tokenProvider,
    answers: inputs,
    cryptoProvider: new LocalCrypto(projectSettings.projectId),
    permissionRequestProvider: inputs.projectPath
      ? new PermissionRequestFileProvider(inputs.projectPath)
      : undefined,
  };
  return solutionContext;
}

export function shouldIgnored(ctx: CoreHookContext): boolean {
  const inputs = ctx.arguments[ctx.arguments.length - 1] as Inputs;
  const method = ctx.method;

  let isCreate = false;
  if (method === "getQuestions") {
    const task = ctx.arguments[0] as Stage;
    isCreate = task === Stage.create;
  }

  return StaticPlatforms.includes(inputs.platform) || isCreate;
}

export function getProjectSettingsPath(projectPath: string): string {
  if (isV3Enabled()) {
    return getProjectSettingPathV3(projectPath);
  } else {
    return getProjectSettingPathV2(projectPath);
  }
}

export function getProjectSettingPathV3(projectPath: string): string {
  return path.resolve(projectPath, SettingsFolderName, SettingsFileName);
}

export function getProjectSettingPathV2(projectPath: string): string {
  return path.resolve(
    projectPath,
    `.${ConfigFolderName}`,
    InputConfigsFolderName,
    ProjectSettingsFileName
  );
}<|MERGE_RESOLUTION|>--- conflicted
+++ resolved
@@ -128,11 +128,6 @@
   isMultiEnvEnabled = false,
   onlyV2 = false
 ): Promise<Result<ProjectSettings, FxError>> {
-<<<<<<< HEAD
-  const settingsFile = isMultiEnvEnabled
-    ? getProjectSettingPathV2(projectPath)
-    : path.resolve(projectPath, `.${ConfigFolderName}`, "settings.json");
-=======
   let settingsFile;
   if (onlyV2) {
     settingsFile = getProjectSettingPathV2(projectPath);
@@ -142,7 +137,6 @@
       : path.resolve(projectPath, `.${ConfigFolderName}`, "settings.json");
   }
 
->>>>>>> f688016e
   const projectSettings: ProjectSettings = await fs.readJson(settingsFile);
   if (!projectSettings.projectId) {
     projectSettings.projectId = uuid.v4();
