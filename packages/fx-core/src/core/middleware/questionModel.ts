--- conflicted
+++ resolved
@@ -2,11 +2,6 @@
 // Licensed under the MIT license.
 
 import { Middleware, NextFunction } from "@feathersjs/hooks";
-<<<<<<< HEAD
-import { FxError, Inputs, QTreeNode, Result, err, ok, traverse } from "@microsoft/teamsfx-api";
-
-import { TOOLS } from "../globalVars";
-=======
 import {
   CLIPlatforms,
   FxError,
@@ -67,7 +62,6 @@
   tabsContentUrlQuestion,
   tabsWebsitetUrlQuestion,
 } from "../question";
->>>>>>> c8eab1a4
 import { CoreHookContext } from "../types";
 import { getQuestionForDeployAadManifest } from "../../question/core";
 import {
@@ -106,9 +100,6 @@
     }
   }
   await next();
-<<<<<<< HEAD
-};
-=======
 };
 
 async function getQuestionsForCreateProjectWithoutDotNet(
@@ -388,5 +379,4 @@
 
   createNewAddin.addChild(new QTreeNode(QuestionRootFolder()));
   createNewAddin.addChild(new QTreeNode(createAppNameQuestion()));
-}
->>>>>>> c8eab1a4
+}