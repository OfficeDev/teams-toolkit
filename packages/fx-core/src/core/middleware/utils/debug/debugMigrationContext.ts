// Copyright (c) Microsoft Corporation.
// Licensed under the MIT license.

import { CommentArray, CommentJSONValue } from "comment-json";
import { AppLocalYmlConfig } from "./appLocalYmlGenerator";

export class DebugMigrationContext {
  public tasks: CommentArray<CommentJSONValue>;
  public appYmlConfig: AppLocalYmlConfig;
<<<<<<< HEAD
  public placeholderMapping: DebugPlaceholderMapping;
=======
  public generatedLabels: string[] = [];
>>>>>>> bcc0e479

  constructor(tasks: CommentArray<CommentJSONValue>, placeholderMapping: DebugPlaceholderMapping) {
    this.tasks = tasks;
    this.appYmlConfig = new AppLocalYmlConfig();
    this.placeholderMapping = placeholderMapping;
  }
}

export interface DebugPlaceholderMapping {
  tabDomain?: string;
  tabEndpoint?: string;
  tabIndexPath?: string;
  botDomain?: string;
  botEndpoint?: string;
}<|MERGE_RESOLUTION|>--- conflicted
+++ resolved
@@ -7,11 +7,8 @@
 export class DebugMigrationContext {
   public tasks: CommentArray<CommentJSONValue>;
   public appYmlConfig: AppLocalYmlConfig;
-<<<<<<< HEAD
   public placeholderMapping: DebugPlaceholderMapping;
-=======
   public generatedLabels: string[] = [];
->>>>>>> bcc0e479
 
   constructor(tasks: CommentArray<CommentJSONValue>, placeholderMapping: DebugPlaceholderMapping) {
     this.tasks = tasks;
