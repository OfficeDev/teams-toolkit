--- conflicted
+++ resolved
@@ -412,46 +412,13 @@
   }
 }
 
-<<<<<<< HEAD
-export async function migrateFrontendStart(context: DebugMigrationContext): Promise<void> {
-=======
 export async function migrateBackendExtensionsInstall(
   context: DebugMigrationContext
 ): Promise<void> {
->>>>>>> 75242117
-  let index = 0;
-  while (index < context.tasks.length) {
-    const task = context.tasks[index];
-    if (
-<<<<<<< HEAD
-      isCommentObject(task) &&
-      ((typeof task["dependsOn"] === "string" && task["dependsOn"] === "teamsfx: frontend start") ||
-        (isCommentArray(task["dependsOn"]) &&
-          task["dependsOn"].includes("teamsfx: frontend start")))
-    ) {
-      const newLabel = generateLabel("Start frontend", getLabels(context.tasks));
-      const newTask = startFrontendTask(newLabel);
-      context.tasks.splice(index + 1, 0, newTask);
-      replaceInDependsOn("teamsfx: frontend start", context.tasks, newLabel);
-
-      if (!context.appYmlConfig.deploy) {
-        context.appYmlConfig.deploy = {};
-      }
-      if (!context.appYmlConfig.deploy.npmCommands) {
-        context.appYmlConfig.deploy.npmCommands = [];
-      }
-      context.appYmlConfig.deploy.npmCommands.push({
-        args: "install -D @microsoft/teamsfx-run-utils@alpha",
-        workingDirectory: ".",
-      });
-
-      await saveRunScript(context.migrationContext, "run.tab.js", generateRunTabScript(context));
-
-      break;
-    } else {
-      ++index;
-    }
-=======
+  let index = 0;
+  while (index < context.tasks.length) {
+    const task = context.tasks[index];
+    if (
       !isCommentObject(task) ||
       !(task["type"] === "shell") ||
       !(
@@ -477,7 +444,41 @@
       replaceInDependsOn(label, context.tasks);
     }
     context.tasks.splice(index, 1);
->>>>>>> 75242117
+  }
+}
+
+export async function migrateFrontendStart(context: DebugMigrationContext): Promise<void> {
+  let index = 0;
+  while (index < context.tasks.length) {
+    const task = context.tasks[index];
+    if (
+      isCommentObject(task) &&
+      ((typeof task["dependsOn"] === "string" && task["dependsOn"] === "teamsfx: frontend start") ||
+        (isCommentArray(task["dependsOn"]) &&
+          task["dependsOn"].includes("teamsfx: frontend start")))
+    ) {
+      const newLabel = generateLabel("Start frontend", getLabels(context.tasks));
+      const newTask = startFrontendTask(newLabel);
+      context.tasks.splice(index + 1, 0, newTask);
+      replaceInDependsOn("teamsfx: frontend start", context.tasks, newLabel);
+
+      if (!context.appYmlConfig.deploy) {
+        context.appYmlConfig.deploy = {};
+      }
+      if (!context.appYmlConfig.deploy.npmCommands) {
+        context.appYmlConfig.deploy.npmCommands = [];
+      }
+      context.appYmlConfig.deploy.npmCommands.push({
+        args: "install -D @microsoft/teamsfx-run-utils@alpha",
+        workingDirectory: ".",
+      });
+
+      await saveRunScript(context.migrationContext, "run.tab.js", generateRunTabScript(context));
+
+      break;
+    } else {
+      ++index;
+    }
   }
 }
 
