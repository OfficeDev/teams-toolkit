--- conflicted
+++ resolved
@@ -109,16 +109,15 @@
     await fs.remove(path.join(this.projectPath, teamsfxFolder));
   }
 
-<<<<<<< HEAD
   async fsPathExists(_path: string): Promise<boolean> {
     return await fs.pathExists(path.join(this.projectPath, _path));
-=======
+  }
+  
   addReport(report: string): void {
     this.reports.push(report);
   }
 
   addTelemetryProperties(properties: Record<string, string>): void {
     this.telemetryProperties = { ...properties, ...this.telemetryProperties };
->>>>>>> cf77a36d
   }
 }