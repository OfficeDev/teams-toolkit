// Copyright (c) Microsoft Corporation.
// Licensed under the MIT license.

import path from "path";
import fs from "fs-extra";
import { MigrationContext } from "./migrationContext";
import { isObject } from "lodash";
import { FileType, namingConverterV3 } from "./MigrationUtils";
import { EOL } from "os";
import {
  AzureSolutionSettings,
  Inputs,
  ProjectSettings,
  ProjectSettingsV3,
} from "@microsoft/teamsfx-api";
import { CoreHookContext } from "../../types";
import { getProjectSettingPathV3, getProjectSettingPathV2 } from "../projectSettingsLoader";

// read json files in states/ folder
export async function readJsonFile(context: MigrationContext, filePath: string): Promise<any> {
  const filepath = path.join(context.projectPath, filePath);
  if (await fs.pathExists(filepath)) {
    const obj = fs.readJson(filepath);
    return obj;
  }
}

// read bicep file content
export function readBicepContent(context: MigrationContext): any {
  return fs.readFileSync(
    path.join(context.projectPath, "templates", "azure", "provision.bicep"),
    "utf8"
  );
}

// read file names list under the given path
export function fsReadDirSync(context: MigrationContext, _path: string): string[] {
  const dirPath = path.join(context.projectPath, _path);
  return fs.readdirSync(dirPath);
}

// convert any obj names if can be converted (used in states and configs migration)
export function jsonObjectNamesConvertV3(
  obj: any,
  prefix: string,
  filetype: FileType,
  bicepContent: any
) {
  let returnData = "";
  for (const keyName of Object.keys(obj)) {
    returnData += dfs(prefix + keyName, obj[keyName], filetype, bicepContent);
  }
  return returnData;
}

// env variables in this list will be only convert into .env.{env} when migrating {env}.userdata
const skipList = [
  "state.fx-resource-aad-app-for-teams.clientSecret",
  "state.fx-resource-bot.botPassword",
  "state.fx-resource-apim.apimClientAADClientSecret",
  "state.fx-resource-azure-sql.adminPassword",
];

function dfs(parentKeyName: string, obj: any, filetype: FileType, bicepContent: any): string {
  let returnData = "";

  if (isObject(obj)) {
    for (const keyName of Object.keys(obj)) {
      returnData += dfs(parentKeyName + "." + keyName, obj[keyName], filetype, bicepContent);
    }
  } else if (!skipList.includes(parentKeyName)) {
    const res = namingConverterV3(parentKeyName, filetype, bicepContent);
    if (res.isOk()) return res.value + "=" + obj + EOL;
  } else return "";

  return returnData;
}

export async function getProjectVersion(ctx: CoreHookContext): Promise<string> {
  const inputs = ctx.arguments[ctx.arguments.length - 1] as Inputs;
  const projectPath = inputs.projectPath as string;
  const v3path = getProjectSettingPathV3(projectPath);
  if (await fs.pathExists(v3path)) {
    const settings = await fs.readJson(v3path);
    return settings.version || "3.0.0";
  }
  const v2path = getProjectSettingPathV2(projectPath);
  if (await fs.pathExists(v2path)) {
    const settings = await fs.readJson(v2path);
    if (settings.version) {
      return settings.version;
    }
  }
  return "0.0.0";
}

<<<<<<< HEAD
export function getCapabilitySsoStatus(projectSettings: ProjectSettings): {
  TabSso: boolean;
  BotSso: boolean;
} {
  let tabSso, botSso;
  if ((projectSettings as ProjectSettingsV3).components) {
    tabSso = (projectSettings as ProjectSettingsV3).components.some((component, index, obj) => {
      return component.name === "teams-tab" && component.sso == true;
    });
    botSso = (projectSettings as ProjectSettingsV3).components.some((component, index, obj) => {
      return component.name === "teams-bot" && component.sso == true;
    });
  } else {
    // For projects that does not componentize.
    const capabilities = (projectSettings.solutionSettings as AzureSolutionSettings).capabilities;
    tabSso = capabilities.includes("TabSso");
    botSso = capabilities.includes("BotSso");
  }

  return {
    TabSso: tabSso,
    BotSso: botSso,
  };
}

export function generateAppIdUri(capabilities: { TabSso: boolean; BotSso: boolean }): string {
  if (capabilities.TabSso && !capabilities.BotSso) {
    return "api://{{state.fx-resource-frontend-hosting.domain}}/{{state.fx-resource-aad-app-for-teams.clientId}}";
  } else if (capabilities.TabSso && capabilities.BotSso) {
    return "api://{{state.fx-resource-frontend-hosting.domain}}/botid-{{state.fx-resource-bot.botId}}";
  } else if (!capabilities.TabSso && capabilities.BotSso) {
    return "api://botid-{{state.fx-resource-bot.botId}}";
  } else {
    return "api://{{state.fx-resource-aad-app-for-teams.clientId}}";
  }
}

export function replaceAppIdUri(manifest: string, appIdUri: string): string {
  const appIdUriRegex = /{{+ *state\.fx\-resource\-aad\-app\-for\-teams\.applicationIdUris *}}+/g;
  if (manifest.match(appIdUriRegex)) {
    manifest = manifest.replace(appIdUriRegex, appIdUri);
  }

  return manifest;
}

=======
>>>>>>> 7cd70083
export async function readAndConvertUserdata(
  context: MigrationContext,
  filePath: string,
  bicepContent: any
): Promise<string> {
  let returnAnswer = "";

  const userdataContent = await fs.readFileSync(path.join(context.projectPath, filePath), "utf8");
  const lines = userdataContent.split(EOL);
  for (const line of lines) {
    if (line && line != "") {
      // in case that there are "="s in secrets
      const key_value = line.split("=");
      const res = await namingConverterV3("state." + key_value[0], FileType.USERDATA, bicepContent);
      if (res.isOk()) returnAnswer += res.value + "=" + key_value.slice(1).join("=") + EOL;
    }
  }

  return returnAnswer;
}<|MERGE_RESOLUTION|>--- conflicted
+++ resolved
@@ -94,7 +94,6 @@
   return "0.0.0";
 }
 
-<<<<<<< HEAD
 export function getCapabilitySsoStatus(projectSettings: ProjectSettings): {
   TabSso: boolean;
   BotSso: boolean;
@@ -141,8 +140,6 @@
   return manifest;
 }
 
-=======
->>>>>>> 7cd70083
 export async function readAndConvertUserdata(
   context: MigrationContext,
   filePath: string,
