--- conflicted
+++ resolved
@@ -37,14 +37,11 @@
   CommandAndResponseOptionItem,
   TabNonSsoItem,
   ExistingTabOptionItem,
-<<<<<<< HEAD
-  TeamsAppSeparatorOptionItem,
-  TeamsM365AppSeparatorOptionItem,
-=======
   TabNewUIOptionItem,
   TabSPFxNewUIItem,
   MessageExtensionNewUIItem,
->>>>>>> 6b8bcebf
+  TeamsAppSeparatorOptionItem,
+  TeamsM365AppSeparatorOptionItem,
 } from "../plugins/solution/fx-solution/question";
 
 export enum CoreQuestionNames {
@@ -236,15 +233,10 @@
       ...[CommandAndResponseOptionItem, NotificationOptionItem],
       ...(isExistingTabAppEnabled() ? [ExistingTabOptionItem] : []),
       ...(isAadManifestEnabled() ? [TabNonSsoItem] : []),
-<<<<<<< HEAD
-      ...[TabOptionItem, TabSPFxItem, MessageExtensionItem],
+      ...[TabNewUIOptionItem, TabSPFxNewUIItem, MessageExtensionNewUIItem],
       ...(isM365AppEnabled()
         ? [TeamsM365AppSeparatorOptionItem, M365SsoLaunchPageOptionItem, M365SearchAppOptionItem]
         : []),
-=======
-      ...[TabNewUIOptionItem, TabSPFxNewUIItem, MessageExtensionNewUIItem],
-      ...(isM365AppEnabled() ? [M365SsoLaunchPageOptionItem, M365SearchAppOptionItem] : []),
->>>>>>> 6b8bcebf
     ];
   } else {
     staticOptions = [
