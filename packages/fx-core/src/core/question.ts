--- conflicted
+++ resolved
@@ -130,12 +130,6 @@
 
         return undefined;
       },
-<<<<<<< HEAD
-    },
-    placeholder: "New environment name",
-  };
-}
-=======
     },
     placeholder: "New environment name",
   };
@@ -175,7 +169,6 @@
   title: "Location for the new resource group",
   staticOptions: [],
 };
->>>>>>> 49e1b7b5
 
 export const QuestionSelectSolution: SingleSelectQuestion = {
   type: "singleSelect",
