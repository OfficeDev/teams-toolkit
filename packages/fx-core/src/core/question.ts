// Copyright (c) Microsoft Corporation.
// Licensed under the MIT license.
/**
 * @author Huajie Zhang <zhjay23@qq.com>
 */
import {
  FolderQuestion,
  OptionItem,
  Platform,
  SingleSelectQuestion,
  TextInputQuestion,
  FuncQuestion,
  Inputs,
  LocalEnvironmentName,
  StaticOptions,
  MultiSelectQuestion,
  SingleFileQuestion,
  QTreeNode,
  BuildFolderName,
  AppPackageFolderName,
  DynamicPlatforms,
  Result,
  FxError,
  ok,
} from "@microsoft/teamsfx-api";
import * as jsonschema from "jsonschema";
import * as path from "path";
import * as fs from "fs-extra";
import * as os from "os";
import { environmentManager } from "./environment";
import { ConstantString } from "../common/constants";
import { sampleProvider } from "../common/samples";
import { isAadManifestEnabled, isExistingTabAppEnabled, isM365AppEnabled } from "../common/tools";
import {
  isBotNotificationEnabled,
  isOfficeAddinEnabled,
  isPreviewFeaturesEnabled,
} from "../common/featureFlags";
import { getLocalizedString } from "../common/localizeUtils";
import {
  BotOptionItem,
  MessageExtensionItem,
  NotificationOptionItem,
  TabOptionItem,
  TabSPFxItem,
  M365SsoLaunchPageOptionItem,
  M365SearchAppOptionItem,
  CommandAndResponseOptionItem,
  TabNonSsoItem,
  ExistingTabOptionItem,
  TabNewUIOptionItem,
  TabSPFxNewUIItem,
  MessageExtensionNewUIItem,
  BotNewUIOptionItem,
  WorkflowOptionItem,
  DashboardOptionItem,
} from "../component/constants";
import { StaticTab } from "../component/resource/appManifest/interfaces/staticTab";
import {
  answerToRepaceBotId,
  answerToReplaceMessageExtensionBotId,
} from "../component/developerPortalScaffoldUtils";
import {
  ImportAddinProjectItem,
  OfficeAddinItems,
} from "../component/generator/officeAddin/question";
import { Hub } from "../common/m365/constants";

export enum CoreQuestionNames {
  AppName = "app-name",
  DefaultAppNameFunc = "default-app-name-func",
  Folder = "folder",
  ProjectPath = "projectPath",
  ProgrammingLanguage = "programming-language",
  Capabilities = "capabilities",
  Features = "features",
  Solution = "solution",
  CreateFromScratch = "scratch",
  Runtime = "runtime",
  Samples = "samples",
  Stage = "stage",
  SubStage = "substage",
  SourceEnvName = "sourceEnvName",
  TargetEnvName = "targetEnvName",
  TargetResourceGroupName = "targetResourceGroupName",
  NewResourceGroupName = "newResourceGroupName",
  NewResourceGroupLocation = "newResourceGroupLocation",
  NewTargetEnvName = "newTargetEnvName",
  ExistingTabEndpoint = "existing-tab-endpoint",
  SafeProjectName = "safeProjectName",
  ReplaceContentUrl = "replaceContentUrl",
  ReplaceWebsiteUrl = "replaceWebsiteUrl",
  AppPackagePath = "appPackagePath",
  ReplaceBotIds = "replaceBotIds",
  TeamsAppManifestFilePath = "manifest-path",
  LocalTeamsAppManifestFilePath = "local-manifest-path",
<<<<<<< HEAD
  AadAppManifestFilePath = "manifest-file-path",
  TeamsAppPackageFilePath = "teamsAppPackageFilePath",
=======
  AadAppManifestFilePath = "aadAppManifestFilePath",
  TeamsAppPackageFilePath = "app-package-file-path",
>>>>>>> ed8fcb5b
  ConfirmManifest = "confirmManifest",
  ConfirmLocalManifest = "confirmLocalManifest",
  OutputZipPathParamName = "output-zip-path",
  OutputManifestParamName = "output-manifest-path",
  M365Host = "m365-host",
}

export const ProjectNamePattern =
  '^(?=(.*[\\da-zA-Z]){2})[a-zA-Z][^"<>:\\?/*&|\u0000-\u001F]*[^"\\s.<>:\\?/*&|\u0000-\u001F]$';

export function createAppNameQuestion(
  defaultAppName?: string,
  validateProjectPathExistence = true
): TextInputQuestion {
  const question: TextInputQuestion = {
    type: "text",
    name: CoreQuestionNames.AppName,
    title: "Application name",
    default: defaultAppName,
    validation: {
      validFunc: async (input: string, previousInputs?: Inputs): Promise<string | undefined> => {
        const schema = {
          pattern: ProjectNamePattern,
          maxLength: 30,
        };
        const appName = input as string;
        const validateResult = jsonschema.validate(appName, schema);
        if (validateResult.errors && validateResult.errors.length > 0) {
          if (validateResult.errors[0].name === "pattern") {
            return getLocalizedString("core.QuestionAppName.validation.pattern");
          }
          if (validateResult.errors[0].name === "maxLength") {
            return getLocalizedString("core.QuestionAppName.validation.maxlength");
          }
        }
        if (validateProjectPathExistence && previousInputs && previousInputs.folder) {
          const folder = previousInputs.folder as string;
          if (folder) {
            const projectPath = path.resolve(folder, appName);
            const exists = await fs.pathExists(projectPath);
            if (exists)
              return getLocalizedString("core.QuestionAppName.validation.pathExist", projectPath);
          }
        }
        return undefined;
      },
    },
    placeholder: "Application name",
  };
  return question;
}

export const DefaultAppNameFunc: FuncQuestion = {
  type: "func",
  name: CoreQuestionNames.DefaultAppNameFunc,
  func: (inputs: Inputs) => {
    const appName = path.basename(inputs.projectPath ?? "");
    const schema = {
      pattern: ProjectNamePattern,
      maxLength: 30,
    };
    const validateResult = jsonschema.validate(appName, schema);
    if (validateResult.errors && validateResult.errors.length > 0) {
      return undefined;
    }

    return appName;
  },
};

export function QuestionRootFolder(): FolderQuestion {
  return {
    type: "folder",
    name: CoreQuestionNames.Folder,
    title: getLocalizedString("core.question.workspaceFolder.title"),
    placeholder: getLocalizedString("core.question.workspaceFolder.placeholder"),
    default: path.join(os.homedir(), ConstantString.RootFolder),
  };
}

export const ProgrammingLanguageQuestionForDotNet: SingleSelectQuestion = {
  name: CoreQuestionNames.ProgrammingLanguage,
  title: "Programming Language",
  type: "singleSelect",
  staticOptions: [{ id: "csharp", label: "C#" }],
  skipSingleOption: true,
};

export const ProgrammingLanguageQuestion: SingleSelectQuestion = {
  name: CoreQuestionNames.ProgrammingLanguage,
  title: "Programming Language",
  type: "singleSelect",
  staticOptions: [
    { id: "javascript", label: "JavaScript" },
    { id: "typescript", label: "TypeScript" },
  ],
  dynamicOptions: (inputs: Inputs): StaticOptions => {
    if (inputs.platform === Platform.VS) {
      return [{ id: "csharp", label: "C#" }];
    }
    const capabilities = inputs[CoreQuestionNames.Capabilities] as string[];
    if (capabilities && capabilities.includes && capabilities.includes(TabSPFxItem().id))
      return [{ id: "typescript", label: "TypeScript" }];
    return [
      { id: "javascript", label: "JavaScript" },
      { id: "typescript", label: "TypeScript" },
    ];
  },
  skipSingleOption: true,
  default: (inputs: Inputs) => {
    if (isPreviewFeaturesEnabled()) {
      const capability = inputs[CoreQuestionNames.Capabilities] as string;
      if (capability && capability === TabSPFxItem().id) {
        return "typescript";
      }
      const feature = inputs[CoreQuestionNames.Features] as string;
      if (feature && feature === TabSPFxItem().id) {
        return "typescript";
      }
    } else {
      const capabilities = inputs[CoreQuestionNames.Capabilities] as string[];
      if (capabilities && capabilities.includes && capabilities.includes(TabSPFxItem().id))
        return "typescript";
    }
    return "javascript";
  },
  placeholder: (inputs: Inputs): string => {
    if (isPreviewFeaturesEnabled()) {
      const capability = inputs[CoreQuestionNames.Capabilities] as string;
      if (capability && capability === TabSPFxItem().id) {
        return getLocalizedString("core.ProgrammingLanguageQuestion.placeholder.spfx");
      }
      const feature = inputs[CoreQuestionNames.Features] as string;
      if (feature && feature === TabSPFxItem().id) {
        return getLocalizedString("core.ProgrammingLanguageQuestion.placeholder.spfx");
      }
    } else {
      const capabilities = inputs[CoreQuestionNames.Capabilities] as string[];
      if (capabilities && capabilities.includes && capabilities.includes(TabSPFxItem().id))
        return getLocalizedString("core.ProgrammingLanguageQuestion.placeholder.spfx");
    }
    return getLocalizedString("core.ProgrammingLanguageQuestion.placeholder");
  },
};

function hasCapability(items: string[], optionItem: OptionItem): boolean {
  return items.includes(optionItem.id) || items.includes(optionItem.label);
}

function setIntersect<T>(set1: Set<T>, set2: Set<T>): Set<T> {
  return new Set([...set1].filter((item) => set2.has(item)));
}

function setDiff<T>(set1: Set<T>, set2: Set<T>): Set<T> {
  return new Set([...set1].filter((item) => !set2.has(item)));
}

function setUnion<T>(...sets: Set<T>[]): Set<T> {
  return new Set(([] as T[]).concat(...sets.map((set) => [...set])));
}

// Each set is mutually exclusive. Handle conflict by removing items conflicting with the newly added items.
// Assuming intersection of all sets are empty sets and no conflicts in newly added items.
//
// For example: sets = [[1, 2], [3, 4]], previous = [1, 2, 5], current = [1, 2, 4, 5].
// So the newly added one is [4]. Remove all items from `current` that conflict with [4].
// Result = [4, 5].
export function handleSelectionConflict<T>(
  sets: Set<T>[],
  previous: Set<T>,
  current: Set<T>
): Set<T> {
  const allSets = setUnion(...sets);
  const addedItems = setDiff(current, previous);

  for (const set of sets) {
    if (setIntersect(set, addedItems).size > 0) {
      return setUnion(setIntersect(set, current), setDiff(current, allSets));
    }
  }

  // If newly added items are not in any sets, do nothing.
  return current;
}

export function validateConflict<T>(sets: Set<T>[], current: Set<T>): string | undefined {
  const all = setUnion(...sets);
  const currentIntersectAll = setIntersect(all, current);
  for (const set of sets) {
    if (setIntersect(set, current).size > 0) {
      const currentIntersectSet = setIntersect(set, current);
      if (currentIntersectSet.size < currentIntersectAll.size) {
        return getLocalizedString(
          "core.capability.validation",
          `[${Array.from(current).join(", ")}]`,
          Array.from(sets)
            .map((set) => `[${Array.from(set).join(", ")}]`)
            .join(", ")
        );
      }
    }
  }
  return undefined;
}

export function createCapabilityQuestion(): MultiSelectQuestion {
  let staticOptions: StaticOptions;
  if (isBotNotificationEnabled()) {
    // new capabilities question order
    const newBots = [
      NotificationOptionItem(),
      CommandAndResponseOptionItem(),
      WorkflowOptionItem(),
    ];

    staticOptions = [
      ...newBots,
      ...(isExistingTabAppEnabled() ? [ExistingTabOptionItem()] : []),
      ...(isAadManifestEnabled() ? [TabNonSsoItem()] : []),
      ...[TabNewUIOptionItem(), TabSPFxNewUIItem(), MessageExtensionNewUIItem()],
      ...(isM365AppEnabled() ? [M365SsoLaunchPageOptionItem(), M365SearchAppOptionItem()] : []),
    ];
  } else {
    staticOptions = [
      ...[TabOptionItem(), BotOptionItem(), MessageExtensionItem(), TabSPFxItem()],
      ...(isAadManifestEnabled() ? [TabNonSsoItem()] : []),
      ...(isExistingTabAppEnabled() ? [ExistingTabOptionItem()] : []),
      ...(isM365AppEnabled() ? [M365SsoLaunchPageOptionItem(), M365SearchAppOptionItem()] : []),
    ];
  }
  return {
    name: CoreQuestionNames.Capabilities,
    title: isBotNotificationEnabled()
      ? getLocalizedString("core.createCapabilityQuestion.titleNew")
      : getLocalizedString("core.createCapabilityQuestion.title"),
    type: "multiSelect",
    staticOptions: staticOptions,
    default: isBotNotificationEnabled()
      ? [CommandAndResponseOptionItem().id]
      : [TabOptionItem().id],
    placeholder: getLocalizedString("core.createCapabilityQuestion.placeholder"),
    validation: {
      validFunc: validateCapabilities,
    },
    onDidChangeSelection: onChangeSelectionForCapabilities,
  };
}

export function createCapabilityForDotNet(): SingleSelectQuestion {
  const staticOptions: StaticOptions = [
    NotificationOptionItem(),
    CommandAndResponseOptionItem(),
    TabOptionItem(),
    MessageExtensionItem(),
  ];
  return {
    name: CoreQuestionNames.Capabilities,
    title: getLocalizedString("core.createCapabilityQuestion.title"),
    type: "singleSelect",
    staticOptions: staticOptions,
    placeholder: getLocalizedString("core.createCapabilityQuestion.placeholder"),
  };
}

export function createCapabilityQuestionPreview(inputs?: Inputs): SingleSelectQuestion {
  // AB test for notification/command/workflow bot, dashboard tab template naming
  const notificationOptionItem = NotificationOptionItem();
  const commandAndResponseOptionItem = CommandAndResponseOptionItem();
  const workflowOptionItem = WorkflowOptionItem();
  const dashboardOptionItem = DashboardOptionItem();

  // AB test for in product doc
  if (inputs?.inProductDoc) {
    workflowOptionItem.data = "cardActionResponse";
    workflowOptionItem.buttons = [
      {
        iconPath: "file-code",
        tooltip: getLocalizedString("core.option.inProduct"),
        command: "fx-extension.openTutorial",
      },
    ];
  }

  // new capabilities question order
  const newBots = [notificationOptionItem, commandAndResponseOptionItem, workflowOptionItem];

  const newTabs = [dashboardOptionItem];

  const staticOptions: StaticOptions = [
    ...newBots,
    ...newTabs,
    TabNewUIOptionItem(),
    TabSPFxNewUIItem(),
    TabNonSsoItem(),
    BotNewUIOptionItem(),
    MessageExtensionNewUIItem(),
    M365SsoLaunchPageOptionItem(),
    M365SearchAppOptionItem(),
  ];

  if (isExistingTabAppEnabled()) {
    staticOptions.splice(newBots.length, 0, ExistingTabOptionItem());
  }

  return {
    name: CoreQuestionNames.Capabilities,
    title: getLocalizedString("core.createCapabilityQuestion.titleNew"),
    type: "singleSelect",
    staticOptions: staticOptions,
    placeholder: getLocalizedString("core.createCapabilityQuestion.placeholder"),
    forgetLastValue: true,
  };
}

export function validateCapabilities(inputs: string[]): string | undefined {
  if (inputs.length === 0) {
    return getLocalizedString("core.createCapabilityQuestion.placeholder");
  }
  const set = new Set<string>();
  inputs.forEach((i) => set.add(i));
  let result = validateConflict(
    [
      new Set([BotOptionItem().id, MessageExtensionItem().id]),
      new Set([NotificationOptionItem().id]),
      new Set([CommandAndResponseOptionItem().id]),
      new Set([WorkflowOptionItem().id]),
    ],
    set
  );
  if (result) return result;
  result = validateConflict(
    [
      new Set([
        TabOptionItem().id,
        TabNonSsoItem().id,
        BotOptionItem().id,
        MessageExtensionItem().id,
        NotificationOptionItem().id,
        CommandAndResponseOptionItem().id,
        WorkflowOptionItem().id,
      ]),
      new Set([TabSPFxItem().id]),
    ],
    set
  );
  if (result) return result;
  result = validateConflict([new Set([TabOptionItem().id]), new Set([TabNonSsoItem().id])], set);
  if (result) return result;
  result = validateConflict(
    [
      new Set([
        TabOptionItem().id,
        TabNonSsoItem().id,
        TabSPFxItem().id,
        BotOptionItem().id,
        MessageExtensionItem().id,
        NotificationOptionItem().id,
        CommandAndResponseOptionItem().id,
        WorkflowOptionItem().id,
        ExistingTabOptionItem().id,
      ]),
      new Set([M365SsoLaunchPageOptionItem().id]),
      new Set([M365SearchAppOptionItem().id]),
    ],
    set
  );
  return result;
}

export async function onChangeSelectionForCapabilities(
  currentSelectedIds: Set<string>,
  previousSelectedIds: Set<string>
): Promise<Set<string>> {
  let result = handleSelectionConflict(
    [
      new Set([BotOptionItem().id, MessageExtensionItem().id]),
      new Set([NotificationOptionItem().id]),
      new Set([CommandAndResponseOptionItem().id]),
      new Set([WorkflowOptionItem().id]),
    ],
    previousSelectedIds,
    currentSelectedIds
  );
  result = handleSelectionConflict(
    [
      new Set([
        TabOptionItem().id,
        TabNonSsoItem().id,
        BotOptionItem().id,
        MessageExtensionItem().id,
        NotificationOptionItem().id,
        CommandAndResponseOptionItem().id,
        WorkflowOptionItem().id,
      ]),
      new Set([TabSPFxItem().id]),
      new Set([ExistingTabOptionItem().id]),
      new Set([M365SsoLaunchPageOptionItem().id]),
      new Set([M365SearchAppOptionItem().id]),
    ],
    previousSelectedIds,
    result
  );
  result = handleSelectionConflict(
    [new Set([TabOptionItem().id]), new Set([TabNonSsoItem().id])],
    previousSelectedIds,
    result
  );
  return result;
}
export function QuestionSelectTargetEnvironment(): SingleSelectQuestion {
  return {
    type: "singleSelect",
    name: CoreQuestionNames.TargetEnvName,
    title: getLocalizedString("core.QuestionSelectTargetEnvironment.title"),
    staticOptions: [],
    skipSingleOption: true,
    forgetLastValue: true,
  };
}

export function getQuestionNewTargetEnvironmentName(projectPath: string): TextInputQuestion {
  const WINDOWS_MAX_PATH_LENGTH = 260;
  return {
    type: "text",
    name: CoreQuestionNames.NewTargetEnvName,
    title: getLocalizedString("core.getQuestionNewTargetEnvironmentName.title"),
    validation: {
      validFunc: async (input: string): Promise<string | undefined> => {
        const targetEnvName = input;
        const match = targetEnvName.match(environmentManager.envNameRegex);
        if (!match) {
          return getLocalizedString("core.getQuestionNewTargetEnvironmentName.validation1");
        }

        const envFilePath = environmentManager.getEnvConfigPath(targetEnvName, projectPath);
        if (os.type() === "Windows_NT" && envFilePath.length >= WINDOWS_MAX_PATH_LENGTH) {
          return getLocalizedString("core.getQuestionNewTargetEnvironmentName.validation2");
        }

        if (targetEnvName === LocalEnvironmentName) {
          return getLocalizedString(
            "core.getQuestionNewTargetEnvironmentName.validation3",
            LocalEnvironmentName
          );
        }

        const envConfigs = await environmentManager.listRemoteEnvConfigs(projectPath, true);
        if (envConfigs.isErr()) {
          return getLocalizedString("core.getQuestionNewTargetEnvironmentName.validation4");
        }

        const found =
          envConfigs.value.find(
            (env) => env.localeCompare(targetEnvName, undefined, { sensitivity: "base" }) === 0
          ) !== undefined;
        if (found) {
          return getLocalizedString(
            "core.getQuestionNewTargetEnvironmentName.validation5",
            targetEnvName
          );
        } else {
          return undefined;
        }
      },
    },
    placeholder: getLocalizedString("core.getQuestionNewTargetEnvironmentName.placeholder"),
  };
}

export function QuestionSelectSourceEnvironment(): SingleSelectQuestion {
  return {
    type: "singleSelect",
    name: CoreQuestionNames.SourceEnvName,
    title: getLocalizedString("core.QuestionSelectSourceEnvironment.title"),
    staticOptions: [],
    skipSingleOption: true,
    forgetLastValue: true,
  };
}
export function QuestionSelectResourceGroup(): SingleSelectQuestion {
  return {
    type: "singleSelect",
    name: CoreQuestionNames.TargetResourceGroupName,
    title: getLocalizedString("core.QuestionSelectResourceGroup.title"),
    staticOptions: [],
    skipSingleOption: true,
    forgetLastValue: true,
  };
}
export function newResourceGroupNameQuestion(
  existingResourceGroupNames: string[]
): TextInputQuestion {
  const question = QuestionNewResourceGroupName();
  question.validation = {
    validFunc: (input: string): string | undefined => {
      const name = input as string;
      // https://docs.microsoft.com/en-us/rest/api/resources/resource-groups/create-or-update#uri-parameters
      const match = name.match(/^[-\w._()]+$/);
      if (!match) {
        return getLocalizedString("core.QuestionNewResourceGroupName.validation");
      }

      // To avoid the issue in CLI that using async func for validation and filter will make users input answers twice,
      // we check the existence of a resource group from the list rather than call the api directly for now.
      // Bug: https://msazure.visualstudio.com/Microsoft%20Teams%20Extensibility/_workitems/edit/15066282
      // GitHub issue: https://github.com/SBoudrias/Inquirer.js/issues/1136
      const maybeExist =
        existingResourceGroupNames.findIndex((o) => o.toLowerCase() === input.toLowerCase()) >= 0;
      if (maybeExist) {
        return `resource group already exists: ${name}`;
      }
      // const maybeExist = await resourceGroupHelper.checkResourceGroupExistence(name, rmClient);
      // if (maybeExist.isErr()) {
      //   return maybeExist.error.message;
      // }
      // if (maybeExist.value) {
      //   return `resource group already exists: ${name}`;
      // }
      return undefined;
    },
  };
  return question;
}
export function QuestionNewResourceGroupName(): TextInputQuestion {
  return {
    type: "text",
    name: CoreQuestionNames.NewResourceGroupName,
    title: getLocalizedString("core.QuestionNewResourceGroupName.title"),
    placeholder: getLocalizedString("core.QuestionNewResourceGroupName.placeholder"),
    // default resource group name will change with env name
    forgetLastValue: true,
  };
}

export function QuestionNewResourceGroupLocation(): SingleSelectQuestion {
  return {
    type: "singleSelect",
    name: CoreQuestionNames.NewResourceGroupLocation,
    title: getLocalizedString("core.QuestionNewResourceGroupLocation.title"),
    staticOptions: [],
  };
}

export function ScratchOptionYesVSC(): OptionItem {
  const label = isOfficeAddinEnabled()
    ? getLocalizedString("core.ScratchOptionYesVSC.officeAddin.label")
    : getLocalizedString("core.ScratchOptionYesVSC.label");
  return {
    id: "yes",
    label: `$(new-folder) ${label}`,
    detail: getLocalizedString("core.ScratchOptionYesVSC.detail"),
  };
}

export function ScratchOptionNoVSC(): OptionItem {
  return {
    id: "no",
    label: `$(heart) ${getLocalizedString("core.ScratchOptionNoVSC.label")}`,
    detail: getLocalizedString("core.ScratchOptionNoVSC.detail"),
  };
}

export function RuntimeOptionNodeJs(): OptionItem {
  return {
    id: "node",
    label: "Node.js",
    detail: getLocalizedString("core.RuntimeOptionNodeJS.detail"),
  };
}

export function RuntimeOptionDotNet(): OptionItem {
  return {
    id: "dotnet",
    label: ".NET Core",
    detail: getLocalizedString("core.RuntimeOptionDotNet.detail"),
  };
}
export function ScratchOptionYes(): OptionItem {
  return {
    id: "yes",
    label: getLocalizedString("core.ScratchOptionYes.label"),
    detail: getLocalizedString("core.ScratchOptionYes.detail"),
  };
}

export function ScratchOptionNo(): OptionItem {
  return {
    id: "no",
    label: getLocalizedString("core.ScratchOptionNo.label"),
    detail: getLocalizedString("core.ScratchOptionNo.detail"),
  };
}

// This question should only exist on CLI
export function getRuntimeQuestion(): SingleSelectQuestion {
  return {
    type: "singleSelect",
    name: CoreQuestionNames.Runtime,
    title: getLocalizedString("core.getRuntimeQuestion.title"),
    staticOptions: [RuntimeOptionNodeJs(), RuntimeOptionDotNet()],
    default: RuntimeOptionNodeJs().id,
    placeholder: getLocalizedString("core.getRuntimeQuestion.placeholder"),
  };
}

export function getCreateNewOrFromSampleQuestion(platform: Platform): SingleSelectQuestion {
  const staticOptions: OptionItem[] = [];
  if (platform === Platform.VSCode) {
    staticOptions.push(ScratchOptionYesVSC());
    if (isOfficeAddinEnabled()) {
      staticOptions.push(CreateNewOfficeAddinOption());
    }
    staticOptions.push(ScratchOptionNoVSC());
  } else {
    staticOptions.push(ScratchOptionYes());
    staticOptions.push(ScratchOptionNo());
  }
  return {
    type: "singleSelect",
    name: CoreQuestionNames.CreateFromScratch,
    title: getLocalizedString("core.getCreateNewOrFromSampleQuestion.title"),
    staticOptions,
    default: ScratchOptionYes().id,
    placeholder: getLocalizedString("core.getCreateNewOrFromSampleQuestion.placeholder"),
    skipSingleOption: true,
    forgetLastValue: true,
  };
}

export function SampleSelect(): SingleSelectQuestion {
  return {
    type: "singleSelect",
    name: CoreQuestionNames.Samples,
    title: getLocalizedString("core.SampleSelect.title"),
    staticOptions: sampleProvider.SampleCollection.samples.map((sample) => {
      return {
        id: sample.id,
        label: sample.title,
        description: `${sample.time} • ${sample.configuration}`,
        detail: sample.shortDescription,
        data: sample.link,
      } as OptionItem;
    }),
    placeholder: getLocalizedString("core.SampleSelect.placeholder"),
    buttons: [
      {
        icon: "library",
        tooltip: getLocalizedString("core.SampleSelect.buttons.viewSamples"),
        command: "fx-extension.openSamples",
      },
    ],
  };
}

export function ExistingTabEndpointQuestion(): TextInputQuestion {
  return {
    type: "text",
    name: CoreQuestionNames.ExistingTabEndpoint,
    title: getLocalizedString("core.ExistingTabEndpointQuestion.title"),
    default: "https://localhost:3000",
    placeholder: getLocalizedString("core.ExistingTabEndpointQuestion.placeholder"),
    validation: {
      validFunc: async (endpoint: string): Promise<string | undefined> => {
        const match = endpoint.match(/^https:\/\/[\S]+$/i);
        if (!match) {
          return getLocalizedString("core.ExistingTabEndpointQuestion.validation");
        }

        return undefined;
      },
    },
  };
}

export const defaultTabLocalHostUrl = "https://localhost:53000/index.html#/tab";

export const tabsContentUrlQuestion = (tabs: StaticTab[]): MultiSelectQuestion => {
  return {
    type: "multiSelect",
    name: CoreQuestionNames.ReplaceContentUrl,
    title: getLocalizedString("core.updateContentUrlQuestion.title"),
    staticOptions: tabs.map((o) => tabContentUrlOptionItem(o)),
    default: tabs.map((o) => o.name),
    placeholder: getLocalizedString("core.updateUrlQuestion.placeholder"),
    forgetLastValue: true,
  };
};

export const tabsWebsitetUrlQuestion = (tabs: StaticTab[]): MultiSelectQuestion => {
  return {
    type: "multiSelect",
    name: CoreQuestionNames.ReplaceWebsiteUrl,
    title: getLocalizedString("core.updateWebsiteUrlQuestion.title"),
    staticOptions: tabs.map((o) => tabWebsiteUrlOptionItem(o)),
    default: tabs.map((o) => o.name),
    placeholder: getLocalizedString("core.updateUrlQuestion.placeholder"),
    forgetLastValue: true,
  };
};

export const tabContentUrlOptionItem = (tab: StaticTab): OptionItem => {
  return {
    id: tab.name,
    label: tab.name,
    detail: getLocalizedString(
      "core.updateContentUrlOption.description",
      tab.contentUrl,
      defaultTabLocalHostUrl
    ),
  };
};

export const tabWebsiteUrlOptionItem = (tab: StaticTab): OptionItem => {
  return {
    id: tab.name,
    label: tab.name,
    detail: getLocalizedString(
      "core.updateWebsiteUrlOption.description",
      tab.websiteUrl,
      defaultTabLocalHostUrl
    ),
  };
};

export const BotIdsQuestion = (
  botId: string | undefined,
  messageExtensionBotId: string | undefined
): MultiSelectQuestion => {
  const defaultIds = [];
  const options: OptionItem[] = [];
  if (botId) {
    defaultIds.push(answerToRepaceBotId);
    options.push(botOptionItem(false, botId));
  }
  if (messageExtensionBotId) {
    defaultIds.push(answerToReplaceMessageExtensionBotId);
    options.push(botOptionItem(true, messageExtensionBotId));
  }
  return {
    type: "multiSelect",
    name: CoreQuestionNames.ReplaceBotIds,
    title: getLocalizedString("core.updateBotIdsQuestion.title"),
    staticOptions: options,
    default: defaultIds,
    placeholder: getLocalizedString("core.updateBotIdsQuestion.placeholder"),
    forgetLastValue: true,
  };
};

export const botOptionItem = (isMessageExtension: boolean, botId: string): OptionItem => {
  return {
    id: isMessageExtension ? answerToReplaceMessageExtensionBotId : answerToRepaceBotId,
    label: isMessageExtension
      ? getLocalizedString("core.updateBotIdForMessageExtension.label")
      : getLocalizedString("core.updateBotIdForBot.label"),
    detail: isMessageExtension
      ? getLocalizedString("core.updateBotIdForMessageExtension.description", botId)
      : getLocalizedString("core.updateBotIdForBot.description", botId),
  };
};

export function CreateNewOfficeAddinOption(): OptionItem {
  return {
    id: "newAddin",
    label: `$(new-folder) ${getLocalizedString("core.NewOfficeAddinOptionVSC.label")}`,
    detail: getLocalizedString("core.NewOfficeAddinOptionVSC.detail"),
  };
}

export function createCapabilityForOfficeAddin(): SingleSelectQuestion {
  return {
    name: CoreQuestionNames.Capabilities,
    title: getLocalizedString("core.createCapabilityQuestion.title"),
    type: "singleSelect",
    staticOptions: [...OfficeAddinItems(), ImportAddinProjectItem()],
    placeholder: getLocalizedString("core.createCapabilityQuestion.placeholder"),
    skipSingleOption: true,
  };
}

export function selectAadAppManifestQuestion(inputs: Inputs): QTreeNode {
  const manifestPath: string = path.join(inputs.projectPath!, "aad.manifest.json");

  const aadAppManifestNode: SingleFileQuestion = {
    name: CoreQuestionNames.AadAppManifestFilePath,
    title: getLocalizedString("core.selectAadAppManifestQuestion.title"),
    type: "singleFile",
    default: (inputs: Inputs): string | undefined => {
      if (fs.pathExistsSync(manifestPath)) {
        return manifestPath;
      } else {
        return undefined;
      }
    },
  };

  const res = new QTreeNode(aadAppManifestNode);
  const confirmNode = confirmManifestNode(manifestPath, false);
  res.addChild(confirmNode);
  return res;
}

export function selectTeamsAppManifestQuestion(inputs: Inputs, isLocal = false): QTreeNode {
  const teamsAppManifestNode: SingleFileQuestion = {
    name: isLocal
      ? CoreQuestionNames.LocalTeamsAppManifestFilePath
      : CoreQuestionNames.TeamsAppManifestFilePath,
    title: getLocalizedString(
      isLocal
        ? "core.selectLocalTeamsAppManifestQuestion.title"
        : "core.selectTeamsAppManifestQuestion.title"
    ),
    type: "singleFile",
    default: (inputs: Inputs): string | undefined => {
      const manifestPath = path.join(
        inputs.projectPath!,
        AppPackageFolderName,
        isLocal ? "manifest.local.json" : "manifest.json"
      );
      if (fs.pathExistsSync(manifestPath)) {
        return manifestPath;
      } else {
        return undefined;
      }
    },
  };

  const res = new QTreeNode(teamsAppManifestNode);
  if (inputs.platform !== Platform.CLI_HELP && inputs.platform !== Platform.CLI) {
    const manifestPath = path.join(
      inputs.projectPath!,
      AppPackageFolderName,
      isLocal ? "manifest.local.json" : "manifest.json"
    );
    const confirmNode = confirmManifestNode(manifestPath, true, isLocal);
    res.addChild(confirmNode);
  }
  return res;
}

export function selectTeamsAppPackageQuestion(): SingleFileQuestion {
  return {
    name: CoreQuestionNames.TeamsAppPackageFilePath,
    title: getLocalizedString("core.selectTeamsAppPackageQuestion.title"),
    type: "singleFile",
    default: (inputs: Inputs): string | undefined => {
      const appPackagePath: string = path.join(
        inputs.projectPath!,
        AppPackageFolderName,
        BuildFolderName,
        "appPackage.dev.zip"
      );
      if (fs.pathExistsSync(appPackagePath)) {
        return appPackagePath;
      } else {
        return undefined;
      }
    },
  };
}

export async function selectEnvNode(
  inputs: Inputs,
  isRemote = true
): Promise<QTreeNode | undefined> {
  const envProfilesResult = isRemote
    ? await environmentManager.listRemoteEnvConfigs(inputs.projectPath!, true)
    : await environmentManager.listAllEnvConfigs(inputs.projectPath!);
  if (envProfilesResult.isErr()) {
    // If failed to load env, return undefined
    return undefined;
  }

  const envList = envProfilesResult.value;
  const selectEnv = QuestionSelectTargetEnvironment();
  selectEnv.staticOptions = envList;

  const envNode = new QTreeNode(selectEnv);
  return envNode;
}

export function confirmManifestNode(
  defaultManifestFilePath: string,
  isTeamsApp = true,
  isLocal = false
): QTreeNode {
  const confirmManifestQuestion: SingleSelectQuestion = {
    name: isLocal ? CoreQuestionNames.ConfirmLocalManifest : CoreQuestionNames.ConfirmManifest,
    title: isTeamsApp
      ? getLocalizedString(
          isLocal
            ? "core.selectLocalTeamsAppManifestQuestion.title"
            : "core.selectTeamsAppManifestQuestion.title"
        )
      : getLocalizedString("core.selectAadAppManifestQuestion.title"),
    type: "singleSelect",
    staticOptions: [],
    skipSingleOption: false,
    placeholder: getLocalizedString("core.confirmManifestQuestion.placeholder"),
  };

  confirmManifestQuestion.dynamicOptions = (inputs: Inputs): StaticOptions => {
    return [
      {
        id: "manifest",
        label: `$(file) ${path.basename(
          isTeamsApp
            ? inputs[
                isLocal
                  ? CoreQuestionNames.LocalTeamsAppManifestFilePath
                  : CoreQuestionNames.TeamsAppManifestFilePath
              ]
            : inputs[CoreQuestionNames.AadAppManifestFilePath]
        )}`,
        description: path.dirname(
          isTeamsApp
            ? inputs[
                isLocal
                  ? CoreQuestionNames.LocalTeamsAppManifestFilePath
                  : CoreQuestionNames.TeamsAppManifestFilePath
              ]
            : inputs[CoreQuestionNames.AadAppManifestFilePath]
        ),
      },
    ];
  };
  const confirmManifestNode = new QTreeNode(confirmManifestQuestion);
  confirmManifestNode.condition = {
    notEquals: defaultManifestFilePath,
  };
  return confirmManifestNode;
}

export async function getQuestionForDeployAadManifest(
  inputs: Inputs
): Promise<Result<QTreeNode | undefined, FxError>> {
  const isDynamicQuestion = DynamicPlatforms.includes(inputs.platform);
  if (isDynamicQuestion) {
    const root = await getUpdateAadManifestQuestion(inputs);
    return ok(root);
  }
  return ok(undefined);
}

async function getUpdateAadManifestQuestion(inputs: Inputs): Promise<QTreeNode> {
  // Teams app manifest select node
  const aadAppSelectNode = selectAadAppManifestQuestion(inputs);

  // Env select node
  const envNode = await selectEnvNode(inputs, false);
  if (!envNode) {
    return aadAppSelectNode;
  }
  envNode.data.name = "env";
  aadAppSelectNode.addChild(envNode);
  envNode.condition = {
    validFunc: validateAadManifestContainsPlaceholder,
  };
  return aadAppSelectNode;
}

export async function validateAadManifestContainsPlaceholder(
  input: any,
  inputs?: Inputs
): Promise<string | undefined> {
  const aadManifestPath = inputs?.[CoreQuestionNames.AadAppManifestFilePath];
  const placeholderRegex = /\$\{\{ *[a-zA-Z0-9_.-]* *\}\}/g;
  const regexObj = new RegExp(placeholderRegex);
  try {
    if (!aadManifestPath || !(await fs.pathExists(aadManifestPath))) {
      return "Skip Current Question";
    }
    const manifest = await fs.readFile(aadManifestPath, ConstantString.UTF8Encoding);
    if (regexObj.test(manifest)) {
      return undefined;
    }
  } catch (e) {
    return "Skip Current Question";
  }
  return "Skip Current Question";
}

export function selectM365HostQuestion(): QTreeNode {
  return new QTreeNode({
    name: CoreQuestionNames.M365Host,
    title: getLocalizedString("core.M365HostQuestion.title"),
    type: "singleSelect",
    staticOptions: [Hub.teams, Hub.outlook, Hub.office],
    placeholder: getLocalizedString("core.M365HostQuestion.placeholder"),
  });
}<|MERGE_RESOLUTION|>--- conflicted
+++ resolved
@@ -94,13 +94,8 @@
   ReplaceBotIds = "replaceBotIds",
   TeamsAppManifestFilePath = "manifest-path",
   LocalTeamsAppManifestFilePath = "local-manifest-path",
-<<<<<<< HEAD
   AadAppManifestFilePath = "manifest-file-path",
-  TeamsAppPackageFilePath = "teamsAppPackageFilePath",
-=======
-  AadAppManifestFilePath = "aadAppManifestFilePath",
   TeamsAppPackageFilePath = "app-package-file-path",
->>>>>>> ed8fcb5b
   ConfirmManifest = "confirmManifest",
   ConfirmLocalManifest = "confirmLocalManifest",
   OutputZipPathParamName = "output-zip-path",
