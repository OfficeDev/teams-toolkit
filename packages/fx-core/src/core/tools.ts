import {
  ConfigFolderName,
  SolutionContext,
  ProjectSettings,
  AzureSolutionSettings,
  EnvInfo,
  ConfigMap,
<<<<<<< HEAD
  AppPackageFolderName,
  ArchiveFolderName,
  V1ManifestFileName,
=======
  ProjectSettingsFileName,
>>>>>>> e23e9163
} from "@microsoft/teamsfx-api";
import * as path from "path";
import * as fs from "fs-extra";
import { GLOBAL_CONFIG, PluginNames } from "../plugins/solution/fx-solution/constants";
import {
  AzureResourceApim,
  AzureResourceFunction,
  AzureResourceSQL,
  BotOptionItem,
  HostTypeOptionSPFx,
  MessageExtensionItem,
  TabOptionItem,
} from "../plugins/solution/fx-solution/question";
import { environmentManager } from "./environment";
<<<<<<< HEAD
import * as dotenv from "dotenv";
import { ConstantString } from "../common/constants";

=======
import { isMultiEnvEnabled } from "../common";
>>>>>>> e23e9163
export function validateProject(solutionContext: SolutionContext): string | undefined {
  const res = validateSettings(solutionContext.projectSettings);
  return res;
}

export function validateSettings(projectSettings?: ProjectSettings): string | undefined {
  if (!projectSettings) return "empty projectSettings";
  if (!projectSettings.solutionSettings) return "empty solutionSettings";
  const solutionSettings = projectSettings.solutionSettings as AzureSolutionSettings;
  if (solutionSettings.hostType === undefined) return "empty solutionSettings.hostType";
  if (
    solutionSettings.activeResourcePlugins === undefined ||
    solutionSettings.activeResourcePlugins.length === 0
  )
    return "empty solutionSettings.activeResourcePlugins";
  const capabilities = solutionSettings.capabilities || [];
  const azureResources = solutionSettings.azureResources || [];
  const plugins = solutionSettings.activeResourcePlugins || [];
  const v1 = solutionSettings?.migrateFromV1;
  // if(!configJson[PluginNames.LDEBUG]) return "local debug config is missing";
  if (!plugins.includes(PluginNames.LDEBUG))
    return `${PluginNames.LDEBUG} setting is missing in settings.json`;
  if (solutionSettings.hostType === HostTypeOptionSPFx.id) {
    // if(!configJson[PluginNames.SPFX]) return "SPFx config is missing";
    if (!plugins.includes(PluginNames.SPFX))
      return "SPFx setting is missing in activeResourcePlugins";
  } else {
    if (capabilities.includes(TabOptionItem.id)) {
      // if(!configJson[PluginNames.FE]) return "Frontend hosting config is missing";
      if (!plugins.includes(PluginNames.FE) && !v1)
        return `${PluginNames.FE} setting is missing in settings.json`;

      // if(!configJson[PluginNames.AAD]) return "AAD config is missing";
      if (!plugins.includes(PluginNames.AAD) && !v1)
        return `${PluginNames.AAD} setting is missing in settings.json`;

      // if(!configJson[PluginNames.SA]) return "Simple auth config is missing";
      if (!plugins.includes(PluginNames.SA) && !v1)
        return `${PluginNames.SA} setting is missing in settings.json`;
    }
    if (capabilities.includes(BotOptionItem.id)) {
      // if(!configJson[PluginNames.BOT]) return "Bot config is missing";
      if (!plugins.includes(PluginNames.BOT))
        return `${PluginNames.BOT} setting is missing in settings.json`;
    }
    if (capabilities.includes(MessageExtensionItem.id)) {
      // if(!configJson[PluginNames.BOT]) return "MessagingExtension config is missing";
      if (!plugins.includes(PluginNames.BOT))
        return `${PluginNames.BOT} setting is missing in settings.json`;
    }
    if (azureResources.includes(AzureResourceSQL.id)) {
      // if(!configJson[PluginNames.SQL]) return "Azure SQL config is missing";
      if (!plugins.includes(PluginNames.SQL))
        return `${PluginNames.SQL} setting is missing in settings.json`;
      // if(!configJson[PluginNames.MSID]) return "SQL identity config is missing";
      if (!plugins.includes(PluginNames.MSID))
        return `${PluginNames.MSID} setting is missing in settings.json`;
    }
    if (azureResources.includes(AzureResourceFunction.id)) {
      // if(!configJson[PluginNames.FUNC]) return "Azure functions config is missing";
      if (!plugins.includes(PluginNames.FUNC))
        return `${PluginNames.FUNC} setting is missing in settings.json`;
    }
    if (azureResources.includes(AzureResourceApim.id)) {
      // if(!configJson[PluginNames.APIM]) return "API Management config is missing";
      if (!plugins.includes(PluginNames.APIM))
        return `${PluginNames.APIM} setting is missing in settings.json`;
    }
  }
  return undefined;
}

export function isValidProject(workspacePath?: string): boolean {
  if (!workspacePath) return false;
  try {
    const confFolderPath = isMultiEnvEnabled()
      ? path.resolve(workspacePath, `.${ConfigFolderName}`, "configs")
      : path.resolve(workspacePath, `.${ConfigFolderName}`);
    const settingsFile = path.resolve(
      confFolderPath,
      isMultiEnvEnabled() ? ProjectSettingsFileName : "settings.json"
    );
    const projectSettings: ProjectSettings = fs.readJsonSync(settingsFile);
    if (validateSettings(projectSettings)) return false;
    return true;
  } catch (e) {
    return false;
  }
}

export async function validateV1Project(
  workspacePath: string | undefined
): Promise<string | undefined> {
  if (!workspacePath) {
    return "The workspace path cannot be empty.";
  }

  const v2ConfigFolder = path.resolve(workspacePath, `.${ConfigFolderName}`);
  if (await fs.pathExists(v2ConfigFolder)) {
    return `Folder '.${ConfigFolderName}' already exists.`;
  }

  const packageJsonPath = path.resolve(workspacePath, "package.json");
  let packageSettings: any | undefined;

  try {
    packageSettings = await fs.readJson(packageJsonPath);
  } catch (error: any) {
    return `Cannot read 'package.json'. ${error?.message}`;
  }

  if (!packageSettings?.msteams) {
    return "Teams Toolkit V1 settings cannot be found in 'package.json'.";
  }

  const manifestPath = path.resolve(workspacePath, AppPackageFolderName, V1ManifestFileName);
  if (!(await fs.pathExists(manifestPath))) {
    return "The project should be created after version 1.2.0";
  }

  try {
    // Exclude Bot SSO project
    const envFilePath = path.resolve(workspacePath, ".env");
    const envFileContent = await fs.readFile(envFilePath, ConstantString.UTF8Encoding);
    if (envFileContent.includes("connectionName")) {
      return `Bot sso project has not been supported.`;
    }
  } catch (e: any) {
    // If the project does not contain a valid .env file, it is still a valid v1 project
  }

  const archiveFolder = path.resolve(workspacePath, ArchiveFolderName);
  if (await fs.pathExists(archiveFolder)) {
    return `Archive folder '${ArchiveFolderName}' already exists. Rollback the project or remove '${ArchiveFolderName}' folder.`;
  }

  return undefined;
}

export function isMigrateFromV1Project(workspacePath?: string): boolean {
  if (!workspacePath) return false;
  try {
    const confFolderPath = path.resolve(workspacePath, `.${ConfigFolderName}`);
    const settingsFile = path.resolve(confFolderPath, "settings.json");
    const projectSettings: ProjectSettings = fs.readJsonSync(settingsFile);
    if (validateSettings(projectSettings)) return false;
    return !!projectSettings?.solutionSettings?.migrateFromV1;
  } catch (e) {
    return false;
  }
}

export function newEnvInfo(): EnvInfo {
  return {
    envName: environmentManager.getDefaultEnvName(),
    config: {
      azure: {},
      manifest: {
        values: {},
      },
    },
    profile: new Map<string, any>([[GLOBAL_CONFIG, new ConfigMap()]]),
  };
}<|MERGE_RESOLUTION|>--- conflicted
+++ resolved
@@ -5,13 +5,10 @@
   AzureSolutionSettings,
   EnvInfo,
   ConfigMap,
-<<<<<<< HEAD
   AppPackageFolderName,
   ArchiveFolderName,
   V1ManifestFileName,
-=======
   ProjectSettingsFileName,
->>>>>>> e23e9163
 } from "@microsoft/teamsfx-api";
 import * as path from "path";
 import * as fs from "fs-extra";
@@ -26,13 +23,10 @@
   TabOptionItem,
 } from "../plugins/solution/fx-solution/question";
 import { environmentManager } from "./environment";
-<<<<<<< HEAD
 import * as dotenv from "dotenv";
 import { ConstantString } from "../common/constants";
+import { isMultiEnvEnabled } from "../common";
 
-=======
-import { isMultiEnvEnabled } from "../common";
->>>>>>> e23e9163
 export function validateProject(solutionContext: SolutionContext): string | undefined {
   const res = validateSettings(solutionContext.projectSettings);
   return res;
