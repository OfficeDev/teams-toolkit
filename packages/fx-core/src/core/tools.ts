--- conflicted
+++ resolved
@@ -5,10 +5,7 @@
   ConfigFolderName,
   ConfigMap,
   EnvConfig,
-<<<<<<< HEAD
-=======
   EnvInfo,
->>>>>>> c4858f7d
   Json,
   ProductName,
   ProjectSettings,
@@ -19,14 +16,11 @@
 import * as fs from "fs-extra";
 import * as path from "path";
 import { isMultiEnvEnabled } from "../common";
-<<<<<<< HEAD
-=======
 import { ConstantString } from "../common/constants";
 import { GLOBAL_CONFIG } from "../plugins/solution/fx-solution/constants";
 import { environmentManager } from "./environment";
 import crypto from "crypto";
 import * as os from "os";
->>>>>>> c4858f7d
 
 export function validateProject(solutionContext: SolutionContext): string | undefined {
   const res = validateSettings(solutionContext.projectSettings);
