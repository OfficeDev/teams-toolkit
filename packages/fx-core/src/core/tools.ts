--- conflicted
+++ resolved
@@ -10,15 +10,7 @@
   V1ManifestFileName,
   ProjectSettingsFileName,
   EnvConfig,
-<<<<<<< HEAD
-=======
-  InputConfigsFolderName,
-  err,
-  FxError,
-  Result,
-  ok,
   Json,
->>>>>>> 6ef18f58
 } from "@microsoft/teamsfx-api";
 import * as path from "path";
 import * as fs from "fs-extra";
