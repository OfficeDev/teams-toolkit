--- conflicted
+++ resolved
@@ -25,16 +25,7 @@
   getAllowedAppMaps,
 } from "./common/constants";
 export { Correlator } from "./common/correlator";
-export {
-  FeatureFlags,
-  featureFlagManager,
-<<<<<<< HEAD
-  isApiCopilotPluginEnabled,
-=======
-  isChatParticipantEnabled,
->>>>>>> a28454d3
-  isFeatureFlagEnabled,
-} from "./common/featureFlags";
+export { FeatureFlags, featureFlagManager, isFeatureFlagEnabled } from "./common/featureFlags";
 export { globalStateGet, globalStateUpdate } from "./common/globalState";
 export { getDefaultString, getLocalizedString } from "./common/localizeUtils";
 export * from "./common/permissionInterface";
