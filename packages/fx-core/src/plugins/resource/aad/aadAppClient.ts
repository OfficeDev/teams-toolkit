--- conflicted
+++ resolved
@@ -19,11 +19,7 @@
 import { IAADDefinition, RequiredResourceAccess } from "./interfaces/IAADDefinition";
 import { ResultFactory } from "./results";
 import { ProvisionConfig } from "./utils/configs";
-<<<<<<< HEAD
-import { DialogUtils } from "./utils/dialog";
 import { TelemetryUtils } from "./utils/telemetry";
-=======
->>>>>>> 86160f61
 import { TokenAudience, TokenProvider } from "./utils/tokenProvider";
 
 function delay(ms: number) {
