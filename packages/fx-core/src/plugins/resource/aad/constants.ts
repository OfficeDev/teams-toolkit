// Copyright (c) Microsoft Corporation.
// Licensed under the MIT license.

import { RequiredResourceAccess } from "./interfaces/IAADDefinition";

export class Constants {
  static teamsMobileDesktopAppId = "1fec8e78-bce4-4aaf-ab1b-5451cc387264";
  static teamsWebAppId = "5e3ce6c0-2b1f-4285-8d4b-75ee78787346";
  static oauthAuthorityPrefix = "https://login.microsoftonline.com";
  static aadAppMaxLength = 120;
  static aadAppPasswordDisplayName = "default";

  static localDebugPrefix = "local_";

  static AskForEnv = "Which Azure AD app do you want to update permission for?";
  static AskForEnvName = "aad-env";

<<<<<<< HEAD
  static maxRetryTimes = 10;
=======
  static statusCodeUserError = 400;
  static statusCodeServerError = 500;
>>>>>>> 86160f61

  static defaultPermissions: RequiredResourceAccess = {
    resourceAppId: "00000003-0000-0000-c000-000000000000",
    resourceAccess: [
      {
        // permission: email
        id: "64a6cdd6-aab1-4aaf-94b8-3cc8405e90d0",
        type: "Scope",
      },
      {
        // permission: offline_access
        id: "7427e0e9-2fba-42fe-b0c0-848c9e6a8182",
        type: "Scope",
      },
      {
        // permission: openid
        id: "37f7f235-527c-4136-accd-4a02d197296e",
        type: "Scope",
      },
      {
        // permission: profile
        id: "14dad69e-099b-42c9-810b-d002981feec1",
        type: "Scope",
      },
      {
        // permission: User.Read
        id: "e1fe6dd8-ba31-4d61-89e7-88639da4683d",
        type: "Scope",
      },
    ],
  };
}

export class Telemetry {
  static component = "component";
  static errorCode = "error-code";
  static errorType = "error-type";
  static errorMessage = "error-message";
  static userError = "user";
  static systemError = "system";
  static isSuccess = "success";
  static yes = "yes";
  static no = "no";
  static retryTimes = "retry-times";
  static methodName = "method-name";
  static appId = "appid";
  static skip = "skip";
}

export class Plugins {
  static pluginName = "AAD App Registration";
  static pluginNameComplex = "fx-resource-aad-app-for-teams";
  static pluginNameShort = "aad";
  static frontendHosting = "fx-resource-frontend-hosting";
  static teamsBot = "fx-resource-bot";
  static localDebug = "fx-resource-local-debug";
  static solution = "solution";
}

export class ConfigKeys {
  static applicationIdUri = "applicationIdUris";
  static clientId = "clientId";
  static clientSecret = "clientSecret";
  static objectId = "objectId";
  static oauth2PermissionScopeId = "oauth2PermissionScopeId";
  static teamsMobileDesktopAppId = "teamsMobileDesktopAppId";
  static teamsWebAppId = "teamsWebAppId";
  static domain = "domain";
  static endpoint = "endpoint";
  static oauthAuthority = "oauthAuthority";
  static oauthHost = "oauthHost";
  static tenantId = "tenantId";
  static skip = "skipProvision";
}

export class ConfigKeysOfOtherPlugin {
  static frontendHostingDomain = "domain";
  static frontendHostingEndpoint = "endpoint";
  static teamsBotId = "botId";
  static teamsBotIdLocal = "localBotId";
  static teamsBotEndpoint = "siteEndpoint";
  static localDebugTabDomain = "localTabDomain";
  static localDebugTabEndpoint = "localTabEndpoint";
  static localDebugBotEndpoint = "localBotEndpoint";
  static solutionPermissionRequest = "permissionRequest";
  static remoteTeamsAppId = "remoteTeamsAppId";
}

export interface Messages {
  log: string;
  telemetry: string;
}

export class Messages {
  public static readonly getLog = (log: string) => `[${Plugins.pluginName}] ${log}`;
  private static readonly getEventName = (eventName: string) => `${eventName}`;

  static readonly StartProvision: Messages = {
    log: Messages.getLog("Start to provision"),
    telemetry: Messages.getEventName("provision-start"),
  };

  static readonly EndProvision: Messages = {
    log: Messages.getLog("Successfully provision"),
    telemetry: Messages.getEventName("provision"),
  };

  static readonly StartLocalDebug: Messages = {
    log: Messages.getLog("Start to local debug"),
    telemetry: Messages.getEventName("local-debug-start"),
  };

  static readonly EndLocalDebug: Messages = {
    log: Messages.getLog("Successfully local debug"),
    telemetry: Messages.getEventName("local-debug"),
  };

  static readonly StartPostProvision: Messages = {
    log: Messages.getLog("Start to post-provision"),
    telemetry: Messages.getEventName("post-provision-start"),
  };

  static readonly EndPostProvision: Messages = {
    log: Messages.getLog("Successfully post-provision"),
    telemetry: Messages.getEventName("post-provision"),
  };

  static readonly StartPostLocalDebug: Messages = {
    log: Messages.getLog("Start to post local debug"),
    telemetry: Messages.getEventName("post-local-debug-start"),
  };

  static readonly EndPostLocalDebug: Messages = {
    log: Messages.getLog("Successfully post local debug"),
    telemetry: Messages.getEventName("post-local-debug"),
  };

  static readonly StartUpdatePermission: Messages = {
    log: Messages.getLog("Start to update permission"),
    telemetry: Messages.getEventName("update-permission-start"),
  };

  static readonly EndUpdatePermission: Messages = {
    log: Messages.getLog("Successfully update permission"),
    telemetry: Messages.getEventName("update-permission"),
  };

  static readonly GetAadAppSuccess = "Successfully get Azure AD app.";
  static readonly CreateAadAppSuccess = "Successfully created Azure AD app.";
  static readonly CreateAadAppPasswordSuccess = "Successfully created password for Azure AD app.";
  static readonly UpdatePermissionSuccess = "Successfully updated permission for Azure AD app.";
  static readonly SetAppIdUriSuccess = "Successfully created application id uri for Azure AD app.";
  static readonly UpdateRedirectUriSuccess = "Successfully updated redirect uri for Azure AD app.";
  static readonly UpdateAppIdUriSuccess =
    "Successfully updated application id uri for Azure AD app.";
  static readonly ParsePermissionSuccess = "Successfully parsed permissions.";
  static readonly NoSelection =
    "No Azure AD app found. Will not update permissions. You need to run provision or local debug first.";
  static readonly UserCancelled = "Selection is cancelled by user.";
  static readonly UpdatePermissionSuccessMessage =
    "Successfully updated permission for Azure AD app. You can go to Azure Portal to check the permission or grant admin consent.";
  static readonly SkipProvision =
    "Azure AD app provision skipped. You need to mannual provision and config Azure AD app.";
}

export class ProgressTitle {
  static readonly Provision = "Provisioning Azure AD app";
  static readonly ProvisionSteps = 3;
  static readonly PostProvision = "Configuring Azure AD app";
  static readonly PostProvisionSteps = 2;
  static readonly UpdatePermission = "Updating permission for Azure AD app";
  static readonly UpdatePermissionSteps = 1;
}

export class ProgressDetail {
  static readonly Starting = "Starting";

  static readonly ProvisionAadApp = "Provision Azure AD app";
  static readonly CreateAadAppSecret = "Create secret for Azure AD app";
  static readonly GetAadApp = "Get Azure AD app";

  static readonly UpdateRedirectUri = "Update redirect uri for Azure AD app";
  static readonly UpdateAppIdUri = "Update application id uri for Azure AD app";

  static readonly UpdatePermission = "Update permission for Azure AD app";
}<|MERGE_RESOLUTION|>--- conflicted
+++ resolved
@@ -15,12 +15,9 @@
   static AskForEnv = "Which Azure AD app do you want to update permission for?";
   static AskForEnvName = "aad-env";
 
-<<<<<<< HEAD
   static maxRetryTimes = 10;
-=======
   static statusCodeUserError = 400;
   static statusCodeServerError = 500;
->>>>>>> 86160f61
 
   static defaultPermissions: RequiredResourceAccess = {
     resourceAppId: "00000003-0000-0000-c000-000000000000",
