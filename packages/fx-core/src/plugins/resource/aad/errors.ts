--- conflicted
+++ resolved
@@ -128,13 +128,9 @@
   static readonly UpdateFailed =
     "Failed to update app in Azure Active Directory.";
   static readonly CreateSecretFailed =
-<<<<<<< HEAD
     "Failed to create an application secret in Azure Active Directory.";
-=======
-    "Create secret for Azure AD app failed when calling App Studio Api.";
   static readonly GetFailed =
-    "Get Azure AD app failed then calling App Studio Api.";
->>>>>>> e0515cda
+    "Failed to retrieve Azure Active Directory application object.";
 
   static readonly AppDefinitionIsNull = "Missing app definition.";
   static readonly AppObjectIdIsNull = "Missing Object ID.";
@@ -148,13 +144,9 @@
   static readonly UpdateFailed =
     "Failed to update app in Azure Active Directory.";
   static readonly CreateSecretFailed =
-<<<<<<< HEAD
     "Failed to create an application secret in Azure Active Directory.";
-=======
-    "Create secret for Azure AD app failed when calling Graph Api.";
   static readonly GetFailed =
-    "Get Azure AD app failed then calling Graph Api.";
->>>>>>> e0515cda
+    "Failed to retrieve Azure Active Directory application object.";
 
   static readonly AppDefinitionIsNull = "Missing app definition.";
   static readonly AppObjectIdIsNull = "Missing Object ID.";
