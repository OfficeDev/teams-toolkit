// Copyright (c) Microsoft Corporation.
// Licensed under the MIT license.

import { hooks } from "@feathersjs/hooks/lib";
import {
  AzureSolutionSettings,
  err,
  FxError,
  ok,
  ProjectSettings,
  Result,
  SystemError,
  TeamsAppManifest,
  TokenProvider as TokenProviderInAPI,
  UserError,
  v2,
  v3,
  Void,
} from "@microsoft/teamsfx-api";
import fs from "fs-extra";
import * as path from "path";
import { Service } from "typedi";
import { ArmTemplateResult } from "../../../../common/armInterface";
import { Bicep, ConstantString } from "../../../../common/constants";
import { AadOwner, ResourcePermission } from "../../../../common/permissionInterface";
import { CommonErrorHandlerMW } from "../../../../core/middleware/CommonErrorHandlerMW";
import { getTemplatesFolder } from "../../../../folder";
import { DEFAULT_PERMISSION_REQUEST, SolutionError } from "../../../solution";
import { ensureSolutionSettings } from "../../../solution/fx-solution/utils/solutionSettingsHelper";
import { BuiltInFeaturePluginNames } from "../../../solution/fx-solution/v3/constants";
import { IUserList } from "../../appstudio/interfaces/IAppDefinition";
import { AadAppClient } from "../aadAppClient";
import {
  ConfigKeys,
  Constants,
  Messages,
  Plugins,
  ProgressDetail,
  ProgressTitle,
  Telemetry,
  TemplatePathInfo,
} from "../constants";
import { AppIdUriInvalidError, ConfigErrorMessages, GetConfigError } from "../errors";
import { IAADDefinition } from "../interfaces/IAADDefinition";
import { AadAppForTeamsImpl } from "../plugin";
import { ResultFactory } from "../results";
import { Utils } from "../utils/common";
import {
  PostProvisionConfig,
  ProvisionConfig,
  SetApplicationInContextConfig,
} from "../utils/configs";
import { DialogUtils } from "../utils/dialog";
import { TokenAudience, TokenProvider } from "../utils/tokenProvider";

const permissionFile = "permissions.json";

export async function createPermissionRequestFile(
  projectPath: string
): Promise<Result<string, FxError>> {
  const filePath = path.join(projectPath, permissionFile);
  await fs.writeJSON(filePath, DEFAULT_PERMISSION_REQUEST, {
    spaces: 4,
  });
  return ok(filePath);
}

export async function checkPermissionRequest(
  projectPath: string
): Promise<Result<string, FxError>> {
  const filePath = path.join(projectPath, permissionFile);
  if (!(await fs.pathExists(filePath))) {
    return err(
      new UserError(
        SolutionError.MissingPermissionsJson,
        `${filePath} is missing`,
        Plugins.pluginNameShort
      )
    );
  }
  return ok(filePath);
}

export async function getPermissionRequest(projectPath: string): Promise<Result<string, FxError>> {
  const checkRes = await checkPermissionRequest(projectPath);
  if (checkRes.isErr()) {
    return err(checkRes.error);
  }
  const permissionRequest = await fs.readJSON(checkRes.value);
  return ok(JSON.stringify(permissionRequest));
}

export function isAadAdded(projectSetting: ProjectSettings): boolean {
  if (
    projectSetting.solutionSettings &&
    (projectSetting.solutionSettings as AzureSolutionSettings).activeResourcePlugins.includes(
      Plugins.pluginNameComplex
    )
  )
    return true;
  return false;
}

@Service(Plugins.pluginNameComplex)
export class AadAppForTeamsPluginV3 implements v3.FeaturePlugin {
  name = Plugins.pluginNameComplex;
  type: "resource" = "resource";
  resourceType = "Azure AD App";
  description = "Azure AD App provide single-sign-on feature for Teams App";

  @hooks([
    CommonErrorHandlerMW({
      telemetry: {
        component: BuiltInFeaturePluginNames.aad,
        eventName: "generate-arm-templates",
      },
    }),
  ])
  async generateResourceTemplate(): Promise<Result<v2.ResourceTemplate[], FxError>> {
    const result: ArmTemplateResult = {
      Parameters: JSON.parse(
        await fs.readFile(
          path.join(
            getTemplatesFolder(),
            TemplatePathInfo.BicepTemplateRelativeDir,
            Bicep.ParameterFileName
          ),
          ConstantString.UTF8Encoding
        )
      ),
    };
    return ok([{ kind: "bicep", template: result }]);
  }
  /**
   * when AAD is added, permissions.json is created
   * manifest template will also be updated
   */
  @hooks([CommonErrorHandlerMW({ telemetry: { component: BuiltInFeaturePluginNames.aad } })])
  async addFeature(
    ctx: v3.ContextWithManifestProvider,
    inputs: v3.AddFeatureInputs
  ): Promise<Result<v2.ResourceTemplate[], FxError>> {
    ensureSolutionSettings(ctx.projectSetting);
    const solutionSettings = ctx.projectSetting.solutionSettings as AzureSolutionSettings;
    const armRes = await this.generateResourceTemplate();
    if (armRes.isErr()) return err(armRes.error);
    const res = await createPermissionRequestFile(inputs.projectPath);
    if (res.isErr()) return err(res.error);
<<<<<<< HEAD

    ctx.appManifestProvider.addCapabilities(ctx, inputs);
    const loadRes = await ctx.appManifestProvider.loadManifest(ctx, inputs);
    if (loadRes.isErr()) return err(loadRes.error);
    const manifest = loadRes.value;
    (manifest as TeamsAppManifest).webApplicationInfo = {
      id: `{{state.${Plugins.pluginNameComplex}.clientId}}`,
      resource: `{{{state.${Plugins.pluginNameComplex}.applicationIdUris}}}`,
=======
    const webAppInfo: v3.ManifestCapability = {
      name: "WebApplicationInfo",
      snippet: {
        id: `{{state.${Plugins.pluginNameComplex}.clientId}}`,
        resource: `{{{state.${Plugins.pluginNameComplex}.applicationIdUris}}}`,
      },
>>>>>>> 9655df00
    };
    const updateWebAppInfoRes = await ctx.appManifestProvider.updateCapability(
      ctx,
      inputs,
      webAppInfo
    );
    if (updateWebAppInfoRes.isErr()) return err(updateWebAppInfoRes.error);
    if (!solutionSettings.activeResourcePlugins.includes(this.name))
      solutionSettings.activeResourcePlugins.push(this.name);
    return ok(armRes.value);
  }

  @hooks([
    CommonErrorHandlerMW({
      telemetry: { component: BuiltInFeaturePluginNames.aad, eventName: "provision" },
    }),
  ])
  async provisionResource(
    ctx: v2.Context,
    inputs: v2.InputsWithProjectPath,
    envInfo: v3.EnvInfoV3,
    tokenProvider: TokenProviderInAPI,
    props?: any
  ): Promise<Result<Void, FxError>> {
    const checkPermissionRes = await checkPermissionRequest(inputs.projectPath);
    if (checkPermissionRes.isErr()) return err(checkPermissionRes.error);
    const isLocalDebug = envInfo.envName === "local";
    ctx.logProvider.info(Messages.StartProvision.log);

    const telemetryMessage = "provision";

    await TokenProvider.init({
      graph: tokenProvider.graphTokenProvider,
      appStudio: tokenProvider.appStudioToken,
    });

    //init aad part in local settings or env state
    if (!envInfo.state[BuiltInFeaturePluginNames.aad].secretFields) {
      envInfo.state[BuiltInFeaturePluginNames.aad].secretFields = ["clientSecret"];
    }
    // Move objectId etc. from input to output.
    const skip = Utils.skipCreateAadForProvision(envInfo);
    DialogUtils.init(ctx.userInteraction, ProgressTitle.Provision, ProgressTitle.ProvisionSteps);

    let config: ProvisionConfig = new ProvisionConfig(isLocalDebug);
    await config.restoreConfigFromEnvInfo(ctx, inputs, envInfo);
    const permissions = AadAppForTeamsImpl.parsePermission(
      config.permissionRequest as string,
      ctx.logProvider
    );

    await DialogUtils.progress?.start(ProgressDetail.Starting);
    if (config.objectId) {
      if (!skip) {
        await DialogUtils.progress?.next(ProgressDetail.GetAadApp);
        config = await AadAppClient.getAadApp(
          telemetryMessage,
          config.objectId,
          config.password,
          tokenProvider.graphTokenProvider,
          envInfo.envName
        );
        ctx.logProvider?.info(Messages.getLog(Messages.GetAadAppSuccess));
      }
    } else {
      await DialogUtils.progress?.next(ProgressDetail.ProvisionAadApp);
      await AadAppClient.createAadApp(telemetryMessage, config);
      config.password = undefined;
      ctx.logProvider?.info(Messages.getLog(Messages.CreateAadAppSuccess));
    }

    if (!config.password) {
      await DialogUtils.progress?.next(ProgressDetail.CreateAadAppSecret);
      await AadAppClient.createAadAppSecret(telemetryMessage, config);
      ctx.logProvider?.info(Messages.getLog(Messages.CreateAadAppPasswordSuccess));
    }

    await DialogUtils.progress?.next(ProgressDetail.UpdatePermission);
    await AadAppClient.updateAadAppPermission(
      telemetryMessage,
      config.objectId as string,
      permissions,
      skip
    );
    ctx.logProvider?.info(Messages.getLog(Messages.UpdatePermissionSuccess));
    await DialogUtils.progress?.end(true);
    config.saveConfigIntoEnvInfo(envInfo, TokenProvider.tenantId as string);
    ctx.logProvider.info(Messages.EndProvision.log);
    if (props) props[Telemetry.skip] = skip ? Telemetry.yes : Telemetry.no;
    return ok(Void);
  }

  @hooks([
    CommonErrorHandlerMW({
      telemetry: { component: BuiltInFeaturePluginNames.aad, eventName: "post-provision" },
    }),
  ])
  async configureResource(
    ctx: v2.Context,
    inputs: v2.InputsWithProjectPath,
    envInfo: v3.EnvInfoV3,
    tokenProvider: TokenProviderInAPI,
    props?: any
  ): Promise<Result<Void, FxError>> {
    const setApplicationInContextRes = await this.setApplicationInContext(ctx, envInfo);
    if (setApplicationInContextRes.isErr()) return err(setApplicationInContextRes.error);
    const isLocalDebug = envInfo.envName === "local";
    ctx.logProvider.info(Messages.StartPostProvision.log);
    const skip = Utils.skipCreateAadForProvision(envInfo);
    DialogUtils.init(
      ctx.userInteraction,
      ProgressTitle.PostProvision,
      ProgressTitle.PostProvisionSteps
    );

    await TokenProvider.init({
      graph: tokenProvider.graphTokenProvider,
      appStudio: tokenProvider.appStudioToken,
    });
    const config: PostProvisionConfig = new PostProvisionConfig(isLocalDebug);
    config.restoreConfigFromEnvInfo(ctx, envInfo);

    await DialogUtils.progress?.start(ProgressDetail.Starting);
    await DialogUtils.progress?.next(ProgressDetail.UpdateRedirectUri);

    const redirectUris: IAADDefinition = AadAppForTeamsImpl.getRedirectUris(
      config.frontendEndpoint,
      config.botEndpoint,
      config.clientId!
    );
    await AadAppClient.updateAadAppRedirectUri(
      isLocalDebug ? Messages.EndPostLocalDebug.telemetry : Messages.EndPostProvision.telemetry,
      config.objectId as string,
      redirectUris,
      skip
    );
    ctx.logProvider?.info(Messages.getLog(Messages.UpdateRedirectUriSuccess));

    await DialogUtils.progress?.next(ProgressDetail.UpdateAppIdUri);
    await AadAppClient.updateAadAppIdUri(
      isLocalDebug ? Messages.EndPostLocalDebug.telemetry : Messages.EndPostProvision.telemetry,
      config.objectId as string,
      config.applicationIdUri as string,
      skip
    );
    ctx.logProvider?.info(Messages.getLog(Messages.UpdateAppIdUriSuccess));

    await DialogUtils.progress?.end(true);
    ctx.logProvider.info(Messages.EndPostProvision.log);
    if (props) props[Telemetry.skip] = skip ? Telemetry.yes : Telemetry.no;
    return ok(Void);
  }

  public async setApplicationInContext(
    ctx: v2.Context,
    envInfo: v3.EnvInfoV3
  ): Promise<Result<Void, FxError>> {
    const isLocalDebug = envInfo.envName === "local";
    const config: SetApplicationInContextConfig = new SetApplicationInContextConfig(isLocalDebug);
    config.restoreConfigFromEnvInfo(ctx, envInfo);

    if (!config.frontendDomain && !config.botId) {
      throw ResultFactory.UserError(AppIdUriInvalidError.name, AppIdUriInvalidError.message());
    }

    let applicationIdUri = "api://";
    applicationIdUri += config.frontendDomain ? `${config.frontendDomain}/` : "";
    applicationIdUri += config.botId ? "botid-" + config.botId : config.clientId;
    config.applicationIdUri = applicationIdUri;

    ctx.logProvider?.info(Messages.getLog(Messages.SetAppIdUriSuccess));
    (envInfo.state[BuiltInFeaturePluginNames.aad] as v3.AADApp).applicationIdUris =
      config.applicationIdUri;
    return ok(Void);
  }

  @hooks([
    CommonErrorHandlerMW({
      telemetry: { component: BuiltInFeaturePluginNames.aad },
    }),
  ])
  async listCollaborator(
    ctx: v2.Context,
    envInfo: v3.EnvInfoV3,
    tokenProvider: TokenProviderInAPI
  ): Promise<Result<AadOwner[], FxError>> {
    ctx.logProvider.info(Messages.StartListCollaborator.log);
    await TokenProvider.init(
      { graph: tokenProvider.graphTokenProvider, appStudio: tokenProvider.appStudioToken },
      TokenAudience.Graph
    );
    const aadState = envInfo.state[this.name] as v3.AADApp;
    const objectId = aadState.objectId;
    if (!objectId) {
      return err(
        new SystemError(
          GetConfigError.name,
          GetConfigError.message(
            ConfigErrorMessages.GetConfigError(ConfigKeys.objectId, Plugins.pluginName)
          ),
          Plugins.pluginNameShort
        )
      );
    }

    const owners = await AadAppClient.listCollaborator(
      Messages.EndListCollaborator.telemetry,
      objectId
    );
    ctx.logProvider.info(Messages.EndListCollaborator.log);
    return ok(owners || []);
  }

  @hooks([
    CommonErrorHandlerMW({
      telemetry: { component: BuiltInFeaturePluginNames.aad },
    }),
  ])
  async checkPermission(
    ctx: v2.Context,
    envInfo: v3.EnvInfoV3,
    tokenProvider: TokenProviderInAPI,
    userInfo: IUserList
  ): Promise<Result<ResourcePermission[], FxError>> {
    ctx.logProvider.info(Messages.StartCheckPermission.log);
    await TokenProvider.init(
      { graph: tokenProvider.graphTokenProvider, appStudio: tokenProvider.appStudioToken },
      TokenAudience.Graph
    );
    const aadState = envInfo.state[this.name] as v3.AADApp;
    const objectId = aadState.objectId;
    if (!objectId) {
      return err(
        new SystemError(
          GetConfigError.name,
          Utils.getPermissionErrorMessage(
            GetConfigError.message(
              ConfigErrorMessages.GetConfigError(ConfigKeys.objectId, Plugins.pluginName)
            ),
            false
          ),
          Plugins.pluginNameShort
        )
      );
    }

    const userObjectId = userInfo.aadId;
    const isAadOwner = await AadAppClient.checkPermission(
      Messages.EndCheckPermission.telemetry,
      objectId,
      userObjectId
    );

    const result = [
      {
        name: Constants.permissions.name,
        type: Constants.permissions.type,
        roles: isAadOwner ? [Constants.permissions.owner] : [Constants.permissions.noPermission],
        resourceId: objectId,
      },
    ];
    ctx.logProvider.info(Messages.EndCheckPermission.log);
    return ok(result);
  }

  async grantPermission(
    ctx: v2.Context,
    envInfo: v3.EnvInfoV3,
    tokenProvider: TokenProviderInAPI,
    userInfo: IUserList
  ): Promise<Result<ResourcePermission[], FxError>> {
    ctx.logProvider.info(Messages.StartGrantPermission.log);
    await TokenProvider.init(
      { graph: tokenProvider.graphTokenProvider, appStudio: tokenProvider.appStudioToken },
      TokenAudience.Graph
    );
    const aadState = envInfo.state[this.name] as v3.AADApp;
    const objectId = aadState.objectId;
    if (!objectId) {
      return err(
        new SystemError(
          GetConfigError.name,
          Utils.getPermissionErrorMessage(
            GetConfigError.message(
              ConfigErrorMessages.GetConfigError(ConfigKeys.objectId, Plugins.pluginName)
            ),
            true
          ),
          Plugins.pluginNameShort
        )
      );
    }

    const userObjectId = userInfo.aadId;
    await AadAppClient.grantPermission(ctx, objectId, userObjectId);

    const result = [
      {
        name: Constants.permissions.name,
        type: Constants.permissions.type,
        roles: [Constants.permissions.owner],
        resourceId: objectId,
      },
    ];
    ctx.logProvider.info(Messages.EndGrantPermission.log);
    return ok(result);
  }
}<|MERGE_RESOLUTION|>--- conflicted
+++ resolved
@@ -146,23 +146,12 @@
     if (armRes.isErr()) return err(armRes.error);
     const res = await createPermissionRequestFile(inputs.projectPath);
     if (res.isErr()) return err(res.error);
-<<<<<<< HEAD
-
-    ctx.appManifestProvider.addCapabilities(ctx, inputs);
-    const loadRes = await ctx.appManifestProvider.loadManifest(ctx, inputs);
-    if (loadRes.isErr()) return err(loadRes.error);
-    const manifest = loadRes.value;
-    (manifest as TeamsAppManifest).webApplicationInfo = {
-      id: `{{state.${Plugins.pluginNameComplex}.clientId}}`,
-      resource: `{{{state.${Plugins.pluginNameComplex}.applicationIdUris}}}`,
-=======
     const webAppInfo: v3.ManifestCapability = {
       name: "WebApplicationInfo",
       snippet: {
         id: `{{state.${Plugins.pluginNameComplex}.clientId}}`,
         resource: `{{{state.${Plugins.pluginNameComplex}.applicationIdUris}}}`,
       },
->>>>>>> 9655df00
     };
     const updateWebAppInfoRes = await ctx.appManifestProvider.updateCapability(
       ctx,
