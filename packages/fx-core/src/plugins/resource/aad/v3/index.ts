// Copyright (c) Microsoft Corporation.
// Licensed under the MIT license.

import { hooks } from "@feathersjs/hooks/lib";
import {
  AzureSolutionSettings,
  err,
  FxError,
  ok,
  ProjectSettings,
  Result,
  TeamsAppManifest,
  TokenProvider as TokenProviderInAPI,
  UserError,
  v2,
  v3,
  Void,
} from "@microsoft/teamsfx-api";
import fs from "fs-extra";
import * as path from "path";
import { Service } from "typedi";
import { CommonErrorHandlerMW } from "../../../../core/middleware/CommonErrorHandlerMW";
import { DEFAULT_PERMISSION_REQUEST, SolutionError } from "../../../solution";
import { BuiltInFeaturePluginNames } from "../../../solution/fx-solution/v3/constants";
import { AadAppClient } from "../aadAppClient";
import { Messages, Plugins, ProgressDetail, ProgressTitle, Telemetry } from "../constants";
import { AppIdUriInvalidError } from "../errors";
import { IAADDefinition } from "../interfaces/IAADDefinition";
import { AadAppForTeamsImpl } from "../plugin";
import { ResultFactory } from "../results";
import { Utils } from "../utils/common";
import {
  PostProvisionConfig,
  ProvisionConfig,
  SetApplicationInContextConfig,
} from "../utils/configs";
import { DialogUtils } from "../utils/dialog";
import { TokenProvider } from "../utils/tokenProvider";

const permissionFile = "permissions.json";

export async function createPermissionRequestFile(
  projectPath: string
): Promise<Result<string, FxError>> {
  const filePath = path.join(projectPath, permissionFile);
  await fs.writeJSON(filePath, DEFAULT_PERMISSION_REQUEST, {
    spaces: 4,
  });
  return ok(filePath);
}

export async function checkPermissionRequest(
  projectPath: string
): Promise<Result<string, FxError>> {
  const filePath = path.join(projectPath, permissionFile);
  if (!(await fs.pathExists(filePath))) {
    return err(
      new UserError(
        SolutionError.MissingPermissionsJson,
        `${filePath} is missing`,
        Plugins.pluginNameShort
      )
    );
  }
  return ok(filePath);
}

export async function getPermissionRequest(projectPath: string): Promise<Result<string, FxError>> {
  const checkRes = await checkPermissionRequest(projectPath);
  if (checkRes.isErr()) {
    return err(checkRes.error);
  }
  const permissionRequest = await fs.readJSON(checkRes.value);
  return ok(JSON.stringify(permissionRequest));
}

export function isAadAdded(projectSetting: ProjectSettings): boolean {
  if (
    projectSetting.solutionSettings &&
    (projectSetting.solutionSettings as AzureSolutionSettings).activeResourcePlugins.includes(
      Plugins.pluginNameComplex
    )
  )
    return true;
  return false;
}

@Service(Plugins.pluginNameComplex)
export class AadAppForTeamsPluginV3 implements v3.FeaturePlugin {
  name = Plugins.pluginNameComplex;
  type: "resource" = "resource";
  resourceType = "Azure AD App";
  description = "Azure AD App provide single-sign-on feature for Teams App";

  /**
   * when AAD is added, permissions.json is created
   * manifest template will also be updated
   */
  @hooks([CommonErrorHandlerMW({ telemetry: { component: BuiltInFeaturePluginNames.aad } })])
  async addFeature(
    ctx: v3.ContextWithManifestProvider,
    inputs: v2.InputsWithProjectPath
<<<<<<< HEAD
  ): Promise<Result<v2.ResourceTemplate | undefined, FxError>> {
=======
  ): Promise<Result<v2.ResourceTemplate[], FxError>> {
>>>>>>> abe8a1a1
    const res = await createPermissionRequestFile(inputs.projectPath);
    if (res.isErr()) return err(res.error);
    const loadRes = await ctx.appManifestProvider.loadManifest(ctx, inputs);
    if (loadRes.isErr()) return err(loadRes.error);
    const manifest = loadRes.value;
    (manifest as TeamsAppManifest).webApplicationInfo = {
      id: `{{state.${Plugins.pluginNameComplex}.clientId}}`,
      resource: `{{{state.${Plugins.pluginNameComplex}.applicationIdUris}}}`,
    };
    await ctx.appManifestProvider.saveManifest(ctx, inputs, manifest);
<<<<<<< HEAD
    return ok(undefined);
=======
    return ok([]);
>>>>>>> abe8a1a1
  }

  @hooks([
    CommonErrorHandlerMW({
      telemetry: { component: BuiltInFeaturePluginNames.aad, eventName: "provision" },
    }),
  ])
  async provisionResource(
    ctx: v2.Context,
    inputs: v2.InputsWithProjectPath,
    envInfo: v3.EnvInfoV3,
    tokenProvider: TokenProviderInAPI,
    props?: any
  ): Promise<Result<Void, FxError>> {
    const checkPermissionRes = await checkPermissionRequest(inputs.projectPath);
    if (checkPermissionRes.isErr()) return err(checkPermissionRes.error);
    const isLocalDebug = envInfo.envName === "local";
    ctx.logProvider.info(Messages.StartProvision.log);

    const telemetryMessage = "provision";

    await TokenProvider.init({
      graph: tokenProvider.graphTokenProvider,
      appStudio: tokenProvider.appStudioToken,
    });

    //init aad part in local settings or env state
    if (!envInfo.state[BuiltInFeaturePluginNames.aad]) {
      envInfo.state[BuiltInFeaturePluginNames.aad] = {
        secretFields: ["clientSecret"],
      };
    }
    // Move objectId etc. from input to output.
    const skip = Utils.skipCreateAadForProvision(envInfo);
    DialogUtils.init(ctx.userInteraction, ProgressTitle.Provision, ProgressTitle.ProvisionSteps);

    let config: ProvisionConfig = new ProvisionConfig(isLocalDebug);
    await config.restoreConfigFromEnvInfo(ctx, inputs, envInfo);
    const permissions = AadAppForTeamsImpl.parsePermission(
      config.permissionRequest as string,
      ctx.logProvider
    );

    await DialogUtils.progress?.start(ProgressDetail.Starting);
    if (config.objectId) {
      if (!skip) {
        await DialogUtils.progress?.next(ProgressDetail.GetAadApp);
        config = await AadAppClient.getAadApp(
          telemetryMessage,
          config.objectId,
          config.password,
          tokenProvider.graphTokenProvider,
          envInfo.envName
        );
        ctx.logProvider?.info(Messages.getLog(Messages.GetAadAppSuccess));
      }
    } else {
      await DialogUtils.progress?.next(ProgressDetail.ProvisionAadApp);
      await AadAppClient.createAadApp(telemetryMessage, config);
      config.password = undefined;
      ctx.logProvider?.info(Messages.getLog(Messages.CreateAadAppSuccess));
    }

    if (!config.password) {
      await DialogUtils.progress?.next(ProgressDetail.CreateAadAppSecret);
      await AadAppClient.createAadAppSecret(telemetryMessage, config);
      ctx.logProvider?.info(Messages.getLog(Messages.CreateAadAppPasswordSuccess));
    }

    await DialogUtils.progress?.next(ProgressDetail.UpdatePermission);
    await AadAppClient.updateAadAppPermission(
      telemetryMessage,
      config.objectId as string,
      permissions,
      skip
    );
    ctx.logProvider?.info(Messages.getLog(Messages.UpdatePermissionSuccess));
    await DialogUtils.progress?.end(true);
    config.saveConfigIntoEnvInfo(envInfo, TokenProvider.tenantId as string);
    ctx.logProvider.info(Messages.EndProvision.log);
    if (props) props[Telemetry.skip] = skip ? Telemetry.yes : Telemetry.no;
    return ok(Void);
  }

  @hooks([
    CommonErrorHandlerMW({
      telemetry: { component: BuiltInFeaturePluginNames.aad, eventName: "post-provision" },
    }),
  ])
  async configureResource(
    ctx: v2.Context,
    inputs: v2.InputsWithProjectPath,
    envInfo: v3.EnvInfoV3,
    tokenProvider: TokenProviderInAPI,
    props?: any
  ): Promise<Result<Void, FxError>> {
    const setApplicationInContextRes = await this.setApplicationInContext(ctx, envInfo);
    if (setApplicationInContextRes.isErr()) return err(setApplicationInContextRes.error);
    const isLocalDebug = envInfo.envName === "local";
    ctx.logProvider.info(Messages.StartPostProvision.log);
    const skip = Utils.skipCreateAadForProvision(envInfo);
    DialogUtils.init(
      ctx.userInteraction,
      ProgressTitle.PostProvision,
      ProgressTitle.PostProvisionSteps
    );

    await TokenProvider.init({
      graph: tokenProvider.graphTokenProvider,
      appStudio: tokenProvider.appStudioToken,
    });
    const config: PostProvisionConfig = new PostProvisionConfig(isLocalDebug);
    config.restoreConfigFromEnvInfo(ctx, envInfo);

    await DialogUtils.progress?.start(ProgressDetail.Starting);
    await DialogUtils.progress?.next(ProgressDetail.UpdateRedirectUri);

    const redirectUris: IAADDefinition = AadAppForTeamsImpl.getRedirectUris(
      config.frontendEndpoint,
      config.botEndpoint,
      config.clientId!
    );
    await AadAppClient.updateAadAppRedirectUri(
      isLocalDebug ? Messages.EndPostLocalDebug.telemetry : Messages.EndPostProvision.telemetry,
      config.objectId as string,
      redirectUris,
      skip
    );
    ctx.logProvider?.info(Messages.getLog(Messages.UpdateRedirectUriSuccess));

    await DialogUtils.progress?.next(ProgressDetail.UpdateAppIdUri);
    await AadAppClient.updateAadAppIdUri(
      isLocalDebug ? Messages.EndPostLocalDebug.telemetry : Messages.EndPostProvision.telemetry,
      config.objectId as string,
      config.applicationIdUri as string,
      skip
    );
    ctx.logProvider?.info(Messages.getLog(Messages.UpdateAppIdUriSuccess));

    await DialogUtils.progress?.end(true);
    ctx.logProvider.info(Messages.EndPostProvision.log);
    if (props) props[Telemetry.skip] = skip ? Telemetry.yes : Telemetry.no;
    return ok(Void);
  }

  public async setApplicationInContext(
    ctx: v2.Context,
    envInfo: v3.EnvInfoV3
  ): Promise<Result<Void, FxError>> {
    const isLocalDebug = envInfo.envName === "local";
    const config: SetApplicationInContextConfig = new SetApplicationInContextConfig(isLocalDebug);
    config.restoreConfigFromEnvInfo(ctx, envInfo);

    if (!config.frontendDomain && !config.botId) {
      throw ResultFactory.UserError(AppIdUriInvalidError.name, AppIdUriInvalidError.message());
    }

    let applicationIdUri = "api://";
    applicationIdUri += config.frontendDomain ? `${config.frontendDomain}/` : "";
    applicationIdUri += config.botId ? "botid-" + config.botId : config.clientId;
    config.applicationIdUri = applicationIdUri;

    ctx.logProvider?.info(Messages.getLog(Messages.SetAppIdUriSuccess));
    (envInfo.state[BuiltInFeaturePluginNames.aad] as v3.AADApp).applicationIdUris =
      config.applicationIdUri;
    return ok(Void);
  }
}<|MERGE_RESOLUTION|>--- conflicted
+++ resolved
@@ -100,11 +100,7 @@
   async addFeature(
     ctx: v3.ContextWithManifestProvider,
     inputs: v2.InputsWithProjectPath
-<<<<<<< HEAD
-  ): Promise<Result<v2.ResourceTemplate | undefined, FxError>> {
-=======
   ): Promise<Result<v2.ResourceTemplate[], FxError>> {
->>>>>>> abe8a1a1
     const res = await createPermissionRequestFile(inputs.projectPath);
     if (res.isErr()) return err(res.error);
     const loadRes = await ctx.appManifestProvider.loadManifest(ctx, inputs);
@@ -115,11 +111,7 @@
       resource: `{{{state.${Plugins.pluginNameComplex}.applicationIdUris}}}`,
     };
     await ctx.appManifestProvider.saveManifest(ctx, inputs, manifest);
-<<<<<<< HEAD
-    return ok(undefined);
-=======
     return ok([]);
->>>>>>> abe8a1a1
   }
 
   @hooks([
