--- conflicted
+++ resolved
@@ -49,20 +49,13 @@
     }
     if (needUpdate) {
       await fs.writeFile(localPkgPath, JSON.stringify(pkgContent, null, 4));
-<<<<<<< HEAD
       const telemetryProperties = { component: this.componentType };
 
-      TelemetryUtils.sendEvent(
-        Telemetry.stage.updatePkg + Telemetry.installedSuffix,
-        undefined,
-        {}
-      );
-=======
+      TelemetryUtils.sendEvent(Telemetry.stage.updatePkg, undefined, telemetryProperties);
       return {
         changeType: FileChangeType.Update,
         filePath: localPkgPath,
       }; // return modified files
->>>>>>> 82fc22ff
     }
     return undefined;
   }
