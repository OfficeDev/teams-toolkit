// Copyright (c) Microsoft Corporation.
// Licensed under the MIT license.
"use strict";
import * as path from "path";
import * as fs from "fs-extra";
import {
  AzureSolutionSettings,
  Inputs,
  QTreeNode,
  SystemError,
  UserError,
  ok,
  Platform,
  FxError,
} from "@microsoft/teamsfx-api";
import { Context } from "@microsoft/teamsfx-api/build/v2";
import {
  generateTempFolder,
  copyFileIfExist,
  removeFileIfExist,
  getSampleFileName,
  checkInputEmpty,
  Notification,
} from "./utils";
import {
  ApiConnectorConfiguration,
  AuthConfig,
  BasicAuthConfig,
  AADAuthConfig,
  APIKeyAuthConfig,
} from "./config";
import { ApiConnectorResult, ResultFactory, QesutionResult } from "./result";
import { AuthType, Constants, KeyLocation } from "./constants";
import { EnvHandler } from "./envHandler";
import { ErrorMessage } from "./errors";
import { ResourcePlugins } from "../../../common/constants";
import {
  ApiNameQuestion,
  basicAuthUsernameQuestion,
  botOption,
  functionOption,
  apiEndpointQuestion,
  BasicAuthOption,
  CertAuthOption,
  AADAuthOption,
  APIKeyAuthOption,
  ImplementMyselfOption,
  reuseAppOption,
  anotherAppOption,
  appTenantIdQuestion,
  appIdQuestion,
  requestHeaderOption,
  queryParamsOption,
  buildAPIKeyNameQuestion,
} from "./questions";
import { getLocalizedString } from "../../../common/localizeUtils";
import { SampleHandler } from "./sampleHandler";
import { isAADEnabled } from "../../../common";
import { getAzureSolutionSettings } from "../../solution/fx-solution/v2/utils";
import { DepsHandler } from "./depsHandler";
import { checkEmptySelect } from "./checker";
import { Telemetry, TelemetryUtils } from "./telemetry";
export class ApiConnectorImpl {
  public async scaffold(ctx: Context, inputs: Inputs): Promise<ApiConnectorResult> {
    if (!inputs.projectPath) {
      throw ResultFactory.UserError(
        ErrorMessage.InvalidProjectError.name,
        ErrorMessage.InvalidProjectError.message()
      );
    }
    const projectPath = inputs.projectPath;
    const languageType: string = ctx.projectSetting!.programmingLanguage!;
    const config: ApiConnectorConfiguration = this.getUserDataFromInputs(inputs);

    const telemetryProperties = this.getTelemetryProperties(config);

    TelemetryUtils.init(ctx.telemetryReporter);
    TelemetryUtils.sendEvent(
      Telemetry.stage.scaffold + Telemetry.startSuffix,
      undefined,
      telemetryProperties
    );
    // backup relative files.
    const backupFolderName = generateTempFolder();
    await Promise.all(
      config.ComponentPath.map(async (component) => {
        await this.backupExistingFiles(path.join(projectPath, component), backupFolderName);
      })
    );

    try {
      let filesChanged: string[] = [];
      await Promise.all(
        config.ComponentPath.map(async (component) => {
          const changes = await this.scaffoldInComponent(
            projectPath,
            component,
            config,
            languageType
          );
          filesChanged = filesChanged.concat(changes);
        })
      );
<<<<<<< HEAD
      const msg: string = Notification.getNotificationMsg(config, languageType);
=======

      const logMessage = getLocalizedString(
        "plugins.apiConnector.Log.CommandSuccess",
        filesChanged.reduce(
          (previousValue, currentValue) =>
            previousValue + path.relative(inputs.projectPath!, currentValue) + "\n",
          ""
        )
      ).trimEnd();
      ctx.logProvider?.info(logMessage); // Print generated/updated files for users

      const msg: string = this.getNotificationMsg(config, languageType);
>>>>>>> f6638b46
      if (inputs.platform != Platform.CLI) {
        ctx.userInteraction
          ?.showMessage("info", msg, false, "OK", Notification.READ_MORE)
          .then((result) => {
            const userSelected = result.isOk() ? result.value : undefined;
            if (userSelected === Notification.READ_MORE) {
              ctx.userInteraction?.openUrl(Notification.READ_MORE_URL);
            }
          });
      } else {
        ctx.userInteraction.showMessage(
          "info",
          msg + ` ${Notification.GetLinkNotification()}`,
          false
        );
      }
    } catch (err) {
      await Promise.all(
        config.ComponentPath.map(async (component) => {
          await fs.copy(
            path.join(projectPath, component, backupFolderName),
            path.join(projectPath, component),
            { overwrite: true }
          );
          await this.removeSampleFilesWhenRestore(
            projectPath,
            component,
            config.APIName,
            languageType
          );
        })
      );
      if (!(err instanceof SystemError) && !(err instanceof UserError)) {
        err = ResultFactory.SystemError(
          ErrorMessage.generateApiConFilesError.name,
          ErrorMessage.generateApiConFilesError.message(err.message)
        );
      }
      this.sendErrorTelemetry(err as FxError);
      throw err;
    } finally {
      await Promise.all(
        config.ComponentPath.map(async (component) => {
          await removeFileIfExist(path.join(projectPath, component, backupFolderName));
        })
      );
    }
    TelemetryUtils.sendEvent(Telemetry.stage.scaffold, true, telemetryProperties);
    return ResultFactory.Success();
  }

  private sendErrorTelemetry(thrownErr: FxError) {
    const errorCode = thrownErr.source + "." + thrownErr.name;
    const errorType =
      thrownErr instanceof SystemError ? Telemetry.systemError : Telemetry.userError;
    const errorMessage = thrownErr.message;
    TelemetryUtils.sendErrorEvent(Telemetry.stage.scaffold, errorCode, errorType, errorMessage);
    return thrownErr;
  }

  private async scaffoldInComponent(
    projectPath: string,
    componentItem: string,
    config: ApiConnectorConfiguration,
    languageType: string
  ): Promise<string[]> {
    const updatedEnvFile = await this.scaffoldEnvFileToComponent(
      projectPath,
      config,
      componentItem
    );
    const generatedSampleFile = await this.scaffoldSampleCodeToComponent(
      projectPath,
      config,
      componentItem,
      languageType
    );
    const updatedPackageFile = await this.addSDKDependency(projectPath, componentItem);
    return [updatedEnvFile, generatedSampleFile, updatedPackageFile];
  }

  private async backupExistingFiles(folderPath: string, backupFolder: string) {
    await fs.ensureDir(path.join(folderPath, backupFolder));
    await copyFileIfExist(
      path.join(folderPath, Constants.envFileName),
      path.join(folderPath, backupFolder, Constants.envFileName)
    );
    await copyFileIfExist(
      path.join(folderPath, Constants.pkgJsonFile),
      path.join(folderPath, backupFolder, Constants.pkgJsonFile)
    );
    await copyFileIfExist(
      path.join(folderPath, Constants.pkgLockFile),
      path.join(folderPath, backupFolder, Constants.pkgLockFile)
    );
  }

  private async removeSampleFilesWhenRestore(
    projectPath: string,
    component: string,
    apiName: string,
    languageType: string
  ) {
    const apiFileName = getSampleFileName(apiName, languageType);
    const sampleFilePath = path.join(projectPath, component, apiFileName);
    await removeFileIfExist(sampleFilePath);
  }

  private getAuthConfigFromInputs(inputs: Inputs): AuthConfig {
    let config: AuthConfig;
    const apiType = inputs[Constants.questionKey.apiType];
    switch (apiType) {
      case AuthType.BASIC:
        checkInputEmpty(inputs, Constants.questionKey.apiUserName);
        config = {
          AuthType: AuthType.BASIC,
          UserName: inputs[Constants.questionKey.apiUserName],
        } as BasicAuthConfig;
        break;
      case AuthType.AAD:
        const AADConfig = {
          AuthType: AuthType.AAD,
        } as AADAuthConfig;
        if (inputs[Constants.questionKey.apiAppType] === reuseAppOption.id) {
          AADConfig.ReuseTeamsApp = true;
        } else {
          AADConfig.ReuseTeamsApp = false;
          checkInputEmpty(
            inputs,
            Constants.questionKey.apiAppTenentId,
            Constants.questionKey.apiAppId
          );
          AADConfig.TenantId = inputs[Constants.questionKey.apiAppTenentId];
          AADConfig.ClientId = inputs[Constants.questionKey.apiAppId];
        }
        config = AADConfig;
        break;
      case AuthType.APIKEY:
        const APIKeyConfig = {
          AuthType: AuthType.APIKEY,
        } as APIKeyAuthConfig;
        if (inputs[Constants.questionKey.apiAPIKeyLocation] === requestHeaderOption.id) {
          APIKeyConfig.Location = KeyLocation.Header;
        } else {
          APIKeyConfig.Location = KeyLocation.QueryParams;
        }
        checkInputEmpty(inputs, Constants.questionKey.apiAPIKeyName);
        APIKeyConfig.Name = inputs[Constants.questionKey.apiAPIKeyName];
        config = APIKeyConfig;
        break;
      case AuthType.CUSTOM:
      case AuthType.CERT:
        config = {
          AuthType: apiType,
        };
        break;
      default:
        throw ResultFactory.SystemError(
          ErrorMessage.ApiConnectorInputError.name,
          ErrorMessage.ApiConnectorInputError.message(inputs[Constants.questionKey.apiAppType])
        );
    }
    return config;
  }

  private getUserDataFromInputs(inputs: Inputs): ApiConnectorConfiguration {
    checkInputEmpty(
      inputs,
      Constants.questionKey.componentsSelect,
      Constants.questionKey.apiName,
      Constants.questionKey.endpoint
    );
    const authConfig = this.getAuthConfigFromInputs(inputs);
    const config: ApiConnectorConfiguration = {
      ComponentPath: inputs[Constants.questionKey.componentsSelect],
      APIName: inputs[Constants.questionKey.apiName],
      AuthConfig: authConfig,
      EndPoint: inputs[Constants.questionKey.endpoint],
    };
    return config;
  }

  private async scaffoldEnvFileToComponent(
    projectPath: string,
    config: ApiConnectorConfiguration,
    component: string
  ): Promise<string> {
    const envHander = new EnvHandler(projectPath, component);
    envHander.updateEnvs(config);
    return await envHander.saveLocalEnvFile();
  }

  private async scaffoldSampleCodeToComponent(
    projectPath: string,
    config: ApiConnectorConfiguration,
    component: string,
    languageType: string
  ): Promise<string> {
    const sampleHandler = new SampleHandler(projectPath, languageType, component);
    return await sampleHandler.generateSampleCode(config);
  }

  private async addSDKDependency(projectPath: string, component: string): Promise<string> {
    const depsHandler: DepsHandler = new DepsHandler(projectPath, component);
    return await depsHandler.addPkgDeps();
  }

  public async generateQuestion(ctx: Context, inputs: Inputs): Promise<QesutionResult> {
    const componentOptions = [];
    if (inputs.platform === Platform.CLI_HELP) {
      componentOptions.push(botOption);
      componentOptions.push(functionOption);
    } else {
      const activePlugins = (ctx.projectSetting.solutionSettings as AzureSolutionSettings)
        ?.activeResourcePlugins;
      if (!activePlugins) {
        throw ResultFactory.UserError(
          ErrorMessage.NoActivePluginsExistError.name,
          ErrorMessage.NoActivePluginsExistError.message()
        );
      }
      if (activePlugins.includes(ResourcePlugins.Bot)) {
        componentOptions.push(botOption);
      }
      if (activePlugins.includes(ResourcePlugins.Function)) {
        componentOptions.push(functionOption);
      }
      if (componentOptions.length === 0) {
        throw ResultFactory.UserError(
          ErrorMessage.NoValidCompoentExistError.name,
          ErrorMessage.NoValidCompoentExistError.message()
        );
      }
    }
    const whichComponent = new QTreeNode({
      name: Constants.questionKey.componentsSelect,
      type: "multiSelect",
      staticOptions: componentOptions,
      title: getLocalizedString("plugins.apiConnector.whichService.title"),
      validation: {
        validFunc: checkEmptySelect,
      },
      placeholder: getLocalizedString("plugins.apiConnector.whichService.placeholder"), // Use the placeholder to display some description
    });
    const apiNameQuestion = new ApiNameQuestion(ctx);
    const whichAuthType = this.buildAuthTypeQuestion(ctx, inputs);
    const question = new QTreeNode({
      type: "group",
    });
    question.addChild(new QTreeNode(apiEndpointQuestion));
    question.addChild(whichComponent);
    question.addChild(new QTreeNode(apiNameQuestion.getQuestion()));
    question.addChild(whichAuthType);

    return ok(question);
  }

  public buildAuthTypeQuestion(ctx: Context, inputs: Inputs): QTreeNode {
    const whichAuthType = new QTreeNode({
      name: Constants.questionKey.apiType,
      type: "singleSelect",
      staticOptions: [
        BasicAuthOption,
        CertAuthOption,
        AADAuthOption,
        APIKeyAuthOption,
        ImplementMyselfOption,
      ],
      title: getLocalizedString("plugins.apiConnector.whichAuthType.title"),
      placeholder: getLocalizedString("plugins.apiConnector.whichAuthType.placeholder"), // Use the placeholder to display some description
    });
    whichAuthType.addChild(this.buildAADAuthQuestion(ctx, inputs));
    whichAuthType.addChild(this.buildBasicAuthQuestion());
    whichAuthType.addChild(this.buildAPIKeyAuthQuestion());
    return whichAuthType;
  }

  public buildBasicAuthQuestion(): QTreeNode {
    const node = new QTreeNode(basicAuthUsernameQuestion);
    node.condition = { equals: BasicAuthOption.id };
    return node;
  }

  public buildAADAuthQuestion(ctx: Context, inputs: Inputs): QTreeNode {
    const options = [anotherAppOption];
    const solutionSettings = getAzureSolutionSettings(ctx)!;
    if (isAADEnabled(solutionSettings) || inputs.platform === Platform.CLI_HELP) {
      options.unshift(reuseAppOption);
    }
    const node = new QTreeNode({
      name: Constants.questionKey.apiAppType,
      type: "singleSelect",
      staticOptions: options,
      title: getLocalizedString("plugins.apiConnector.getQuestion.appType.title"),
    });
    node.condition = { equals: AADAuthOption.id };
    const tenentQuestionNode = new QTreeNode(appTenantIdQuestion);
    tenentQuestionNode.condition = { equals: anotherAppOption.id };
    tenentQuestionNode.addChild(new QTreeNode(appIdQuestion));
    node.addChild(tenentQuestionNode);
    return node;
  }

  public buildAPIKeyAuthQuestion(): QTreeNode {
    const node = new QTreeNode({
      name: Constants.questionKey.apiAPIKeyLocation,
      type: "singleSelect",
      staticOptions: [requestHeaderOption, queryParamsOption],
      title: getLocalizedString("plugins.apiConnector.getQuestion.apiKeyLocation.title"),
    });
    node.condition = { equals: APIKeyAuthOption.id };

    const keyNameQuestionNode = new QTreeNode(buildAPIKeyNameQuestion());

    node.addChild(keyNameQuestionNode);
    return node;
  }

  public getTelemetryProperties(config: ApiConnectorConfiguration): { [key: string]: string } {
    const properties = {
      [Telemetry.properties.authType]: config.AuthConfig.AuthType.toString(),
      [Telemetry.properties.componentType]: config.ComponentPath.join(","),
    };

    switch (config.AuthConfig.AuthType) {
      case AuthType.AAD:
        const aadAuthConfig = config.AuthConfig as AADAuthConfig;
        properties[Telemetry.properties.reuseTeamsApp] = aadAuthConfig.ReuseTeamsApp
          ? Telemetry.valueYes
          : Telemetry.valueNo;
        break;
      case AuthType.APIKEY:
        const authConfig = config.AuthConfig as APIKeyAuthConfig;
        properties[Telemetry.properties.keyLocation] = authConfig.Location;
        break;
      default:
        break;
    }
    return properties;
  }
}<|MERGE_RESOLUTION|>--- conflicted
+++ resolved
@@ -101,10 +101,7 @@
           filesChanged = filesChanged.concat(changes);
         })
       );
-<<<<<<< HEAD
       const msg: string = Notification.getNotificationMsg(config, languageType);
-=======
-
       const logMessage = getLocalizedString(
         "plugins.apiConnector.Log.CommandSuccess",
         filesChanged.reduce(
@@ -115,8 +112,6 @@
       ).trimEnd();
       ctx.logProvider?.info(logMessage); // Print generated/updated files for users
 
-      const msg: string = this.getNotificationMsg(config, languageType);
->>>>>>> f6638b46
       if (inputs.platform != Platform.CLI) {
         ctx.userInteraction
           ?.showMessage("info", msg, false, "OK", Notification.READ_MORE)
