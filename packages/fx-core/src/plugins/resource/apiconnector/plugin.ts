--- conflicted
+++ resolved
@@ -224,11 +224,8 @@
     const question = new QTreeNode({
       type: "group",
     });
-<<<<<<< HEAD
     const apiNameQuestion = new ApiNameQuestion(ctx);
-=======
     question.addChild(new QTreeNode(apiEndpointQuestion));
->>>>>>> 6de687a7
     question.addChild(whichComponent);
     question.addChild(new QTreeNode(apiNameQuestion.getQuestion()));
     question.addChild(whichAuthType);
