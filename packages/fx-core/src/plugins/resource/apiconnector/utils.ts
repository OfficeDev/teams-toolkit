// Copyright (c) Microsoft Corporation.
// Licensed under the MIT license.
"use strict";
import { Inputs } from "@microsoft/teamsfx-api";
import * as fs from "fs-extra";
import { LanguageType, FileType } from "./constants";
import { ErrorMessage } from "./errors";
import { ResultFactory } from "./result";
import { getLocalizedString } from "../../../common/localizeUtils";
import path from "path";
import { ApiConnectorConfiguration, AADAuthConfig } from "./config";

export function generateTempFolder(): string {
  const timestamp = Date.now();
  const backupFolderName = "ApiConnectorBackup-" + timestamp;
  return backupFolderName;
}

export function getSampleFileName(apiName: string, languageType: string) {
  const languageExt = languageType === LanguageType.JS ? FileType.JS : FileType.TS;
  return apiName + "." + languageExt;
}

export async function copyFileIfExist(srcFile: string, targetFile: string) {
  if (await fs.pathExists(srcFile)) {
    await fs.copyFile(srcFile, targetFile);
  }
}

export async function removeFileIfExist(file: string) {
  if (await fs.pathExists(file)) {
    await fs.remove(file);
  }
}

export function checkInputEmpty(inputs: Inputs, ...keys: string[]) {
  for (const key of keys) {
    if (!inputs[key]) {
      throw ResultFactory.SystemError(
        ErrorMessage.ApiConnectorInputError.name,
        ErrorMessage.ApiConnectorInputError.message(key)
      );
    }
  }
}

export function concatLines(line: string[], interval = " "): string {
  return line.reduce((prev, cur) => {
    return prev + interval + cur;
  });
}

export class Notification {
  public static readonly READ_MORE = getLocalizedString("core.Notification.ReadMore");
  public static readonly READ_MORE_URL = "https://aka.ms/teamsfx-connect-api";

  public static GetBasicString(
    apiName: string,
    components: string[],
    languageType: string
  ): string {
    const fileName = getSampleFileName(apiName, languageType);
    const generatedFiles = concatLines(
      components.map((item) => path.join(item, fileName)),
      " and "
    );
    return getLocalizedString("plugins.apiConnector.Notification.GenerateFiles", generatedFiles);
  }

  public static GetLinkNotification(): string {
    return getLocalizedString(
      "plugins.apiConnector.Notification.LinkNotification",
      Notification.READ_MORE_URL
    );
  }

  public static getNotificationMsg(
    config: ApiConnectorConfiguration,
    languageType: string
  ): string {
    const apiName: string = config.APIName;
<<<<<<< HEAD
    let retMsg: string = Notification.GetBasicString(apiName, config.ComponentType, languageType);
    switch (authType) {
      case AuthType.BASIC: {
        retMsg = concatLines([
          retMsg,
          Notification.GetBasicAuthString(apiName, config.ComponentType),
        ]);
        break;
      }
      case AuthType.APIKEY: {
        retMsg = concatLines([
          retMsg,
          Notification.GetApiKeyAuthString(apiName, config.ComponentType),
        ]);
        break;
      }
      case AuthType.AAD: {
        if ((config.AuthConfig as AADAuthConfig).ReuseTeamsApp) {
          retMsg = concatLines([retMsg, Notification.GetReuseAADAuthString(apiName)]);
        } else {
          retMsg = concatLines([
            retMsg,
            Notification.GetGenAADAuthString(apiName, config.ComponentType),
          ]);
        }
        break;
      }
      case AuthType.CERT: {
        retMsg = concatLines([
          retMsg,
          Notification.GetCertAuthString(apiName, config.ComponentType),
        ]);
        break;
      }
      case AuthType.CUSTOM: {
        retMsg = Notification.GetCustomAuthString(apiName, config.ComponentType, languageType);
        break;
      }
    }
    retMsg = concatLines([retMsg, Notification.GetNpmInstallString()]);
=======
    const retMsg: string = Notification.GetBasicString(apiName, config.ComponentPath, languageType);
>>>>>>> 82fc22ff
    return retMsg;
  }
}<|MERGE_RESOLUTION|>--- conflicted
+++ resolved
@@ -79,50 +79,7 @@
     languageType: string
   ): string {
     const apiName: string = config.APIName;
-<<<<<<< HEAD
-    let retMsg: string = Notification.GetBasicString(apiName, config.ComponentType, languageType);
-    switch (authType) {
-      case AuthType.BASIC: {
-        retMsg = concatLines([
-          retMsg,
-          Notification.GetBasicAuthString(apiName, config.ComponentType),
-        ]);
-        break;
-      }
-      case AuthType.APIKEY: {
-        retMsg = concatLines([
-          retMsg,
-          Notification.GetApiKeyAuthString(apiName, config.ComponentType),
-        ]);
-        break;
-      }
-      case AuthType.AAD: {
-        if ((config.AuthConfig as AADAuthConfig).ReuseTeamsApp) {
-          retMsg = concatLines([retMsg, Notification.GetReuseAADAuthString(apiName)]);
-        } else {
-          retMsg = concatLines([
-            retMsg,
-            Notification.GetGenAADAuthString(apiName, config.ComponentType),
-          ]);
-        }
-        break;
-      }
-      case AuthType.CERT: {
-        retMsg = concatLines([
-          retMsg,
-          Notification.GetCertAuthString(apiName, config.ComponentType),
-        ]);
-        break;
-      }
-      case AuthType.CUSTOM: {
-        retMsg = Notification.GetCustomAuthString(apiName, config.ComponentType, languageType);
-        break;
-      }
-    }
-    retMsg = concatLines([retMsg, Notification.GetNpmInstallString()]);
-=======
     const retMsg: string = Notification.GetBasicString(apiName, config.ComponentPath, languageType);
->>>>>>> 82fc22ff
     return retMsg;
   }
 }