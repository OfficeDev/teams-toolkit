// Copyright (c) Microsoft Corporation.
// Licensed under the MIT license.
import { ApiManagementClient } from "@azure/arm-apimanagement";
import { Providers, ResourceManagementClientContext } from "@azure/arm-resources";
import {
  AzureAccountProvider,
  EnvInfo,
  GraphTokenProvider,
  Json,
  LogProvider,
  Platform,
  ReadonlyPluginConfig,
  TelemetryReporter,
  v3,
} from "@microsoft/teamsfx-api";
import axios from "axios";
import { ISolutionConfig, SolutionConfig } from "./config";
import { AadDefaultValues, TeamsToolkitComponent } from "./constants";
import { AssertNotEmpty, BuildError, NotImplemented } from "./error";
import { AadManager } from "./managers/aadManager";
import { ApimManager } from "./managers/apimManager";
import { CliQuestionManager, VscQuestionManager } from "./managers/questionManager";
import { ScaffoldManager } from "./managers/scaffoldManager";
import { TeamsAppAadManager } from "./managers/teamsAppAadManager";
import * as CLI from "./questions/cliQuestion";
import * as VSCode from "./questions/vscodeQuestion";
import { AadService } from "./services/aadService";
import { ApimService } from "./services/apimService";
import { Lazy } from "./utils/commonUtils";
import { OpenApiProcessor } from "./utils/openApiProcessor";

export class Factory {
  public static async buildApimManager(
    envName: string,
    sConfig: ReadonlyPluginConfig | Json,
    telemetryReporter?: TelemetryReporter,
    azureAccountProvider?: AzureAccountProvider,
    logProvider?: LogProvider
  ): Promise<ApimManager> {
    const openApiProcessor = new OpenApiProcessor(telemetryReporter, logProvider);

    const solutionConfig = new SolutionConfig(envName, sConfig);
    const lazyApimService = new Lazy<ApimService>(
      async () =>
        await Factory.buildApimService(
          solutionConfig,
          azureAccountProvider,
          telemetryReporter,
          logProvider
        )
    );
    return new ApimManager(lazyApimService, openApiProcessor, telemetryReporter, logProvider);
  }

  public static async buildAadManager(
    graphTokenProvider?: GraphTokenProvider,
    telemetryReporter?: TelemetryReporter,
    logProvider?: LogProvider
  ): Promise<AadManager> {
    const lazyAadService = new Lazy(
      async () => await Factory.buildAadService(graphTokenProvider, telemetryReporter, logProvider)
    );
    return new AadManager(lazyAadService, telemetryReporter, logProvider);
  }

  public static async buildTeamsAppAadManager(
    graphTokenProvider?: GraphTokenProvider,
    telemetryReporter?: TelemetryReporter,
    logProvider?: LogProvider
  ): Promise<TeamsAppAadManager> {
    const lazyAadService = new Lazy(
      async () => await Factory.buildAadService(graphTokenProvider, telemetryReporter, logProvider)
    );
    return new TeamsAppAadManager(lazyAadService, telemetryReporter, logProvider);
  }

  public static async buildScaffoldManager(
    telemetryReporter?: TelemetryReporter,
    logProvider?: LogProvider
  ): Promise<ScaffoldManager> {
    const openApiProcessor = new OpenApiProcessor(telemetryReporter, logProvider);
    return new ScaffoldManager(openApiProcessor, telemetryReporter, logProvider);
  }

  public static async buildQuestionManager(
    platform: Platform,
    envInfo: EnvInfo | v3.EnvInfoV3,
    azureAccountProvider?: AzureAccountProvider,
    telemetryReporter?: TelemetryReporter,
    logProvider?: LogProvider
  ): Promise<VscQuestionManager | CliQuestionManager> {
    const solutionConfig = new SolutionConfig(
      envInfo.envName,
      envInfo.state.get
        ? (envInfo.state as Map<string, any>).get(TeamsToolkitComponent.Solution)
        : (envInfo.state as Json)[TeamsToolkitComponent.Solution]
    );
    switch (platform) {
      case Platform.VSCode:
        // Lazy init apim service to get the latest subscription id in configuration
        const lazyApimService = new Lazy<ApimService>(
          async () =>
            await Factory.buildApimService(
              solutionConfig,
              azureAccountProvider,
              telemetryReporter,
              logProvider
            )
        );
<<<<<<< HEAD
        const openApiProcessor = new OpenApiProcessor(telemetryReporter, logProvider);
        const apimServiceQuestion = new VSCode.ApimServiceQuestion(
          lazyApimService,
          telemetryReporter,
          logProvider
        );
=======
        const openApiProcessor = new OpenApiProcessor(ctx.telemetryReporter, ctx.logProvider);
>>>>>>> 591b2516
        const openApiDocumentQuestion = new VSCode.OpenApiDocumentQuestion(
          openApiProcessor,
          telemetryReporter,
          logProvider
        );
        const existingOpenApiDocumentFunc = new VSCode.ExistingOpenApiDocumentFunc(
          openApiProcessor,
          telemetryReporter,
          logProvider
        );
        const apiPrefixQuestion = new VSCode.ApiPrefixQuestion(telemetryReporter, logProvider);
        const apiVersionQuestion = new VSCode.ApiVersionQuestion(
          lazyApimService,
          telemetryReporter,
          logProvider
        );
        const newApiVersionQuestion = new VSCode.NewApiVersionQuestion(
          telemetryReporter,
          logProvider
        );

        return new VscQuestionManager(
          openApiDocumentQuestion,
          apiPrefixQuestion,
          apiVersionQuestion,
          newApiVersionQuestion,
          existingOpenApiDocumentFunc
        );
      case Platform.CLI:
      case Platform.CLI_HELP:
        const cliOpenApiDocumentQuestion = new CLI.OpenApiDocumentQuestion();
        const cliApiPrefixQuestion = new CLI.ApiPrefixQuestion();
        const cliApiVersionQuestion = new CLI.ApiVersionQuestion();

        return new CliQuestionManager(
          cliOpenApiDocumentQuestion,
          cliApiPrefixQuestion,
          cliApiVersionQuestion
        );
      default:
        throw BuildError(NotImplemented);
    }
  }

  public static async buildApimService(
    solutionConfig: ISolutionConfig,
    azureAccountProvider: AzureAccountProvider | undefined,
    telemetryReporter?: TelemetryReporter,
    logger?: LogProvider
  ): Promise<ApimService> {
    const credential = AssertNotEmpty(
      "credential",
      await azureAccountProvider?.getAccountCredentialAsync()
    );
    let subscriptionId;
    if (solutionConfig.subscriptionId) {
      subscriptionId = solutionConfig.subscriptionId;
    } else {
      // fall back to asking user subscription info because some operations like "AddResource" can be before provision
      let subscriptionInfo = await azureAccountProvider?.getSelectedSubscription();
      subscriptionInfo = AssertNotEmpty("subscriptionInfo", subscriptionInfo);
      subscriptionId = subscriptionInfo.subscriptionId;
    }

    const apiManagementClient = new ApiManagementClient(credential, subscriptionId);
    const resourceProviderClient = new Providers(
      new ResourceManagementClientContext(credential, subscriptionId)
    );

    return new ApimService(
      apiManagementClient,
      resourceProviderClient,
      credential,
      subscriptionId,
      telemetryReporter,
      logger
    );
  }

  public static async buildAadService(
    graphTokenProvider?: GraphTokenProvider,
    telemetryReporter?: TelemetryReporter,
    logger?: LogProvider
  ): Promise<AadService> {
    const accessToken = AssertNotEmpty("accessToken", await graphTokenProvider?.getAccessToken());
    const axiosInstance = axios.create({
      baseURL: AadDefaultValues.graphApiBasePath,
      headers: {
        authorization: `Bearer ${accessToken}`,
        "content-type": "application/json",
      },
    });
    return new AadService(axiosInstance, telemetryReporter, logger);
  }
}<|MERGE_RESOLUTION|>--- conflicted
+++ resolved
@@ -107,16 +107,7 @@
               logProvider
             )
         );
-<<<<<<< HEAD
         const openApiProcessor = new OpenApiProcessor(telemetryReporter, logProvider);
-        const apimServiceQuestion = new VSCode.ApimServiceQuestion(
-          lazyApimService,
-          telemetryReporter,
-          logProvider
-        );
-=======
-        const openApiProcessor = new OpenApiProcessor(ctx.telemetryReporter, ctx.logProvider);
->>>>>>> 591b2516
         const openApiDocumentQuestion = new VSCode.OpenApiDocumentQuestion(
           openApiProcessor,
           telemetryReporter,
