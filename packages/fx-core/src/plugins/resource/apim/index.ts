--- conflicted
+++ resolved
@@ -177,27 +177,6 @@
   }
 }
 
-<<<<<<< HEAD
-async function _getQuestionsForUserTask(
-  ctx: PluginContext,
-  progressBar: ProgressBar,
-  func: Func
-): Promise<QTreeNode | undefined> {
-  const questionManager = await Factory.buildQuestionManager(
-    ctx.answers!.platform!,
-    ctx.envInfo!,
-    ctx.azureAccountProvider,
-    ctx.telemetryReporter,
-    ctx.logProvider
-  );
-  if (func.method === "addResource") {
-    return await questionManager.addResource();
-  }
-  return undefined;
-}
-
-=======
->>>>>>> 591b2516
 async function _callFunc(ctx: PluginContext, progressBar: ProgressBar, func: Func): Promise<any> {
   const questionManager = await Factory.buildQuestionManager(
     ctx.answers!.platform!,
@@ -210,30 +189,16 @@
 }
 
 async function _scaffold(ctx: PluginContext, progressBar: ProgressBar): Promise<void> {
-<<<<<<< HEAD
-  const apimConfig = new ApimPluginConfig(ctx.config, ctx.envInfo.envName);
-  const answer = buildAnswer(ctx.answers);
   const scaffoldManager = await Factory.buildScaffoldManager(
     ctx.telemetryReporter,
     ctx.logProvider
   );
-
-=======
-  const scaffoldManager = await Factory.buildScaffoldManager(ctx);
->>>>>>> 591b2516
   const appName = AssertNotEmpty("projectSettings.appName", ctx?.projectSettings?.appName);
   await progressBar.next(ProgressStep.Scaffold, ProgressMessages[ProgressStep.Scaffold].Scaffold);
   await scaffoldManager.scaffold(appName, ctx.root);
 }
 
 async function _provision(ctx: PluginContext, progressBar: ProgressBar): Promise<void> {
-<<<<<<< HEAD
-  const solutionConfig = new SolutionConfig(
-    ctx.envInfo.envName,
-    ctx.envInfo.state.get(TeamsToolkitComponent.Solution)
-  );
-=======
->>>>>>> 591b2516
   const apimConfig = new ApimPluginConfig(ctx.config, ctx.envInfo.envName);
 
   const apimManager = await Factory.buildApimManager(
@@ -298,15 +263,6 @@
     ctx.envInfo.envName,
     ctx.envInfo.state.get(TeamsToolkitComponent.AadPlugin)
   );
-
-<<<<<<< HEAD
-  const apimManager = await Factory.buildApimManager(
-    ctx.envInfo.envName,
-    ctx.envInfo.state.get(TeamsToolkitComponent.Solution),
-    ctx.telemetryReporter,
-    ctx.azureAccountProvider,
-    ctx.logProvider
-  );
   const aadManager = await Factory.buildAadManager(
     ctx.graphTokenProvider,
     ctx.telemetryReporter,
@@ -317,11 +273,6 @@
     ctx.telemetryReporter,
     ctx.logProvider
   );
-=======
-  const aadManager = await Factory.buildAadManager(ctx);
-  const teamsAppAadManager = await Factory.buildTeamsAppAadManager(ctx);
->>>>>>> 591b2516
-
   await progressBar.next(
     ProgressStep.PostProvision,
     ProgressMessages[ProgressStep.PostProvision].ConfigClientAad
