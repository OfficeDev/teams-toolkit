--- conflicted
+++ resolved
@@ -5,15 +5,8 @@
 import { IAadPluginConfig, IApimPluginConfig, IFunctionPluginConfig, ISolutionConfig } from "../model/config";
 import { ApimService } from "../service/apimService";
 import { OpenApiProcessor } from "../util/openApiProcessor";
-<<<<<<< HEAD
-import { NameSanitizer } from "../util/nameSanitizer";
 import { IAnswer } from "../model/answer";
 import { LogProvider, TelemetryReporter } from "fx-api";
-=======
-import { Telemetry } from "../telemetry";
-import { IAnswer } from "../model/answer";
-import { LogProvider } from "fx-api";
->>>>>>> 25c45cdc
 import * as path from "path";
 import { Lazy } from "../util/lazy";
 import { NamingRules } from "../util/namingRules";
