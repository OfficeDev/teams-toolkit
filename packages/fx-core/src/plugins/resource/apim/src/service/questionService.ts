// Copyright (c) Microsoft Corporation.
// Licensed under the MIT license.
<<<<<<< HEAD
import { AssertConfigNotEmpty, BuildError, NoValidOpenApiDocument } from "../error";
import {
    LogProvider,
    Dialog,
    OptionItem,
    SingleSelectQuestion,
    NodeType,
    Question,
    InputQuestion,
    Validation,
    PluginContext,
    FunctionCallQuestion,
} from "teamsfx-api";
import { ApimDefaultValues, ApimPluginConfigKeys, QuestionConstants, TeamsToolkitComponent } from "../constants";
import { ApimPluginConfig, SolutionConfig } from "../model/config";
=======
import { AssertNotEmpty, BuildError, EmptyChoice, InvalidApimServiceChoice, NoValidOpenApiDocument } from "../error";
import { LogProvider, Dialog, DialogMsg, DialogType, QuestionType } from "fx-api";
import { IApimServiceResource } from "../model/resource";
import { QuestionConstants } from "../constants";
import { ApiContract } from "@azure/arm-apimanagement/src/models";
import { IApimPluginConfig, ISolutionConfig } from "../model/config";
>>>>>>> 2ea46d8f
import { ApimService } from "./apimService";
import { OpenApiProcessor } from "../util/openApiProcessor";
import { NameSanitizer } from "../util/nameSanitizer";
import { Telemetry } from "../telemetry";
import { buildAnswer } from "../model/answer";

export interface IQuestionService {
    // Control whether the question is displayed to the user.
    condition?(parentAnswerPath: string): Validation;

    // Define the method name
    funcName: string;

    // Generate the options / default value / answer of the question.
    executeFunc(ctx: PluginContext): Promise<string | OptionItem | OptionItem[]>;

    // Generate the question
    getQuestion(): Question;

    // Validate the answer of the question.
    validate?(answer: string): boolean;
}

class BaseQuestionService {
    protected readonly dialog: Dialog;
    protected readonly logger?: LogProvider;
    protected readonly telemetry?: Telemetry;

    constructor(dialog: Dialog, telemetry?: Telemetry, logger?: LogProvider) {
        this.dialog = dialog;
        this.telemetry = telemetry;
        this.logger = logger;
    }
}

export class ApimServiceQuestion extends BaseQuestionService implements IQuestionService {
    private readonly apimService: ApimService;
    public readonly funcName = QuestionConstants.Apim.funcName;

    constructor(apimService: ApimService, dialog: Dialog, telemetry: Telemetry, logger?: LogProvider) {
        super(dialog, telemetry, logger);
        this.apimService = apimService;
    }

    public async executeFunc(ctx: PluginContext): Promise<OptionItem[]> {
        const apimServiceList = await this.apimService.listService();
        const existingOptions = apimServiceList.map((apimService) => {
            return { label: apimService.serviceName, description: apimService.resourceGroupName, data: apimService };
        });
        const newOption = { label: QuestionConstants.Apim.createNewApimOption };
        return [newOption, ...existingOptions];
    }

    public getQuestion(): SingleSelectQuestion {
        return {
            type: NodeType.singleSelect,
            name: QuestionConstants.Apim.questionName,
            description: QuestionConstants.Apim.description,
            option: {
                namespace: QuestionConstants.namespace,
                method: QuestionConstants.Apim.funcName,
            },
            returnObject: true,
        };
    }
}

export class OpenApiDocumentQuestion extends BaseQuestionService implements IQuestionService {
    private readonly openApiProcessor: OpenApiProcessor;
    public readonly funcName = QuestionConstants.OpenApiDocument.funcName;

    constructor(openApiProcessor: OpenApiProcessor, dialog: Dialog, telemetry: Telemetry, logger?: LogProvider) {
        super(dialog, telemetry, logger);
        this.openApiProcessor = openApiProcessor;
    }

    public async executeFunc(ctx: PluginContext): Promise<OptionItem[]> {
        const filePath2OpenApiMap = await this.openApiProcessor.listOpenApiDocument(
            ctx.root,
            QuestionConstants.OpenApiDocument.excludeFolders,
            QuestionConstants.OpenApiDocument.openApiDocumentFileExtensions
        );

        if (filePath2OpenApiMap.size === 0) {
            throw BuildError(NoValidOpenApiDocument);
        }

        const result: OptionItem[] = [];
        filePath2OpenApiMap.forEach((value, key) => result.push({ label: key, data: value }));
        return result;
    }

    public getQuestion(): SingleSelectQuestion {
        return {
            type: NodeType.singleSelect,
            name: QuestionConstants.OpenApiDocument.questionName,
            description: QuestionConstants.OpenApiDocument.description,
            option: {
                namespace: QuestionConstants.namespace,
                method: QuestionConstants.OpenApiDocument.funcName,
            },
            returnObject: true,
        };
    }
}

export class ExistingOpenApiDocumentFunc extends BaseQuestionService implements IQuestionService {
    private readonly openApiProcessor: OpenApiProcessor;
    public readonly funcName = QuestionConstants.ExistingOpenApiDocument.funcName;

    constructor(openApiProcessor: OpenApiProcessor, dialog: Dialog, telemetry: Telemetry, logger?: LogProvider) {
        super(dialog, telemetry, logger);
        this.openApiProcessor = openApiProcessor;
    }

    public async executeFunc(ctx: PluginContext): Promise<OptionItem> {
        const apimConfig = new ApimPluginConfig(ctx.config);
        const openApiDocumentPath = AssertConfigNotEmpty(
            TeamsToolkitComponent.ApimPlugin,
            ApimPluginConfigKeys.apiDocumentPath,
            apimConfig.apiDocumentPath
        );
        const openApiDocument = await this.openApiProcessor.loadOpenApiDocument(openApiDocumentPath, ctx.root);
        return { label: openApiDocumentPath, data: openApiDocument };
    }

    public getQuestion(): FunctionCallQuestion {
        return {
            type: NodeType.func,
            name: QuestionConstants.ExistingOpenApiDocument.questionName,
            namespace: QuestionConstants.namespace,
            method: QuestionConstants.ExistingOpenApiDocument.funcName,
        };
    }
}

export class ApiPrefixQuestion extends BaseQuestionService implements IQuestionService {
    public readonly funcName = QuestionConstants.ApiPrefix.funcName;

    constructor(dialog: Dialog, telemetry: Telemetry, logger?: LogProvider) {
        super(dialog, telemetry, logger);
    }

    public async executeFunc(ctx: PluginContext): Promise<string> {
        const apiTitle = buildAnswer(ctx)?.openApiDocumentSpec?.info.title;
        return !!apiTitle ? NameSanitizer.sanitizeApiNamePrefix(apiTitle) : ApimDefaultValues.apiPrefix;
    }

    public getQuestion(): InputQuestion {
        return {
            type: NodeType.text,
            name: QuestionConstants.ApiPrefix.questionName,
            description: QuestionConstants.ApiPrefix.description,
            default: {
                namespace: QuestionConstants.namespace,
                method: QuestionConstants.ApiPrefix.funcName,
            },
        };
    }
}

export class ApiVersionQuestion extends BaseQuestionService implements IQuestionService {
    private readonly apimService: ApimService;
    public readonly funcName = QuestionConstants.ApiVersion.funcName;

    constructor(apimService: ApimService, dialog: Dialog, telemetry: Telemetry, logger?: LogProvider) {
        super(dialog, telemetry, logger);
        this.apimService = apimService;
    }

    public async executeFunc(ctx: PluginContext): Promise<OptionItem[]> {
        const apimConfig = new ApimPluginConfig(ctx.config);
        const solutionConfig = new SolutionConfig(ctx.configOfOtherPlugins);
        const answer = buildAnswer(ctx);
        const resourceGroupName = apimConfig.resourceGroupName ?? solutionConfig.resourceGroupName;
        const serviceName = AssertConfigNotEmpty(TeamsToolkitComponent.ApimPlugin, ApimPluginConfigKeys.serviceName, apimConfig.serviceName);
        const apiPrefix =
            answer.apiPrefix ?? AssertConfigNotEmpty(TeamsToolkitComponent.ApimPlugin, ApimPluginConfigKeys.apiPrefix, apimConfig.apiPrefix);
        const versionSetId = apimConfig.versionSetId ?? NameSanitizer.sanitizeVersionSetId(apiPrefix, solutionConfig.resourceNameSuffix);

        const apiContracts = await this.apimService.listApi(resourceGroupName, serviceName, versionSetId);

        const existingApiVersionOptions: OptionItem[] = apiContracts.map((api) => {
            return { label: api.apiVersion, description: api.name, detail: api.displayName, data: api } as OptionItem;
        });
        const createNewApiVersionOption: OptionItem = { label: QuestionConstants.ApiVersion.createNewApiVersionOption };
        return [createNewApiVersionOption, ...existingApiVersionOptions];
    }

    public getQuestion(): SingleSelectQuestion {
        return {
            type: NodeType.singleSelect,
            name: QuestionConstants.ApiVersion.questionName,
            description: QuestionConstants.ApiVersion.description,
            option: {
                namespace: QuestionConstants.namespace,
                method: QuestionConstants.ApiVersion.funcName,
            },
            returnObject: true,
        };
    }
}

export class NewApiVersionQuestion extends BaseQuestionService implements IQuestionService {
    public readonly funcName = QuestionConstants.NewApiVersion.funcName;

    constructor(dialog: Dialog, telemetry: Telemetry, logger?: LogProvider) {
        super(dialog, telemetry, logger);
    }

    public condition(parentAnswerPath: string): Validation {
        return {
            target: parentAnswerPath,
            equals: QuestionConstants.ApiVersion.createNewApiVersionOption,
        };
    }

    public async executeFunc(ctx: PluginContext): Promise<string> {
        const apiVersion = buildAnswer(ctx)?.openApiDocumentSpec?.info.version;
        return !!apiVersion ? NameSanitizer.sanitizeApiVersionIdentity(apiVersion) : ApimDefaultValues.apiVersion;
    }

    public getQuestion(): InputQuestion {
        return {
            type: NodeType.text,
            name: QuestionConstants.NewApiVersion.questionName,
            description: QuestionConstants.NewApiVersion.description,
            default: {
                namespace: QuestionConstants.namespace,
                method: QuestionConstants.NewApiVersion.funcName,
            },
        };
    }
}<|MERGE_RESOLUTION|>--- conflicted
+++ resolved
@@ -1,6 +1,5 @@
 // Copyright (c) Microsoft Corporation.
 // Licensed under the MIT license.
-<<<<<<< HEAD
 import { AssertConfigNotEmpty, BuildError, NoValidOpenApiDocument } from "../error";
 import {
     LogProvider,
@@ -9,21 +8,13 @@
     SingleSelectQuestion,
     NodeType,
     Question,
-    InputQuestion,
     Validation,
     PluginContext,
-    FunctionCallQuestion,
-} from "teamsfx-api";
+    FuncQuestion,
+    TextInputQuestion,
+} from "fx-api";
 import { ApimDefaultValues, ApimPluginConfigKeys, QuestionConstants, TeamsToolkitComponent } from "../constants";
 import { ApimPluginConfig, SolutionConfig } from "../model/config";
-=======
-import { AssertNotEmpty, BuildError, EmptyChoice, InvalidApimServiceChoice, NoValidOpenApiDocument } from "../error";
-import { LogProvider, Dialog, DialogMsg, DialogType, QuestionType } from "fx-api";
-import { IApimServiceResource } from "../model/resource";
-import { QuestionConstants } from "../constants";
-import { ApiContract } from "@azure/arm-apimanagement/src/models";
-import { IApimPluginConfig, ISolutionConfig } from "../model/config";
->>>>>>> 2ea46d8f
 import { ApimService } from "./apimService";
 import { OpenApiProcessor } from "../util/openApiProcessor";
 import { NameSanitizer } from "../util/nameSanitizer";
@@ -71,9 +62,9 @@
     public async executeFunc(ctx: PluginContext): Promise<OptionItem[]> {
         const apimServiceList = await this.apimService.listService();
         const existingOptions = apimServiceList.map((apimService) => {
-            return { label: apimService.serviceName, description: apimService.resourceGroupName, data: apimService };
+            return { id: apimService.serviceName, label: apimService.serviceName, description: apimService.resourceGroupName, data: apimService };
         });
-        const newOption = { label: QuestionConstants.Apim.createNewApimOption };
+        const newOption = { id: QuestionConstants.Apim.createNewApimOption, label: QuestionConstants.Apim.createNewApimOption };
         return [newOption, ...existingOptions];
     }
 
@@ -112,7 +103,7 @@
         }
 
         const result: OptionItem[] = [];
-        filePath2OpenApiMap.forEach((value, key) => result.push({ label: key, data: value }));
+        filePath2OpenApiMap.forEach((value, key) => result.push({ id: key, label: key, data: value }));
         return result;
     }
 
@@ -147,10 +138,10 @@
             apimConfig.apiDocumentPath
         );
         const openApiDocument = await this.openApiProcessor.loadOpenApiDocument(openApiDocumentPath, ctx.root);
-        return { label: openApiDocumentPath, data: openApiDocument };
-    }
-
-    public getQuestion(): FunctionCallQuestion {
+        return { id: openApiDocumentPath, label: openApiDocumentPath, data: openApiDocument };
+    }
+
+    public getQuestion(): FuncQuestion {
         return {
             type: NodeType.func,
             name: QuestionConstants.ExistingOpenApiDocument.questionName,
@@ -172,7 +163,7 @@
         return !!apiTitle ? NameSanitizer.sanitizeApiNamePrefix(apiTitle) : ApimDefaultValues.apiPrefix;
     }
 
-    public getQuestion(): InputQuestion {
+    public getQuestion(): TextInputQuestion {
         return {
             type: NodeType.text,
             name: QuestionConstants.ApiPrefix.questionName,
@@ -209,7 +200,7 @@
         const existingApiVersionOptions: OptionItem[] = apiContracts.map((api) => {
             return { label: api.apiVersion, description: api.name, detail: api.displayName, data: api } as OptionItem;
         });
-        const createNewApiVersionOption: OptionItem = { label: QuestionConstants.ApiVersion.createNewApiVersionOption };
+        const createNewApiVersionOption: OptionItem = { id: QuestionConstants.ApiVersion.createNewApiVersionOption, label: QuestionConstants.ApiVersion.createNewApiVersionOption };
         return [createNewApiVersionOption, ...existingApiVersionOptions];
     }
 
@@ -234,9 +225,8 @@
         super(dialog, telemetry, logger);
     }
 
-    public condition(parentAnswerPath: string): Validation {
-        return {
-            target: parentAnswerPath,
+    public condition(): Validation {
+        return {
             equals: QuestionConstants.ApiVersion.createNewApiVersionOption,
         };
     }
@@ -246,7 +236,7 @@
         return !!apiVersion ? NameSanitizer.sanitizeApiVersionIdentity(apiVersion) : ApimDefaultValues.apiVersion;
     }
 
-    public getQuestion(): InputQuestion {
+    public getQuestion(): TextInputQuestion {
         return {
             type: NodeType.text,
             name: QuestionConstants.NewApiVersion.questionName,
