// Copyright (c) Microsoft Corporation.
// Licensed under the MIT license.
<<<<<<< HEAD
import { ReadonlySolutionConfig, UserError } from "fx-api";
import { SystemError, TelemetryReporter } from "fx-api";
import { PluginLifeCycle, ProjectConstants } from "./constants";
import { SolutionConfig } from "./model/config";
=======
import { UserError } from "@microsoft/teamsfx-api";
import { SystemError, TelemetryReporter } from "@microsoft/teamsfx-api";
>>>>>>> c59a9e16
import { OpenApiSchemaVersion } from "./model/openApiDocument";
import { IName, OperationStatus } from "./model/operation";

class TelemetryEventName {
    public static readonly apimOperation: string = "apim-operation";
    public static readonly aadOperation: string = "aad-operation";
    public static readonly openApiDocument: string = "openapi-document";
}

class TelemetryPropertyName {
    public static readonly component: string = "component";
    public static readonly success: string = "success";
    public static readonly errorType: string = "error-type";
    public static readonly errorCode: string = "error-code";
    public static readonly errorMessage: string = "error-message";
}

export class Telemetry {
    public static sendLifeCycleEvent(telemetryReporter: TelemetryReporter | undefined, config: ReadonlySolutionConfig, lifeCycle: PluginLifeCycle, status: OperationStatus, error?: UserError | SystemError): void {
        const solutionConfig = new SolutionConfig(config);
        const properties = solutionConfig.remoteTeamsAppId ? { appid: solutionConfig.remoteTeamsAppId } : undefined;
        this.sendOperationEvent(telemetryReporter, lifeCycle, status, properties, undefined, error);
    }

    public static sendApimOperationEvent(telemetryReporter: TelemetryReporter | undefined, operation: IName, resourceType: IName, status: OperationStatus, error?: UserError | SystemError): void {
        const properties = {
            operation: operation.shortName,
            resource: resourceType.shortName,
            status: status,
        };

        this.sendOperationEvent(telemetryReporter, TelemetryEventName.apimOperation, status, properties, undefined, error);
    }

    public static sendAadOperationEvent(telemetryReporter: TelemetryReporter | undefined, operation: IName, resourceType: IName, status: OperationStatus, retries: number, error?: UserError | SystemError): void {
        const properties = {
            operation: operation.shortName,
            resource: resourceType.shortName,
            status: status,
            retries: retries.toString(),
        };
        this.sendOperationEvent(telemetryReporter, TelemetryEventName.aadOperation, status, properties, undefined, error);
    }

    public static sendOpenApiDocumentEvent(telemetryReporter: TelemetryReporter | undefined, fileExtension: string, schemaVersion: OpenApiSchemaVersion): void {
        const properties = {
            "file-extension": fileExtension,
            "schema-version": schemaVersion,
        };

        telemetryReporter?.sendTelemetryEvent(TelemetryEventName.openApiDocument, this.buildProperties(properties));
    }

    private static sendOperationEvent(telemetryReporter: TelemetryReporter | undefined, eventName: string, status: OperationStatus, properties?: { [key: string]: string }, measurements?: { [key: string]: number }, error?: UserError | SystemError): void {
        switch (status) {
            case OperationStatus.Started:
                telemetryReporter?.sendTelemetryEvent(`${eventName}-start`, this.buildProperties(properties), measurements);
                break;
            case OperationStatus.Succeeded:
                telemetryReporter?.sendTelemetryEvent(eventName, this.buildProperties(properties));
                break;
            case OperationStatus.Failed:
                telemetryReporter?.sendTelemetryErrorEvent(eventName, this.buildProperties(properties, error));
                break;
        }
    }

    private static buildProperties(properties?: { [key: string]: string }, error?: UserError | SystemError): { [key: string]: string } {
        properties = properties ?? {};
        properties[TelemetryPropertyName.component] = ProjectConstants.pluginName;

        if (!error) {
            properties[TelemetryPropertyName.success] = "yes";
            return properties;
        }

        properties[TelemetryPropertyName.success] = "no";
        properties[TelemetryPropertyName.errorCode] = error.name;
        properties[TelemetryPropertyName.errorMessage] = error.message;
        if (error instanceof UserError) {
            properties[TelemetryPropertyName.errorType] = "user";
        }

        if (error instanceof SystemError) {
            properties[TelemetryPropertyName.errorType] = "system";
        }

        return properties;
    }
}<|MERGE_RESOLUTION|>--- conflicted
+++ resolved
@@ -1,14 +1,9 @@
 // Copyright (c) Microsoft Corporation.
 // Licensed under the MIT license.
-<<<<<<< HEAD
-import { ReadonlySolutionConfig, UserError } from "fx-api";
-import { SystemError, TelemetryReporter } from "fx-api";
+import { ReadonlySolutionConfig, UserError } from "@microsoft/teamsfx-api";
+import { SystemError, TelemetryReporter } from "@microsoft/teamsfx-api";
 import { PluginLifeCycle, ProjectConstants } from "./constants";
 import { SolutionConfig } from "./model/config";
-=======
-import { UserError } from "@microsoft/teamsfx-api";
-import { SystemError, TelemetryReporter } from "@microsoft/teamsfx-api";
->>>>>>> c59a9e16
 import { OpenApiSchemaVersion } from "./model/openApiDocument";
 import { IName, OperationStatus } from "./model/operation";
 
