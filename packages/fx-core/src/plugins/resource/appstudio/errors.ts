--- conflicted
+++ resolved
@@ -134,15 +134,14 @@
     message: (error: any) => (error.message ? error.message : "Teams app scaffold failed!"),
   };
 
-<<<<<<< HEAD
   public static readonly MigrateV1ProjectFailedError = {
     name: "MigrateV1ProjectFailed",
     message: (error: any) =>
       error.message ? error.message : "Migrate Teams Toolkit V1 project failed!",
-=======
+  };
+  
   public static readonly CheckPermissionFailedError = {
     name: "CheckPermissionFailed",
     message: (error: any) => `Check permission failed. Reason: ${error.message}`,
->>>>>>> 5a64c458
   };
 }