// Copyright (c) Microsoft Corporation.
// Licensed under the MIT license.

import {
    ConfigFolderName, FxError, NodeType, ok, err, Platform, Plugin, PluginContext, QTreeNode, Result, Stage,
    DialogMsg, DialogType, MsgLevel, QuestionType
} from "@microsoft/teamsfx-api";
import { AppStudioPluginImpl } from "./plugin";
import { Constants } from "./constants";
import { AppStudioError } from "./errors";
import { AppStudioResultFactory } from "./results";
import { manuallySubmitOption, autoPublishOption } from "./questions";

export class AppStudioPlugin implements Plugin {
    private appStudioPluginImpl = new AppStudioPluginImpl();

    async getQuestions(
        stage: Stage,
        ctx: PluginContext
    ): Promise<Result<QTreeNode | undefined, FxError>> {
        const appStudioQuestions = new QTreeNode({
            type: NodeType.group
        });

        if (stage === Stage.publish) {
            if (ctx.platform === Platform.VS) {
                const appPath = new QTreeNode({
                    type: NodeType.folder,
                    name: Constants.PUBLISH_PATH_QUESTION,
                    title: "Please select the folder contains manifest.json and icons",
                    default: `${ctx.root}/.${ConfigFolderName}`,
                    validation: {
                        required: true,
                    },
                });
                appStudioQuestions.addChild(appPath);

                const remoteTeamsAppId = new QTreeNode({
                    type: NodeType.text,
                    name: Constants.REMOTE_TEAMS_APP_ID,
                    title: "Please input the teams app id in App Studio"
                });
                appStudioQuestions.addChild(remoteTeamsAppId);
            } else {
                const buildOrPublish = new QTreeNode({
                    name: Constants.BUILD_OR_PUBLISH_QUESTION,
                    type: NodeType.singleSelect,
                    option: [manuallySubmitOption, autoPublishOption],
                    title: "Teams Toolkit: Publish to Teams",
                    default: autoPublishOption.id
                });
                appStudioQuestions.addChild(buildOrPublish);
            }
        }

        return ok(appStudioQuestions);
    }

    /**
     * Validate manifest string against schema
     * @param {string} manifestString - the string of manifest.json file
     * @returns {string[]} an array of errors
     */
    public async validateManifest(ctx: PluginContext, manifestString: string): Promise<Result<string[], FxError>> {
        const validationResult = await this.appStudioPluginImpl.validateManifest(ctx, manifestString);
        if (validationResult.length > 0) {
            const errMessage = AppStudioError.ValidationFailedError.message(validationResult);
            ctx.logProvider?.error("Manifest Validation failed!");
            await ctx.dialog?.communicate(
                new DialogMsg(DialogType.Show, {
                    description: errMessage,
                    level: MsgLevel.Error,
                }),
            );
            return err(AppStudioResultFactory.UserError(AppStudioError.ValidationFailedError.name, errMessage));
        }
        const validationSuccess = "Manifest Validation succeed!";
        ctx.logProvider?.info(validationSuccess);
        await ctx.dialog?.communicate(
            new DialogMsg(DialogType.Show, {
                description: validationSuccess,
                level: MsgLevel.Info,
            }),
        );
        return ok(validationResult);
    }

    /**
     * Build Teams Package
     * @param {string} appDirectory - The directory contains manifest.source.json and two images
     * @returns {string} - Path of built appPackage.zip
     */
    public async buildTeamsPackage(ctx: PluginContext, appDirectory: string, manifestString: string): Promise<Result<string, FxError>> {
        try {
            const appPackagePath = await this.appStudioPluginImpl.buildTeamsAppPackage(ctx, appDirectory, manifestString);
            const builtSuccess = `Teams Package ${appPackagePath} built successfully!`;
            ctx.logProvider?.info(builtSuccess);
            await ctx.dialog?.communicate(
                new DialogMsg(DialogType.Show, {
                    description: builtSuccess,
                    level: MsgLevel.Info,
                }),
            );
            return ok(appPackagePath);
        } catch (error) {
            return err(AppStudioResultFactory.SystemError(
                AppStudioError.TeamsPackageBuildError.name,
                AppStudioError.TeamsPackageBuildError.message(error)
            ));
        }
    }

    /**
     * Publish the app to Teams App Catalog
     * @param {PluginContext} ctx
     * @returns {string[]} - Teams App ID in Teams app catalog
     */
    public async publish(ctx: PluginContext): Promise<Result<string, FxError>> {
        if (ctx.platform !== Platform.VS) {
            const answer = ctx.answers?.get(Constants.BUILD_OR_PUBLISH_QUESTION);
            if (answer === manuallySubmitOption.id) {
                const appDirectory = `${ctx.root}/.${ConfigFolderName}`;
                const manifestString = JSON.stringify(ctx.app);
                try {
                    const appPackagePath = await this.appStudioPluginImpl.buildTeamsAppPackage(ctx, appDirectory, manifestString);
                    const answer = (await ctx.dialog?.communicate(
                        new DialogMsg(DialogType.Show, {
                            description: `Successfully created ${ctx.app.name.short} app package file at ${appPackagePath}. Send this to your administrator for approval.`,
                            level: MsgLevel.Info,
                            items: ["OK", Constants.READ_MORE]
                        })
                    ))?.getAnswer();
                    if (answer === Constants.READ_MORE) {
                        await ctx.dialog?.communicate(
                            new DialogMsg(DialogType.Ask, {
                                description: Constants.PUBLISH_GUIDE,
                                type: QuestionType.OpenExternal
                            })
                        )
                    }
                    return ok(appPackagePath);
                }
                catch (error) {
                    return err(AppStudioResultFactory.SystemError(
                        AppStudioError.TeamsPackageBuildError.name,
                        AppStudioError.TeamsPackageBuildError.message(error)
                    ));
                }
            }
        }

        try {
<<<<<<< HEAD
            const teamsAppId = await this.appStudioPluginImpl.publish(ctx);
            ctx.logProvider?.info(`publish success!`);
            await ctx.dialog?.communicate(
                new DialogMsg(DialogType.Show, {
                    description: `${ctx.app.name.short} successfully published to the admin portal. Once approved, your app will be available for your organization.`,
=======
            const result = await this.appStudioPluginImpl.publish(ctx);
            ctx.logProvider?.info(`[Teams Toolkit] publish success!`);
            await ctx.dialog?.communicate(
                new DialogMsg(DialogType.Show, {
                    description: `[Teams Toolkit]: ${result.name} successfully published to the admin portal. Once approved, your app will be available for your organization.`,
>>>>>>> c2cf0371
                    level: MsgLevel.Info,
                }),
            );
            return ok(result.id);
        } catch (error) {
            const innerError = error.innerError ? `innerError: ${error.innerError}` : "";
            await ctx.dialog?.communicate(
                new DialogMsg(DialogType.Show, {
                    description: `${error.message} ${innerError}`,
                    level: MsgLevel.Warning
                }),
            );
            return err(error);
        }
    }
}<|MERGE_RESOLUTION|>--- conflicted
+++ resolved
@@ -150,19 +150,11 @@
         }
 
         try {
-<<<<<<< HEAD
-            const teamsAppId = await this.appStudioPluginImpl.publish(ctx);
-            ctx.logProvider?.info(`publish success!`);
+            const result = await this.appStudioPluginImpl.publish(ctx);
+            ctx.logProvider?.info(`Publish success!`);
             await ctx.dialog?.communicate(
                 new DialogMsg(DialogType.Show, {
-                    description: `${ctx.app.name.short} successfully published to the admin portal. Once approved, your app will be available for your organization.`,
-=======
-            const result = await this.appStudioPluginImpl.publish(ctx);
-            ctx.logProvider?.info(`[Teams Toolkit] publish success!`);
-            await ctx.dialog?.communicate(
-                new DialogMsg(DialogType.Show, {
-                    description: `[Teams Toolkit]: ${result.name} successfully published to the admin portal. Once approved, your app will be available for your organization.`,
->>>>>>> c2cf0371
+                    description: `${result.name} successfully published to the admin portal. Once approved, your app will be available for your organization.`,
                     level: MsgLevel.Info,
                 }),
             );
