--- conflicted
+++ resolved
@@ -13,15 +13,7 @@
   IStaticTab,
   Inputs,
 } from "@microsoft/teamsfx-api";
-<<<<<<< HEAD
-import {
-  getAppDirectory,
-  deepCopy,
-  isBotNotificationEnabled,
-} from "../../../common";
-=======
-import { getAppDirectory, isConfigUnifyEnabled, deepCopy } from "../../../common/tools";
->>>>>>> f47e189d
+import { getAppDirectory, deepCopy } from "../../../common";
 import { AppStudioError } from "./errors";
 import { AppStudioResultFactory } from "./results";
 import {
