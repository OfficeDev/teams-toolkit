--- conflicted
+++ resolved
@@ -453,18 +453,6 @@
     if (isSPFxProject(ctx.projectSettings)) {
       manifestString = (await fs.readFile(await this.getManifestTemplatePath(ctx.root))).toString();
       if (isMultiEnvEnabled()) {
-<<<<<<< HEAD
-=======
-        const teamsAppId = await this.getTeamsAppId(ctx, false);
-        if (!teamsAppId) {
-          return err(
-            AppStudioResultFactory.UserError(
-              AppStudioError.GetRemoteConfigError.name,
-              AppStudioError.GetRemoteConfigError.message("Manifest validation failed")
-            )
-          );
-        }
->>>>>>> 53d78fec
         const view = {
           config: ctx.envInfo.config,
           state: {
