--- conflicted
+++ resolved
@@ -112,12 +112,8 @@
 import isUUID from "validator/lib/isUUID";
 import { ResourcePermission, TeamsAppAdmin } from "../../../common/permissionInterface";
 import Mustache from "mustache";
-<<<<<<< HEAD
-import { checkAndConfig, replaceConfigValue } from "./utils/utils";
-=======
-import { getCustomizedKeys, replaceConfigValue } from "./utils/utils";
+import { checkAndConfig, getCustomizedKeys, replaceConfigValue } from "./utils/utils";
 import { TelemetryPropertyKey } from "./utils/telemetry";
->>>>>>> 5318e464
 
 export class AppStudioPluginImpl {
   public commonProperties: { [key: string]: string } = {};
