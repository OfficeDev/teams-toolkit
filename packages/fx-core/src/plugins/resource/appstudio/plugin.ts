--- conflicted
+++ resolved
@@ -373,8 +373,7 @@
     }
 
     let appDefinition: IAppDefinition;
-<<<<<<< HEAD
-    if (this.isSPFxProject(ctx)) {
+    if (this.isSPFxProject(ctx.projectSettings)) {
       if (isMultiEnvEnabled()) {
         const view = {
           config: ctx.envInfo.config,
@@ -387,10 +386,6 @@
         manifestString = Mustache.render(manifestString, view);
       }
       appDefinition = this.convertToAppDefinition(JSON.parse(manifestString), false);
-=======
-    if (isSPFxProject(ctx.projectSettings)) {
-      appDefinition = this.convertToAppDefinition(manifest, false);
->>>>>>> 393110c8
     } else {
       const remoteManifest = await this.getAppDefinitionAndManifest(ctx, false);
       if (remoteManifest.isErr()) {
@@ -675,12 +670,7 @@
     let manifestString = JSON.stringify(
       await fs.readJSON(await this.getManifestTemplatePath(ctx.root))
     );
-<<<<<<< HEAD
-    if (this.isSPFxProject(ctx)) {
-=======
-    if (isSPFxProject(ctx.projectSettings)) {
-      manifest = manifestTpl;
->>>>>>> 393110c8
+    if (this.isSPFxProject(ctx.projectSettings)) {
       if (isMultiEnvEnabled()) {
         const view = {
           config: ctx.envInfo.config,
