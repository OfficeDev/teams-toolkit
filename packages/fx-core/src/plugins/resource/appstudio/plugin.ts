// Copyright (c) Microsoft Corporation.
// Licensed under the MIT license.

import {
  ok,
  err,
  AzureSolutionSettings,
  ConfigFolderName,
  FxError,
  Result,
  PluginContext,
  TeamsAppManifest,
  LogProvider,
  ProjectSettings,
  IComposeExtension,
  IBot,
  AppPackageFolderName,
  ArchiveFolderName,
  V1ManifestFileName,
  ConfigMap,
} from "@microsoft/teamsfx-api";
import { AppStudioClient } from "./appStudio";
import {
  IAppDefinition,
  IMessagingExtension,
  IAppDefinitionBot,
  ITeamCommand,
  IPersonalCommand,
  IGroupChatCommand,
  IUserList,
} from "./interfaces/IAppDefinition";
import { ICommand, ICommandList } from "../../solution/fx-solution/appstudio/interface";
import {
  BotOptionItem,
  HostTypeOptionAzure,
  MessageExtensionItem,
  TabOptionItem,
} from "../../solution/fx-solution/question";
import {
  LOCAL_DEBUG_TAB_ENDPOINT,
  LOCAL_DEBUG_TAB_DOMAIN,
  LOCAL_DEBUG_AAD_ID,
  LOCAL_DEBUG_TEAMS_APP_ID,
  REMOTE_AAD_ID,
  LOCAL_DEBUG_BOT_DOMAIN,
  BOT_DOMAIN,
  LOCAL_WEB_APPLICATION_INFO_SOURCE,
  WEB_APPLICATION_INFO_SOURCE,
  PluginNames,
  SOLUTION_PROVISION_SUCCEEDED,
  REMOTE_TEAMS_APP_ID,
} from "../../solution/fx-solution/constants";
import { AppStudioError } from "./errors";
import { AppStudioResultFactory } from "./results";
import {
  Constants,
  TEAMS_APP_MANIFEST_TEMPLATE,
  CONFIGURABLE_TABS_TPL,
  STATIC_TABS_TPL,
  BOTS_TPL,
  COMPOSE_EXTENSIONS_TPL,
  TEAMS_APP_SHORT_NAME_MAX_LENGTH,
  DEFAULT_DEVELOPER_WEBSITE_URL,
  DEFAULT_DEVELOPER_TERM_OF_USE_URL,
  DEFAULT_DEVELOPER_PRIVACY_URL,
  FRONTEND_ENDPOINT,
  FRONTEND_DOMAIN,
  LOCAL_BOT_ID,
  BOT_ID,
  REMOTE_MANIFEST,
  FRONTEND_ENDPOINT_ARM,
  FRONTEND_DOMAIN_ARM,
  ErrorMessages,
  SOLUTION,
  MANIFEST_TEMPLATE,
  TEAMS_APP_MANIFEST_TEMPLATE_FOR_MULTI_ENV,
  STATIC_TABS_TPL_FOR_MULTI_ENV,
  CONFIGURABLE_TABS_TPL_FOR_MULTI_ENV,
  BOTS_TPL_FOR_MULTI_ENV,
  COMPOSE_EXTENSIONS_TPL_FOR_MULTI_ENV,
  MANIFEST_LOCAL,
  TEAMS_APP_MANIFEST_TEMPLATE_LOCAL_DEBUG,
  STATIC_TABS_TPL_LOCAL_DEBUG,
  CONFIGURABLE_TABS_TPL_LOCAL_DEBUG,
  BOTS_TPL_LOCAL_DEBUG,
  COMPOSE_EXTENSIONS_TPL_LOCAL_DEBUG,
} from "./constants";
import AdmZip from "adm-zip";
import * as fs from "fs-extra";
import { getTemplatesFolder, isV2 } from "../../..";
import path from "path";
import { getArmOutput } from "../utils4v2";
import {
  isArmSupportEnabled,
  isMultiEnvEnabled,
  getAppDirectory,
  isSPFxProject,
} from "../../../common";
import {
  LocalSettingsAuthKeys,
  LocalSettingsBotKeys,
  LocalSettingsFrontendKeys,
  LocalSettingsTeamsAppKeys,
} from "../../../common/localSettingsConstants";
import { v4 } from "uuid";
import isUUID from "validator/lib/isUUID";
import { ResourcePermission, TeamsAppAdmin } from "../../../common/permissionInterface";
import Mustache from "mustache";
<<<<<<< HEAD
import { replaceConfigValue } from "./utils/utils";
=======
import { SolutionPlugin } from "../localdebug/constants";
>>>>>>> 0dbdeb63

export class AppStudioPluginImpl {
  public async getAppDefinitionAndUpdate(
    ctx: PluginContext,
    isLocalDebug: boolean,
    manifest: TeamsAppManifest
  ): Promise<Result<string, FxError>> {
    let appDefinition: IAppDefinition;
    let teamsAppId: Result<string, FxError>;
    const appDirectory = await getAppDirectory(ctx.root);
    const appStudioToken = await ctx.appStudioToken?.getAccessToken();

    if (isLocalDebug) {
      const appDefinitionAndManifest = await this.getAppDefinitionAndManifest(ctx, true);

      if (appDefinitionAndManifest.isErr()) {
        return err(appDefinitionAndManifest.error);
      }

      appDefinition = appDefinitionAndManifest.value[0];

      const localTeamsAppID = this.getTeamsAppId(ctx, true);

      let createIfNotExist = false;
      if (!localTeamsAppID) {
        createIfNotExist = true;
      } else {
        const appStudioToken = await ctx?.appStudioToken?.getAccessToken();
        try {
          await AppStudioClient.getApp(localTeamsAppID, appStudioToken!, ctx.logProvider);
        } catch (error) {
          createIfNotExist = true;
        }
      }

      teamsAppId = await this.updateApp(
        ctx,
        appDefinition,
        appStudioToken!,
        isLocalDebug,
        createIfNotExist,
        appDirectory,
        createIfNotExist ? undefined : localTeamsAppID,
        ctx.logProvider
      );

      return teamsAppId;
    } else {
      appDefinition = this.convertToAppDefinition(manifest, true);

      teamsAppId = await this.updateApp(
        ctx,
        appDefinition,
        appStudioToken!,
        isLocalDebug,
        true,
        appDirectory,
        undefined,
        ctx.logProvider
      );

      return teamsAppId;
    }
  }

  private async getSPFxLocalDebugAppDefinitionAndUpdate(
    ctx: PluginContext,
    manifest: TeamsAppManifest
  ): Promise<Result<string, FxError>> {
    const appDirectory = await getAppDirectory(ctx.root);
    const appStudioToken = await ctx.appStudioToken?.getAccessToken();
    const localTeamsAppID = this.getTeamsAppId(ctx, true);
    let createIfNotExist = false;
    if (localTeamsAppID) {
      manifest.id = localTeamsAppID;
    } else {
      manifest.id = "";
      createIfNotExist = true;
    }
    if (manifest.configurableTabs) {
      for (const tab of manifest.configurableTabs) {
        const reg = /[a-fA-F0-9]{8}-[a-fA-F0-9]{4}-[a-fA-F0-9]{4}-[a-fA-F0-9]{4}-[a-fA-F0-9]{12}/;
        const result = tab.configurationUrl.match(reg);
        if (result && result.length > 0) {
          const componentID = result[0];
          tab.configurationUrl = `https://{teamSiteDomain}{teamSitePath}/_layouts/15/TeamsLogon.aspx?SPFX=true&dest={teamSitePath}/_layouts/15/TeamsWorkBench.aspx%3FcomponentId=${componentID}%26openPropertyPane=true%26teams%26forceLocale={locale}%26loadSPFX%3Dtrue%26debugManifestsFile%3Dhttps%3A%2F%2Flocalhost%3A4321%2Ftemp%2Fmanifests.js`;
        } else {
          const message =
            "Cannot find componentID in configurableTabs[0].configrationUrl, local debug may fail.";
          ctx.logProvider?.error(message);
          ctx.ui?.showMessage("warn", message, false);
        }
      }
    }
    if (manifest.staticTabs) {
      for (const tab of manifest.staticTabs) {
        const componentID = tab.entityId;
        tab.contentUrl = `https://{teamSiteDomain}/_layouts/15/TeamsLogon.aspx?SPFX=true&dest={teamSitePath}/_layouts/15/TeamsWorkBench.aspx%3FcomponentId=${componentID}%26teams%26personal%26forceLocale={locale}%26loadSPFX%3Dtrue%26debugManifestsFile%3Dhttps%3A%2F%2Flocalhost%3A4321%2Ftemp%2Fmanifests.js`;
      }
    }
    const appDefinition: IAppDefinition = this.convertToAppDefinition(manifest, false);
    const teamsAppId = await this.updateApp(
      ctx,
      appDefinition,
      appStudioToken!,
      true,
      createIfNotExist,
      appDirectory,
      createIfNotExist ? undefined : localTeamsAppID,
      ctx.logProvider
    );

    return teamsAppId;
  }

  /**
   * ask app common questions to generate app manifest
   * @param settings
   * @returns
   */
  private async createManifest(settings: ProjectSettings): Promise<TeamsAppManifest | undefined> {
    const solutionSettings: AzureSolutionSettings =
      settings.solutionSettings as AzureSolutionSettings;
    if (
      !solutionSettings.capabilities ||
      (!solutionSettings.capabilities.includes(BotOptionItem.id) &&
        !solutionSettings.capabilities.includes(MessageExtensionItem.id) &&
        !solutionSettings.capabilities.includes(TabOptionItem.id))
    ) {
      throw new Error(`Invalid capability: ${solutionSettings.capabilities}`);
    }
    if (
      HostTypeOptionAzure.id === solutionSettings.hostType ||
      solutionSettings.capabilities.includes(BotOptionItem.id) ||
      solutionSettings.capabilities.includes(MessageExtensionItem.id)
    ) {
      let manifestString = isMultiEnvEnabled()
        ? TEAMS_APP_MANIFEST_TEMPLATE_FOR_MULTI_ENV
        : TEAMS_APP_MANIFEST_TEMPLATE;
      manifestString = replaceConfigValue(manifestString, "appName", settings.appName);
      manifestString = replaceConfigValue(manifestString, "version", "1.0.0");
      const manifest: TeamsAppManifest = JSON.parse(manifestString);
      if (solutionSettings.capabilities.includes(TabOptionItem.id)) {
        manifest.staticTabs = isMultiEnvEnabled() ? STATIC_TABS_TPL_FOR_MULTI_ENV : STATIC_TABS_TPL;
        manifest.configurableTabs = isMultiEnvEnabled()
          ? CONFIGURABLE_TABS_TPL_FOR_MULTI_ENV
          : CONFIGURABLE_TABS_TPL;
      }
      if (solutionSettings.capabilities.includes(BotOptionItem.id)) {
        manifest.bots = isMultiEnvEnabled() ? BOTS_TPL_FOR_MULTI_ENV : BOTS_TPL;
      }
      if (solutionSettings.capabilities.includes(MessageExtensionItem.id)) {
        manifest.composeExtensions = isMultiEnvEnabled()
          ? COMPOSE_EXTENSIONS_TPL_FOR_MULTI_ENV
          : COMPOSE_EXTENSIONS_TPL;
      }

      if (settings?.solutionSettings?.migrateFromV1) {
        manifest.webApplicationInfo = undefined;
      }

      return manifest;
    }

    return undefined;
  }

  /**
   * generate app manifest template according to existing manifest
   * @param settings
   * @returns
   */
  public async createV1Manifest(ctx: PluginContext): Promise<TeamsAppManifest> {
    const archiveManifestPath = path.join(
      ctx.root,
      ArchiveFolderName,
      AppPackageFolderName,
      V1ManifestFileName
    );
    const manifestSourceRes = await this.reloadManifestAndCheckRequiredFields(archiveManifestPath);
    if (manifestSourceRes.isErr()) {
      throw manifestSourceRes.error;
    }
    const manifestSource = manifestSourceRes.value;

    let manifestString = (await fs.readFile(archiveManifestPath)).toString();
    manifestString = this.replaceExistingValueToPlaceholder(
      manifestString,
      manifestSource.developer.websiteUrl,
      "baseUrl"
    );
    const manifest: TeamsAppManifest = JSON.parse(manifestString);
    manifest.id = "{appid}";
    manifest.validDomains = [];

    const includeBot = (
      ctx.projectSettings?.solutionSettings as AzureSolutionSettings
    ).activeResourcePlugins?.includes(PluginNames.BOT);
    if (includeBot) {
      if (manifest.bots !== undefined && manifest.bots.length > 0) {
        for (let index = 0; index < manifest.bots.length; ++index) {
          manifest.bots[index].botId = `{${BOT_ID}}`;
        }
      }
      if (manifest.composeExtensions !== undefined && manifest.composeExtensions.length > 0) {
        for (let index = 0; index < manifest.composeExtensions.length; ++index) {
          manifest.composeExtensions[index].botId = `{${BOT_ID}}`;
        }
      }
    }
    return manifest;
  }

  public async reloadManifestAndCheckRequiredFields(
    manifestPath: string
  ): Promise<Result<TeamsAppManifest, FxError>> {
    const result = await this.reloadManifest(manifestPath);
    return result.andThen((manifest) => {
      if (
        manifest === undefined ||
        manifest.name.short === undefined ||
        manifest.name.short.length === 0
      ) {
        return err(
          AppStudioResultFactory.SystemError(
            AppStudioError.ManifestLoadFailedError.name,
            AppStudioError.ManifestLoadFailedError.message("Name is missing")
          )
        );
      }
      return ok(manifest);
    });
  }

  public async provision(ctx: PluginContext): Promise<Result<string, FxError>> {
    let remoteTeamsAppId = this.getTeamsAppId(ctx, false);

    let create = false;
    if (!remoteTeamsAppId) {
      create = true;
    } else {
      const appStudioToken = await ctx?.appStudioToken?.getAccessToken();
      try {
        await AppStudioClient.getApp(remoteTeamsAppId, appStudioToken!, ctx.logProvider);
      } catch (error) {
        create = true;
      }
    }

    if (create) {
      const result = await this.createApp(ctx, false);
      if (result.isErr()) {
        return err(result.error);
      }
      remoteTeamsAppId = result.value.teamsAppId!;
      ctx.logProvider?.info(`Teams app created ${remoteTeamsAppId}`);
    }
    if (isMultiEnvEnabled() || isV2()) {
      ctx.envInfo.profile.get(PluginNames.APPST)?.set(Constants.TEAMS_APP_ID, remoteTeamsAppId);
    }
    return ok(remoteTeamsAppId);
  }

  public async postProvision(ctx: PluginContext): Promise<string> {
    const remoteTeamsAppId = this.getTeamsAppId(ctx, false);
    let manifestString: string;
    const appDirectory = await getAppDirectory(ctx.root);
    const manifestPath = await this.getManifestTemplatePath(ctx.root);
    const manifestResult = await this.reloadManifestAndCheckRequiredFields(manifestPath);
    if (manifestResult.isErr()) {
      throw manifestResult;
    } else {
      manifestString = JSON.stringify(manifestResult.value);
    }

    let appDefinition: IAppDefinition;
    if (isSPFxProject(ctx.projectSettings)) {
      if (isMultiEnvEnabled()) {
        const view = {
          config: ctx.envInfo.config,
          profile: {
            "fx-resource-appstudio": {
              teamsAppId: remoteTeamsAppId,
            },
          },
        };
        manifestString = Mustache.render(manifestString, view);
      }
      appDefinition = this.convertToAppDefinition(JSON.parse(manifestString), false);
    } else {
      const remoteManifest = await this.getAppDefinitionAndManifest(ctx, false);
      if (remoteManifest.isErr()) {
        throw err(remoteManifest.error);
      }
      [appDefinition] = remoteManifest.value;
    }

    const appStudioToken = await ctx?.appStudioToken?.getAccessToken();
    const result = await this.updateApp(
      ctx,
      appDefinition,
      appStudioToken!,
      false,
      false,
      appDirectory,
      remoteTeamsAppId,
      ctx.logProvider
    );
    if (result.isErr()) {
      throw result.error;
    }

    ctx.logProvider?.info(`Teams app updated: ${result.value}`);
    return remoteTeamsAppId;
  }

  public async validateManifest(ctx: PluginContext): Promise<Result<string[], FxError>> {
    const appStudioToken = await ctx?.appStudioToken?.getAccessToken();
    let manifestString: string | undefined = undefined;
    const appDirectory = await getAppDirectory(ctx.root);
    if (isSPFxProject(ctx.projectSettings)) {
      manifestString = (await fs.readFile(await this.getManifestTemplatePath(ctx.root))).toString();
      if (isMultiEnvEnabled()) {
        const teamsAppId = this.getTeamsAppId(ctx, false);
        if (!teamsAppId) {
          return err(
            AppStudioResultFactory.UserError(
              AppStudioError.GetRemoteConfigError.name,
              AppStudioError.GetRemoteConfigError.message("Manifest validation failed")
            )
          );
        }
        const view = {
          config: ctx.envInfo.config,
          profile: {
            "fx-resource-appstudio": {
              teamsAppId: teamsAppId,
            },
          },
        };
        manifestString = Mustache.render(manifestString, view);
      }
    } else {
      const appDefinitionAndManifest = await this.getAppDefinitionAndManifest(ctx, false);
      if (appDefinitionAndManifest.isErr()) {
        ctx.logProvider?.error("[Teams Toolkit] Manifest Validation failed!");
        const isProvisionSucceeded = !!(ctx.envInfo.profile
          .get("solution")
          ?.get(SOLUTION_PROVISION_SUCCEEDED) as boolean);
        if (
          appDefinitionAndManifest.error.name === AppStudioError.GetRemoteConfigError.name &&
          !isProvisionSucceeded
        ) {
          return err(
            AppStudioResultFactory.UserError(
              AppStudioError.GetRemoteConfigError.name,
              AppStudioError.GetRemoteConfigError.message("Manifest validation failed")
            )
          );
        } else {
          return err(appDefinitionAndManifest.error);
        }
      } else {
        manifestString = JSON.stringify(appDefinitionAndManifest.value[1]);
      }
    }
    return ok(await AppStudioClient.validateManifest(manifestString, appStudioToken!));
  }

  public async migrateV1Project(ctx: PluginContext): Promise<{ enableAuth: boolean }> {
    let manifest: TeamsAppManifest | undefined;
    const archiveAppPackageFolder = path.join(ctx.root, ArchiveFolderName, AppPackageFolderName);
    const archiveManifestPath = path.join(archiveAppPackageFolder, V1ManifestFileName);
    const newAppPackageFolder = path.join(ctx.root, AppPackageFolderName);
    await fs.ensureDir(newAppPackageFolder);
    if (await this.checkFileExist(archiveManifestPath)) {
      manifest = await this.createV1Manifest(ctx);
      const newManifestPath = path.join(newAppPackageFolder, REMOTE_MANIFEST);
      await fs.writeFile(newManifestPath, JSON.stringify(manifest, null, 4));

      const archiveColorFile = path.join(archiveAppPackageFolder, manifest.icons.color);
      const newColorFile = path.join(newAppPackageFolder, manifest.icons.color);
      if (await this.checkFileExist(archiveColorFile)) {
        await fs.copyFile(archiveColorFile, newColorFile);
      }

      const archiveOutlineFile = path.join(archiveAppPackageFolder, manifest.icons.outline);
      const newOutlineFile = path.join(newAppPackageFolder, manifest.icons.outline);
      if (await this.checkFileExist(archiveOutlineFile)) {
        await fs.copyFile(archiveOutlineFile, newOutlineFile);
      }
      return { enableAuth: !!manifest?.webApplicationInfo?.id };
    } else {
      await this.scaffold(ctx);
      return { enableAuth: false };
    }
  }

  public async scaffold(ctx: PluginContext): Promise<any> {
    let manifest: TeamsAppManifest | undefined;
    const templatesFolder = getTemplatesFolder();

    // cannot use getAppDirectory before creating the manifest file
    const appDir = isMultiEnvEnabled()
      ? `${ctx.root}/templates/${AppPackageFolderName}`
      : `${ctx.root}/${AppPackageFolderName}`;

    if (isSPFxProject(ctx.projectSettings)) {
      const templateManifestFolder = path.join(templatesFolder, "plugins", "resource", "spfx");
      const manifestFile = isMultiEnvEnabled()
        ? path.resolve(templateManifestFolder, "./solution/manifest_multi_env.json")
        : path.resolve(templateManifestFolder, "./solution/manifest.json");
      const manifestString = (await fs.readFile(manifestFile)).toString();
      manifest = JSON.parse(manifestString);
    } else {
      manifest = await this.createManifest(ctx.projectSettings!);
      if (isMultiEnvEnabled()) {
        const solutionSettings: AzureSolutionSettings = ctx.projectSettings
          ?.solutionSettings as AzureSolutionSettings;
        const hasFrontend = solutionSettings.capabilities.includes(TabOptionItem.id);
        const hasBot = solutionSettings.capabilities.includes(BotOptionItem.id);
        const hasMessageExtension = solutionSettings.capabilities.includes(MessageExtensionItem.id);
        const localDebugManifest = await createLocalManifest(
          ctx.projectSettings!.appName,
          hasFrontend,
          hasBot,
          hasMessageExtension
        );
        // const localDebugManifest = await this.createManifest(ctx.projectSettings!, true);
        await fs.writeFile(
          `${appDir}/${MANIFEST_LOCAL}`,
          JSON.stringify(localDebugManifest, null, 4)
        );
      }
    }

    await fs.ensureDir(appDir);
    const manifestTemplatePath = isMultiEnvEnabled()
      ? `${appDir}/${MANIFEST_TEMPLATE}`
      : `${appDir}/${REMOTE_MANIFEST}`;
    await fs.writeFile(manifestTemplatePath, JSON.stringify(manifest, null, 4));

    const defaultColorPath = path.join(
      templatesFolder,
      "plugins",
      "resource",
      "appstudio",
      "defaultIcon.png"
    );
    const defaultOutlinePath = path.join(
      templatesFolder,
      "plugins",
      "resource",
      "appstudio",
      "defaultOutline.png"
    );
    const resourcesDir = isMultiEnvEnabled() ? path.join(appDir, "resources") : appDir;
    await fs.ensureDir(resourcesDir);
    await fs.copy(defaultColorPath, `${resourcesDir}/color.png`);
    await fs.copy(defaultOutlinePath, `${resourcesDir}/outline.png`);

    return undefined;
  }

  public async buildTeamsAppPackage(ctx: PluginContext): Promise<string> {
    let manifestString: string | undefined = undefined;

    if (!ctx.envInfo?.envName) {
      throw new Error("Failed to get target environment name from plugin context.");
    }

    const appDirectory = await getAppDirectory(ctx.root);
    const zipFileName: string = isMultiEnvEnabled()
      ? `${ctx.root}/${AppPackageFolderName}/appPackage.${ctx.envInfo.envName}.zip`
      : `${ctx.root}/${AppPackageFolderName}/appPackage.zip`;

    if (isSPFxProject(ctx.projectSettings)) {
      manifestString = (await fs.readFile(await this.getManifestTemplatePath(ctx.root))).toString();
      if (isMultiEnvEnabled()) {
        const view = {
          config: ctx.envInfo.config,
          profile: {
            "fx-resource-appstudio": {
              teamsAppId: this.getTeamsAppId(ctx, false),
            },
          },
        };
        manifestString = Mustache.render(manifestString, view);
      }
    } else {
      const manifest = await this.getAppDefinitionAndManifest(ctx, false);
      if (manifest.isOk()) {
        manifestString = JSON.stringify(manifest.value[1]);
      } else {
        ctx.logProvider?.error("[Teams Toolkit] Teams Package build failed!");
        const isProvisionSucceeded = !!(ctx.envInfo.profile
          .get("solution")
          ?.get(SOLUTION_PROVISION_SUCCEEDED) as boolean);
        if (
          manifest.error.name === AppStudioError.GetRemoteConfigFailedError.name &&
          !isProvisionSucceeded
        ) {
          throw AppStudioResultFactory.UserError(
            AppStudioError.GetRemoteConfigError.name,
            AppStudioError.GetRemoteConfigError.message("Teams package build failed")
          );
        } else {
          throw manifest.error;
        }
      }
    }
    const status = await fs.lstat(appDirectory);

    if (!status.isDirectory()) {
      throw AppStudioResultFactory.UserError(
        AppStudioError.NotADirectoryError.name,
        AppStudioError.NotADirectoryError.message(appDirectory)
      );
    }
    const manifest: TeamsAppManifest = JSON.parse(manifestString);
    const colorFile = `${appDirectory}/${manifest.icons.color}`;

    let fileExists = await this.checkFileExist(colorFile);
    if (!fileExists) {
      throw AppStudioResultFactory.UserError(
        AppStudioError.FileNotFoundError.name,
        AppStudioError.FileNotFoundError.message(colorFile)
      );
    }

    const outlineFile = `${appDirectory}/${manifest.icons.outline}`;
    fileExists = await this.checkFileExist(outlineFile);
    if (!fileExists) {
      throw AppStudioResultFactory.UserError(
        AppStudioError.FileNotFoundError.name,
        AppStudioError.FileNotFoundError.message(outlineFile)
      );
    }

    if (isMultiEnvEnabled()) {
      await fs.ensureDir(path.dirname(zipFileName));
    }

    const zip = new AdmZip();
    zip.addFile(Constants.MANIFEST_FILE, Buffer.from(manifestString));
    zip.addLocalFile(colorFile, isMultiEnvEnabled() ? "resources" : "");
    zip.addLocalFile(outlineFile, isMultiEnvEnabled() ? "resources" : "");
    zip.writeZip(zipFileName);

    if (isSPFxProject(ctx.projectSettings)) {
      await fs.copyFile(zipFileName, `${ctx.root}/SPFx/teams/TeamsSPFxApp.zip`);
    }

    if (appDirectory === `${ctx.root}/.${ConfigFolderName}`) {
      await fs.ensureDir(path.join(ctx.root, `${AppPackageFolderName}`));

      const formerZipFileName = `${appDirectory}/appPackage.zip`;
      if (await this.checkFileExist(formerZipFileName)) {
        await fs.remove(formerZipFileName);
      }

      await fs.move(
        `${appDirectory}/${manifest.icons.color}`,
        isMultiEnvEnabled()
          ? `${ctx.root}/templates/${AppPackageFolderName}/resources/${manifest.icons.color}`
          : `${ctx.root}/${AppPackageFolderName}/${manifest.icons.color}`
      );
      await fs.move(
        `${appDirectory}/${manifest.icons.outline}`,
        isMultiEnvEnabled()
          ? `${ctx.root}/templates/${AppPackageFolderName}/resources/${manifest.icons.outline}`
          : `${ctx.root}/${AppPackageFolderName}/${manifest.icons.outline}`
      );
      await fs.move(
        `${appDirectory}/${REMOTE_MANIFEST}`,
        isMultiEnvEnabled()
          ? `${ctx.root}/templates/${AppPackageFolderName}/${MANIFEST_TEMPLATE}`
          : `${ctx.root}/${AppPackageFolderName}/${REMOTE_MANIFEST}`
      );
    }

    return zipFileName;
  }

  public async publish(ctx: PluginContext): Promise<{ name: string; id: string; update: boolean }> {
    let manifest: TeamsAppManifest | undefined;

    const appDirectory = await getAppDirectory(ctx.root);
    let manifestString = JSON.stringify(
      await fs.readJSON(await this.getManifestTemplatePath(ctx.root))
    );
    if (isSPFxProject(ctx.projectSettings)) {
      if (isMultiEnvEnabled()) {
        const view = {
          config: ctx.envInfo.config,
          profile: {
            "fx-resource-appstudio": {
              teamsAppId: this.getTeamsAppId(ctx, false),
            },
          },
        };
        manifestString = Mustache.render(manifestString, view);
      }
      manifest = JSON.parse(manifestString);
    } else {
      const fillinRes = await this.getAppDefinitionAndManifest(ctx, false);
      if (fillinRes.isOk()) {
        manifest = fillinRes.value[1];
      } else {
        throw fillinRes.error;
      }
    }

    if (!manifest) {
      throw AppStudioResultFactory.SystemError(
        AppStudioError.ManifestLoadFailedError.name,
        AppStudioError.ManifestLoadFailedError.message("")
      );
    }

    // manifest.id === externalID
    const appStudioToken = await ctx?.appStudioToken?.getAccessToken();
    const existApp = await AppStudioClient.getAppByTeamsAppId(manifest.id, appStudioToken!);
    if (existApp) {
      let executePublishUpdate = false;
      let description = `The app ${existApp.displayName} has already been submitted to tenant App Catalog.\nStatus: ${existApp.publishingState}\n`;
      if (existApp.lastModifiedDateTime) {
        description =
          description + `Last Modified: ${existApp.lastModifiedDateTime?.toLocaleString()}\n`;
      }
      description = description + "Do you want to submit a new update?";
      const res = await ctx.ui?.showMessage("warn", description, true, "Confirm");
      if (res?.isOk() && res.value === "Confirm") executePublishUpdate = true;

      if (executePublishUpdate) {
        const appId = await this.beforePublish(ctx, appDirectory, JSON.stringify(manifest), true);
        return { id: appId, name: manifest.name.short, update: true };
      } else {
        throw AppStudioResultFactory.SystemError(
          AppStudioError.TeamsAppPublishCancelError.name,
          AppStudioError.TeamsAppPublishCancelError.message(manifest.name.short)
        );
      }
    } else {
      const appId = await this.beforePublish(ctx, appDirectory, JSON.stringify(manifest), false);
      return { id: appId, name: manifest.name.short, update: false };
    }
  }

  public async postLocalDebug(ctx: PluginContext): Promise<Result<string, FxError>> {
    const manifestPath = await this.getManifestTemplatePath(ctx.root, true);
    const manifest = await this.reloadManifestAndCheckRequiredFields(manifestPath);
    if (manifest.isErr()) {
      return err(manifest.error);
    }
    let teamsAppId;
    if (isSPFxProject(ctx.projectSettings)) {
      teamsAppId = await this.getSPFxLocalDebugAppDefinitionAndUpdate(ctx, manifest.value);
    } else {
      teamsAppId = await this.getAppDefinitionAndUpdate(ctx, true, manifest.value);
    }
    if (teamsAppId.isErr()) {
      return teamsAppId;
    }
    if (isMultiEnvEnabled()) {
      ctx.localSettings?.teamsApp?.set(Constants.TEAMS_APP_ID, teamsAppId.value);
    } else {
      (ctx.envInfo?.profile.get("solution") as ConfigMap)?.set(
        LOCAL_DEBUG_TEAMS_APP_ID,
        teamsAppId.value
      );
    }
    return ok(teamsAppId.value);
  }

  public async checkPermission(
    ctx: PluginContext,
    userInfo: IUserList
  ): Promise<ResourcePermission[]> {
    const appStudioToken = await ctx?.appStudioToken?.getAccessToken();

    const teamsAppId = this.getTeamsAppId(ctx, false);
    if (!teamsAppId) {
      if (isMultiEnvEnabled()) {
        throw new Error(ErrorMessages.GetConfigError(Constants.TEAMS_APP_ID, PluginNames.APPST));
      } else {
        throw new Error(ErrorMessages.GetConfigError(REMOTE_TEAMS_APP_ID, SOLUTION));
      }
    }

    const teamsAppRoles = await AppStudioClient.checkPermission(
      teamsAppId,
      appStudioToken as string,
      userInfo.aadId
    );

    const result: ResourcePermission[] = [
      {
        name: Constants.PERMISSIONS.name,
        roles: [teamsAppRoles as string],
        type: Constants.PERMISSIONS.type,
        resourceId: teamsAppId,
      },
    ];

    return result;
  }

  public async listCollaborator(ctx: PluginContext): Promise<TeamsAppAdmin[]> {
    const appStudioToken = await ctx?.appStudioToken?.getAccessToken();
    const teamsAppId = this.getTeamsAppId(ctx, false);
    if (!teamsAppId) {
      if (isMultiEnvEnabled()) {
        throw new Error(ErrorMessages.GetConfigError(Constants.TEAMS_APP_ID, PluginNames.APPST));
      } else {
        throw new Error(ErrorMessages.GetConfigError(REMOTE_TEAMS_APP_ID, SOLUTION));
      }
    }

    const userLists = await AppStudioClient.getUserList(teamsAppId, appStudioToken as string);
    if (!userLists) {
      return [];
    }

    const teamsAppAdmin: TeamsAppAdmin[] = userLists
      .filter((userList, index) => {
        return userList.isAdministrator;
      })
      .map((userList, index) => {
        return {
          userObjectId: userList.aadId,
          displayName: userList.displayName,
          userPrincipalName: userList.userPrincipalName,
          resourceId: teamsAppId,
        };
      });

    return teamsAppAdmin;
  }

  public async grantPermission(
    ctx: PluginContext,
    userInfo: IUserList
  ): Promise<ResourcePermission[]> {
    const appStudioToken = await ctx?.appStudioToken?.getAccessToken();

    const teamsAppId = this.getTeamsAppId(ctx, false);
    if (!teamsAppId) {
      if (isMultiEnvEnabled()) {
        throw new Error(
          AppStudioError.GrantPermissionFailedError.message(
            ErrorMessages.GetConfigError(Constants.TEAMS_APP_ID, PluginNames.APPST)
          )
        );
      } else {
        throw new Error(
          AppStudioError.GrantPermissionFailedError.message(
            ErrorMessages.GetConfigError(REMOTE_TEAMS_APP_ID, SOLUTION)
          )
        );
      }
    }

    try {
      await AppStudioClient.grantPermission(teamsAppId, appStudioToken as string, userInfo);
    } catch (error) {
      throw new Error(
        AppStudioError.GrantPermissionFailedError.message(error?.message, teamsAppId)
      );
    }

    const result: ResourcePermission[] = [
      {
        name: Constants.PERMISSIONS.name,
        roles: [Constants.PERMISSIONS.admin],
        type: Constants.PERMISSIONS.type,
        resourceId: teamsAppId,
      },
    ];

    return result;
  }

  private async beforePublish(
    ctx: PluginContext,
    appDirectory: string,
    manifestString: string,
    update: boolean
  ): Promise<string> {
    const manifest: TeamsAppManifest = JSON.parse(manifestString);
    const publishProgress = ctx.ui?.createProgressBar(`Publishing ${manifest.name.short}`, 3);
    try {
      // Validate manifest
      await publishProgress?.start("Validating manifest file");
      const validationResult = await AppStudioClient.validateManifest(
        manifestString!,
        (await ctx.appStudioToken?.getAccessToken())!
      );
      if (validationResult.length > 0) {
        throw AppStudioResultFactory.UserError(
          AppStudioError.ValidationFailedError.name,
          AppStudioError.ValidationFailedError.message(validationResult)
        );
      }

      // Update App in App Studio
      const remoteTeamsAppId = this.getTeamsAppId(ctx, false);
      await publishProgress?.next(
        `Updating app definition for app ${remoteTeamsAppId} in app studio`
      );
      const appDefinition = this.convertToAppDefinition(manifest, true);
      let appStudioToken = await ctx?.appStudioToken?.getAccessToken();
      const colorIconContent =
        manifest.icons.color && !manifest.icons.color.startsWith("https://")
          ? (await fs.readFile(`${appDirectory}/${manifest.icons.color}`)).toString("base64")
          : undefined;
      const outlineIconContent =
        manifest.icons.outline && !manifest.icons.outline.startsWith("https://")
          ? (await fs.readFile(`${appDirectory}/${manifest.icons.outline}`)).toString("base64")
          : undefined;
      try {
        await AppStudioClient.updateApp(
          remoteTeamsAppId,
          appDefinition,
          appStudioToken!,
          undefined,
          colorIconContent,
          outlineIconContent
        );
      } catch (e) {
        if (e.name === 404) {
          throw AppStudioResultFactory.UserError(
            AppStudioError.TeamsAppNotFoundError.name,
            AppStudioError.TeamsAppNotFoundError.message(remoteTeamsAppId)
          );
        }
      }

      // Build Teams App package
      // Platforms will be checked in buildTeamsAppPackage(ctx)
      await publishProgress?.next(`Building Teams app package in ${appDirectory}.`);
      const appPackage = await this.buildTeamsAppPackage(ctx);

      const appContent = await fs.readFile(appPackage);
      appStudioToken = await ctx.appStudioToken?.getAccessToken();
      await publishProgress?.next(`Publishing ${manifest.name.short}`);
      if (update) {
        // Update existing app in App Catalog
        return await AppStudioClient.publishTeamsAppUpdate(
          manifest.id,
          appContent,
          appStudioToken!
        );
      } else {
        // Publish Teams App
        return await AppStudioClient.publishTeamsApp(manifest.id, appContent, appStudioToken!);
      }
    } finally {
      await publishProgress?.end(true);
    }
  }

  private async checkFileExist(filePath: string): Promise<boolean> {
    try {
      await fs.stat(filePath);
      return true;
    } catch (error) {
      return false;
    }
  }

  private replaceExistingValueToPlaceholder(
    config: string,
    value: string,
    placeholderName: string
  ): string {
    if (config && value && placeholderName) {
      config = config.split(value).join(`{${placeholderName}}`);
    }

    return config;
  }

  private convertToAppDefinitionMessagingExtensions(
    appManifest: TeamsAppManifest
  ): IMessagingExtension[] {
    const messagingExtensions: IMessagingExtension[] = [];

    if (appManifest.composeExtensions) {
      appManifest.composeExtensions.forEach((ext: IComposeExtension) => {
        const me: IMessagingExtension = {
          botId: ext.botId,
          canUpdateConfiguration: true,
          commands: ext.commands,
          messageHandlers: ext.messageHandlers ?? [],
        };

        messagingExtensions.push(me);
      });
    }

    return messagingExtensions;
  }

  private convertToAppDefinitionBots(appManifest: TeamsAppManifest): IAppDefinitionBot[] {
    const bots: IAppDefinitionBot[] = [];
    if (appManifest.bots) {
      appManifest.bots.forEach((manBot: IBot) => {
        const teamCommands: ITeamCommand[] = [];
        const groupCommands: IGroupChatCommand[] = [];
        const personalCommands: IPersonalCommand[] = [];

        manBot?.commandLists?.forEach((list: ICommandList) => {
          list.commands.forEach((command: ICommand) => {
            teamCommands.push({
              title: command.title,
              description: command.description,
            });

            groupCommands.push({
              title: command.title,
              description: command.description,
            });

            personalCommands.push({
              title: command.title,
              description: command.description,
            });
          });
        });

        const bot: IAppDefinitionBot = {
          botId: manBot.botId,
          isNotificationOnly: manBot.isNotificationOnly ?? false,
          supportsFiles: manBot.supportsFiles ?? false,
          scopes: manBot.scopes,
          teamCommands: teamCommands,
          groupChatCommands: groupCommands,
          personalCommands: personalCommands,
        };

        bots.push(bot);
      });
    }
    return bots;
  }

  private async reloadManifest(manifestPath: string): Promise<Result<TeamsAppManifest, FxError>> {
    try {
      const manifest = await fs.readJson(manifestPath);
      if (!manifest) {
        return err(
          AppStudioResultFactory.SystemError(
            AppStudioError.ManifestLoadFailedError.name,
            AppStudioError.ManifestLoadFailedError.message(`Failed to load manifest file`)
          )
        );
      }
      // Object.assign(ctx.app, manifest);
      return ok(manifest);
    } catch (e) {
      return err(
        AppStudioResultFactory.SystemError(
          AppStudioError.ManifestLoadFailedError.name,
          AppStudioError.ManifestLoadFailedError.message(
            `Failed to load manifest file from ${manifestPath}`
          )
        )
      );
    }
  }

  private getConfigForCreatingManifest(
    ctx: PluginContext,
    localDebug: boolean
  ): Result<
    {
      tabEndpoint?: string;
      tabDomain?: string;
      aadId: string;
      botDomain?: string;
      botId?: string;
      webApplicationInfoResource?: string;
      teamsAppId: string;
    },
    FxError
  > {
    let tabEndpoint, tabDomain;
    if (isArmSupportEnabled()) {
      // getConfigForCreatingManifest is called in post-provision and validate manifest
      // only in post stage, we find the value from arm output.
      // Here is a walk-around way, try to get from arm output first and then get from ctx config.
      // todo: use the specific function to read config in post stage.
      tabEndpoint = getArmOutput(ctx, FRONTEND_ENDPOINT_ARM) as string;
      tabDomain = getArmOutput(ctx, FRONTEND_DOMAIN_ARM) as string;
      if (!tabEndpoint) {
        tabEndpoint = this.getTabEndpoint(ctx, localDebug);
        tabDomain = this.getTabDomain(ctx, localDebug);
      }
    } else {
      tabEndpoint = this.getTabEndpoint(ctx, localDebug);
      tabDomain = this.getTabDomain(ctx, localDebug);
    }
    const aadId = this.getAadClientId(ctx, localDebug);
    const botId = this.getBotId(ctx, localDebug);
    const botDomain = this.getBotDomain(ctx, localDebug);
    const teamsAppId = this.getTeamsAppId(ctx, localDebug);

    // This config value is set by aadPlugin.setApplicationInContext. so aadPlugin.setApplicationInContext needs to run first.

    const webApplicationInfoResource = this.getApplicationIdUris(ctx, localDebug);
    if (!ctx?.projectSettings?.solutionSettings?.migrateFromV1 && !webApplicationInfoResource) {
      return err(
        localDebug
          ? AppStudioResultFactory.SystemError(
              AppStudioError.GetLocalDebugConfigFailedError.name,
              AppStudioError.GetLocalDebugConfigFailedError.message(
                "webApplicationInfoResource",
                true
              )
            )
          : AppStudioResultFactory.UserError(
              AppStudioError.GetRemoteConfigFailedError.name,
              AppStudioError.GetRemoteConfigFailedError.message("webApplicationInfoResource", true)
            )
      );
    }

    if (!ctx?.projectSettings?.solutionSettings?.migrateFromV1 && !aadId) {
      return err(
        localDebug
          ? AppStudioResultFactory.SystemError(
              AppStudioError.GetLocalDebugConfigFailedError.name,
              AppStudioError.GetLocalDebugConfigFailedError.message(LOCAL_DEBUG_AAD_ID, true)
            )
          : AppStudioResultFactory.UserError(
              AppStudioError.GetRemoteConfigFailedError.name,
              AppStudioError.GetRemoteConfigFailedError.message(REMOTE_AAD_ID, true)
            )
      );
    }

    if (!tabEndpoint && !botId) {
      if (isArmSupportEnabled()) {
        return err(
          localDebug
            ? AppStudioResultFactory.SystemError(
                AppStudioError.GetLocalDebugConfigFailedError.name,
                AppStudioError.GetLocalDebugConfigFailedError.message(
                  LOCAL_DEBUG_TAB_ENDPOINT + ", " + LOCAL_BOT_ID,
                  false
                )
              )
            : AppStudioResultFactory.UserError(
                AppStudioError.GetRemoteConfigFailedError.name,
                AppStudioError.GetRemoteConfigFailedError.message(
                  FRONTEND_ENDPOINT_ARM + ", " + BOT_ID,
                  false
                )
              )
        );
      } else {
        return err(
          localDebug
            ? AppStudioResultFactory.SystemError(
                AppStudioError.GetLocalDebugConfigFailedError.name,
                AppStudioError.GetLocalDebugConfigFailedError.message(
                  LOCAL_DEBUG_TAB_ENDPOINT + ", " + LOCAL_BOT_ID,
                  false
                )
              )
            : AppStudioResultFactory.UserError(
                AppStudioError.GetRemoteConfigFailedError.name,
                AppStudioError.GetRemoteConfigFailedError.message(
                  FRONTEND_ENDPOINT + ", " + BOT_ID,
                  false
                )
              )
        );
      }
    }
    if ((tabEndpoint && !tabDomain) || (!tabEndpoint && tabDomain)) {
      if (isArmSupportEnabled()) {
        return err(
          localDebug
            ? AppStudioResultFactory.SystemError(
                AppStudioError.InvalidLocalDebugConfigurationDataError.name,
                AppStudioError.InvalidLocalDebugConfigurationDataError.message(
                  LOCAL_DEBUG_TAB_ENDPOINT,
                  tabEndpoint,
                  LOCAL_DEBUG_TAB_DOMAIN,
                  tabDomain
                )
              )
            : AppStudioResultFactory.SystemError(
                AppStudioError.InvalidRemoteConfigurationDataError.name,
                AppStudioError.InvalidRemoteConfigurationDataError.message(
                  FRONTEND_ENDPOINT_ARM,
                  tabEndpoint,
                  FRONTEND_DOMAIN_ARM,
                  tabDomain
                )
              )
        );
      } else {
        return err(
          localDebug
            ? AppStudioResultFactory.SystemError(
                AppStudioError.InvalidLocalDebugConfigurationDataError.name,
                AppStudioError.InvalidLocalDebugConfigurationDataError.message(
                  LOCAL_DEBUG_TAB_ENDPOINT,
                  tabEndpoint,
                  LOCAL_DEBUG_TAB_DOMAIN,
                  tabDomain
                )
              )
            : AppStudioResultFactory.SystemError(
                AppStudioError.InvalidRemoteConfigurationDataError.name,
                AppStudioError.InvalidRemoteConfigurationDataError.message(
                  FRONTEND_ENDPOINT,
                  tabEndpoint,
                  FRONTEND_DOMAIN,
                  tabDomain
                )
              )
        );
      }
    }
    if (botId) {
      if (!botDomain) {
        return err(
          localDebug
            ? AppStudioResultFactory.SystemError(
                AppStudioError.GetLocalDebugConfigFailedError.name,
                AppStudioError.GetLocalDebugConfigFailedError.message(LOCAL_DEBUG_BOT_DOMAIN, false)
              )
            : AppStudioResultFactory.UserError(
                AppStudioError.GetRemoteConfigFailedError.name,
                AppStudioError.GetRemoteConfigFailedError.message(BOT_DOMAIN, false)
              )
        );
      }
    }

    return ok({
      tabEndpoint,
      tabDomain,
      aadId,
      botDomain,
      botId,
      webApplicationInfoResource,
      teamsAppId,
    });
  }

  private getTabEndpoint(ctx: PluginContext, isLocalDebug: boolean): string {
    let tabEndpoint: string;

    if (isMultiEnvEnabled()) {
      tabEndpoint = isLocalDebug
        ? (ctx.localSettings?.frontend?.get(LocalSettingsFrontendKeys.TabEndpoint) as string)
        : (ctx.envInfo.profile.get(PluginNames.FE)?.get(FRONTEND_ENDPOINT) as string);
    } else {
      tabEndpoint = isLocalDebug
        ? (ctx.envInfo.profile.get(PluginNames.LDEBUG)?.get(LOCAL_DEBUG_TAB_ENDPOINT) as string)
        : (ctx.envInfo.profile.get(PluginNames.FE)?.get(FRONTEND_ENDPOINT) as string);
    }

    return tabEndpoint;
  }

  private getTabDomain(ctx: PluginContext, isLocalDebug: boolean): string {
    let tabDomain: string;

    if (isMultiEnvEnabled()) {
      tabDomain = isLocalDebug
        ? (ctx.localSettings?.frontend?.get(LocalSettingsFrontendKeys.TabDomain) as string)
        : (ctx.envInfo.profile.get(PluginNames.FE)?.get(FRONTEND_DOMAIN) as string);
    } else {
      tabDomain = isLocalDebug
        ? (ctx.envInfo.profile.get(PluginNames.LDEBUG)?.get(LOCAL_DEBUG_TAB_DOMAIN) as string)
        : (ctx.envInfo.profile.get(PluginNames.FE)?.get(FRONTEND_DOMAIN) as string);
    }
    return tabDomain;
  }

  private getAadClientId(ctx: PluginContext, isLocalDebug: boolean): string {
    let clientId: string;

    if (isMultiEnvEnabled()) {
      clientId = isLocalDebug
        ? (ctx.localSettings?.auth?.get(LocalSettingsAuthKeys.ClientId) as string)
        : (ctx.envInfo.profile.get(PluginNames.AAD)?.get(REMOTE_AAD_ID) as string);
    } else {
      clientId = ctx.envInfo.profile
        .get(PluginNames.AAD)
        ?.get(isLocalDebug ? LOCAL_DEBUG_AAD_ID : REMOTE_AAD_ID) as string;
    }

    return clientId;
  }

  private getBotId(ctx: PluginContext, isLocalDebug: boolean): string {
    let botId: string;

    if (isMultiEnvEnabled()) {
      botId = isLocalDebug
        ? (ctx.localSettings?.bot?.get(LocalSettingsBotKeys.BotId) as string)
        : (ctx.envInfo.profile.get(PluginNames.BOT)?.get(BOT_ID) as string);
    } else {
      botId = ctx.envInfo.profile
        .get(PluginNames.BOT)
        ?.get(isLocalDebug ? LOCAL_BOT_ID : BOT_ID) as string;
    }

    return botId;
  }

  private getBotDomain(ctx: PluginContext, isLocalDebug: boolean): string {
    let botDomain: string;

    if (isMultiEnvEnabled()) {
      botDomain = isLocalDebug
        ? (ctx.localSettings?.bot?.get(LocalSettingsBotKeys.BotDomain) as string)
        : (ctx.envInfo.profile.get(PluginNames.BOT)?.get(BOT_DOMAIN) as string);
    } else {
      botDomain = isLocalDebug
        ? (ctx.envInfo.profile.get(PluginNames.LDEBUG)?.get(LOCAL_DEBUG_BOT_DOMAIN) as string)
        : (ctx.envInfo.profile.get(PluginNames.BOT)?.get(BOT_DOMAIN) as string);
    }

    return botDomain;
  }

  private getApplicationIdUris(ctx: PluginContext, isLocalDebug: boolean): string {
    let applicationIdUris: string;

    if (isMultiEnvEnabled()) {
      applicationIdUris = isLocalDebug
        ? (ctx.localSettings?.auth?.get(LocalSettingsAuthKeys.ApplicationIdUris) as string)
        : (ctx.envInfo.profile.get(PluginNames.AAD)?.get(WEB_APPLICATION_INFO_SOURCE) as string);
    } else {
      applicationIdUris = ctx.envInfo.profile
        .get(PluginNames.AAD)
        ?.get(
          isLocalDebug ? LOCAL_WEB_APPLICATION_INFO_SOURCE : WEB_APPLICATION_INFO_SOURCE
        ) as string;
    }

    return applicationIdUris;
  }

  private getTeamsAppId(ctx: PluginContext, isLocalDebug: boolean): string {
    let teamsAppId: string;
    if (isLocalDebug) {
      teamsAppId = isMultiEnvEnabled()
        ? ctx.localSettings?.teamsApp?.get(LocalSettingsTeamsAppKeys.TeamsAppId)
        : (ctx.envInfo.profile.get("solution")?.get(LOCAL_DEBUG_TEAMS_APP_ID) as string);
    } else {
      teamsAppId = isMultiEnvEnabled()
        ? (ctx.envInfo.profile.get(PluginNames.APPST)?.get(Constants.TEAMS_APP_ID) as string)
        : (ctx.envInfo.profile.get("solution")?.get(REMOTE_TEAMS_APP_ID) as string);
    }
    return teamsAppId;
  }

  /**
   *
   * Refer to AppDefinitionProfile.cs
   */
  private convertToAppDefinition(
    appManifest: TeamsAppManifest,
    ignoreIcon: boolean
  ): IAppDefinition {
    const appDefinition: IAppDefinition = {
      appName: appManifest.name.short,
      validDomains: appManifest.validDomains,
    };

    appDefinition.showLoadingIndicator = appManifest.showLoadingIndicator;
    appDefinition.isFullScreen = appManifest.isFullScreen;
    appDefinition.appId = appManifest.id;

    appDefinition.appName = appManifest.name.short;
    appDefinition.shortName = appManifest.name.short;
    appDefinition.longName = appManifest.name.full;
    appDefinition.manifestVersion = appManifest.manifestVersion;
    appDefinition.version = appManifest.version;

    appDefinition.packageName = appManifest.packageName;
    appDefinition.accentColor = appManifest.accentColor;

    appDefinition.developerName = appManifest.developer.name;
    appDefinition.mpnId = appManifest.developer.mpnId;
    appDefinition.websiteUrl = appManifest.developer.websiteUrl;
    appDefinition.privacyUrl = appManifest.developer.privacyUrl;
    appDefinition.termsOfUseUrl = appManifest.developer.termsOfUseUrl;

    appDefinition.shortDescription = appManifest.description.short;
    appDefinition.longDescription = appManifest.description.full;

    appDefinition.staticTabs = appManifest.staticTabs;
    appDefinition.configurableTabs = appManifest.configurableTabs;

    appDefinition.bots = this.convertToAppDefinitionBots(appManifest);
    appDefinition.messagingExtensions = this.convertToAppDefinitionMessagingExtensions(appManifest);

    appDefinition.connectors = appManifest.connectors;
    appDefinition.devicePermissions = appManifest.devicePermissions;
    appDefinition.localizationInfo = appManifest.localizationInfo;

    if (appManifest.webApplicationInfo) {
      appDefinition.webApplicationInfoId = appManifest.webApplicationInfo.id;
      appDefinition.webApplicationInfoResource = appManifest.webApplicationInfo.resource;
    }

    if (!ignoreIcon && appManifest.icons.color) {
      appDefinition.colorIcon = appManifest.icons.color;
    }

    if (!ignoreIcon && appManifest.icons.outline) {
      appDefinition.outlineIcon = appManifest.icons.outline;
    }

    return appDefinition;
  }

  private async createApp(
    ctx: PluginContext,
    isLocalDebug: boolean
  ): Promise<Result<IAppDefinition, FxError>> {
    const appDirectory = await getAppDirectory(ctx.root);
    const status = await fs.lstat(appDirectory);

    if (!status.isDirectory()) {
      throw AppStudioResultFactory.UserError(
        AppStudioError.NotADirectoryError.name,
        AppStudioError.NotADirectoryError.message(appDirectory)
      );
    }
    const manifest: TeamsAppManifest = await fs.readJSON(
      await this.getManifestTemplatePath(ctx.root, isLocalDebug)
    );
    manifest.bots = undefined;
    manifest.composeExtensions = undefined;
    if (isLocalDebug || !isUUID(manifest.id)) {
      manifest.id = v4();
    }

    const colorFile = `${appDirectory}/${manifest.icons.color}`;
    if (!(await fs.pathExists(colorFile))) {
      throw AppStudioResultFactory.UserError(
        AppStudioError.FileNotFoundError.name,
        AppStudioError.FileNotFoundError.message(colorFile)
      );
    }

    const outlineFile = `${appDirectory}/${manifest.icons.outline}`;
    if (!(await fs.pathExists(outlineFile))) {
      throw AppStudioResultFactory.UserError(
        AppStudioError.FileNotFoundError.name,
        AppStudioError.FileNotFoundError.message(outlineFile)
      );
    }

    const zip = new AdmZip();
    zip.addFile(Constants.MANIFEST_FILE, Buffer.from(JSON.stringify(manifest)));
    zip.addLocalFile(colorFile);
    zip.addLocalFile(outlineFile);

    const archivedFile = zip.toBuffer();
    const appStudioToken = await ctx?.appStudioToken?.getAccessToken();

    try {
      const appDefinition = await AppStudioClient.createApp(
        archivedFile,
        appStudioToken,
        ctx.logProvider
      );
      return ok(appDefinition);
    } catch (e) {
      return err(
        isLocalDebug
          ? AppStudioResultFactory.SystemError(
              AppStudioError.LocalAppIdCreateFailedError.name,
              AppStudioError.LocalAppIdCreateFailedError.message(e)
            )
          : AppStudioResultFactory.SystemError(
              AppStudioError.RemoteAppIdCreateFailedError.name,
              AppStudioError.RemoteAppIdCreateFailedError.message(e)
            )
      );
    }
  }

  private async updateApp(
    ctx: PluginContext,
    appDefinition: IAppDefinition,
    appStudioToken: string,
    isLocalDebug: boolean,
    createIfNotExist: boolean,
    appDirectory: string,
    teamsAppId?: string,
    logProvider?: LogProvider
  ): Promise<Result<string, FxError>> {
    if (appStudioToken === undefined || appStudioToken.length === 0) {
      return err(
        AppStudioResultFactory.SystemError(
          AppStudioError.AppStudioTokenGetFailedError.name,
          AppStudioError.AppStudioTokenGetFailedError.message
        )
      );
    }

    if (createIfNotExist) {
      const appDef = await this.createApp(ctx, isLocalDebug);
      if (appDef.isErr()) {
        return err(appDef.error);
      }
      if (!appDef.value.teamsAppId) {
        return err(
          isLocalDebug
            ? AppStudioResultFactory.SystemError(
                AppStudioError.LocalAppIdCreateFailedError.name,
                AppStudioError.LocalAppIdCreateFailedError.message()
              )
            : AppStudioResultFactory.SystemError(
                AppStudioError.RemoteAppIdCreateFailedError.name,
                AppStudioError.RemoteAppIdCreateFailedError.message()
              )
        );
      }
      teamsAppId = appDef.value.teamsAppId;
      appDefinition.outlineIcon = appDef.value.outlineIcon;
      appDefinition.colorIcon = appDef.value.colorIcon;
    }

    const colorIconContent =
      appDirectory && appDefinition.colorIcon && !appDefinition.colorIcon.startsWith("https://")
        ? (await fs.readFile(`${appDirectory}/${appDefinition.colorIcon}`)).toString("base64")
        : undefined;
    const outlineIconContent =
      appDirectory && appDefinition.outlineIcon && !appDefinition.outlineIcon.startsWith("https://")
        ? (await fs.readFile(`${appDirectory}/${appDefinition.outlineIcon}`)).toString("base64")
        : undefined;
    appDefinition.appId = teamsAppId;

    try {
      await AppStudioClient.updateApp(
        teamsAppId!,
        appDefinition,
        appStudioToken,
        logProvider,
        colorIconContent,
        outlineIconContent
      );
      return ok(teamsAppId!);
    } catch (e) {
      if (e instanceof Error) {
        return err(
          isLocalDebug
            ? AppStudioResultFactory.SystemError(
                AppStudioError.LocalAppIdUpdateFailedError.name,
                AppStudioError.LocalAppIdUpdateFailedError.message(e)
              )
            : AppStudioResultFactory.SystemError(
                AppStudioError.RemoteAppIdUpdateFailedError.name,
                AppStudioError.RemoteAppIdUpdateFailedError.message(e)
              )
        );
      }
      throw e;
    }
  }

  private async getAppDefinitionAndManifest(
    ctx: PluginContext,
    isLocalDebug: boolean
  ): Promise<Result<[IAppDefinition, TeamsAppManifest], FxError>> {
    const configs = this.getConfigForCreatingManifest(ctx, isLocalDebug);
    if (configs.isErr()) {
      return err(configs.error);
    }

    const {
      tabEndpoint,
      tabDomain,
      aadId,
      botDomain,
      botId,
      webApplicationInfoResource,
      teamsAppId,
    } = configs.value;

    const validDomains: string[] = [];
    if (tabDomain) {
      validDomains.push(tabDomain);
    }
    if (botDomain) {
      validDomains.push(botDomain);
    }

    let manifest = (
      await fs.readFile(await this.getManifestTemplatePath(ctx.root, isLocalDebug))
    ).toString();

    if (isMultiEnvEnabled()) {
      const view = {
        config: ctx.envInfo.config,
        profile: {
          "fx-resource-frontend-hosting": {
            endpoint: tabEndpoint,
          },
          "fx-resource-aad-app-for-teams": {
            clientId: aadId,
            applicationIdUris: webApplicationInfoResource,
          },
          "fx-resource-appstudio": {
            teamsAppId: teamsAppId,
          },
          "fx-resource-bot": {
            botId: botId,
          },
        },
        localSettings: {
          frontend: {
            tabEndpoint: ctx.localSettings?.frontend?.get(LocalSettingsFrontendKeys.TabEndpoint),
          },
          auth: {
            clientId: ctx.localSettings?.auth?.get(LocalSettingsAuthKeys.ClientId),
            applicationIdUris: ctx.localSettings?.auth?.get(
              LocalSettingsAuthKeys.ApplicationIdUris
            ),
          },
          teamsApp: {
            teamsAppId: ctx.localSettings?.teamsApp?.get(LocalSettingsTeamsAppKeys.TeamsAppId),
          },
          bot: {
            botId: ctx.localSettings?.bot?.get(LocalSettingsBotKeys.BotId),
          },
        },
      };
      manifest = Mustache.render(manifest, view);
    }

    const appName = ctx.projectSettings?.appName;
    if (appName) {
      manifest = replaceConfigValue(manifest, "appName", appName);
    }

    if (botId) {
      manifest = replaceConfigValue(manifest, "botId", botId);
    }

    if (tabEndpoint) {
      manifest = replaceConfigValue(manifest, "baseUrl", tabEndpoint);
    }

    manifest = replaceConfigValue(manifest, "appClientId", aadId);
    manifest = replaceConfigValue(manifest, "appid", teamsAppId);

    if (webApplicationInfoResource) {
      manifest = replaceConfigValue(
        manifest,
        "webApplicationInfoResource",
        webApplicationInfoResource
      );
    }

    let updatedManifest: TeamsAppManifest;
    try {
      updatedManifest = JSON.parse(manifest) as TeamsAppManifest;
    } catch (error) {
      if (error.stack && error.stack.startsWith("SyntaxError")) {
        // teams app id in userData may be updated by user, result to invalid manifest
        const reg = /^[a-fA-F0-9]{8}-[a-fA-F0-9]{4}-[a-fA-F0-9]{4}-[a-fA-F0-9]{4}-[a-fA-F0-9]{12}$/;
        const result = teamsAppId.match(reg);
        if (!result) {
          return err(
            AppStudioResultFactory.UserError(
              AppStudioError.InvalidManifestError.name,
              AppStudioError.InvalidManifestError.message(error, "teamsAppId"),
              undefined,
              error.stack
            )
          );
        }
        return err(
          AppStudioResultFactory.UserError(
            AppStudioError.InvalidManifestError.name,
            AppStudioError.InvalidManifestError.message(error),
            undefined,
            error.stack
          )
        );
      } else {
        return err(error);
      }
    }

    for (const domain of validDomains) {
      updatedManifest.validDomains?.push(domain);
    }

    if (!tabEndpoint && updatedManifest.developer) {
      updatedManifest.developer.websiteUrl = DEFAULT_DEVELOPER_WEBSITE_URL;
      updatedManifest.developer.termsOfUseUrl = DEFAULT_DEVELOPER_TERM_OF_USE_URL;
      updatedManifest.developer.privacyUrl = DEFAULT_DEVELOPER_PRIVACY_URL;
    }

    const appDefinition = this.convertToAppDefinition(updatedManifest, false);

    return ok([appDefinition, updatedManifest]);
  }

<<<<<<< HEAD
  private async getManifestTemplatePath(
    projectRoot: string,
    isLocalDebug = false
  ): Promise<string> {
=======
  public async getManifestTemplatePath(projectRoot: string): Promise<string> {
>>>>>>> 0dbdeb63
    const appDir = await getAppDirectory(projectRoot);
    if (isMultiEnvEnabled()) {
      return isLocalDebug ? `${appDir}/${MANIFEST_LOCAL}` : `${appDir}/${MANIFEST_TEMPLATE}`;
    } else {
      return `${appDir}/${REMOTE_MANIFEST}`;
    }
  }
}

export function createLocalManifest(
  appName: string,
  hasFrontend: boolean,
  hasBot: boolean,
  hasMessageExtension: boolean
): TeamsAppManifest {
  let manifestString = TEAMS_APP_MANIFEST_TEMPLATE_LOCAL_DEBUG;
  let name = appName;
  const suffix = "-local-debug";
  if (suffix.length + appName.length <= TEAMS_APP_SHORT_NAME_MAX_LENGTH) {
    name = name + suffix;
  }
  manifestString = replaceConfigValue(manifestString, "appName", name);
  manifestString = replaceConfigValue(manifestString, "version", "1.0.0");
  const manifest: TeamsAppManifest = JSON.parse(manifestString);
  if (hasFrontend) {
    manifest.staticTabs = STATIC_TABS_TPL_LOCAL_DEBUG;
    manifest.configurableTabs = CONFIGURABLE_TABS_TPL_LOCAL_DEBUG;
  }
  if (hasBot) {
    manifest.bots = BOTS_TPL_LOCAL_DEBUG;
  }
  if (hasMessageExtension) {
    manifest.composeExtensions = COMPOSE_EXTENSIONS_TPL_LOCAL_DEBUG;
  }

  return manifest;
}<|MERGE_RESOLUTION|>--- conflicted
+++ resolved
@@ -106,11 +106,7 @@
 import isUUID from "validator/lib/isUUID";
 import { ResourcePermission, TeamsAppAdmin } from "../../../common/permissionInterface";
 import Mustache from "mustache";
-<<<<<<< HEAD
 import { replaceConfigValue } from "./utils/utils";
-=======
-import { SolutionPlugin } from "../localdebug/constants";
->>>>>>> 0dbdeb63
 
 export class AppStudioPluginImpl {
   public async getAppDefinitionAndUpdate(
@@ -539,7 +535,6 @@
           hasBot,
           hasMessageExtension
         );
-        // const localDebugManifest = await this.createManifest(ctx.projectSettings!, true);
         await fs.writeFile(
           `${appDir}/${MANIFEST_LOCAL}`,
           JSON.stringify(localDebugManifest, null, 4)
@@ -1726,14 +1721,7 @@
     return ok([appDefinition, updatedManifest]);
   }
 
-<<<<<<< HEAD
-  private async getManifestTemplatePath(
-    projectRoot: string,
-    isLocalDebug = false
-  ): Promise<string> {
-=======
-  public async getManifestTemplatePath(projectRoot: string): Promise<string> {
->>>>>>> 0dbdeb63
+  public async getManifestTemplatePath(projectRoot: string, isLocalDebug = false): Promise<string> {
     const appDir = await getAppDirectory(projectRoot);
     if (isMultiEnvEnabled()) {
       return isLocalDebug ? `${appDir}/${MANIFEST_LOCAL}` : `${appDir}/${MANIFEST_TEMPLATE}`;
