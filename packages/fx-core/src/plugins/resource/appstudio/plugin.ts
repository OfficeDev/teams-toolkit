// Copyright (c) Microsoft Corporation.
// Licensed under the MIT license.

import {
  ok,
  err,
  AzureSolutionSettings,
  ConfigFolderName,
  FxError,
  Result,
  PluginContext,
  TeamsAppManifest,
  LogProvider,
  AppPackageFolderName,
  BuildFolderName,
  ManifestUtil,
} from "@microsoft/teamsfx-api";
import { AppStudioClient } from "./appStudio";
import { IAppDefinition, IUserList, ILanguage } from "./interfaces/IAppDefinition";
import {
  BotOptionItem,
  MessageExtensionItem,
  TabOptionItem,
} from "../../solution/fx-solution/question";
import {
  REMOTE_AAD_ID,
  LOCAL_DEBUG_BOT_DOMAIN,
  BOT_DOMAIN,
  WEB_APPLICATION_INFO_SOURCE,
  PluginNames,
  SOLUTION_PROVISION_SUCCEEDED,
} from "../../solution/fx-solution/constants";
import { AppStudioError } from "./errors";
import { AppStudioResultFactory } from "./results";
import {
  Constants,
  TEAMS_APP_SHORT_NAME_MAX_LENGTH,
  DEFAULT_DEVELOPER_WEBSITE_URL,
  FRONTEND_ENDPOINT,
  FRONTEND_DOMAIN,
  BOT_ID,
  REMOTE_MANIFEST,
  ErrorMessages,
  MANIFEST_TEMPLATE,
  STATIC_TABS_TPL_FOR_MULTI_ENV,
  CONFIGURABLE_TABS_TPL_FOR_MULTI_ENV,
  BOTS_TPL_FOR_MULTI_ENV,
  COMPOSE_EXTENSIONS_TPL_FOR_MULTI_ENV,
  MANIFEST_LOCAL,
  STATIC_TABS_TPL_LOCAL_DEBUG,
  CONFIGURABLE_TABS_TPL_LOCAL_DEBUG,
  BOTS_TPL_LOCAL_DEBUG,
  COMPOSE_EXTENSIONS_TPL_LOCAL_DEBUG,
  COLOR_TEMPLATE,
  OUTLINE_TEMPLATE,
  DEFAULT_COLOR_PNG_FILENAME,
  DEFAULT_OUTLINE_PNG_FILENAME,
  MANIFEST_RESOURCES,
  APP_PACKAGE_FOLDER_FOR_MULTI_ENV,
  FRONTEND_INDEX_PATH,
  TEAMS_APP_MANIFEST_TEMPLATE_V3,
  WEB_APPLICATION_INFO_LOCAL_DEBUG,
  WEB_APPLICATION_INFO_MULTI_ENV,
  TEAMS_APP_MANIFEST_TEMPLATE_LOCAL_DEBUG_V3,
} from "./constants";
import AdmZip from "adm-zip";
import * as fs from "fs-extra";
import { getTemplatesFolder } from "../../..";
import path from "path";

import {
  getAppDirectory,
  isAADEnabled,
  isConfigUnifyEnabled,
  isSPFxProject,
} from "../../../common";
import {
  LocalSettingsAuthKeys,
  LocalSettingsBotKeys,
  LocalSettingsFrontendKeys,
  LocalSettingsTeamsAppKeys,
} from "../../../common/localSettingsConstants";
import { v4 } from "uuid";
import isUUID from "validator/lib/isUUID";
import { ResourcePermission, TeamsAppAdmin } from "../../../common/permissionInterface";
import Mustache from "mustache";
import {
  getCustomizedKeys,
  replaceConfigValue,
  convertToAppDefinitionBots,
  convertToAppDefinitionMessagingExtensions,
} from "./utils/utils";
import { TelemetryPropertyKey } from "./utils/telemetry";
import _ from "lodash";
import { HelpLinks, ResourcePlugins } from "../../../common/constants";
import { getManifestTemplatePath, loadManifest } from "./manifestTemplate";

export class AppStudioPluginImpl {
  public commonProperties: { [key: string]: string } = {};

  constructor() {}

  public async getAppDefinitionAndUpdate(
    ctx: PluginContext,
    isLocalDebug: boolean,
    manifest: TeamsAppManifest
  ): Promise<Result<string, FxError>> {
    let teamsAppId: Result<string, FxError>;
    const appDirectory = await getAppDirectory(ctx.root);
    const appStudioToken = await ctx.appStudioToken?.getAccessToken();

    if (isLocalDebug) {
      const appDefinitionAndManifest = await this.getAppDefinitionAndManifest(ctx, true);

      if (appDefinitionAndManifest.isErr()) {
        return err(appDefinitionAndManifest.error);
      }

      const localTeamsAppID = await this.getTeamsAppId(ctx, true);

      let createIfNotExist = false;
      if (!localTeamsAppID) {
        createIfNotExist = true;
      } else {
        const appStudioToken = await ctx?.appStudioToken?.getAccessToken();
        try {
          await AppStudioClient.getApp(localTeamsAppID, appStudioToken!, ctx.logProvider);
        } catch (error) {
          createIfNotExist = true;
        }
      }

      teamsAppId = await this.updateApp(
        ctx,
        appDefinitionAndManifest.value[0],
        appStudioToken!,
        isLocalDebug,
        createIfNotExist,
        appDirectory,
        createIfNotExist ? undefined : localTeamsAppID,
        ctx.logProvider
      );

      return teamsAppId;
    } else {
      const appDefinitionRes = await this.convertToAppDefinition(ctx, manifest, true);
      if (appDefinitionRes.isErr()) {
        return err(appDefinitionRes.error);
      }

      teamsAppId = await this.updateApp(
        ctx,
        appDefinitionRes.value,
        appStudioToken!,
        isLocalDebug,
        true,
        appDirectory,
        undefined,
        ctx.logProvider
      );

      return teamsAppId;
    }
  }

  private async getSPFxLocalDebugAppDefinitionAndUpdate(
    ctx: PluginContext,
    manifest: TeamsAppManifest
  ): Promise<Result<string, FxError>> {
    const appDirectory = await getAppDirectory(ctx.root);
    const appStudioToken = await ctx.appStudioToken?.getAccessToken();
    const localTeamsAppID = await this.getTeamsAppId(ctx, true);
    let create = !localTeamsAppID;
    if (localTeamsAppID) {
      try {
        await AppStudioClient.getApp(localTeamsAppID, appStudioToken!, ctx.logProvider);
      } catch (error) {
        create = true;
      }
    }

    const view = {
      localSettings: {
        teamsApp: {
          teamsAppId: localTeamsAppID,
        },
      },
    };
    const manifestString = Mustache.render(JSON.stringify(manifest), view);
    manifest = JSON.parse(manifestString);

    const appDefinition = await this.convertToAppDefinition(ctx, manifest, false);
    if (appDefinition.isErr()) {
      return err(appDefinition.error);
    }
    const teamsAppId = await this.updateApp(
      ctx,
      appDefinition.value,
      appStudioToken!,
      true,
      create,
      appDirectory,
      create ? undefined : localTeamsAppID,
      ctx.logProvider
    );

    return teamsAppId;
  }

  public async provision(ctx: PluginContext): Promise<Result<string, FxError>> {
    let remoteTeamsAppId = await this.getTeamsAppId(ctx, false);

    let create = false;
    if (!remoteTeamsAppId) {
      create = true;
    } else {
      const appStudioToken = await ctx?.appStudioToken?.getAccessToken();
      try {
        await AppStudioClient.getApp(remoteTeamsAppId, appStudioToken!, ctx.logProvider);
      } catch (error) {
        create = true;
      }
    }

    if (create) {
      const result = await this.createApp(ctx, false);
      if (result.isErr()) {
        return err(result.error);
      }
      remoteTeamsAppId = result.value.teamsAppId!;
      ctx.logProvider?.info(`Teams app created ${remoteTeamsAppId}`);
    }
    ctx.envInfo.state.get(PluginNames.APPST)?.set(Constants.TEAMS_APP_ID, remoteTeamsAppId);
    return ok(remoteTeamsAppId);
  }

  public async postProvision(ctx: PluginContext): Promise<Result<string, FxError>> {
    const remoteTeamsAppId = await this.getTeamsAppId(ctx, false);
    let manifestString: string;
    const manifestResult = await loadManifest(ctx.root, false);
    if (manifestResult.isErr()) {
      return err(manifestResult.error);
    } else {
      manifestString = JSON.stringify(manifestResult.value);
    }

    let appDefinition: IAppDefinition;
    if (isSPFxProject(ctx.projectSettings)) {
      manifestString = await this.getSPFxManifest(ctx, false);
      const appDefinitionRes = await this.convertToAppDefinition(
        ctx,
        JSON.parse(manifestString),
        false
      );
      if (appDefinitionRes.isErr()) {
        return err(appDefinitionRes.error);
      }
      appDefinition = appDefinitionRes.value;
    } else {
      const remoteManifest = await this.getAppDefinitionAndManifest(ctx, false);
      if (remoteManifest.isErr()) {
        return err(remoteManifest.error);
      }
      [appDefinition] = remoteManifest.value;
    }

    const appDirectory = await getAppDirectory(ctx.root);
    const appStudioToken = await ctx?.appStudioToken?.getAccessToken();
    const result = await this.updateApp(
      ctx,
      appDefinition,
      appStudioToken!,
      false,
      false,
      appDirectory,
      remoteTeamsAppId,
      ctx.logProvider
    );
    if (result.isErr()) {
      return err(result.error);
    }

    ctx.logProvider?.info(`Teams app updated: ${result.value}`);
    return ok(remoteTeamsAppId);
  }

  public async validateManifest(
    ctx: PluginContext,
    isLocalDebug: boolean
  ): Promise<Result<string[], FxError>> {
    let manifestString: string | undefined = undefined;
    if (isSPFxProject(ctx.projectSettings)) {
      manifestString = await this.getSPFxManifest(ctx, isLocalDebug);
      const manifest = JSON.parse(manifestString);
      if (!isUUID(manifest.id)) {
        manifest.id = v4();
      }
      manifestString = JSON.stringify(manifest, null, 4);
    } else {
      const appDefinitionAndManifest = await this.getAppDefinitionAndManifest(ctx, isLocalDebug);
      if (appDefinitionAndManifest.isErr()) {
        ctx.logProvider?.error("[Teams Toolkit] Manifest Validation failed!");
        return err(appDefinitionAndManifest.error);
      } else {
        manifestString = JSON.stringify(appDefinitionAndManifest.value[1]);
      }
    }
    const manifest: TeamsAppManifest = JSON.parse(manifestString);

    let errors: string[];
    const res = await this.validateManifestAgainstSchema(manifest);
    if (res.isOk()) {
      errors = res.value;
    } else {
      return err(res.error);
    }

    const appDirectory = await getAppDirectory(ctx.root);
    if (manifest.icons.outline) {
      if (
        manifest.icons.outline.startsWith("https://") ||
        manifest.icons.outline.startsWith("http://")
      ) {
        errors.push("icons.outline should be a relative path, URL is not supported");
      } else {
        const outlineFile = path.join(appDirectory, manifest.icons.outline);
        if (!(await fs.pathExists(outlineFile))) {
          errors.push(`icons.outline "${outlineFile}" cannot be found.`);
        }
      }
    }

    if (manifest.icons.color) {
      if (
        manifest.icons.color.startsWith("https://") ||
        manifest.icons.color.startsWith("http://")
      ) {
        errors.push("icons.color should be a relative path, URL is not supported");
      } else {
        const colorFile = path.join(appDirectory, manifest.icons.color);
        if (!(await fs.pathExists(colorFile))) {
          errors.push(`icons.color "${colorFile}" cannot be found.`);
        }
      }
    }
    return ok(errors);
  }

  public async updateManifest(
    ctx: PluginContext,
    isLocalDebug: boolean
  ): Promise<Result<string, FxError>> {
    const teamsAppId = await this.getTeamsAppId(ctx, isLocalDebug);
    let manifest: any;
    let manifestString: string;
    const manifestResult = await loadManifest(ctx.root, isLocalDebug);
    if (manifestResult.isErr()) {
      return err(manifestResult.error);
    } else {
      manifestString = JSON.stringify(manifestResult.value);
    }

    let appDefinition: IAppDefinition;
    if (isSPFxProject(ctx.projectSettings)) {
      manifestString = await this.getSPFxManifest(ctx, isLocalDebug);
      manifest = JSON.parse(manifestString);
      const appDefinitionRes = await this.convertToAppDefinition(ctx, manifest, false);
      if (appDefinitionRes.isErr()) {
        return err(appDefinitionRes.error);
      }
      appDefinition = appDefinitionRes.value;
    } else {
      const appManifest = await this.getAppDefinitionAndManifest(ctx, isLocalDebug);
      if (appManifest.isErr()) {
        ctx.logProvider?.error("[Teams Toolkit] Update manifest failed!");
        const isProvisionSucceeded = !!(ctx.envInfo.state
          .get("solution")
          ?.get(SOLUTION_PROVISION_SUCCEEDED) as boolean);
        if (
          appManifest.error.name === AppStudioError.GetRemoteConfigFailedError.name &&
          !isProvisionSucceeded
        ) {
          return err(
            AppStudioResultFactory.UserError(
              AppStudioError.GetRemoteConfigError.name,
              AppStudioError.GetRemoteConfigError.message("Update manifest failed"),
              HelpLinks.WhyNeedProvision
            )
          );
        } else {
          return err(appManifest.error);
        }
      }
      [appDefinition] = appManifest.value;
      manifest = appManifest.value[1];
    }

    const manifestFileName =
      `${ctx.root}/${BuildFolderName}/${AppPackageFolderName}/manifest.` +
      (isLocalDebug ? "local" : ctx.envInfo.envName) +
      `.json`;
    if (!(await fs.pathExists(manifestFileName))) {
      const isProvisionSucceeded = !!(ctx.envInfo.state
        .get("solution")
        ?.get(SOLUTION_PROVISION_SUCCEEDED) as boolean);
      if (!isProvisionSucceeded) {
        return err(
          AppStudioResultFactory.UserError(
            AppStudioError.FileNotFoundError.name,
            AppStudioError.FileNotFoundError.message(manifestFileName) +
              " Run 'Provision in the cloud' first. Click Get Help to learn more about why you need to provision.",
            HelpLinks.WhyNeedProvision
          )
        );
      }
      await this.buildTeamsAppPackage(ctx, isLocalDebug);
    }
    const existingManifest = await fs.readJSON(manifestFileName);
    delete manifest.id;
    delete existingManifest.id;
    if (!_.isEqual(manifest, existingManifest)) {
      const res = await ctx.ui?.showMessage(
        "warn",
        "The manifest file configurations has been modified already. Do you want to continue to regenerate the manifest file and update to Teams platform?",
        true,
        "Preview only",
        "Preview and update"
      );

      const error = AppStudioResultFactory.UserError(
        AppStudioError.UpdateManifestCancelError.name,
        AppStudioError.UpdateManifestCancelError.message(manifest.name.short)
      );
      if (res?.isOk() && res.value === "Preview only") {
        this.buildTeamsAppPackage(ctx, isLocalDebug);
        return err(error);
      } else if (res?.isOk() && res.value === "Preview and update") {
        this.buildTeamsAppPackage(ctx, isLocalDebug);
      } else {
        return err(error);
      }
    }

    const appStudioToken = await ctx?.appStudioToken?.getAccessToken();
    try {
      const localUpdateTime = isLocalDebug
        ? undefined
        : (ctx.envInfo.state.get(PluginNames.APPST)?.get(Constants.TEAMS_APP_UPDATED_AT) as number);
      if (localUpdateTime) {
        const app = await AppStudioClient.getApp(teamsAppId, appStudioToken!, ctx.logProvider);
        const devPortalUpdateTime = new Date(app.updatedAt!)?.getTime() ?? -1;
        if (localUpdateTime < devPortalUpdateTime) {
          const res = await ctx.ui?.showMessage(
            "warn",
            "The manifest file on Teams platform has been changed since your last update. Do you want to continue to update and overwrite the manifest file on Teams platform?",
            true,
            "Overwrite and update"
          );

          if (!(res?.isOk() && res.value === "Overwrite and update")) {
            const error = AppStudioResultFactory.UserError(
              AppStudioError.UpdateManifestCancelError.name,
              AppStudioError.UpdateManifestCancelError.message(manifest.name.short)
            );
            return err(error);
          }
        }
      }

      const appDirectory = await getAppDirectory(ctx.root);
      const result = await this.updateApp(
        ctx,
        appDefinition,
        appStudioToken!,
        isLocalDebug,
        false,
        appDirectory,
        teamsAppId,
        ctx.logProvider
      );
      if (result.isErr()) {
        return err(result.error);
      }

      ctx.logProvider?.info(`Teams app updated: ${result.value}`);
      ctx.ui?.showMessage(
        "info",
        `Successfully updated manifest for [${manifest.name.short}]`,
        false
      );
      return ok(teamsAppId);
    } catch (error) {
      if (error.message && error.message.includes("404")) {
        return err(
          AppStudioResultFactory.UserError(
            AppStudioError.UpdateManifestWithInvalidAppError.name,
            AppStudioError.UpdateManifestWithInvalidAppError.message(teamsAppId)
          )
        );
      } else {
        return err(error);
      }
    }
  }

  public async scaffold(ctx: PluginContext): Promise<any> {
    let manifest: TeamsAppManifest | undefined;
    const templatesFolder = getTemplatesFolder();

    // cannot use getAppDirectory before creating the manifest file
    const appDir = `${ctx.root}/${APP_PACKAGE_FOLDER_FOR_MULTI_ENV}`;

    if (isSPFxProject(ctx.projectSettings)) {
      const templateManifestFolder = path.join(templatesFolder, "plugins", "resource", "spfx");
      const manifestFile = path.resolve(
        templateManifestFolder,
        "./solution/manifest_multi_env.json"
      );
      const manifestString = (await fs.readFile(manifestFile)).toString();
      manifest = JSON.parse(manifestString);
      if (!isConfigUnifyEnabled()) {
        const localManifest = await createLocalManifest(
          ctx.projectSettings!.appName,
          false,
          false,
          false,
          true
        );
        await fs.writeFile(`${appDir}/${MANIFEST_LOCAL}`, JSON.stringify(localManifest, null, 4));
      }
    } else {
      const solutionSettings: AzureSolutionSettings = ctx.projectSettings
        ?.solutionSettings as AzureSolutionSettings;
      const hasFrontend = solutionSettings.capabilities.includes(TabOptionItem.id);
      const hasBot = solutionSettings.capabilities.includes(BotOptionItem.id);
      const hasMessageExtension = solutionSettings.capabilities.includes(MessageExtensionItem.id);
      const hasAad = isAADEnabled(solutionSettings);
      manifest = await createManifest(
        ctx.projectSettings!.appName,
        hasFrontend,
        hasBot,
        hasMessageExtension,
        false,
        hasAad
      );
<<<<<<< HEAD
      if (!isConfigUnifyEnabled()) {
        const localDebugManifest = await createLocalManifest(
          ctx.projectSettings!.appName,
          hasFrontend,
          hasBot,
          hasMessageExtension,
          false
        );
        await fs.writeFile(
          `${appDir}/${MANIFEST_LOCAL}`,
          JSON.stringify(localDebugManifest, null, 4)
        );
      }
=======
      const localDebugManifest = await createLocalManifest(
        ctx.projectSettings!.appName,
        hasFrontend,
        hasBot,
        hasMessageExtension,
        false,
        hasAad
      );
      await fs.writeFile(
        `${appDir}/${MANIFEST_LOCAL}`,
        JSON.stringify(localDebugManifest, null, 4)
      );
>>>>>>> aee1a750
    }
    await fs.ensureDir(appDir);
    const manifestTemplatePath = await getManifestTemplatePath(ctx.root);
    await fs.writeFile(manifestTemplatePath, JSON.stringify(manifest, null, 4));

    const defaultColorPath = path.join(templatesFolder, COLOR_TEMPLATE);
    const defaultOutlinePath = path.join(templatesFolder, OUTLINE_TEMPLATE);
    const resourcesDir = path.join(appDir, MANIFEST_RESOURCES);
    await fs.ensureDir(resourcesDir);
    await fs.copy(defaultColorPath, `${resourcesDir}/${DEFAULT_COLOR_PNG_FILENAME}`);
    await fs.copy(defaultOutlinePath, `${resourcesDir}/${DEFAULT_OUTLINE_PNG_FILENAME}`);

    return undefined;
  }

  public async buildTeamsAppPackage(ctx: PluginContext, isLocalDebug: boolean): Promise<string> {
    // Validate manifest
    const validationResult = await this.validateManifest(ctx, isLocalDebug);
    if (validationResult.isOk() && validationResult.value.length > 0) {
      const errMessage = AppStudioError.ValidationFailedError.message(validationResult.value);
      const validationFailed = AppStudioResultFactory.UserError(
        AppStudioError.ValidationFailedError.name,
        errMessage
      );
      throw validationFailed;
    }
    let manifestString: string | undefined = undefined;

    if (!ctx.envInfo?.envName) {
      throw new Error("Failed to get target environment name from plugin context.");
    }

    const appDirectory = await getAppDirectory(ctx.root);
    let zipFileName: string;
    if (isLocalDebug) {
      zipFileName = `${ctx.root}/${BuildFolderName}/${AppPackageFolderName}/appPackage.local.zip`;
    } else {
      zipFileName = `${ctx.root}/${BuildFolderName}/${AppPackageFolderName}/appPackage.${ctx.envInfo.envName}.zip`;
    }

    if (isSPFxProject(ctx.projectSettings)) {
      manifestString = await this.getSPFxManifest(ctx, isLocalDebug);
      const manifest = JSON.parse(manifestString);
      if (!isUUID(manifest.id)) {
        manifest.id = v4();
      }
      manifestString = JSON.stringify(manifest, null, 4);
    } else {
      const manifest = await this.getAppDefinitionAndManifest(ctx, isLocalDebug);
      if (manifest.isOk()) {
        manifestString = JSON.stringify(manifest.value[1], null, 4);
      } else {
        ctx.logProvider?.error("[Teams Toolkit] Teams Package build failed!");
        const isProvisionSucceeded = !!(ctx.envInfo.state
          .get("solution")
          ?.get(SOLUTION_PROVISION_SUCCEEDED) as boolean);
        if (
          manifest.error.name === AppStudioError.GetRemoteConfigFailedError.name &&
          !isProvisionSucceeded
        ) {
          throw AppStudioResultFactory.UserError(
            AppStudioError.GetRemoteConfigError.name,
            AppStudioError.GetRemoteConfigError.message("Teams package build failed"),
            HelpLinks.WhyNeedProvision
          );
        } else {
          throw manifest.error;
        }
      }
    }
    const status = await fs.lstat(appDirectory);
    if (!status.isDirectory()) {
      throw AppStudioResultFactory.UserError(
        AppStudioError.NotADirectoryError.name,
        AppStudioError.NotADirectoryError.message(appDirectory)
      );
    }
    const zip = new AdmZip();
    zip.addFile(Constants.MANIFEST_FILE, Buffer.from(manifestString));

    const manifest: TeamsAppManifest = JSON.parse(manifestString);

    // color icon
    if (manifest.icons.color && !manifest.icons.color.startsWith("https://")) {
      const colorFile = `${appDirectory}/${manifest.icons.color}`;
      const fileExists = await fs.pathExists(colorFile);
      if (!fileExists) {
        throw AppStudioResultFactory.UserError(
          AppStudioError.FileNotFoundError.name,
          AppStudioError.FileNotFoundError.message(colorFile)
        );
      }

      const dir = path.dirname(manifest.icons.color);
      zip.addLocalFile(colorFile, dir === "." ? "" : dir);
    }

    // outline icon
    if (manifest.icons.outline && !manifest.icons.outline.startsWith("https://")) {
      const outlineFile = `${appDirectory}/${manifest.icons.outline}`;
      const fileExists = await fs.pathExists(outlineFile);
      if (!fileExists) {
        throw AppStudioResultFactory.UserError(
          AppStudioError.FileNotFoundError.name,
          AppStudioError.FileNotFoundError.message(outlineFile)
        );
      }

      const dir = path.dirname(manifest.icons.outline);
      zip.addLocalFile(outlineFile, dir === "." ? "" : dir);
    }

    await fs.ensureDir(path.dirname(zipFileName));

    const manifestFileName =
      `${ctx.root}/${BuildFolderName}/${AppPackageFolderName}/manifest.` +
      (isLocalDebug ? "local" : ctx.envInfo.envName) +
      `.json`;
    if (await fs.pathExists(manifestFileName)) {
      await fs.chmod(manifestFileName, 0o777);
    }
    await fs.writeFile(manifestFileName, manifestString);
    await fs.chmod(manifestFileName, 0o444);

    // localization file
    if (
      manifest.localizationInfo &&
      manifest.localizationInfo.additionalLanguages &&
      manifest.localizationInfo.additionalLanguages.length > 0
    ) {
      await Promise.all(
        manifest.localizationInfo.additionalLanguages.map(async function (language: any) {
          const file = language.file;
          const fileName = `${appDirectory}/${file}`;
          if (!(await fs.pathExists(fileName))) {
            throw AppStudioResultFactory.UserError(
              AppStudioError.FileNotFoundError.name,
              AppStudioError.FileNotFoundError.message(fileName)
            );
          }
          const dir = path.dirname(file);
          zip.addLocalFile(fileName, dir === "." ? "" : dir);
        })
      );
    }

    zip.writeZip(zipFileName);

    if (isSPFxProject(ctx.projectSettings)) {
      await fs.copyFile(zipFileName, `${ctx.root}/SPFx/teams/TeamsSPFxApp.zip`);
    }

    if (appDirectory === `${ctx.root}/.${ConfigFolderName}`) {
      await fs.ensureDir(path.join(ctx.root, `${AppPackageFolderName}`));

      const formerZipFileName = `${appDirectory}/appPackage.zip`;
      if (await fs.pathExists(formerZipFileName)) {
        await fs.remove(formerZipFileName);
      }

      await fs.move(
        `${appDirectory}/${manifest.icons.color}`,
        `${ctx.root}/${APP_PACKAGE_FOLDER_FOR_MULTI_ENV}/${MANIFEST_RESOURCES}/${manifest.icons.color}`
      );
      await fs.move(
        `${appDirectory}/${manifest.icons.outline}`,
        `${ctx.root}/${APP_PACKAGE_FOLDER_FOR_MULTI_ENV}/${MANIFEST_RESOURCES}/${manifest.icons.outline}`
      );
      await fs.move(
        `${appDirectory}/${REMOTE_MANIFEST}`,
        `${ctx.root}/${APP_PACKAGE_FOLDER_FOR_MULTI_ENV}/${MANIFEST_TEMPLATE}`
      );
    }

    return zipFileName;
  }

  public async publish(ctx: PluginContext): Promise<{ name: string; id: string; update: boolean }> {
    let manifest: TeamsAppManifest | undefined;

    const appDirectory = await getAppDirectory(ctx.root);
    if (isSPFxProject(ctx.projectSettings)) {
      const manifestString = await this.getSPFxManifest(ctx, false);
      manifest = JSON.parse(manifestString);
    } else {
      const fillinRes = await this.getAppDefinitionAndManifest(ctx, false);
      if (fillinRes.isOk()) {
        manifest = fillinRes.value[1];
      } else {
        throw fillinRes.error;
      }
    }

    if (!manifest) {
      throw AppStudioResultFactory.SystemError(
        AppStudioError.ManifestLoadFailedError.name,
        AppStudioError.ManifestLoadFailedError.message("")
      );
    }

    // manifest.id === externalID
    const appStudioToken = await ctx?.appStudioToken?.getAccessToken();
    const existApp = await AppStudioClient.getAppByTeamsAppId(manifest.id, appStudioToken!);
    if (existApp) {
      let executePublishUpdate = false;
      let description = `The app ${existApp.displayName} has already been submitted to tenant App Catalog.\nStatus: ${existApp.publishingState}\n`;
      if (existApp.lastModifiedDateTime) {
        description =
          description + `Last Modified: ${existApp.lastModifiedDateTime?.toLocaleString()}\n`;
      }
      description = description + "Do you want to submit a new update?";
      const res = await ctx.ui?.showMessage("warn", description, true, "Confirm");
      if (res?.isOk() && res.value === "Confirm") executePublishUpdate = true;

      if (executePublishUpdate) {
        const appId = await this.beforePublish(ctx, appDirectory, JSON.stringify(manifest), true);
        return { id: appId, name: manifest.name.short, update: true };
      } else {
        throw AppStudioResultFactory.SystemError(
          AppStudioError.TeamsAppPublishCancelError.name,
          AppStudioError.TeamsAppPublishCancelError.message(manifest.name.short)
        );
      }
    } else {
      const appId = await this.beforePublish(ctx, appDirectory, JSON.stringify(manifest), false);
      return { id: appId, name: manifest.name.short, update: false };
    }
  }

  public async postLocalDebug(ctx: PluginContext): Promise<Result<string, FxError>> {
    let teamsAppId;
    const manifest = await loadManifest(ctx.root, true);
    if (manifest.isErr()) {
      return err(manifest.error);
    }
    if (isSPFxProject(ctx.projectSettings)) {
      teamsAppId = await this.getSPFxLocalDebugAppDefinitionAndUpdate(ctx, manifest.value);
    } else {
      teamsAppId = await this.getAppDefinitionAndUpdate(ctx, true, manifest.value);
    }
    if (teamsAppId.isErr()) {
      return teamsAppId;
    }
    if (isConfigUnifyEnabled()) {
      ctx.envInfo.state
        .get(ResourcePlugins.AppStudio)
        .set(Constants.TEAMS_APP_ID, teamsAppId.value);
    } else {
      ctx.localSettings?.teamsApp?.set(Constants.TEAMS_APP_ID, teamsAppId.value);
    }
    return ok(teamsAppId.value);
  }

  public async checkPermission(
    ctx: PluginContext,
    userInfo: IUserList
  ): Promise<ResourcePermission[]> {
    const appStudioToken = await ctx?.appStudioToken?.getAccessToken();

    const teamsAppId = await this.getTeamsAppId(ctx, false);
    if (!teamsAppId) {
      throw new Error(ErrorMessages.GetConfigError(Constants.TEAMS_APP_ID, PluginNames.APPST));
    }

    const teamsAppRoles = await AppStudioClient.checkPermission(
      teamsAppId,
      appStudioToken as string,
      userInfo.aadId
    );

    const result: ResourcePermission[] = [
      {
        name: Constants.PERMISSIONS.name,
        roles: [teamsAppRoles as string],
        type: Constants.PERMISSIONS.type,
        resourceId: teamsAppId,
      },
    ];

    return result;
  }

  public async listCollaborator(ctx: PluginContext): Promise<TeamsAppAdmin[]> {
    const appStudioToken = await ctx?.appStudioToken?.getAccessToken();
    const teamsAppId = await this.getTeamsAppId(ctx, false);
    if (!teamsAppId) {
      throw new Error(ErrorMessages.GetConfigError(Constants.TEAMS_APP_ID, PluginNames.APPST));
    }

    let userLists;
    try {
      userLists = await AppStudioClient.getUserList(teamsAppId, appStudioToken as string);
      if (!userLists) {
        return [];
      }
    } catch (error) {
      if (error.name === 404) {
        error.message = ErrorMessages.TeamsAppNotFound(teamsAppId);
      }
      throw error;
    }

    const teamsAppAdmin: TeamsAppAdmin[] = userLists
      .filter((userList) => {
        return userList.isAdministrator;
      })
      .map((userList) => {
        return {
          userObjectId: userList.aadId,
          displayName: userList.displayName,
          userPrincipalName: userList.userPrincipalName,
          resourceId: teamsAppId,
        };
      });

    return teamsAppAdmin;
  }

  public async grantPermission(
    ctx: PluginContext,
    userInfo: IUserList
  ): Promise<ResourcePermission[]> {
    const appStudioToken = await ctx?.appStudioToken?.getAccessToken();

    const teamsAppId = await this.getTeamsAppId(ctx, false);
    if (!teamsAppId) {
      throw new Error(
        AppStudioError.GrantPermissionFailedError.message(
          ErrorMessages.GetConfigError(Constants.TEAMS_APP_ID, PluginNames.APPST)
        )
      );
    }

    try {
      await AppStudioClient.grantPermission(teamsAppId, appStudioToken as string, userInfo);
    } catch (error) {
      throw new Error(
        AppStudioError.GrantPermissionFailedError.message(error?.message, teamsAppId)
      );
    }

    const result: ResourcePermission[] = [
      {
        name: Constants.PERMISSIONS.name,
        roles: [Constants.PERMISSIONS.admin],
        type: Constants.PERMISSIONS.type,
        resourceId: teamsAppId,
      },
    ];

    return result;
  }

  private async beforePublish(
    ctx: PluginContext,
    appDirectory: string,
    manifestString: string,
    update: boolean
  ): Promise<string> {
    const manifest: TeamsAppManifest = JSON.parse(manifestString);
    const publishProgress = ctx.ui?.createProgressBar(`Publishing ${manifest.name.short}`, 3);
    try {
      // Validate manifest
      await publishProgress?.start("Validating manifest file");
      const validationResult = await this.validateManifestAgainstSchema(manifest);
      if (validationResult.isErr()) {
        throw validationResult.error;
      } else if (validationResult.value.length > 0) {
        throw AppStudioResultFactory.UserError(
          AppStudioError.ValidationFailedError.name,
          AppStudioError.ValidationFailedError.message(validationResult.value)
        );
      }

      // Update App in App Studio
      const remoteTeamsAppId = await this.getTeamsAppId(ctx, false);
      await publishProgress?.next(
        `Updating app definition for app ${remoteTeamsAppId} in app studio`
      );
      const appDefinitionRes = await this.convertToAppDefinition(ctx, manifest, true);
      if (appDefinitionRes.isErr()) {
        throw appDefinitionRes.error;
      }
      let appStudioToken = await ctx?.appStudioToken?.getAccessToken();
      const colorIconContent = manifest.icons.color
        ? (await fs.readFile(`${appDirectory}/${manifest.icons.color}`)).toString("base64")
        : undefined;
      const outlineIconContent = manifest.icons.outline
        ? (await fs.readFile(`${appDirectory}/${manifest.icons.outline}`)).toString("base64")
        : undefined;
      try {
        const app = await AppStudioClient.updateApp(
          remoteTeamsAppId,
          appDefinitionRes.value,
          appStudioToken!,
          undefined,
          colorIconContent,
          outlineIconContent
        );

        if (app.updatedAt) {
          ctx.envInfo.state
            .get(PluginNames.APPST)
            ?.set(Constants.TEAMS_APP_UPDATED_AT, new Date(app.updatedAt).getTime());
        }
      } catch (e) {
        if (e.name === 404) {
          throw AppStudioResultFactory.UserError(
            AppStudioError.TeamsAppNotFoundError.name,
            AppStudioError.TeamsAppNotFoundError.message(remoteTeamsAppId)
          );
        }
      }

      // Build Teams App package
      // Platforms will be checked in buildTeamsAppPackage(ctx)
      await publishProgress?.next(`Building Teams app package in ${appDirectory}.`);
      const appPackage = await this.buildTeamsAppPackage(ctx, false);

      const appContent = await fs.readFile(appPackage);
      appStudioToken = await ctx.appStudioToken?.getAccessToken();
      await publishProgress?.next(`Publishing ${manifest.name.short}`);
      if (update) {
        // Update existing app in App Catalog
        return await AppStudioClient.publishTeamsAppUpdate(
          manifest.id,
          appContent,
          appStudioToken!
        );
      } else {
        // Publish Teams App
        return await AppStudioClient.publishTeamsApp(manifest.id, appContent, appStudioToken!);
      }
    } finally {
      await publishProgress?.end(true);
    }
  }

  private async getConfigForCreatingManifest(
    ctx: PluginContext,
    localDebug: boolean
  ): Promise<{
    tabEndpoint?: string;
    tabDomain?: string;
    tabIndexPath?: string;
    aadId: string;
    botDomain?: string;
    botId?: string;
    webApplicationInfoResource?: string;
    teamsAppId: string;
  }> {
    const tabEndpoint = this.getTabEndpoint(ctx, localDebug);
    const tabDomain = this.getTabDomain(ctx, localDebug);
    const tabIndexPath = this.getTabIndexPath(ctx, localDebug);
    const aadId = this.getAadClientId(ctx, localDebug);
    const botId = this.getBotId(ctx, localDebug);
    const botDomain = this.getBotDomain(ctx, localDebug);
    const teamsAppId = await this.getTeamsAppId(ctx, localDebug);

    // This config value is set by aadPlugin.setApplicationInContext. so aadPlugin.setApplicationInContext needs to run first.

    const webApplicationInfoResource = this.getApplicationIdUris(ctx, localDebug);

    return {
      tabEndpoint,
      tabDomain,
      tabIndexPath,
      aadId,
      botDomain,
      botId,
      webApplicationInfoResource,
      teamsAppId,
    };
  }

  private getTabEndpoint(ctx: PluginContext, isLocalDebug: boolean): string {
    const tabEndpoint = isLocalDebug
      ? (ctx.localSettings?.frontend?.get(LocalSettingsFrontendKeys.TabEndpoint) as string)
      : (ctx.envInfo.state.get(PluginNames.FE)?.get(FRONTEND_ENDPOINT) as string);

    return tabEndpoint;
  }

  private getTabDomain(ctx: PluginContext, isLocalDebug: boolean): string {
    const tabDomain = isLocalDebug
      ? (ctx.localSettings?.frontend?.get(LocalSettingsFrontendKeys.TabDomain) as string)
      : (ctx.envInfo.state.get(PluginNames.FE)?.get(FRONTEND_DOMAIN) as string);
    return tabDomain;
  }

  private getTabIndexPath(ctx: PluginContext, isLocalDebug: boolean): string {
    const tabIndexPath = isLocalDebug
      ? (ctx.localSettings?.frontend?.get(LocalSettingsFrontendKeys.TabIndexPath) as string)
      : (ctx.envInfo.state.get(PluginNames.FE)?.get(FRONTEND_INDEX_PATH) as string);
    return tabIndexPath;
  }

  private getAadClientId(ctx: PluginContext, isLocalDebug: boolean): string {
    const clientId = isLocalDebug
      ? (ctx.localSettings?.auth?.get(LocalSettingsAuthKeys.ClientId) as string)
      : (ctx.envInfo.state.get(PluginNames.AAD)?.get(REMOTE_AAD_ID) as string);

    return clientId;
  }

  private getBotId(ctx: PluginContext, isLocalDebug: boolean): string {
    const botId = isLocalDebug
      ? (ctx.localSettings?.bot?.get(LocalSettingsBotKeys.BotId) as string)
      : (ctx.envInfo.state.get(PluginNames.BOT)?.get(BOT_ID) as string);

    return botId;
  }

  private getBotDomain(ctx: PluginContext, isLocalDebug: boolean): string {
    const botDomain = isLocalDebug
      ? (ctx.localSettings?.bot?.get(LocalSettingsBotKeys.BotDomain) as string)
      : (ctx.envInfo.state.get(PluginNames.BOT)?.get(BOT_DOMAIN) as string);

    return botDomain;
  }

  private getApplicationIdUris(ctx: PluginContext, isLocalDebug: boolean): string {
    const applicationIdUris = isLocalDebug
      ? (ctx.localSettings?.auth?.get(LocalSettingsAuthKeys.ApplicationIdUris) as string)
      : (ctx.envInfo.state.get(PluginNames.AAD)?.get(WEB_APPLICATION_INFO_SOURCE) as string);

    return applicationIdUris;
  }

  // TODO: remove isLocalDebug later after merging local and remote configs
  private async getTeamsAppId(ctx: PluginContext, isLocalDebug: boolean): Promise<string> {
    let teamsAppId = "";

    // User may manually update id in manifest template file, rather than configuration file
    // The id in manifest template file should override configurations
    const manifestResult = await loadManifest(ctx.root, isLocalDebug);
    if (manifestResult.isOk()) {
      teamsAppId = manifestResult.value.id;
    }
    if (!isUUID(teamsAppId)) {
      teamsAppId =
        isLocalDebug && !isConfigUnifyEnabled()
          ? ctx.localSettings?.teamsApp?.get(LocalSettingsTeamsAppKeys.TeamsAppId)
          : (ctx.envInfo.state.get(PluginNames.APPST)?.get(Constants.TEAMS_APP_ID) as string);
    }
    return teamsAppId;
  }

  /**
   *
   * Refer to AppDefinitionProfile.cs
   */
  private async convertToAppDefinition(
    ctx: PluginContext,
    appManifest: TeamsAppManifest,
    ignoreIcon: boolean
  ): Promise<Result<IAppDefinition, FxError>> {
    const appDefinition: IAppDefinition = {
      appName: appManifest.name.short,
      validDomains: appManifest.validDomains,
    };

    appDefinition.showLoadingIndicator = appManifest.showLoadingIndicator;
    appDefinition.isFullScreen = appManifest.isFullScreen;
    appDefinition.appId = appManifest.id;

    appDefinition.appName = appManifest.name.short;
    appDefinition.shortName = appManifest.name.short;
    appDefinition.longName = appManifest.name.full;
    appDefinition.manifestVersion = appManifest.manifestVersion;
    appDefinition.version = appManifest.version;

    appDefinition.packageName = appManifest.packageName;
    appDefinition.accentColor = appManifest.accentColor;

    appDefinition.developerName = appManifest.developer.name;
    appDefinition.mpnId = appManifest.developer.mpnId;
    appDefinition.websiteUrl = appManifest.developer.websiteUrl;
    appDefinition.privacyUrl = appManifest.developer.privacyUrl;
    appDefinition.termsOfUseUrl = appManifest.developer.termsOfUseUrl;

    appDefinition.shortDescription = appManifest.description.short;
    appDefinition.longDescription = appManifest.description.full;

    appDefinition.staticTabs = appManifest.staticTabs;
    appDefinition.configurableTabs = appManifest.configurableTabs;

    appDefinition.bots = convertToAppDefinitionBots(appManifest);
    appDefinition.messagingExtensions = convertToAppDefinitionMessagingExtensions(appManifest);

    appDefinition.connectors = appManifest.connectors;
    appDefinition.devicePermissions = appManifest.devicePermissions;
    if (appManifest.localizationInfo) {
      let languages: ILanguage[] = [];
      if (appManifest.localizationInfo.additionalLanguages) {
        try {
          languages = await Promise.all(
            appManifest.localizationInfo.additionalLanguages!.map(async function (item: any) {
              const templateDirectory = await getAppDirectory(ctx.root);
              const fileName = `${templateDirectory}/${item.file}`;
              if (!(await fs.pathExists(fileName))) {
                throw AppStudioResultFactory.UserError(
                  AppStudioError.FileNotFoundError.name,
                  AppStudioError.FileNotFoundError.message(fileName)
                );
              }
              const content = await fs.readJSON(fileName);
              return {
                languageTag: item.languageTag,
                file: content,
              };
            })
          );
        } catch (error) {
          return err(error);
        }
      }
      appDefinition.localizationInfo = {
        defaultLanguageTag: appManifest.localizationInfo.defaultLanguageTag,
        languages: languages,
      };
    }

    if (appManifest.webApplicationInfo) {
      appDefinition.webApplicationInfoId = appManifest.webApplicationInfo.id;
      appDefinition.webApplicationInfoResource = appManifest.webApplicationInfo.resource;
    }

    appDefinition.activities = appManifest.activities;

    if (!ignoreIcon && appManifest.icons.color) {
      appDefinition.colorIcon = appManifest.icons.color;
    }

    if (!ignoreIcon && appManifest.icons.outline) {
      appDefinition.outlineIcon = appManifest.icons.outline;
    }

    return ok(appDefinition);
  }

  private async createApp(
    ctx: PluginContext,
    isLocalDebug: boolean
  ): Promise<Result<IAppDefinition, FxError>> {
    const appDirectory = await getAppDirectory(ctx.root);
    const status = await fs.lstat(appDirectory);

    if (!status.isDirectory()) {
      throw AppStudioResultFactory.UserError(
        AppStudioError.NotADirectoryError.name,
        AppStudioError.NotADirectoryError.message(appDirectory)
      );
    }
    const manifestResult = await loadManifest(ctx.root, isLocalDebug);
    if (manifestResult.isErr()) {
      return err(manifestResult.error);
    }
    const manifest: TeamsAppManifest = manifestResult.value;
    manifest.bots = undefined;
    manifest.composeExtensions = undefined;
    if (isLocalDebug || !isUUID(manifest.id)) {
      manifest.id = v4();
    }

    const colorFile = `${appDirectory}/${manifest.icons.color}`;
    if (!(await fs.pathExists(colorFile))) {
      throw AppStudioResultFactory.UserError(
        AppStudioError.FileNotFoundError.name,
        AppStudioError.FileNotFoundError.message(colorFile)
      );
    }

    const outlineFile = `${appDirectory}/${manifest.icons.outline}`;
    if (!(await fs.pathExists(outlineFile))) {
      throw AppStudioResultFactory.UserError(
        AppStudioError.FileNotFoundError.name,
        AppStudioError.FileNotFoundError.message(outlineFile)
      );
    }

    const zip = new AdmZip();
    zip.addFile(Constants.MANIFEST_FILE, Buffer.from(JSON.stringify(manifest)));
    zip.addLocalFile(colorFile);
    zip.addLocalFile(outlineFile);

    const archivedFile = zip.toBuffer();
    const appStudioToken = await ctx?.appStudioToken?.getAccessToken();

    try {
      const appDefinition = await AppStudioClient.createApp(
        archivedFile,
        appStudioToken!,
        ctx.logProvider
      );
      return ok(appDefinition);
    } catch (e) {
      return err(
        isLocalDebug
          ? AppStudioResultFactory.SystemError(
              AppStudioError.LocalAppIdCreateFailedError.name,
              AppStudioError.LocalAppIdCreateFailedError.message(e)
            )
          : AppStudioResultFactory.SystemError(
              AppStudioError.RemoteAppIdCreateFailedError.name,
              AppStudioError.RemoteAppIdCreateFailedError.message(e)
            )
      );
    }
  }

  private async updateApp(
    ctx: PluginContext,
    appDefinition: IAppDefinition,
    appStudioToken: string,
    isLocalDebug: boolean,
    createIfNotExist: boolean,
    appDirectory: string,
    teamsAppId?: string,
    logProvider?: LogProvider
  ): Promise<Result<string, FxError>> {
    if (appStudioToken === undefined || appStudioToken.length === 0) {
      return err(
        AppStudioResultFactory.SystemError(
          AppStudioError.AppStudioTokenGetFailedError.name,
          AppStudioError.AppStudioTokenGetFailedError.message
        )
      );
    }

    if (createIfNotExist) {
      const appDef = await this.createApp(ctx, isLocalDebug);
      if (appDef.isErr()) {
        return err(appDef.error);
      }
      if (!appDef.value.teamsAppId) {
        return err(
          isLocalDebug
            ? AppStudioResultFactory.SystemError(
                AppStudioError.LocalAppIdCreateFailedError.name,
                AppStudioError.LocalAppIdCreateFailedError.message()
              )
            : AppStudioResultFactory.SystemError(
                AppStudioError.RemoteAppIdCreateFailedError.name,
                AppStudioError.RemoteAppIdCreateFailedError.message()
              )
        );
      }
      teamsAppId = appDef.value.teamsAppId;
      appDefinition.outlineIcon = appDef.value.outlineIcon;
      appDefinition.colorIcon = appDef.value.colorIcon;
    }

    const colorIconContent =
      appDirectory && appDefinition.colorIcon && !appDefinition.colorIcon.startsWith("https://")
        ? (await fs.readFile(`${appDirectory}/${appDefinition.colorIcon}`)).toString("base64")
        : undefined;
    const outlineIconContent =
      appDirectory && appDefinition.outlineIcon && !appDefinition.outlineIcon.startsWith("https://")
        ? (await fs.readFile(`${appDirectory}/${appDefinition.outlineIcon}`)).toString("base64")
        : undefined;
    appDefinition.appId = teamsAppId;

    try {
      const app = await AppStudioClient.updateApp(
        teamsAppId!,
        appDefinition,
        appStudioToken,
        logProvider,
        colorIconContent,
        outlineIconContent
      );

      if (app.updatedAt && (!isLocalDebug || isConfigUnifyEnabled())) {
        const time = new Date(app.updatedAt).getTime();
        ctx.envInfo.state.get(PluginNames.APPST)?.set(Constants.TEAMS_APP_UPDATED_AT, time);
      }

      return ok(teamsAppId!);
    } catch (e) {
      if (e instanceof Error) {
        return err(
          isLocalDebug
            ? AppStudioResultFactory.SystemError(
                AppStudioError.LocalAppIdUpdateFailedError.name,
                AppStudioError.LocalAppIdUpdateFailedError.message(e)
              )
            : AppStudioResultFactory.SystemError(
                AppStudioError.RemoteAppIdUpdateFailedError.name,
                AppStudioError.RemoteAppIdUpdateFailedError.message(e)
              )
        );
      }
      throw e;
    }
  }

  private async validateManifestAgainstSchema(
    manifest: TeamsAppManifest
  ): Promise<Result<string[], FxError>> {
    if (manifest.$schema) {
      try {
        const result = await ManifestUtil.validateManifest(manifest);
        return ok(result);
      } catch (e: any) {
        return err(
          AppStudioResultFactory.UserError(
            AppStudioError.ValidationFailedError.name,
            AppStudioError.ValidationFailedError.message([
              `Failed to get schema from ${manifest.$schema}, message: ${e.message}`,
            ]),
            HelpLinks.WhyNeedProvision
          )
        );
      }
    } else {
      return err(
        AppStudioResultFactory.UserError(
          AppStudioError.ValidationFailedError.name,
          AppStudioError.ValidationFailedError.message(["Manifest schema is not defined"]),
          HelpLinks.WhyNeedProvision
        )
      );
    }
  }

  private async getAppDefinitionAndManifest(
    ctx: PluginContext,
    isLocalDebug: boolean
  ): Promise<Result<[IAppDefinition, TeamsAppManifest], FxError>> {
    const {
      tabEndpoint,
      tabDomain,
      tabIndexPath,
      aadId,
      botDomain,
      botId,
      webApplicationInfoResource,
      teamsAppId,
    } = await this.getConfigForCreatingManifest(ctx, isLocalDebug && !isConfigUnifyEnabled());
    const isProvisionSucceeded = !!(ctx.envInfo.state
      .get("solution")
      ?.get(SOLUTION_PROVISION_SUCCEEDED) as boolean);

    const validDomains: string[] = [];
    if (tabDomain) {
      validDomains.push(tabDomain);
    }

    if (botId) {
      if (!botDomain) {
        if (isLocalDebug && !isConfigUnifyEnabled()) {
          return err(
            AppStudioResultFactory.SystemError(
              AppStudioError.GetLocalDebugConfigFailedError.name,
              AppStudioError.GetLocalDebugConfigFailedError.message(
                new Error(`Data required: ${LOCAL_DEBUG_BOT_DOMAIN}`)
              )
            )
          );
        } else {
          return err(
            AppStudioResultFactory.UserError(
              AppStudioError.GetRemoteConfigFailedError.name,
              AppStudioError.GetRemoteConfigFailedError.message(
                new Error(`Data required: ${BOT_DOMAIN}`),
                isProvisionSucceeded
              ),
              HelpLinks.WhyNeedProvision
            )
          );
        }
      } else {
        validDomains.push(botDomain);
      }
    }

    const manifestResult = await loadManifest(ctx.root, isLocalDebug);
    if (manifestResult.isErr()) {
      return err(manifestResult.error);
    }

    let manifestString = JSON.stringify(manifestResult.value);

    // Bot only project, without frontend hosting
    let endpoint = tabEndpoint;
    let indexPath = tabIndexPath;
    const solutionSettings: AzureSolutionSettings = ctx.projectSettings
      ?.solutionSettings as AzureSolutionSettings;
    const hasFrontend = solutionSettings.capabilities.includes(TabOptionItem.id);
    if (!endpoint && !hasFrontend) {
      endpoint = DEFAULT_DEVELOPER_WEBSITE_URL;
      indexPath = "";
    }

    const customizedKeys = getCustomizedKeys("", JSON.parse(manifestString));
    this.commonProperties = {
      [TelemetryPropertyKey.customizedKeys]: JSON.stringify(customizedKeys),
    };
    const view = {
      config: ctx.envInfo.config,
      state: {
        "fx-resource-frontend-hosting": {
          endpoint: endpoint ?? "{{{state.fx-resource-frontend-hosting.endpoint}}}",
          indexPath: indexPath ?? "{{{state.fx-resource-frontend-hosting.indexPath}}}",
        },
        "fx-resource-aad-app-for-teams": {
          clientId: aadId ?? "{{state.fx-resource-aad-app-for-teams.clientId}}",
          applicationIdUris:
            webApplicationInfoResource ??
            "{{{state.fx-resource-aad-app-for-teams.applicationIdUris}}}",
        },
        "fx-resource-appstudio": {
          teamsAppId: teamsAppId ?? "{{state.fx-resource-appstudio.teamsAppId}}",
        },
        "fx-resource-bot": {
          botId: botId ?? "{{state.fx-resource-bot.botId}}",
        },
      },
      localSettings: {
        frontend: {
          tabEndpoint: endpoint ? endpoint : "{{{localSettings.frontend.tabEndpoint}}}",
          tabIndexPath: indexPath ?? "{{{localSettings.frontend.tabIndexPath}}}",
        },
        auth: {
          clientId:
            isConfigUnifyEnabled() && aadId
              ? aadId
              : ctx.localSettings?.auth?.get(LocalSettingsAuthKeys.ClientId)
              ? ctx.localSettings?.auth?.get(LocalSettingsAuthKeys.ClientId)
              : "{{localSettings.auth.clientId}}",
          applicationIdUris:
            isConfigUnifyEnabled() && webApplicationInfoResource
              ? webApplicationInfoResource
              : ctx.localSettings?.auth?.get(LocalSettingsAuthKeys.ApplicationIdUris)
              ? ctx.localSettings?.auth?.get(LocalSettingsAuthKeys.ApplicationIdUris)
              : "{{{localSettings.auth.applicationIdUris}}}",
        },
        teamsApp: {
          teamsAppId:
            isConfigUnifyEnabled() && teamsAppId
              ? teamsAppId
              : ctx.localSettings?.teamsApp?.get(LocalSettingsTeamsAppKeys.TeamsAppId)
              ? ctx.localSettings?.teamsApp?.get(LocalSettingsTeamsAppKeys.TeamsAppId)
              : "{{localSettings.teamsApp.teamsAppId}}",
        },
        bot: {
          botId:
            isConfigUnifyEnabled() && botId
              ? botId
              : ctx.localSettings?.bot?.get(LocalSettingsBotKeys.BotId)
              ? ctx.localSettings?.bot?.get(LocalSettingsBotKeys.BotId)
              : "{{localSettings.bot.botId}}",
        },
      },
    };
    manifestString = Mustache.render(manifestString, view);
    const tokens = [
      ...new Set(
        Mustache.parse(manifestString)
          .filter((x) => {
            return x[0] != "text" && x[1] != "localSettings.teamsApp.teamsAppId";
          })
          .map((x) => x[1])
      ),
    ];
    if (tokens.length > 0) {
      if (isLocalDebug) {
        return err(
          AppStudioResultFactory.UserError(
            AppStudioError.GetLocalDebugConfigFailedError.name,
            AppStudioError.GetLocalDebugConfigFailedError.message(
              new Error(`Data required: ${tokens.join(",")}`)
            )
          )
        );
      } else {
        return err(
          AppStudioResultFactory.UserError(
            AppStudioError.GetRemoteConfigFailedError.name,
            AppStudioError.GetRemoteConfigFailedError.message(
              new Error(`Data required: ${tokens.join(",")}`),
              isProvisionSucceeded
            ),
            HelpLinks.WhyNeedProvision
          )
        );
      }
    }

    let updatedManifest: TeamsAppManifest;
    try {
      updatedManifest = JSON.parse(manifestString) as TeamsAppManifest;
    } catch (error) {
      if (error.stack && error.stack.startsWith("SyntaxError")) {
        // teams app id in userData may be updated by user, result to invalid manifest
        const reg = /^[a-fA-F0-9]{8}-[a-fA-F0-9]{4}-[a-fA-F0-9]{4}-[a-fA-F0-9]{4}-[a-fA-F0-9]{12}$/;
        const result = teamsAppId.match(reg);
        if (!result) {
          return err(
            AppStudioResultFactory.UserError(
              AppStudioError.InvalidManifestError.name,
              AppStudioError.InvalidManifestError.message(error, "teamsAppId"),
              undefined,
              error.stack
            )
          );
        }
        return err(
          AppStudioResultFactory.UserError(
            AppStudioError.InvalidManifestError.name,
            AppStudioError.InvalidManifestError.message(error),
            undefined,
            error.stack
          )
        );
      } else {
        return err(error);
      }
    }

    for (const domain of validDomains) {
      updatedManifest.validDomains?.push(domain);
    }

    const appDefinitionRes = await this.convertToAppDefinition(ctx, updatedManifest, false);
    if (appDefinitionRes.isErr()) {
      return err(appDefinitionRes.error);
    }
    const appDefinition = appDefinitionRes.value;

    return ok([appDefinition, updatedManifest]);
  }

  private async getSPFxManifest(ctx: PluginContext, isLocalDebug: boolean): Promise<string> {
    const manifestResult = await loadManifest(ctx.root, isLocalDebug);
    if (manifestResult.isErr()) {
      throw manifestResult.error;
    }
    let manifestString = JSON.stringify(manifestResult.value);
    const view = {
      config: ctx.envInfo.config,
      state: {
        "fx-resource-appstudio": {
          teamsAppId: await this.getTeamsAppId(ctx, isLocalDebug),
        },
      },
      localSettings: {
        teamsApp: {
          teamsAppId: ctx.localSettings?.teamsApp?.get(LocalSettingsTeamsAppKeys.TeamsAppId),
        },
      },
    };
    manifestString = Mustache.render(manifestString, view);
    return manifestString;
  }
}

export async function createLocalManifest(
  appName: string,
  hasFrontend: boolean,
  hasBot: boolean,
  hasMessageExtension: boolean,
  isSPFx: boolean,
  hasAad = true
): Promise<TeamsAppManifest> {
  let name = appName;
  const suffix = "-local-debug";
  if (suffix.length + appName.length <= TEAMS_APP_SHORT_NAME_MAX_LENGTH) {
    name = name + suffix;
  }
  if (isSPFx) {
    const templateManifestFolder = path.join(getTemplatesFolder(), "plugins", "resource", "spfx");
    const localManifestFile = path.resolve(templateManifestFolder, `./solution/${MANIFEST_LOCAL}`);
    let manifestString = (await fs.readFile(localManifestFile)).toString();
    manifestString = replaceConfigValue(manifestString, "appName", name);
    const manifest: TeamsAppManifest = JSON.parse(manifestString);
    return manifest;
  } else {
    let manifestString = TEAMS_APP_MANIFEST_TEMPLATE_LOCAL_DEBUG_V3;

    manifestString = replaceConfigValue(manifestString, "appName", name);
    const manifest: TeamsAppManifest = JSON.parse(manifestString);
    if (hasAad) {
      manifest.webApplicationInfo = WEB_APPLICATION_INFO_LOCAL_DEBUG;
    }
    if (hasFrontend) {
      manifest.staticTabs = STATIC_TABS_TPL_LOCAL_DEBUG;
      manifest.configurableTabs = CONFIGURABLE_TABS_TPL_LOCAL_DEBUG;
    }
    if (hasBot) {
      manifest.bots = BOTS_TPL_LOCAL_DEBUG;
    }
    if (hasMessageExtension) {
      manifest.composeExtensions = COMPOSE_EXTENSIONS_TPL_LOCAL_DEBUG;
    }
    return manifest;
  }
}

export async function createManifest(
  appName: string,
  hasFrontend: boolean,
  hasBot: boolean,
  hasMessageExtension: boolean,
  isSPFx: boolean,
  hasAad = true
): Promise<TeamsAppManifest | undefined> {
  if (!hasBot && !hasMessageExtension && !hasFrontend && !hasAad) {
    throw new Error(`Invalid capability`);
  }
  if (!isSPFx || hasBot || hasMessageExtension || hasAad) {
    const manifestString = TEAMS_APP_MANIFEST_TEMPLATE_V3;
    const manifest: TeamsAppManifest = JSON.parse(manifestString);
    if (hasAad) {
      manifest.webApplicationInfo = WEB_APPLICATION_INFO_MULTI_ENV;
    }
    if (hasFrontend) {
      manifest.staticTabs = STATIC_TABS_TPL_FOR_MULTI_ENV;
      manifest.configurableTabs = CONFIGURABLE_TABS_TPL_FOR_MULTI_ENV;
    }
    if (hasBot) {
      manifest.bots = BOTS_TPL_FOR_MULTI_ENV;
    }
    if (hasMessageExtension) {
      manifest.composeExtensions = COMPOSE_EXTENSIONS_TPL_FOR_MULTI_ENV;
    }

    return manifest;
  }

  return undefined;
}<|MERGE_RESOLUTION|>--- conflicted
+++ resolved
@@ -543,34 +543,20 @@
         false,
         hasAad
       );
-<<<<<<< HEAD
       if (!isConfigUnifyEnabled()) {
         const localDebugManifest = await createLocalManifest(
           ctx.projectSettings!.appName,
           hasFrontend,
           hasBot,
           hasMessageExtension,
-          false
+          false,
+          hasAad
         );
         await fs.writeFile(
           `${appDir}/${MANIFEST_LOCAL}`,
           JSON.stringify(localDebugManifest, null, 4)
         );
       }
-=======
-      const localDebugManifest = await createLocalManifest(
-        ctx.projectSettings!.appName,
-        hasFrontend,
-        hasBot,
-        hasMessageExtension,
-        false,
-        hasAad
-      );
-      await fs.writeFile(
-        `${appDir}/${MANIFEST_LOCAL}`,
-        JSON.stringify(localDebugManifest, null, 4)
-      );
->>>>>>> aee1a750
     }
     await fs.ensureDir(appDir);
     const manifestTemplatePath = await getManifestTemplatePath(ctx.root);
