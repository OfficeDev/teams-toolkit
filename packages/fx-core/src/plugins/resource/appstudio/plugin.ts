--- conflicted
+++ resolved
@@ -380,79 +380,6 @@
     );
   }
 
-<<<<<<< HEAD
-  /**
-   * The assumptions of this function are:
-   * 1. this.manifest is not undefined(for azure projects) already contains the latest manifest(loaded via reloadManifestAndCheckRequiredFields)
-   * 2. provision of frontend hosting is done and config values has already been loaded into ctx.config
-   * @param ctx
-   * @param maybeSelectedPlugins
-   * @returns
-   */
-  public async createAndConfigTeamsManifest(
-    ctx: PluginContext,
-    maybeSelectedPlugins: Result<Plugin[], FxError>
-  ): Promise<Result<IAppDefinition, FxError>> {
-    const maybeManifest = await this.reloadManifestAndCheckRequiredFields(ctx.root);
-    if (maybeManifest.isErr()) {
-      return err(maybeManifest.error);
-    }
-    const manifest = maybeManifest.value;
-
-    let appDefinition: IAppDefinition;
-    let updatedManifest: TeamsAppManifest;
-    if (this.isSPFxProject(ctx)) {
-      appDefinition = this.convertToAppDefinition(manifest, false);
-      updatedManifest = manifest;
-    } else {
-      const result = this.createManifestForRemote(ctx, maybeSelectedPlugins, manifest);
-      if (result.isErr()) {
-        return err(result.error);
-      }
-      [appDefinition, updatedManifest] = result.value;
-    }
-
-    const teamsAppId = ctx.configOfOtherPlugins.get("solution")?.get(REMOTE_TEAMS_APP_ID) as string;
-    if (!teamsAppId) {
-      ctx.logProvider?.info(`Teams app not created`);
-      const appStudioToken = await ctx?.appStudioToken?.getAccessToken();
-      const result = await this.updateApp(
-        appDefinition,
-        appStudioToken!,
-        "remote",
-        true,
-        undefined,
-        ctx.logProvider,
-        ctx.root
-      );
-      if (result.isErr()) {
-        return result.map((_) => appDefinition);
-      }
-
-      ctx.logProvider?.info(`Teams app created ${result.value}`);
-      appDefinition.appId = result.value;
-      return ok(appDefinition);
-    } else {
-      ctx.logProvider?.info(`Teams app already created: ${teamsAppId}`);
-      appDefinition.appId = teamsAppId;
-      const appStudioToken = await ctx?.appStudioToken?.getAccessToken();
-      const result = await this.updateApp(
-        appDefinition,
-        appStudioToken!,
-        "remote",
-        false,
-        teamsAppId,
-        ctx.logProvider,
-        ctx.root
-      );
-      if (result.isErr()) {
-        return result.map((_) => appDefinition);
-      }
-      ctx.logProvider?.info(`Teams app updated ${JSON.stringify(updatedManifest)}`);
-      return ok(appDefinition);
-    }
-  }
-
   public async scaffold(ctx: PluginContext): Promise<Result<any, FxError>> {
     let manifest: TeamsAppManifest | undefined;
     if (this.isSPFxProject(ctx)) {
@@ -479,8 +406,6 @@
     return ok(undefined);
   }
 
-=======
->>>>>>> 6ecd4335
   public async buildTeamsAppPackage(ctx: PluginContext, appDirectory: string): Promise<string> {
     let manifestString: string | undefined = undefined;
     if (this.isSPFxProject(ctx)) {
