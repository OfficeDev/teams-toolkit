// Copyright (c) Microsoft Corporation.
// Licensed under the MIT license.

import {
  ok,
  err,
  AzureSolutionSettings,
  ConfigFolderName,
  FxError,
  Result,
  PluginContext,
  TeamsAppManifest,
  LogProvider,
  AppPackageFolderName,
  BuildFolderName,
<<<<<<< HEAD
  ArchiveFolderName,
  V1ManifestFileName,
  validateManifest,
=======
>>>>>>> f22babf9
} from "@microsoft/teamsfx-api";
import { AppStudioClient } from "./appStudio";
import { IAppDefinition, IUserList, ILanguage } from "./interfaces/IAppDefinition";
import {
  BotOptionItem,
  MessageExtensionItem,
  TabOptionItem,
} from "../../solution/fx-solution/question";
import {
  REMOTE_AAD_ID,
  LOCAL_DEBUG_BOT_DOMAIN,
  BOT_DOMAIN,
  WEB_APPLICATION_INFO_SOURCE,
  PluginNames,
  SOLUTION_PROVISION_SUCCEEDED,
} from "../../solution/fx-solution/constants";
import { AppStudioError } from "./errors";
import { AppStudioResultFactory } from "./results";
import {
  Constants,
  TEAMS_APP_SHORT_NAME_MAX_LENGTH,
  DEFAULT_DEVELOPER_WEBSITE_URL,
  FRONTEND_ENDPOINT,
  FRONTEND_DOMAIN,
  BOT_ID,
  REMOTE_MANIFEST,
  ErrorMessages,
  MANIFEST_TEMPLATE,
  TEAMS_APP_MANIFEST_TEMPLATE_FOR_MULTI_ENV,
  STATIC_TABS_TPL_FOR_MULTI_ENV,
  CONFIGURABLE_TABS_TPL_FOR_MULTI_ENV,
  BOTS_TPL_FOR_MULTI_ENV,
  COMPOSE_EXTENSIONS_TPL_FOR_MULTI_ENV,
  MANIFEST_LOCAL,
  TEAMS_APP_MANIFEST_TEMPLATE_LOCAL_DEBUG,
  STATIC_TABS_TPL_LOCAL_DEBUG,
  CONFIGURABLE_TABS_TPL_LOCAL_DEBUG,
  BOTS_TPL_LOCAL_DEBUG,
  COMPOSE_EXTENSIONS_TPL_LOCAL_DEBUG,
  COLOR_TEMPLATE,
  OUTLINE_TEMPLATE,
  DEFAULT_COLOR_PNG_FILENAME,
  DEFAULT_OUTLINE_PNG_FILENAME,
  MANIFEST_RESOURCES,
  APP_PACKAGE_FOLDER_FOR_MULTI_ENV,
  FRONTEND_INDEX_PATH,
} from "./constants";
import AdmZip from "adm-zip";
import * as fs from "fs-extra";
import { getTemplatesFolder } from "../../..";
import path from "path";

import { getAppDirectory, isConfigUnifyEnabled, isSPFxProject } from "../../../common";
import {
  LocalSettingsAuthKeys,
  LocalSettingsBotKeys,
  LocalSettingsFrontendKeys,
  LocalSettingsTeamsAppKeys,
} from "../../../common/localSettingsConstants";
import { v4 } from "uuid";
import isUUID from "validator/lib/isUUID";
import { ResourcePermission, TeamsAppAdmin } from "../../../common/permissionInterface";
import Mustache from "mustache";
import {
  getCustomizedKeys,
  replaceConfigValue,
  convertToAppDefinitionBots,
  convertToAppDefinitionMessagingExtensions,
} from "./utils/utils";
import { TelemetryPropertyKey } from "./utils/telemetry";
import _ from "lodash";
import { HelpLinks, ResourcePlugins } from "../../../common/constants";
import { loadManifest } from "./manifestTemplate";

export class AppStudioPluginImpl {
  public commonProperties: { [key: string]: string } = {};

  constructor() {}

  public async getAppDefinitionAndUpdate(
    ctx: PluginContext,
    isLocalDebug: boolean,
    manifest: TeamsAppManifest
  ): Promise<Result<string, FxError>> {
    let teamsAppId: Result<string, FxError>;
    const appDirectory = await getAppDirectory(ctx.root);
    const appStudioToken = await ctx.appStudioToken?.getAccessToken();

    if (isLocalDebug) {
      const appDefinitionAndManifest = await this.getAppDefinitionAndManifest(ctx, true);

      if (appDefinitionAndManifest.isErr()) {
        return err(appDefinitionAndManifest.error);
      }

      const localTeamsAppID = await this.getTeamsAppId(ctx, true);

      let createIfNotExist = false;
      if (!localTeamsAppID) {
        createIfNotExist = true;
      } else {
        const appStudioToken = await ctx?.appStudioToken?.getAccessToken();
        try {
          await AppStudioClient.getApp(localTeamsAppID, appStudioToken!, ctx.logProvider);
        } catch (error) {
          createIfNotExist = true;
        }
      }

      teamsAppId = await this.updateApp(
        ctx,
        appDefinitionAndManifest.value[0],
        appStudioToken!,
        isLocalDebug,
        createIfNotExist,
        appDirectory,
        createIfNotExist ? undefined : localTeamsAppID,
        ctx.logProvider
      );

      return teamsAppId;
    } else {
      const appDefinitionRes = await this.convertToAppDefinition(ctx, manifest, true);
      if (appDefinitionRes.isErr()) {
        return err(appDefinitionRes.error);
      }

      teamsAppId = await this.updateApp(
        ctx,
        appDefinitionRes.value,
        appStudioToken!,
        isLocalDebug,
        true,
        appDirectory,
        undefined,
        ctx.logProvider
      );

      return teamsAppId;
    }
  }

  private async getSPFxLocalDebugAppDefinitionAndUpdate(
    ctx: PluginContext,
    manifest: TeamsAppManifest
  ): Promise<Result<string, FxError>> {
    const appDirectory = await getAppDirectory(ctx.root);
    const appStudioToken = await ctx.appStudioToken?.getAccessToken();
    const localTeamsAppID = await this.getTeamsAppId(ctx, true);
    let create = !localTeamsAppID;
    if (localTeamsAppID) {
      try {
        await AppStudioClient.getApp(localTeamsAppID, appStudioToken!, ctx.logProvider);
      } catch (error) {
        create = true;
      }
    }

    const view = {
      localSettings: {
        teamsApp: {
          teamsAppId: localTeamsAppID,
        },
      },
    };
    const manifestString = Mustache.render(JSON.stringify(manifest), view);
    manifest = JSON.parse(manifestString);

    const appDefinition = await this.convertToAppDefinition(ctx, manifest, false);
    if (appDefinition.isErr()) {
      return err(appDefinition.error);
    }
    const teamsAppId = await this.updateApp(
      ctx,
      appDefinition.value,
      appStudioToken!,
      true,
      create,
      appDirectory,
      create ? undefined : localTeamsAppID,
      ctx.logProvider
    );

    return teamsAppId;
  }

  public async provision(ctx: PluginContext): Promise<Result<string, FxError>> {
    let remoteTeamsAppId = await this.getTeamsAppId(ctx, false);

    let create = false;
    if (!remoteTeamsAppId) {
      create = true;
    } else {
      const appStudioToken = await ctx?.appStudioToken?.getAccessToken();
      try {
        await AppStudioClient.getApp(remoteTeamsAppId, appStudioToken!, ctx.logProvider);
      } catch (error) {
        create = true;
      }
    }

    if (create) {
      const result = await this.createApp(ctx, false);
      if (result.isErr()) {
        return err(result.error);
      }
      remoteTeamsAppId = result.value.teamsAppId!;
      ctx.logProvider?.info(`Teams app created ${remoteTeamsAppId}`);
    }
    ctx.envInfo.state.get(PluginNames.APPST)?.set(Constants.TEAMS_APP_ID, remoteTeamsAppId);
    return ok(remoteTeamsAppId);
  }

  public async postProvision(ctx: PluginContext): Promise<Result<string, FxError>> {
    const remoteTeamsAppId = await this.getTeamsAppId(ctx, false);
    let manifestString: string;
    const manifestResult = await loadManifest(ctx.root, false);
    if (manifestResult.isErr()) {
      return err(manifestResult.error);
    } else {
      manifestString = JSON.stringify(manifestResult.value);
    }

    let appDefinition: IAppDefinition;
    if (isSPFxProject(ctx.projectSettings)) {
      manifestString = await this.getSPFxManifest(ctx, false);
      const appDefinitionRes = await this.convertToAppDefinition(
        ctx,
        JSON.parse(manifestString),
        false
      );
      if (appDefinitionRes.isErr()) {
        return err(appDefinitionRes.error);
      }
      appDefinition = appDefinitionRes.value;
    } else {
      const remoteManifest = await this.getAppDefinitionAndManifest(ctx, false);
      if (remoteManifest.isErr()) {
        return err(remoteManifest.error);
      }
      [appDefinition] = remoteManifest.value;
    }

    const appDirectory = await getAppDirectory(ctx.root);
    const appStudioToken = await ctx?.appStudioToken?.getAccessToken();
    const result = await this.updateApp(
      ctx,
      appDefinition,
      appStudioToken!,
      false,
      false,
      appDirectory,
      remoteTeamsAppId,
      ctx.logProvider
    );
    if (result.isErr()) {
      return err(result.error);
    }

    ctx.logProvider?.info(`Teams app updated: ${result.value}`);
    return ok(remoteTeamsAppId);
  }

  public async validateManifest(
    ctx: PluginContext,
    isLocalDebug: boolean
  ): Promise<Result<string[], FxError>> {
    let manifestString: string | undefined = undefined;
    if (isSPFxProject(ctx.projectSettings)) {
      manifestString = await this.getSPFxManifest(ctx, isLocalDebug);
      const manifest = JSON.parse(manifestString);
      if (!isUUID(manifest.id)) {
        manifest.id = v4();
      }
      manifestString = JSON.stringify(manifest, null, 4);
    } else {
      const appDefinitionAndManifest = await this.getAppDefinitionAndManifest(ctx, isLocalDebug);
      if (appDefinitionAndManifest.isErr()) {
        ctx.logProvider?.error("[Teams Toolkit] Manifest Validation failed!");
        return err(appDefinitionAndManifest.error);
      } else {
        manifestString = JSON.stringify(appDefinitionAndManifest.value[1]);
      }
    }
    const manifest: TeamsAppManifest = JSON.parse(manifestString);

    let errors: string[];
    const res = await this.validateManifestAgainstSchema(manifest);
    if (res.isOk()) {
      errors = res.value;
    } else {
      return err(res.error);
    }

    const appDirectory = await getAppDirectory(ctx.root);
    if (manifest.icons.outline) {
      if (
        manifest.icons.outline.startsWith("https://") ||
        manifest.icons.outline.startsWith("http://")
      ) {
        errors.push("icons.outline should be a relative path, URL is not supported");
      } else {
        const outlineFile = path.join(appDirectory, manifest.icons.outline);
        if (!(await fs.pathExists(outlineFile))) {
          errors.push(`icons.outline "${outlineFile}" cannot be found.`);
        }
      }
    }

    if (manifest.icons.color) {
      if (
        manifest.icons.color.startsWith("https://") ||
        manifest.icons.color.startsWith("http://")
      ) {
        errors.push("icons.color should be a relative path, URL is not supported");
      } else {
        const colorFile = path.join(appDirectory, manifest.icons.color);
        if (!(await fs.pathExists(colorFile))) {
          errors.push(`icons.color "${colorFile}" cannot be found.`);
        }
      }
    }
    return ok(errors);
  }

  public async updateManifest(
    ctx: PluginContext,
    isLocalDebug: boolean
  ): Promise<Result<string, FxError>> {
    const teamsAppId = await this.getTeamsAppId(ctx, isLocalDebug);
    let manifest: any;
    let manifestString: string;
    const manifestResult = await loadManifest(ctx.root, isLocalDebug);
    if (manifestResult.isErr()) {
      return err(manifestResult.error);
    } else {
      manifestString = JSON.stringify(manifestResult.value);
    }

    let appDefinition: IAppDefinition;
    if (isSPFxProject(ctx.projectSettings)) {
      manifestString = await this.getSPFxManifest(ctx, isLocalDebug);
      manifest = JSON.parse(manifestString);
      const appDefinitionRes = await this.convertToAppDefinition(ctx, manifest, false);
      if (appDefinitionRes.isErr()) {
        return err(appDefinitionRes.error);
      }
      appDefinition = appDefinitionRes.value;
    } else {
      const appManifest = await this.getAppDefinitionAndManifest(ctx, isLocalDebug);
      if (appManifest.isErr()) {
        ctx.logProvider?.error("[Teams Toolkit] Update manifest failed!");
        const isProvisionSucceeded = !!(ctx.envInfo.state
          .get("solution")
          ?.get(SOLUTION_PROVISION_SUCCEEDED) as boolean);
        if (
          appManifest.error.name === AppStudioError.GetRemoteConfigFailedError.name &&
          !isProvisionSucceeded
        ) {
          return err(
            AppStudioResultFactory.UserError(
              AppStudioError.GetRemoteConfigError.name,
              AppStudioError.GetRemoteConfigError.message("Update manifest failed"),
              HelpLinks.WhyNeedProvision
            )
          );
        } else {
          return err(appManifest.error);
        }
      }
      [appDefinition] = appManifest.value;
      manifest = appManifest.value[1];
    }

    const manifestFileName =
      `${ctx.root}/${BuildFolderName}/${AppPackageFolderName}/manifest.` +
      (isLocalDebug ? "local" : ctx.envInfo.envName) +
      `.json`;
    if (!(await fs.pathExists(manifestFileName))) {
      const isProvisionSucceeded = !!(ctx.envInfo.state
        .get("solution")
        ?.get(SOLUTION_PROVISION_SUCCEEDED) as boolean);
      if (!isProvisionSucceeded) {
        return err(
          AppStudioResultFactory.UserError(
            AppStudioError.FileNotFoundError.name,
            AppStudioError.FileNotFoundError.message(manifestFileName) +
              " Run 'Provision in the cloud' first. Click Get Help to learn more about why you need to provision.",
            HelpLinks.WhyNeedProvision
          )
        );
      }
      await this.buildTeamsAppPackage(ctx, isLocalDebug);
    }
    const existingManifest = await fs.readJSON(manifestFileName);
    delete manifest.id;
    delete existingManifest.id;
    if (!_.isEqual(manifest, existingManifest)) {
      const res = await ctx.ui?.showMessage(
        "warn",
        "The manifest file configurations has been modified already. Do you want to continue to regenerate the manifest file and update to Teams platform?",
        true,
        "Preview only",
        "Preview and update"
      );

      const error = AppStudioResultFactory.UserError(
        AppStudioError.UpdateManifestCancelError.name,
        AppStudioError.UpdateManifestCancelError.message(manifest.name.short)
      );
      if (res?.isOk() && res.value === "Preview only") {
        this.buildTeamsAppPackage(ctx, isLocalDebug);
        return err(error);
      } else if (res?.isOk() && res.value === "Preview and update") {
        this.buildTeamsAppPackage(ctx, isLocalDebug);
      } else {
        return err(error);
      }
    }

    const appStudioToken = await ctx?.appStudioToken?.getAccessToken();
    try {
      const localUpdateTime = isLocalDebug
        ? undefined
        : (ctx.envInfo.state.get(PluginNames.APPST)?.get(Constants.TEAMS_APP_UPDATED_AT) as number);
      if (localUpdateTime) {
        const app = await AppStudioClient.getApp(teamsAppId, appStudioToken!, ctx.logProvider);
        const devPortalUpdateTime = new Date(app.updatedAt!)?.getTime() ?? -1;
        if (localUpdateTime < devPortalUpdateTime) {
          const res = await ctx.ui?.showMessage(
            "warn",
            "The manifest file on Teams platform has been changed since your last update. Do you want to continue to update and overwrite the manifest file on Teams platform?",
            true,
            "Overwrite and update"
          );

          if (!(res?.isOk() && res.value === "Overwrite and update")) {
            const error = AppStudioResultFactory.UserError(
              AppStudioError.UpdateManifestCancelError.name,
              AppStudioError.UpdateManifestCancelError.message(manifest.name.short)
            );
            return err(error);
          }
        }
      }

      const appDirectory = await getAppDirectory(ctx.root);
      const result = await this.updateApp(
        ctx,
        appDefinition,
        appStudioToken!,
        isLocalDebug,
        false,
        appDirectory,
        teamsAppId,
        ctx.logProvider
      );
      if (result.isErr()) {
        return err(result.error);
      }

      ctx.logProvider?.info(`Teams app updated: ${result.value}`);
      ctx.ui?.showMessage(
        "info",
        `Successfully updated manifest for [${manifest.name.short}]`,
        false
      );
      return ok(teamsAppId);
    } catch (error) {
      if (error.message && error.message.includes("404")) {
        return err(
          AppStudioResultFactory.UserError(
            AppStudioError.UpdateManifestWithInvalidAppError.name,
            AppStudioError.UpdateManifestWithInvalidAppError.message(teamsAppId)
          )
        );
      } else {
        return err(error);
      }
    }
  }

  public async scaffold(ctx: PluginContext): Promise<any> {
    let manifest: TeamsAppManifest | undefined;
    const templatesFolder = getTemplatesFolder();

    // cannot use getAppDirectory before creating the manifest file
    const appDir = `${ctx.root}/${APP_PACKAGE_FOLDER_FOR_MULTI_ENV}`;

    if (isSPFxProject(ctx.projectSettings)) {
      const templateManifestFolder = path.join(templatesFolder, "plugins", "resource", "spfx");
      const manifestFile = path.resolve(
        templateManifestFolder,
        "./solution/manifest_multi_env.json"
      );
      const manifestString = (await fs.readFile(manifestFile)).toString();
      manifest = JSON.parse(manifestString);
      const localManifest = await createLocalManifest(
        ctx.projectSettings!.appName,
        false,
        false,
        false,
        true
      );
      await fs.writeFile(`${appDir}/${MANIFEST_LOCAL}`, JSON.stringify(localManifest, null, 4));
    } else {
      const solutionSettings: AzureSolutionSettings = ctx.projectSettings
        ?.solutionSettings as AzureSolutionSettings;
      const hasFrontend = solutionSettings.capabilities.includes(TabOptionItem.id);
      const hasBot = solutionSettings.capabilities.includes(BotOptionItem.id);
      const hasMessageExtension = solutionSettings.capabilities.includes(MessageExtensionItem.id);
      manifest = await createManifest(
        ctx.projectSettings!.appName,
        hasFrontend,
        hasBot,
        hasMessageExtension,
        false
      );
      const localDebugManifest = await createLocalManifest(
        ctx.projectSettings!.appName,
        hasFrontend,
        hasBot,
        hasMessageExtension,
        false
      );
      await fs.writeFile(
        `${appDir}/${MANIFEST_LOCAL}`,
        JSON.stringify(localDebugManifest, null, 4)
      );
    }

    await fs.ensureDir(appDir);
    const manifestTemplatePath = `${appDir}/${MANIFEST_TEMPLATE}`;
    await fs.writeFile(manifestTemplatePath, JSON.stringify(manifest, null, 4));

    const defaultColorPath = path.join(templatesFolder, COLOR_TEMPLATE);
    const defaultOutlinePath = path.join(templatesFolder, OUTLINE_TEMPLATE);
    const resourcesDir = path.join(appDir, MANIFEST_RESOURCES);
    await fs.ensureDir(resourcesDir);
    await fs.copy(defaultColorPath, `${resourcesDir}/${DEFAULT_COLOR_PNG_FILENAME}`);
    await fs.copy(defaultOutlinePath, `${resourcesDir}/${DEFAULT_OUTLINE_PNG_FILENAME}`);

    return undefined;
  }

  public async buildTeamsAppPackage(ctx: PluginContext, isLocalDebug: boolean): Promise<string> {
    // Validate manifest
    const validationResult = await this.validateManifest(ctx, isLocalDebug);
    if (validationResult.isOk() && validationResult.value.length > 0) {
      const errMessage = AppStudioError.ValidationFailedError.message(validationResult.value);
      const validationFailed = AppStudioResultFactory.UserError(
        AppStudioError.ValidationFailedError.name,
        errMessage
      );
      throw validationFailed;
    }
    let manifestString: string | undefined = undefined;

    if (!ctx.envInfo?.envName) {
      throw new Error("Failed to get target environment name from plugin context.");
    }

    const appDirectory = await getAppDirectory(ctx.root);
    let zipFileName: string;
    if (isLocalDebug) {
      zipFileName = `${ctx.root}/${BuildFolderName}/${AppPackageFolderName}/appPackage.local.zip`;
    } else {
      zipFileName = `${ctx.root}/${BuildFolderName}/${AppPackageFolderName}/appPackage.${ctx.envInfo.envName}.zip`;
    }

    if (isSPFxProject(ctx.projectSettings)) {
      manifestString = await this.getSPFxManifest(ctx, isLocalDebug);
      const manifest = JSON.parse(manifestString);
      if (!isUUID(manifest.id)) {
        manifest.id = v4();
      }
      manifestString = JSON.stringify(manifest, null, 4);
    } else {
      const manifest = await this.getAppDefinitionAndManifest(ctx, isLocalDebug);
      if (manifest.isOk()) {
        manifestString = JSON.stringify(manifest.value[1], null, 4);
      } else {
        ctx.logProvider?.error("[Teams Toolkit] Teams Package build failed!");
        const isProvisionSucceeded = !!(ctx.envInfo.state
          .get("solution")
          ?.get(SOLUTION_PROVISION_SUCCEEDED) as boolean);
        if (
          manifest.error.name === AppStudioError.GetRemoteConfigFailedError.name &&
          !isProvisionSucceeded
        ) {
          throw AppStudioResultFactory.UserError(
            AppStudioError.GetRemoteConfigError.name,
            AppStudioError.GetRemoteConfigError.message("Teams package build failed"),
            HelpLinks.WhyNeedProvision
          );
        } else {
          throw manifest.error;
        }
      }
    }
    const status = await fs.lstat(appDirectory);
    if (!status.isDirectory()) {
      throw AppStudioResultFactory.UserError(
        AppStudioError.NotADirectoryError.name,
        AppStudioError.NotADirectoryError.message(appDirectory)
      );
    }
    const zip = new AdmZip();
    zip.addFile(Constants.MANIFEST_FILE, Buffer.from(manifestString));

    const manifest: TeamsAppManifest = JSON.parse(manifestString);

    // color icon
    if (manifest.icons.color && !manifest.icons.color.startsWith("https://")) {
      const colorFile = `${appDirectory}/${manifest.icons.color}`;
      const fileExists = await fs.pathExists(colorFile);
      if (!fileExists) {
        throw AppStudioResultFactory.UserError(
          AppStudioError.FileNotFoundError.name,
          AppStudioError.FileNotFoundError.message(colorFile)
        );
      }

      const dir = path.dirname(manifest.icons.color);
      zip.addLocalFile(colorFile, dir === "." ? "" : dir);
    }

    // outline icon
    if (manifest.icons.outline && !manifest.icons.outline.startsWith("https://")) {
      const outlineFile = `${appDirectory}/${manifest.icons.outline}`;
      const fileExists = await fs.pathExists(outlineFile);
      if (!fileExists) {
        throw AppStudioResultFactory.UserError(
          AppStudioError.FileNotFoundError.name,
          AppStudioError.FileNotFoundError.message(outlineFile)
        );
      }

      const dir = path.dirname(manifest.icons.outline);
      zip.addLocalFile(outlineFile, dir === "." ? "" : dir);
    }

    await fs.ensureDir(path.dirname(zipFileName));

    const manifestFileName =
      `${ctx.root}/${BuildFolderName}/${AppPackageFolderName}/manifest.` +
      (isLocalDebug ? "local" : ctx.envInfo.envName) +
      `.json`;
    if (await fs.pathExists(manifestFileName)) {
      await fs.chmod(manifestFileName, 0o777);
    }
    await fs.writeFile(manifestFileName, manifestString);
    await fs.chmod(manifestFileName, 0o444);

    // localization file
    if (
      manifest.localizationInfo &&
      manifest.localizationInfo.additionalLanguages &&
      manifest.localizationInfo.additionalLanguages.length > 0
    ) {
      await Promise.all(
        manifest.localizationInfo.additionalLanguages.map(async function (language: any) {
          const file = language.file;
          const fileName = `${appDirectory}/${file}`;
          if (!(await fs.pathExists(fileName))) {
            throw AppStudioResultFactory.UserError(
              AppStudioError.FileNotFoundError.name,
              AppStudioError.FileNotFoundError.message(fileName)
            );
          }
          const dir = path.dirname(file);
          zip.addLocalFile(fileName, dir === "." ? "" : dir);
        })
      );
    }

    zip.writeZip(zipFileName);

    if (isSPFxProject(ctx.projectSettings)) {
      await fs.copyFile(zipFileName, `${ctx.root}/SPFx/teams/TeamsSPFxApp.zip`);
    }

    if (appDirectory === `${ctx.root}/.${ConfigFolderName}`) {
      await fs.ensureDir(path.join(ctx.root, `${AppPackageFolderName}`));

      const formerZipFileName = `${appDirectory}/appPackage.zip`;
      if (await fs.pathExists(formerZipFileName)) {
        await fs.remove(formerZipFileName);
      }

      await fs.move(
        `${appDirectory}/${manifest.icons.color}`,
        `${ctx.root}/${APP_PACKAGE_FOLDER_FOR_MULTI_ENV}/${MANIFEST_RESOURCES}/${manifest.icons.color}`
      );
      await fs.move(
        `${appDirectory}/${manifest.icons.outline}`,
        `${ctx.root}/${APP_PACKAGE_FOLDER_FOR_MULTI_ENV}/${MANIFEST_RESOURCES}/${manifest.icons.outline}`
      );
      await fs.move(
        `${appDirectory}/${REMOTE_MANIFEST}`,
        `${ctx.root}/${APP_PACKAGE_FOLDER_FOR_MULTI_ENV}/${MANIFEST_TEMPLATE}`
      );
    }

    return zipFileName;
  }

  public async publish(ctx: PluginContext): Promise<{ name: string; id: string; update: boolean }> {
    let manifest: TeamsAppManifest | undefined;

    const appDirectory = await getAppDirectory(ctx.root);
    if (isSPFxProject(ctx.projectSettings)) {
      const manifestString = await this.getSPFxManifest(ctx, false);
      manifest = JSON.parse(manifestString);
    } else {
      const fillinRes = await this.getAppDefinitionAndManifest(ctx, false);
      if (fillinRes.isOk()) {
        manifest = fillinRes.value[1];
      } else {
        throw fillinRes.error;
      }
    }

    if (!manifest) {
      throw AppStudioResultFactory.SystemError(
        AppStudioError.ManifestLoadFailedError.name,
        AppStudioError.ManifestLoadFailedError.message("")
      );
    }

    // manifest.id === externalID
    const appStudioToken = await ctx?.appStudioToken?.getAccessToken();
    const existApp = await AppStudioClient.getAppByTeamsAppId(manifest.id, appStudioToken!);
    if (existApp) {
      let executePublishUpdate = false;
      let description = `The app ${existApp.displayName} has already been submitted to tenant App Catalog.\nStatus: ${existApp.publishingState}\n`;
      if (existApp.lastModifiedDateTime) {
        description =
          description + `Last Modified: ${existApp.lastModifiedDateTime?.toLocaleString()}\n`;
      }
      description = description + "Do you want to submit a new update?";
      const res = await ctx.ui?.showMessage("warn", description, true, "Confirm");
      if (res?.isOk() && res.value === "Confirm") executePublishUpdate = true;

      if (executePublishUpdate) {
        const appId = await this.beforePublish(ctx, appDirectory, JSON.stringify(manifest), true);
        return { id: appId, name: manifest.name.short, update: true };
      } else {
        throw AppStudioResultFactory.SystemError(
          AppStudioError.TeamsAppPublishCancelError.name,
          AppStudioError.TeamsAppPublishCancelError.message(manifest.name.short)
        );
      }
    } else {
      const appId = await this.beforePublish(ctx, appDirectory, JSON.stringify(manifest), false);
      return { id: appId, name: manifest.name.short, update: false };
    }
  }

  public async postLocalDebug(ctx: PluginContext): Promise<Result<string, FxError>> {
    let teamsAppId;
    const manifest = await loadManifest(ctx.root, true);
    if (manifest.isErr()) {
      return err(manifest.error);
    }
    if (isSPFxProject(ctx.projectSettings)) {
      teamsAppId = await this.getSPFxLocalDebugAppDefinitionAndUpdate(ctx, manifest.value);
    } else {
      teamsAppId = await this.getAppDefinitionAndUpdate(ctx, true, manifest.value);
    }
    if (teamsAppId.isErr()) {
      return teamsAppId;
    }
    if (isConfigUnifyEnabled()) {
      ctx.envInfo.state
        .get(ResourcePlugins.AppStudio)
        .set(Constants.TEAMS_APP_ID, teamsAppId.value);
    } else {
      ctx.localSettings?.teamsApp?.set(Constants.TEAMS_APP_ID, teamsAppId.value);
    }
    return ok(teamsAppId.value);
  }

  public async checkPermission(
    ctx: PluginContext,
    userInfo: IUserList
  ): Promise<ResourcePermission[]> {
    const appStudioToken = await ctx?.appStudioToken?.getAccessToken();

    const teamsAppId = await this.getTeamsAppId(ctx, false);
    if (!teamsAppId) {
      throw new Error(ErrorMessages.GetConfigError(Constants.TEAMS_APP_ID, PluginNames.APPST));
    }

    const teamsAppRoles = await AppStudioClient.checkPermission(
      teamsAppId,
      appStudioToken as string,
      userInfo.aadId
    );

    const result: ResourcePermission[] = [
      {
        name: Constants.PERMISSIONS.name,
        roles: [teamsAppRoles as string],
        type: Constants.PERMISSIONS.type,
        resourceId: teamsAppId,
      },
    ];

    return result;
  }

  public async listCollaborator(ctx: PluginContext): Promise<TeamsAppAdmin[]> {
    const appStudioToken = await ctx?.appStudioToken?.getAccessToken();
    const teamsAppId = await this.getTeamsAppId(ctx, false);
    if (!teamsAppId) {
      throw new Error(ErrorMessages.GetConfigError(Constants.TEAMS_APP_ID, PluginNames.APPST));
    }

    let userLists;
    try {
      userLists = await AppStudioClient.getUserList(teamsAppId, appStudioToken as string);
      if (!userLists) {
        return [];
      }
    } catch (error) {
      if (error.name === 404) {
        error.message = ErrorMessages.TeamsAppNotFound(teamsAppId);
      }
      throw error;
    }

    const teamsAppAdmin: TeamsAppAdmin[] = userLists
      .filter((userList) => {
        return userList.isAdministrator;
      })
      .map((userList) => {
        return {
          userObjectId: userList.aadId,
          displayName: userList.displayName,
          userPrincipalName: userList.userPrincipalName,
          resourceId: teamsAppId,
        };
      });

    return teamsAppAdmin;
  }

  public async grantPermission(
    ctx: PluginContext,
    userInfo: IUserList
  ): Promise<ResourcePermission[]> {
    const appStudioToken = await ctx?.appStudioToken?.getAccessToken();

    const teamsAppId = await this.getTeamsAppId(ctx, false);
    if (!teamsAppId) {
      throw new Error(
        AppStudioError.GrantPermissionFailedError.message(
          ErrorMessages.GetConfigError(Constants.TEAMS_APP_ID, PluginNames.APPST)
        )
      );
    }

    try {
      await AppStudioClient.grantPermission(teamsAppId, appStudioToken as string, userInfo);
    } catch (error) {
      throw new Error(
        AppStudioError.GrantPermissionFailedError.message(error?.message, teamsAppId)
      );
    }

    const result: ResourcePermission[] = [
      {
        name: Constants.PERMISSIONS.name,
        roles: [Constants.PERMISSIONS.admin],
        type: Constants.PERMISSIONS.type,
        resourceId: teamsAppId,
      },
    ];

    return result;
  }

  private async beforePublish(
    ctx: PluginContext,
    appDirectory: string,
    manifestString: string,
    update: boolean
  ): Promise<string> {
    const manifest: TeamsAppManifest = JSON.parse(manifestString);
    const publishProgress = ctx.ui?.createProgressBar(`Publishing ${manifest.name.short}`, 3);
    try {
      // Validate manifest
      await publishProgress?.start("Validating manifest file");
      const validationResult = await this.validateManifestAgainstSchema(manifest);
      if (validationResult.isErr()) {
        throw validationResult.error;
      } else if (validationResult.value.length > 0) {
        throw AppStudioResultFactory.UserError(
          AppStudioError.ValidationFailedError.name,
          AppStudioError.ValidationFailedError.message(validationResult.value)
        );
      }

      // Update App in App Studio
      const remoteTeamsAppId = await this.getTeamsAppId(ctx, false);
      await publishProgress?.next(
        `Updating app definition for app ${remoteTeamsAppId} in app studio`
      );
      const appDefinitionRes = await this.convertToAppDefinition(ctx, manifest, true);
      if (appDefinitionRes.isErr()) {
        throw appDefinitionRes.error;
      }
      let appStudioToken = await ctx?.appStudioToken?.getAccessToken();
      const colorIconContent = manifest.icons.color
        ? (await fs.readFile(`${appDirectory}/${manifest.icons.color}`)).toString("base64")
        : undefined;
      const outlineIconContent = manifest.icons.outline
        ? (await fs.readFile(`${appDirectory}/${manifest.icons.outline}`)).toString("base64")
        : undefined;
      try {
        const app = await AppStudioClient.updateApp(
          remoteTeamsAppId,
          appDefinitionRes.value,
          appStudioToken!,
          undefined,
          colorIconContent,
          outlineIconContent
        );

        if (app.updatedAt) {
          ctx.envInfo.state
            .get(PluginNames.APPST)
            ?.set(Constants.TEAMS_APP_UPDATED_AT, new Date(app.updatedAt).getTime());
        }
      } catch (e) {
        if (e.name === 404) {
          throw AppStudioResultFactory.UserError(
            AppStudioError.TeamsAppNotFoundError.name,
            AppStudioError.TeamsAppNotFoundError.message(remoteTeamsAppId)
          );
        }
      }

      // Build Teams App package
      // Platforms will be checked in buildTeamsAppPackage(ctx)
      await publishProgress?.next(`Building Teams app package in ${appDirectory}.`);
      const appPackage = await this.buildTeamsAppPackage(ctx, false);

      const appContent = await fs.readFile(appPackage);
      appStudioToken = await ctx.appStudioToken?.getAccessToken();
      await publishProgress?.next(`Publishing ${manifest.name.short}`);
      if (update) {
        // Update existing app in App Catalog
        return await AppStudioClient.publishTeamsAppUpdate(
          manifest.id,
          appContent,
          appStudioToken!
        );
      } else {
        // Publish Teams App
        return await AppStudioClient.publishTeamsApp(manifest.id, appContent, appStudioToken!);
      }
    } finally {
      await publishProgress?.end(true);
    }
  }

  private async getConfigForCreatingManifest(
    ctx: PluginContext,
    localDebug: boolean
  ): Promise<{
    tabEndpoint?: string;
    tabDomain?: string;
    tabIndexPath?: string;
    aadId: string;
    botDomain?: string;
    botId?: string;
    webApplicationInfoResource?: string;
    teamsAppId: string;
  }> {
    const tabEndpoint = this.getTabEndpoint(ctx, localDebug);
    const tabDomain = this.getTabDomain(ctx, localDebug);
    const tabIndexPath = this.getTabIndexPath(ctx, localDebug);
    const aadId = this.getAadClientId(ctx, localDebug);
    const botId = this.getBotId(ctx, localDebug);
    const botDomain = this.getBotDomain(ctx, localDebug);
    const teamsAppId = await this.getTeamsAppId(ctx, localDebug);

    // This config value is set by aadPlugin.setApplicationInContext. so aadPlugin.setApplicationInContext needs to run first.

    const webApplicationInfoResource = this.getApplicationIdUris(ctx, localDebug);

    return {
      tabEndpoint,
      tabDomain,
      tabIndexPath,
      aadId,
      botDomain,
      botId,
      webApplicationInfoResource,
      teamsAppId,
    };
  }

  private getTabEndpoint(ctx: PluginContext, isLocalDebug: boolean): string {
    const tabEndpoint = isLocalDebug
      ? (ctx.localSettings?.frontend?.get(LocalSettingsFrontendKeys.TabEndpoint) as string)
      : (ctx.envInfo.state.get(PluginNames.FE)?.get(FRONTEND_ENDPOINT) as string);

    return tabEndpoint;
  }

  private getTabDomain(ctx: PluginContext, isLocalDebug: boolean): string {
    const tabDomain = isLocalDebug
      ? (ctx.localSettings?.frontend?.get(LocalSettingsFrontendKeys.TabDomain) as string)
      : (ctx.envInfo.state.get(PluginNames.FE)?.get(FRONTEND_DOMAIN) as string);
    return tabDomain;
  }

  private getTabIndexPath(ctx: PluginContext, isLocalDebug: boolean): string {
    const tabIndexPath = isLocalDebug
      ? (ctx.localSettings?.frontend?.get(LocalSettingsFrontendKeys.TabIndexPath) as string)
      : (ctx.envInfo.state.get(PluginNames.FE)?.get(FRONTEND_INDEX_PATH) as string);
    return tabIndexPath;
  }

  private getAadClientId(ctx: PluginContext, isLocalDebug: boolean): string {
    const clientId = isLocalDebug
      ? (ctx.localSettings?.auth?.get(LocalSettingsAuthKeys.ClientId) as string)
      : (ctx.envInfo.state.get(PluginNames.AAD)?.get(REMOTE_AAD_ID) as string);

    return clientId;
  }

  private getBotId(ctx: PluginContext, isLocalDebug: boolean): string {
    const botId = isLocalDebug
      ? (ctx.localSettings?.bot?.get(LocalSettingsBotKeys.BotId) as string)
      : (ctx.envInfo.state.get(PluginNames.BOT)?.get(BOT_ID) as string);

    return botId;
  }

  private getBotDomain(ctx: PluginContext, isLocalDebug: boolean): string {
    const botDomain = isLocalDebug
      ? (ctx.localSettings?.bot?.get(LocalSettingsBotKeys.BotDomain) as string)
      : (ctx.envInfo.state.get(PluginNames.BOT)?.get(BOT_DOMAIN) as string);

    return botDomain;
  }

  private getApplicationIdUris(ctx: PluginContext, isLocalDebug: boolean): string {
    const applicationIdUris = isLocalDebug
      ? (ctx.localSettings?.auth?.get(LocalSettingsAuthKeys.ApplicationIdUris) as string)
      : (ctx.envInfo.state.get(PluginNames.AAD)?.get(WEB_APPLICATION_INFO_SOURCE) as string);

    return applicationIdUris;
  }

  private async getTeamsAppId(ctx: PluginContext, isLocalDebug: boolean): Promise<string> {
    let teamsAppId = "";

    // User may manually update id in manifest template file, rather than configuration file
    // The id in manifest template file should override configurations
    const manifestResult = await loadManifest(ctx.root, isLocalDebug);
    if (manifestResult.isOk()) {
      teamsAppId = manifestResult.value.id;
    }
    if (!isUUID(teamsAppId)) {
      teamsAppId = isLocalDebug
        ? ctx.localSettings?.teamsApp?.get(LocalSettingsTeamsAppKeys.TeamsAppId)
        : (ctx.envInfo.state.get(PluginNames.APPST)?.get(Constants.TEAMS_APP_ID) as string);
    }
    return teamsAppId;
  }

  /**
   *
   * Refer to AppDefinitionProfile.cs
   */
  private async convertToAppDefinition(
    ctx: PluginContext,
    appManifest: TeamsAppManifest,
    ignoreIcon: boolean
  ): Promise<Result<IAppDefinition, FxError>> {
    const appDefinition: IAppDefinition = {
      appName: appManifest.name.short,
      validDomains: appManifest.validDomains,
    };

    appDefinition.showLoadingIndicator = appManifest.showLoadingIndicator;
    appDefinition.isFullScreen = appManifest.isFullScreen;
    appDefinition.appId = appManifest.id;

    appDefinition.appName = appManifest.name.short;
    appDefinition.shortName = appManifest.name.short;
    appDefinition.longName = appManifest.name.full;
    appDefinition.manifestVersion = appManifest.manifestVersion;
    appDefinition.version = appManifest.version;

    appDefinition.packageName = appManifest.packageName;
    appDefinition.accentColor = appManifest.accentColor;

    appDefinition.developerName = appManifest.developer.name;
    appDefinition.mpnId = appManifest.developer.mpnId;
    appDefinition.websiteUrl = appManifest.developer.websiteUrl;
    appDefinition.privacyUrl = appManifest.developer.privacyUrl;
    appDefinition.termsOfUseUrl = appManifest.developer.termsOfUseUrl;

    appDefinition.shortDescription = appManifest.description.short;
    appDefinition.longDescription = appManifest.description.full;

    appDefinition.staticTabs = appManifest.staticTabs;
    appDefinition.configurableTabs = appManifest.configurableTabs;

    appDefinition.bots = convertToAppDefinitionBots(appManifest);
    appDefinition.messagingExtensions = convertToAppDefinitionMessagingExtensions(appManifest);

    appDefinition.connectors = appManifest.connectors;
    appDefinition.devicePermissions = appManifest.devicePermissions;
    if (appManifest.localizationInfo) {
      let languages: ILanguage[] = [];
      if (appManifest.localizationInfo.additionalLanguages) {
        try {
          languages = await Promise.all(
            appManifest.localizationInfo.additionalLanguages!.map(async function (item: any) {
              const templateDirectory = await getAppDirectory(ctx.root);
              const fileName = `${templateDirectory}/${item.file}`;
              if (!(await fs.pathExists(fileName))) {
                throw AppStudioResultFactory.UserError(
                  AppStudioError.FileNotFoundError.name,
                  AppStudioError.FileNotFoundError.message(fileName)
                );
              }
              const content = await fs.readJSON(fileName);
              return {
                languageTag: item.languageTag,
                file: content,
              };
            })
          );
        } catch (error) {
          return err(error);
        }
      }
      appDefinition.localizationInfo = {
        defaultLanguageTag: appManifest.localizationInfo.defaultLanguageTag,
        languages: languages,
      };
    }

    if (appManifest.webApplicationInfo) {
      appDefinition.webApplicationInfoId = appManifest.webApplicationInfo.id;
      appDefinition.webApplicationInfoResource = appManifest.webApplicationInfo.resource;
    }

    appDefinition.activities = appManifest.activities;

    if (!ignoreIcon && appManifest.icons.color) {
      appDefinition.colorIcon = appManifest.icons.color;
    }

    if (!ignoreIcon && appManifest.icons.outline) {
      appDefinition.outlineIcon = appManifest.icons.outline;
    }

    return ok(appDefinition);
  }

  private async createApp(
    ctx: PluginContext,
    isLocalDebug: boolean
  ): Promise<Result<IAppDefinition, FxError>> {
    const appDirectory = await getAppDirectory(ctx.root);
    const status = await fs.lstat(appDirectory);

    if (!status.isDirectory()) {
      throw AppStudioResultFactory.UserError(
        AppStudioError.NotADirectoryError.name,
        AppStudioError.NotADirectoryError.message(appDirectory)
      );
    }
    const manifestResult = await loadManifest(ctx.root, isLocalDebug);
    if (manifestResult.isErr()) {
      return err(manifestResult.error);
    }
    const manifest: TeamsAppManifest = manifestResult.value;
    manifest.bots = undefined;
    manifest.composeExtensions = undefined;
    if (isLocalDebug || !isUUID(manifest.id)) {
      manifest.id = v4();
    }

    const colorFile = `${appDirectory}/${manifest.icons.color}`;
    if (!(await fs.pathExists(colorFile))) {
      throw AppStudioResultFactory.UserError(
        AppStudioError.FileNotFoundError.name,
        AppStudioError.FileNotFoundError.message(colorFile)
      );
    }

    const outlineFile = `${appDirectory}/${manifest.icons.outline}`;
    if (!(await fs.pathExists(outlineFile))) {
      throw AppStudioResultFactory.UserError(
        AppStudioError.FileNotFoundError.name,
        AppStudioError.FileNotFoundError.message(outlineFile)
      );
    }

    const zip = new AdmZip();
    zip.addFile(Constants.MANIFEST_FILE, Buffer.from(JSON.stringify(manifest)));
    zip.addLocalFile(colorFile);
    zip.addLocalFile(outlineFile);

    const archivedFile = zip.toBuffer();
    const appStudioToken = await ctx?.appStudioToken?.getAccessToken();

    try {
      const appDefinition = await AppStudioClient.createApp(
        archivedFile,
        appStudioToken!,
        ctx.logProvider
      );
      return ok(appDefinition);
    } catch (e) {
      return err(
        isLocalDebug
          ? AppStudioResultFactory.SystemError(
              AppStudioError.LocalAppIdCreateFailedError.name,
              AppStudioError.LocalAppIdCreateFailedError.message(e)
            )
          : AppStudioResultFactory.SystemError(
              AppStudioError.RemoteAppIdCreateFailedError.name,
              AppStudioError.RemoteAppIdCreateFailedError.message(e)
            )
      );
    }
  }

  private async updateApp(
    ctx: PluginContext,
    appDefinition: IAppDefinition,
    appStudioToken: string,
    isLocalDebug: boolean,
    createIfNotExist: boolean,
    appDirectory: string,
    teamsAppId?: string,
    logProvider?: LogProvider
  ): Promise<Result<string, FxError>> {
    if (appStudioToken === undefined || appStudioToken.length === 0) {
      return err(
        AppStudioResultFactory.SystemError(
          AppStudioError.AppStudioTokenGetFailedError.name,
          AppStudioError.AppStudioTokenGetFailedError.message
        )
      );
    }

    if (createIfNotExist) {
      const appDef = await this.createApp(ctx, isLocalDebug);
      if (appDef.isErr()) {
        return err(appDef.error);
      }
      if (!appDef.value.teamsAppId) {
        return err(
          isLocalDebug
            ? AppStudioResultFactory.SystemError(
                AppStudioError.LocalAppIdCreateFailedError.name,
                AppStudioError.LocalAppIdCreateFailedError.message()
              )
            : AppStudioResultFactory.SystemError(
                AppStudioError.RemoteAppIdCreateFailedError.name,
                AppStudioError.RemoteAppIdCreateFailedError.message()
              )
        );
      }
      teamsAppId = appDef.value.teamsAppId;
      appDefinition.outlineIcon = appDef.value.outlineIcon;
      appDefinition.colorIcon = appDef.value.colorIcon;
    }

    const colorIconContent =
      appDirectory && appDefinition.colorIcon && !appDefinition.colorIcon.startsWith("https://")
        ? (await fs.readFile(`${appDirectory}/${appDefinition.colorIcon}`)).toString("base64")
        : undefined;
    const outlineIconContent =
      appDirectory && appDefinition.outlineIcon && !appDefinition.outlineIcon.startsWith("https://")
        ? (await fs.readFile(`${appDirectory}/${appDefinition.outlineIcon}`)).toString("base64")
        : undefined;
    appDefinition.appId = teamsAppId;

    try {
      const app = await AppStudioClient.updateApp(
        teamsAppId!,
        appDefinition,
        appStudioToken,
        logProvider,
        colorIconContent,
        outlineIconContent
      );

      if (app.updatedAt && (!isLocalDebug || isConfigUnifyEnabled())) {
        const time = new Date(app.updatedAt).getTime();
        ctx.envInfo.state.get(PluginNames.APPST)?.set(Constants.TEAMS_APP_UPDATED_AT, time);
      }

      return ok(teamsAppId!);
    } catch (e) {
      if (e instanceof Error) {
        return err(
          isLocalDebug
            ? AppStudioResultFactory.SystemError(
                AppStudioError.LocalAppIdUpdateFailedError.name,
                AppStudioError.LocalAppIdUpdateFailedError.message(e)
              )
            : AppStudioResultFactory.SystemError(
                AppStudioError.RemoteAppIdUpdateFailedError.name,
                AppStudioError.RemoteAppIdUpdateFailedError.message(e)
              )
        );
      }
      throw e;
    }
  }

  private async validateManifestAgainstSchema(
    manifest: TeamsAppManifest
  ): Promise<Result<string[], FxError>> {
    if (manifest.$schema) {
      try {
        const result = await validateManifest(manifest);
        return ok(result);
      } catch (e: any) {
        return err(
          AppStudioResultFactory.UserError(
            AppStudioError.ValidationFailedError.name,
            AppStudioError.ValidationFailedError.message([
              `Failed to get schema from ${manifest.$schema}, message: ${e.message}`,
            ]),
            HelpLinks.WhyNeedProvision
          )
        );
      }
    } else {
      return err(
        AppStudioResultFactory.UserError(
          AppStudioError.ValidationFailedError.name,
          AppStudioError.ValidationFailedError.message(["Manifest schema is not defined"]),
          HelpLinks.WhyNeedProvision
        )
      );
    }
  }

  private async getAppDefinitionAndManifest(
    ctx: PluginContext,
    isLocalDebug: boolean
  ): Promise<Result<[IAppDefinition, TeamsAppManifest], FxError>> {
    const {
      tabEndpoint,
      tabDomain,
      tabIndexPath,
      aadId,
      botDomain,
      botId,
      webApplicationInfoResource,
      teamsAppId,
    } = await this.getConfigForCreatingManifest(ctx, isLocalDebug && !isConfigUnifyEnabled());
    const isProvisionSucceeded = !!(ctx.envInfo.state
      .get("solution")
      ?.get(SOLUTION_PROVISION_SUCCEEDED) as boolean);

    const validDomains: string[] = [];
    if (tabDomain) {
      validDomains.push(tabDomain);
    }

    if (botId) {
      if (!botDomain) {
        if (isLocalDebug && !isConfigUnifyEnabled()) {
          return err(
            AppStudioResultFactory.SystemError(
              AppStudioError.GetLocalDebugConfigFailedError.name,
              AppStudioError.GetLocalDebugConfigFailedError.message(
                new Error(`Data required: ${LOCAL_DEBUG_BOT_DOMAIN}`)
              )
            )
          );
        } else {
          return err(
            AppStudioResultFactory.UserError(
              AppStudioError.GetRemoteConfigFailedError.name,
              AppStudioError.GetRemoteConfigFailedError.message(
                new Error(`Data required: ${BOT_DOMAIN}`),
                isProvisionSucceeded
              ),
              HelpLinks.WhyNeedProvision
            )
          );
        }
      } else {
        validDomains.push(botDomain);
      }
    }

    const manifestResult = await loadManifest(ctx.root, isLocalDebug);
    if (manifestResult.isErr()) {
      return err(manifestResult.error);
    }

    let manifestString = JSON.stringify(manifestResult.value);

    // Bot only project, without frontend hosting
    let endpoint = tabEndpoint;
    let indexPath = tabIndexPath;
    const solutionSettings: AzureSolutionSettings = ctx.projectSettings
      ?.solutionSettings as AzureSolutionSettings;
    const hasFrontend = solutionSettings.capabilities.includes(TabOptionItem.id);
    if (!endpoint && !hasFrontend) {
      endpoint = DEFAULT_DEVELOPER_WEBSITE_URL;
      indexPath = "";
    }

    const customizedKeys = getCustomizedKeys("", JSON.parse(manifestString));
    this.commonProperties = {
      [TelemetryPropertyKey.customizedKeys]: JSON.stringify(customizedKeys),
    };
    const view = {
      config: ctx.envInfo.config,
      state: {
        "fx-resource-frontend-hosting": {
          endpoint: endpoint ?? "{{{state.fx-resource-frontend-hosting.endpoint}}}",
          indexPath: indexPath ?? "{{{state.fx-resource-frontend-hosting.indexPath}}}",
        },
        "fx-resource-aad-app-for-teams": {
          clientId: aadId ?? "{{state.fx-resource-aad-app-for-teams.clientId}}",
          applicationIdUris:
            webApplicationInfoResource ??
            "{{{state.fx-resource-aad-app-for-teams.applicationIdUris}}}",
        },
        "fx-resource-appstudio": {
          teamsAppId: teamsAppId ?? "{{state.fx-resource-appstudio.teamsAppId}}",
        },
        "fx-resource-bot": {
          botId: botId ?? "{{state.fx-resource-bot.botId}}",
        },
      },
      localSettings: {
        frontend: {
          tabEndpoint: endpoint ? endpoint : "{{{localSettings.frontend.tabEndpoint}}}",
          tabIndexPath: indexPath ?? "{{{localSettings.frontend.tabIndexPath}}}",
        },
        auth: {
          clientId:
            isConfigUnifyEnabled() && aadId
              ? aadId
              : ctx.localSettings?.auth?.get(LocalSettingsAuthKeys.ClientId)
              ? ctx.localSettings?.auth?.get(LocalSettingsAuthKeys.ClientId)
              : "{{localSettings.auth.clientId}}",
          applicationIdUris:
            isConfigUnifyEnabled() && webApplicationInfoResource
              ? webApplicationInfoResource
              : ctx.localSettings?.auth?.get(LocalSettingsAuthKeys.ApplicationIdUris)
              ? ctx.localSettings?.auth?.get(LocalSettingsAuthKeys.ApplicationIdUris)
              : "{{{localSettings.auth.applicationIdUris}}}",
        },
        teamsApp: {
          teamsAppId:
            isConfigUnifyEnabled() && teamsAppId
              ? teamsAppId
              : ctx.localSettings?.teamsApp?.get(LocalSettingsTeamsAppKeys.TeamsAppId)
              ? ctx.localSettings?.teamsApp?.get(LocalSettingsTeamsAppKeys.TeamsAppId)
              : "{{localSettings.teamsApp.teamsAppId}}",
        },
        bot: {
          botId: ctx.localSettings?.bot?.get(LocalSettingsBotKeys.BotId)
            ? ctx.localSettings?.bot?.get(LocalSettingsBotKeys.BotId)
            : "{{localSettings.bot.botId}}",
        },
      },
    };
    manifestString = Mustache.render(manifestString, view);
    const tokens = [
      ...new Set(
        Mustache.parse(manifestString)
          .filter((x) => {
            return x[0] != "text" && x[1] != "localSettings.teamsApp.teamsAppId";
          })
          .map((x) => x[1])
      ),
    ];
    if (tokens.length > 0) {
      if (isLocalDebug) {
        return err(
          AppStudioResultFactory.UserError(
            AppStudioError.GetLocalDebugConfigFailedError.name,
            AppStudioError.GetLocalDebugConfigFailedError.message(
              new Error(`Data required: ${tokens.join(",")}`)
            )
          )
        );
      } else {
        return err(
          AppStudioResultFactory.UserError(
            AppStudioError.GetRemoteConfigFailedError.name,
            AppStudioError.GetRemoteConfigFailedError.message(
              new Error(`Data required: ${tokens.join(",")}`),
              isProvisionSucceeded
            ),
            HelpLinks.WhyNeedProvision
          )
        );
      }
    }

    let updatedManifest: TeamsAppManifest;
    try {
      updatedManifest = JSON.parse(manifestString) as TeamsAppManifest;
    } catch (error) {
      if (error.stack && error.stack.startsWith("SyntaxError")) {
        // teams app id in userData may be updated by user, result to invalid manifest
        const reg = /^[a-fA-F0-9]{8}-[a-fA-F0-9]{4}-[a-fA-F0-9]{4}-[a-fA-F0-9]{4}-[a-fA-F0-9]{12}$/;
        const result = teamsAppId.match(reg);
        if (!result) {
          return err(
            AppStudioResultFactory.UserError(
              AppStudioError.InvalidManifestError.name,
              AppStudioError.InvalidManifestError.message(error, "teamsAppId"),
              undefined,
              error.stack
            )
          );
        }
        return err(
          AppStudioResultFactory.UserError(
            AppStudioError.InvalidManifestError.name,
            AppStudioError.InvalidManifestError.message(error),
            undefined,
            error.stack
          )
        );
      } else {
        return err(error);
      }
    }

    for (const domain of validDomains) {
      updatedManifest.validDomains?.push(domain);
    }

    const appDefinitionRes = await this.convertToAppDefinition(ctx, updatedManifest, false);
    if (appDefinitionRes.isErr()) {
      return err(appDefinitionRes.error);
    }
    const appDefinition = appDefinitionRes.value;

    return ok([appDefinition, updatedManifest]);
  }

  private async getSPFxManifest(ctx: PluginContext, isLocalDebug: boolean): Promise<string> {
    const manifestResult = await loadManifest(ctx.root, isLocalDebug);
    if (manifestResult.isErr()) {
      throw manifestResult.error;
    }
    let manifestString = JSON.stringify(manifestResult.value);
    const view = {
      config: ctx.envInfo.config,
      state: {
        "fx-resource-appstudio": {
          teamsAppId: await this.getTeamsAppId(ctx, isLocalDebug),
        },
      },
      localSettings: {
        teamsApp: {
          teamsAppId: ctx.localSettings?.teamsApp?.get(LocalSettingsTeamsAppKeys.TeamsAppId),
        },
      },
    };
    manifestString = Mustache.render(manifestString, view);
    return manifestString;
  }
}

export async function createLocalManifest(
  appName: string,
  hasFrontend: boolean,
  hasBot: boolean,
  hasMessageExtension: boolean,
  isSPFx: boolean
): Promise<TeamsAppManifest> {
  let name = appName;
  const suffix = "-local-debug";
  if (suffix.length + appName.length <= TEAMS_APP_SHORT_NAME_MAX_LENGTH) {
    name = name + suffix;
  }
  if (isSPFx) {
    const templateManifestFolder = path.join(getTemplatesFolder(), "plugins", "resource", "spfx");
    const localManifestFile = path.resolve(templateManifestFolder, `./solution/${MANIFEST_LOCAL}`);
    let manifestString = (await fs.readFile(localManifestFile)).toString();
    manifestString = replaceConfigValue(manifestString, "appName", name);
    const manifest: TeamsAppManifest = JSON.parse(manifestString);
    return manifest;
  } else {
    let manifestString = TEAMS_APP_MANIFEST_TEMPLATE_LOCAL_DEBUG;

    manifestString = replaceConfigValue(manifestString, "appName", name);
    const manifest: TeamsAppManifest = JSON.parse(manifestString);
    if (hasFrontend) {
      manifest.staticTabs = STATIC_TABS_TPL_LOCAL_DEBUG;
      manifest.configurableTabs = CONFIGURABLE_TABS_TPL_LOCAL_DEBUG;
    }
    if (hasBot) {
      manifest.bots = BOTS_TPL_LOCAL_DEBUG;
    }
    if (hasMessageExtension) {
      manifest.composeExtensions = COMPOSE_EXTENSIONS_TPL_LOCAL_DEBUG;
    }
    return manifest;
  }
}

export async function createManifest(
  appName: string,
  hasFrontend: boolean,
  hasBot: boolean,
  hasMessageExtension: boolean,
  isSPFx: boolean
): Promise<TeamsAppManifest | undefined> {
  if (!hasBot && !hasMessageExtension && !hasFrontend) {
    throw new Error(`Invalid capability`);
  }
  if (!isSPFx || hasBot || hasMessageExtension) {
    const manifestString = TEAMS_APP_MANIFEST_TEMPLATE_FOR_MULTI_ENV;
    const manifest: TeamsAppManifest = JSON.parse(manifestString);
    if (hasFrontend) {
      manifest.staticTabs = STATIC_TABS_TPL_FOR_MULTI_ENV;
      manifest.configurableTabs = CONFIGURABLE_TABS_TPL_FOR_MULTI_ENV;
    }
    if (hasBot) {
      manifest.bots = BOTS_TPL_FOR_MULTI_ENV;
    }
    if (hasMessageExtension) {
      manifest.composeExtensions = COMPOSE_EXTENSIONS_TPL_FOR_MULTI_ENV;
    }

    return manifest;
  }

  return undefined;
}<|MERGE_RESOLUTION|>--- conflicted
+++ resolved
@@ -13,12 +13,7 @@
   LogProvider,
   AppPackageFolderName,
   BuildFolderName,
-<<<<<<< HEAD
-  ArchiveFolderName,
-  V1ManifestFileName,
   validateManifest,
-=======
->>>>>>> f22babf9
 } from "@microsoft/teamsfx-api";
 import { AppStudioClient } from "./appStudio";
 import { IAppDefinition, IUserList, ILanguage } from "./interfaces/IAppDefinition";
