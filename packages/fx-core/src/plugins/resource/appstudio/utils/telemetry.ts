--- conflicted
+++ resolved
@@ -28,11 +28,8 @@
   validateManifest = "validate-manifest",
   buildTeamsPackage = "build",
   publish = "publish",
-<<<<<<< HEAD
   migrateV1Project = "migrate-v1-project",
-=======
   provision = "provision",
->>>>>>> 2b2b6776
   checkPermission = "check-permission",
 }
 
