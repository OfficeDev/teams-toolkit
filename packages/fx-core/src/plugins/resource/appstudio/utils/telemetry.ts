// Copyright (c) Microsoft Corporation.
// Licensed under the MIT license.

import { PluginContext, SystemError, UserError } from "@microsoft/teamsfx-api";
import { Constants } from "./../constants";
import { GLOBAL_CONFIG, REMOTE_TEAMS_APP_ID } from "../../../solution/fx-solution/constants";

export enum TelemetryPropertyKey {
  component = "component",
  errorType = "error-type",
  errorCode = "error-code",
  errorMessage = "error-message",
  validationResult = "validation-result",
  updateExistingApp = "update",
  success = "success",
  appId = "appid",
}

enum TelemetryPropertyValue {
  UserError = "user",
  SystemError = "system",
  success = "yes",
  failure = "no",
}

export enum TelemetryEventName {
  scaffold = "scaffold",
  validateManifest = "validate-manifest",
  buildTeamsPackage = "build",
  publish = "publish",
<<<<<<< HEAD
  migrateV1Project = "migrate-v1-project",
=======
  checkPermission = "check-permission",
>>>>>>> 5a64c458
}

export class TelemetryUtils {
  static ctx: PluginContext;

  public static init(ctx: PluginContext) {
    TelemetryUtils.ctx = ctx;
  }

  public static sendStartEvent(
    eventName: string,
    properties?: { [key: string]: string },
    measurements?: { [key: string]: number }
  ) {
    if (!properties) {
      properties = {};
    }
    properties[TelemetryPropertyKey.component] = Constants.PLUGIN_NAME;
    const teamsAppId = this.ctx.configOfOtherPlugins
      .get(GLOBAL_CONFIG)
      ?.get(REMOTE_TEAMS_APP_ID) as string;
    if (teamsAppId) {
      properties[TelemetryPropertyKey.appId] = teamsAppId;
    }
    TelemetryUtils.ctx.telemetryReporter?.sendTelemetryErrorEvent(
      `${eventName}-start`,
      properties,
      measurements
    );
  }

  public static sendSuccessEvent(
    eventName: string,
    properties?: { [key: string]: string },
    measurements?: { [key: string]: number }
  ) {
    if (!properties) {
      properties = {};
    }
    properties[TelemetryPropertyKey.component] = Constants.PLUGIN_NAME;
    properties[TelemetryPropertyKey.success] = TelemetryPropertyValue.success;
    const teamsAppId = this.ctx.configOfOtherPlugins
      .get(GLOBAL_CONFIG)
      ?.get(REMOTE_TEAMS_APP_ID) as string;
    if (teamsAppId) {
      properties[TelemetryPropertyKey.appId] = teamsAppId;
    }
    TelemetryUtils.ctx.telemetryReporter?.sendTelemetryEvent(eventName, properties, measurements);
  }

  public static sendErrorEvent(
    eventName: string,
    error: SystemError | UserError,
    properties?: { [key: string]: string },
    measurements?: { [key: string]: number }
  ) {
    if (!properties) {
      properties = {};
    }
    properties[TelemetryPropertyKey.component] = Constants.PLUGIN_NAME;
    if (error instanceof SystemError) {
      properties[TelemetryPropertyKey.errorType] = TelemetryPropertyValue.SystemError;
    } else if (error instanceof UserError) {
      properties[TelemetryPropertyKey.errorType] = TelemetryPropertyValue.UserError;
    }
    properties[TelemetryPropertyKey.errorCode] = `${error.source}.${error.name}`;
    properties[TelemetryPropertyKey.errorMessage] = error.message;
    properties[TelemetryPropertyKey.success] = TelemetryPropertyValue.failure;

    const teamsAppId = this.ctx.configOfOtherPlugins
      .get(GLOBAL_CONFIG)
      ?.get(REMOTE_TEAMS_APP_ID) as string;
    if (teamsAppId) {
      properties[TelemetryPropertyKey.appId] = teamsAppId;
    }
    TelemetryUtils.ctx.telemetryReporter?.sendTelemetryErrorEvent(
      eventName,
      properties,
      measurements
    );
  }
}<|MERGE_RESOLUTION|>--- conflicted
+++ resolved
@@ -28,11 +28,8 @@
   validateManifest = "validate-manifest",
   buildTeamsPackage = "build",
   publish = "publish",
-<<<<<<< HEAD
   migrateV1Project = "migrate-v1-project",
-=======
   checkPermission = "check-permission",
->>>>>>> 5a64c458
 }
 
 export class TelemetryUtils {
