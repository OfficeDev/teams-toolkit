// Copyright (c) Microsoft Corporation.
// Licensed under the MIT license.

export function replaceConfigValue(config: string, id: string, value: string): string {
  if (config && id && value) {
    const idTag = `{${id}}`;
    while (config.includes(idTag)) {
      config = config.replace(idTag, value);
    }
  }
  return config;
}

<<<<<<< HEAD
/**
 *
 * @throws Error - when placeholder doesn't have corresponding value
 */
export function checkAndConfig(config: string, id: string, value: string | undefined): string {
  const idTag = `{${id}}`;
  if (value) {
    return replaceConfigValue(config, id, value);
  } else {
    if (config.includes(idTag)) {
      throw new Error(`Data required: ${idTag}`);
    } else {
      return config;
    }
  }
=======
export function getCustomizedKeys(prefix: string, manifest: any): string[] {
  let keys: string[] = [];
  for (const key in manifest) {
    if (manifest.hasOwnProperty(key)) {
      const value = manifest[key];
      if (typeof value === "object") {
        if (Array.isArray(value)) {
          value.map((item, index) => {
            keys = keys.concat(getCustomizedKeys(`${prefix}.${key}[${index}]`, item));
          });
        } else {
          keys = keys.concat(getCustomizedKeys(`${prefix}.${key}`, value));
        }
      } else if (typeof value === "string" && value.startsWith("{{config.manifest")) {
        keys.push(`${prefix}.${key}`);
      }
    }
  }
  return keys;
>>>>>>> 5318e464
}<|MERGE_RESOLUTION|>--- conflicted
+++ resolved
@@ -11,7 +11,7 @@
   return config;
 }
 
-<<<<<<< HEAD
+
 /**
  *
  * @throws Error - when placeholder doesn't have corresponding value
@@ -27,7 +27,8 @@
       return config;
     }
   }
-=======
+}
+
 export function getCustomizedKeys(prefix: string, manifest: any): string[] {
   let keys: string[] = [];
   for (const key in manifest) {
@@ -47,5 +48,4 @@
     }
   }
   return keys;
->>>>>>> 5318e464
 }