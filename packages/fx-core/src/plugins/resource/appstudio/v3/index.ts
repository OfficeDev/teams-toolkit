// Copyright (c) Microsoft Corporation.
// Licensed under the MIT license.

import {
  FxError,
  Result,
  ok,
  err,
  v2,
  IComposeExtension,
  IBot,
  IConfigurableTab,
  IStaticTab,
  TeamsAppManifest,
} from "@microsoft/teamsfx-api";
import { BuiltInResourcePluginNames } from "../../../solution/fx-solution/v3/constants";
import { Service } from "typedi";

@Service(BuiltInResourcePluginNames.appStudio)
export class AppStudioPluginV3 {
  // Generate initial manifest template file, for both local debug & remote
  async init(ctx: v2.Context, inputs: v2.InputsWithProjectPath): Promise<Result<any, FxError>> {
    return ok(undefined);
  }

  // Append to manifest template file
  async addCapabilities(
    ctx: v2.Context,
    inputs: v2.InputsWithProjectPath,
    capabilities: (
      | { name: "staticTab"; snippet?: { local: IStaticTab; remote: IStaticTab } }
      | { name: "configurableTab"; snippet?: { local: IConfigurableTab; remote: IConfigurableTab } }
      | { name: "Bot"; snippet?: { local: IBot; remote: IBot } }
      | {
          name: "MessageExtension";
          snippet?: { local: IComposeExtension; remote: IComposeExtension };
        }
    )[]
  ): Promise<Result<any, FxError>> {
    capabilities.map((capability) => {
      if (this.capabilityExceedLimit(ctx, inputs, capability.name)) {
        return err(new Error("Exeed limit."));
      }
    });
    return ok(undefined);
  }

  /**
   * Should conside both local and remote
   * @returns
   */
  async loadManifest(
    ctx: Context,
    inputs: v2.InputsWithProjectPath
  ): Promise<Result<{ local: TeamsAppManifest; remote: TeamsAppManifest }, FxError>> {
    return ok({ local: new TeamsAppManifest(), remote: new TeamsAppManifest() });
  }

  /**
   *
   * @param ctx ctx.manifest
   * @param inputs
   * @returns
   */
  async SaveManifest(
    ctx: Context,
    inputs: v2.InputsWithProjectPath,
    manifest: { local: TeamsAppManifest; remote: TeamsAppManifest }
  ): Promise<Result<any, FxError>> {
    return ok(undefined);
  }

  // Read from manifest template, and check if it exceeds the limit.
  // The limit of staticTab if 16, others are 1
  // Should check both local & remote manifest template file
<<<<<<< HEAD
  public async capabilityExceedLimit(
    ctx: v2.Context,
    inputs: v2.InputsWithProjectPath,
=======
  async capabilityExceedLimit(
>>>>>>> b985a359
    capability: "staticTab" | "configurableTab" | "Bot" | "MessageExtension"
  ): Promise<boolean> {
    return false;
  }
}<|MERGE_RESOLUTION|>--- conflicted
+++ resolved
@@ -50,7 +50,7 @@
    * @returns
    */
   async loadManifest(
-    ctx: Context,
+    ctx: v2.Context,
     inputs: v2.InputsWithProjectPath
   ): Promise<Result<{ local: TeamsAppManifest; remote: TeamsAppManifest }, FxError>> {
     return ok({ local: new TeamsAppManifest(), remote: new TeamsAppManifest() });
@@ -62,8 +62,8 @@
    * @param inputs
    * @returns
    */
-  async SaveManifest(
-    ctx: Context,
+  async saveManifest(
+    ctx: v2.Context,
     inputs: v2.InputsWithProjectPath,
     manifest: { local: TeamsAppManifest; remote: TeamsAppManifest }
   ): Promise<Result<any, FxError>> {
@@ -73,13 +73,9 @@
   // Read from manifest template, and check if it exceeds the limit.
   // The limit of staticTab if 16, others are 1
   // Should check both local & remote manifest template file
-<<<<<<< HEAD
   public async capabilityExceedLimit(
     ctx: v2.Context,
     inputs: v2.InputsWithProjectPath,
-=======
-  async capabilityExceedLimit(
->>>>>>> b985a359
     capability: "staticTab" | "configurableTab" | "Bot" | "MessageExtension"
   ): Promise<boolean> {
     return false;
