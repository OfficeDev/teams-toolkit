// Copyright (c) Microsoft Corporation.
// Licensed under the MIT license.
<<<<<<< HEAD
import { ConfigValue, PluginContext } from "teamsfx-api";
import { PluginBot, PluginLocalDebug } from "../resources/strings";
import * as utils from "../utils/common";
=======
import { ConfigValue, PluginContext } from "fx-api";
import { PluginLocalDebug } from "../resources/strings";
>>>>>>> 3d601a01

export class LocalDebugConfig {
    public localEndpoint?: string;
    public localBotId?: string;
    public localBotPassword?: string;

    public async restoreConfigFromContext(context: PluginContext): Promise<void> {
        const localBotEndpoint: ConfigValue | undefined = context.configOfOtherPlugins
            .get(PluginLocalDebug.PLUGIN_NAME)
            ?.get(PluginLocalDebug.LOCAL_BOT_ENDPOINT);
        if (localBotEndpoint) {
            this.localEndpoint = localBotEndpoint as string;
        }

        const localBotIdValue: ConfigValue = context.config.get(PluginBot.LOCAL_BOT_ID);
        if (localBotIdValue) {
            this.localBotId = localBotIdValue as string;
        }

        const localBotPasswordValue: ConfigValue = context.config.get(PluginBot.LOCAL_BOT_PASSWORD);
        if (localBotPasswordValue) {
            this.localBotPassword = localBotPasswordValue as string;
        }
    }

    public saveConfigIntoContext(context: PluginContext): void {
        utils.checkAndSaveConfig(context, PluginBot.LOCAL_BOT_ID, this.localBotId);
        utils.checkAndSaveConfig(context, PluginBot.LOCAL_BOT_ID, this.localBotPassword);
    }
}<|MERGE_RESOLUTION|>--- conflicted
+++ resolved
@@ -1,13 +1,8 @@
 // Copyright (c) Microsoft Corporation.
 // Licensed under the MIT license.
-<<<<<<< HEAD
-import { ConfigValue, PluginContext } from "teamsfx-api";
+import { ConfigValue, PluginContext } from "fx-api";
 import { PluginBot, PluginLocalDebug } from "../resources/strings";
 import * as utils from "../utils/common";
-=======
-import { ConfigValue, PluginContext } from "fx-api";
-import { PluginLocalDebug } from "../resources/strings";
->>>>>>> 3d601a01
 
 export class LocalDebugConfig {
     public localEndpoint?: string;
