// Copyright (c) Microsoft Corporation.
// Licensed under the MIT license.

import { WayToRegisterBot } from "./enums/wayToRegisterBot";
import { OptionItem, ConfigFolderName } from "@microsoft/teamsfx-api";
import { ProgrammingLanguage } from "./enums/programmingLanguage";
import path from "path";

export class RegularExprs {
  public static readonly CHARS_TO_BE_SKIPPED: RegExp = /[^a-zA-Z0-9]/g;
  public static readonly RESOURCE_SUFFIX: RegExp = /[0-9a-z]{1,16}/;
  // Refer to https://docs.microsoft.com/en-us/azure/azure-resource-manager/management/resource-name-rules
  // 1-40 Alphanumerics and hyphens.
  public static readonly APP_SERVICE_PLAN_NAME: RegExp = /^[a-zA-Z0-9\-]{1,40}$/;
  // 2-60 Contains alphanumerics and hyphens.Can't start or end with hyphen.
  public static readonly WEB_APP_SITE_NAME: RegExp = /^[a-zA-Z0-9][a-zA-Z0-9\-]{0,58}[a-zA-Z0-9]$/;
  // 2-64 Alphanumerics, underscores, periods, and hyphens. Start with alphanumeric.
  public static readonly BOT_CHANNEL_REG_NAME: RegExp = /^[a-zA-Z0-9][a-zA-Z0-9_\.\-]{1,63}$/;
}

export class WebAppConstants {
  public static readonly WEB_APP_SITE_DOMAIN: string = "azurewebsites.net";
  public static readonly APP_SERVICE_PLAN_DEFAULT_SKU_NAME = "F1";
}

export class AADRegistrationConstants {
  public static readonly GRAPH_REST_BASE_URL: string = "https://graph.microsoft.com/v1.0";
  public static readonly AZURE_AD_MULTIPLE_ORGS: string = "AzureADMultipleOrgs";
}

export class ScaffoldPlaceholders {
  public static readonly BOT_ID: string = "{BOT_ID}";
  public static readonly BOT_PASSWORD: string = "{BOT_PASSWORD}";
  public static readonly TEAMS_APP_ID: string = "{TEAMS_APP_ID}";
  public static readonly TEAMS_APP_SECRET: string = "{TEAMS_APP_SECRET}";
  public static readonly OAUTH_AUTHORITY: string = "{OAUTH_AUTHORITY}";
}

export class TemplateProjectsConstants {
  public static readonly GROUP_NAME_BOT: string = "bot";
  public static readonly GROUP_NAME_MSGEXT: string = "msgext";
  public static readonly GROUP_NAME_BOT_MSGEXT: string = "bot-msgext";
  public static readonly DEFAULT_SCENARIO_NAME: string = "default";
  public static readonly VERSION_RANGE: string = "0.0.*";
}

export class ProgressBarConstants {
  public static readonly SCAFFOLD_TITLE: string = "Scaffolding bot";
  public static readonly SCAFFOLD_STEP_START = "Scaffolding bot.";
  public static readonly SCAFFOLD_STEP_FETCH_ZIP = "Retrieving templates.";
  public static readonly SCAFFOLD_STEP_UNZIP = "Extracting templates target folder.";

  public static readonly SCAFFOLD_STEPS_NUM: number = 2;

  public static readonly PROVISION_TITLE: string = "Provisioning bot";
  public static readonly PROVISION_STEP_START = "Provisioning bot.";
  public static readonly PROVISION_STEP_BOT_REG = "Registering bot.";
  public static readonly PROVISION_STEP_WEB_APP = "Provisioning Azure Web App.";

  public static readonly PROVISION_STEPS_NUM: number = 2;

  public static readonly LOCAL_DEBUG_TITLE: string = "Local debugging";
  public static readonly LOCAL_DEBUG_STEP_START = "Provisioning bot for local debug.";
  public static readonly LOCAL_DEBUG_STEP_BOT_REG = "Registering bot.";

  public static readonly LOCAL_DEBUG_STEPS_NUM: number = 1;

  public static readonly DEPLOY_TITLE: string = "Deploying bot";
  public static readonly DEPLOY_STEP_START = "Deploying bot.";
  public static readonly DEPLOY_STEP_NPM_INSTALL = "Installing dependencies.";
  public static readonly DEPLOY_STEP_ZIP_FOLDER = "Creating application package.";
  public static readonly DEPLOY_STEP_ZIP_DEPLOY = "Uploading application package.";

  public static readonly DEPLOY_STEPS_NUM: number = 3;
}

export class QuestionNames {
  public static readonly PROGRAMMING_LANGUAGE = "programming-language";
  public static readonly WAY_TO_REGISTER_BOT = "way-to-register-bot";
  public static readonly GET_BOT_ID = "bot-id";
  public static readonly GET_BOT_PASSWORD = "bot-password";
  public static readonly CAPABILITIES = "capabilities";
}

export class LifecycleFuncNames {
  public static readonly PRE_SCAFFOLD = "pre-scaffold";
  public static readonly SCAFFOLD = "scaffold";
  public static readonly POST_SCAFFOLD = "post-scaffold";

  public static readonly PRE_PROVISION = "pre-provision";
  public static readonly PROVISION = "provision";
  public static readonly POST_PROVISION = "post-provision";

  public static readonly PRE_DEPLOY = "pre-deploy";
  public static readonly DEPLOY = "deploy";
  public static readonly POST_DEPLOY = "post-deploy";

  public static readonly LOCAL_DEBUG = "local-debug";
  public static readonly POST_LOCAL_DEBUG = "post-local-debug";

  public static readonly GENERATE_ARM_TEMPLATES = "generate-arm-templates";

  // extra
  public static readonly PROVISION_WEB_APP = "provisionWebApp";
  public static readonly UPDATE_MESSAGE_ENDPOINT_AZURE = "updateMessageEndpointOnAzure";
  public static readonly UPDATE_MESSAGE_ENDPOINT_APPSTUDIO = "updateMessageEndpointOnAppStudio";
  public static readonly REUSE_EXISTING_BOT_REG = "reuseExistingBotRegistration";
  public static readonly CREATE_NEW_BOT_REG_AZURE = "createNewBotRegistrationOnAzure";
  public static readonly CREATE_NEW_BOT_REG_APPSTUDIO = "createNewBotRegistrationOnAppStudio";
  public static readonly CHECK_AAD_APP = "checkAADApp";
}

export class Retry {
  public static readonly RETRY_TIMES = 10;
  public static readonly BACKOFF_TIME_MS = 5000;
}

export class ErrorNames {
  // System Exceptions
  public static readonly PRECONDITION_ERROR = "PreconditionError";
  public static readonly CLIENT_CREATION_ERROR = "ClientCreationError";
  public static readonly PROVISION_ERROR = "ProvisionError";
  public static readonly CONFIG_UPDATING_ERROR = "ConfigUpdatingError";
  public static readonly CONFIG_VALIDATION_ERROR = "ConfigValidationError";
  public static readonly LIST_PUBLISHING_CREDENTIALS_ERROR = "ListPublishingCredentialsError";
  public static readonly ZIP_DEPLOY_ERROR = "ZipDeployError";
  public static readonly MSG_ENDPOINT_UPDATING_ERROR = "MessageEndpointUpdatingError";
  public static readonly DOWNLOAD_ERROR = "DownloadError";
  public static readonly MANIFEST_FORMAT_ERROR = "TemplateManifestFormatError";
  public static readonly TEMPLATE_PROJECT_NOT_FOUND_ERROR = "TemplateProjectNotFoundError";
  public static readonly LANGUAGE_STRATEGY_NOT_FOUND_ERROR = "LanguageStrategyNotFoundError";
  public static readonly COMMAND_EXECUTION_ERROR = "CommandExecutionError";
  public static readonly CALL_APPSTUDIO_API_ERROR = "CallAppStudioAPIError";

  // User Exceptions
  public static readonly USER_INPUTS_ERROR = "UserInputsError";
  public static readonly PACK_DIR_EXISTENCE_ERROR = "PackDirectoryExistenceError";
  public static readonly MISSING_SUBSCRIPTION_REGISTRATION_ERROR =
    "MissingSubscriptionRegistrationError";
  public static readonly FREE_SERVER_FARMS_QUOTA_ERROR = "FreeServerFarmsQuotaError";
  public static readonly INVALID_BOT_DATA_ERROR = "InvalidBotDataError";
}

export class Links {
  public static readonly ISSUE_LINK = "https://github.com/OfficeDev/TeamsFx/issues/new";
  public static readonly HELP_LINK = "https://aka.ms/teamsfx-bot-help";
  public static readonly UPDATE_MESSAGE_ENDPOINT = `${Links.HELP_LINK}#how-to-reuse-existing-bot-registration-in-toolkit-v2`;
}

export class Alias {
  public static readonly TEAMS_BOT_PLUGIN = "BT";
  public static readonly TEAMS_FX = "Teamsfx";
}

export class QuestionOptions {
  public static readonly WAY_TO_REGISTER_BOT_OPTIONS: OptionItem[] = [
    {
      id: WayToRegisterBot.CreateNew,
      label: "Create a new bot registration",
    },
    {
      id: WayToRegisterBot.ReuseExisting,
      label: "Use an existing bot registration",
    },
  ];

  public static readonly PROGRAMMING_LANGUAGE_OPTIONS: OptionItem[] = Object.values(
    ProgrammingLanguage
  ).map((value) => {
    return {
      id: value,
      label: value,
    };
  });
}

export class AuthEnvNames {
  public static readonly BOT_ID = "BOT_ID";
  public static readonly BOT_PASSWORD = "BOT_PASSWORD";
  public static readonly M365_CLIENT_ID = "M365_CLIENT_ID";
  public static readonly M365_CLIENT_SECRET = "M365_CLIENT_SECRET";
  public static readonly M365_TENANT_ID = "M365_TENANT_ID";
  public static readonly M365_AUTHORITY_HOST = "M365_AUTHORITY_HOST";
  public static readonly INITIATE_LOGIN_ENDPOINT = "INITIATE_LOGIN_ENDPOINT";
  public static readonly M365_APPLICATION_ID_URI = "M365_APPLICATION_ID_URI";
  public static readonly SQL_ENDPOINT = "SQL_ENDPOINT";
  public static readonly SQL_DATABASE_NAME = "SQL_DATABASE_NAME";
  public static readonly SQL_USER_NAME = "SQL_USER_NAME";
  public static readonly SQL_PASSWORD = "SQL_PASSWORD";
  public static readonly IDENTITY_ID = "IDENTITY_ID";
  public static readonly API_ENDPOINT = "API_ENDPOINT";
}

export class AuthValues {
  public static readonly M365_AUTHORITY_HOST = "https://login.microsoftonline.com";
}

export class DeployConfigs {
  public static readonly UN_PACK_DIRS = ["node_modules", "package-lock.json"];
  public static readonly DEPLOYMENT_FOLDER = ".deployment";
  public static readonly DEPLOYMENT_CONFIG_FILE = "bot.json";
  public static readonly WALK_SKIP_PATHS = [
    "node_modules",
    `.${ConfigFolderName}`,
    DeployConfigs.DEPLOYMENT_FOLDER,
    ".vscode",
  ];
}

export class ConfigKeys {
  public static readonly SITE_NAME = "siteName";
  public static readonly SITE_ENDPOINT = "siteEndpoint";
  public static readonly APP_SERVICE_PLAN = "appServicePlan";
  public static readonly BOT_CHANNEL_REG_NAME = "botChannelRegName";
}

export class FolderNames {
  public static readonly NODE_MODULES = "node_modules";
  public static readonly KEYTAR = "keytar";
}

export class TypeNames {
  public static readonly NUMBER = "number";
}

export class DownloadConstants {
  public static readonly DEFAULT_TIMEOUT_MS = 1000 * 20;
  public static readonly TEMPLATES_TIMEOUT_MS = 1000 * 20;
}

export class MaxLengths {
  // get/verified on azure portal.
  public static readonly BOT_CHANNEL_REG_NAME = 42;
  public static readonly WEB_APP_SITE_NAME = 60;
  public static readonly APP_SERVICE_PLAN_NAME = 40;
  public static readonly AAD_DISPLAY_NAME = 120;
}

export class ErrorMessagesForChecking {
  public static readonly FreeServerFarmsQuotaErrorFromAzure =
    "The maximum number of Free ServerFarms allowed in a Subscription is 10";
}

export class IdentityConstants {
  public static readonly IDENTITY_TYPE_USER_ASSIGNED = "UserAssigned";
}

export class TelemetryKeys {
  public static readonly Component = "component";
  public static readonly Success = "success";
  public static readonly ErrorType = "error-type";
  public static readonly ErrorMessage = "error-message";
  public static readonly ErrorCode = "error-code";
  public static readonly AppId = "appid";
}

export class TelemetryValues {
  public static readonly Success = "yes";
  public static readonly Fail = "no";
  public static readonly UserError = "user";
  public static readonly SystemError = "system";
}

export class AzureConstants {
  public static readonly requiredResourceProviders = ["Microsoft.Web", "Microsoft.BotService"];
}

export class PathInfo {
  public static readonly BicepTemplateRelativeDir = path.join(
    "plugins",
    "resource",
    "bot",
    "bicep"
  );
<<<<<<< HEAD
  public static readonly provisionModuleTemplateFileName = "botProvision.template.bicep";
  public static readonly configurationModuleTemplateFileName = "botConfiguration.template.bicep";
=======
  public static readonly moduleTemplateFileName = "bot.template.bicep";
}

export class BotArmOutput {
  static readonly WebAppSKU = "bot_webAppSKU";
  static readonly ServiceSKU = "bot_serviceSKU";
  static readonly WebAppName = "bot_webAppName";
  static readonly Domain = "bot_domain";
  static readonly AppServicePlanName = "bot_appServicePlanName";
  static readonly BotServiceName = "bot_serviceName";
  static readonly WebAppEndpoint = "bot_webAppEndpoint";
  static readonly InitiateLoginEndpoint = "bot_initiateLoginEndpoint";
>>>>>>> bcf5f09c
}<|MERGE_RESOLUTION|>--- conflicted
+++ resolved
@@ -272,11 +272,8 @@
     "bot",
     "bicep"
   );
-<<<<<<< HEAD
   public static readonly provisionModuleTemplateFileName = "botProvision.template.bicep";
   public static readonly configurationModuleTemplateFileName = "botConfiguration.template.bicep";
-=======
-  public static readonly moduleTemplateFileName = "bot.template.bicep";
 }
 
 export class BotArmOutput {
@@ -288,5 +285,4 @@
   static readonly BotServiceName = "bot_serviceName";
   static readonly WebAppEndpoint = "bot_webAppEndpoint";
   static readonly InitiateLoginEndpoint = "bot_initiateLoginEndpoint";
->>>>>>> bcf5f09c
 }