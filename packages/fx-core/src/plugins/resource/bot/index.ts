// Copyright (c) Microsoft Corporation.
// Licensed under the MIT license.
import {
  Plugin,
  PluginContext,
  Result,
  QTreeNode,
  Stage,
  FxError,
  err,
  UserError,
  SystemError,
  AzureSolutionSettings,
  ok,
} from "@microsoft/teamsfx-api";

import { FxResult, FxBotPluginResultFactory as ResultFactory } from "./result";
import { TeamsBotImpl } from "./plugin";
import { ProgressBarFactory } from "./progressBars";
import { LifecycleFuncNames, ProgressBarConstants } from "./constants";
import { ErrorType, PluginError } from "./errors";
import { Logger } from "./logger";
import { telemetryHelper } from "./utils/telemetry-helper";
import { BotOptionItem, MessageExtensionItem } from "../../solution/fx-solution/question";
import { Service } from "typedi";
import { ResourcePlugins } from "../../solution/fx-solution/ResourcePluginContainer";
@Service(ResourcePlugins.BotPlugin)
export class TeamsBot implements Plugin {
  name = "fx-resource-bot";
  displayName = "Bot";
  activate(solutionSettings: AzureSolutionSettings): boolean {
    const cap = solutionSettings.capabilities || [];
    return cap.includes(BotOptionItem.id) || cap.includes(MessageExtensionItem.id);
  }
  public teamsBotImpl: TeamsBotImpl = new TeamsBotImpl();

  public async getQuestions(
    stage: Stage,
    ctx: PluginContext
  ): Promise<Result<QTreeNode | undefined, FxError>> {
    return this.teamsBotImpl.getQuestions(stage, ctx);
  }

  public async preScaffold(context: PluginContext): Promise<FxResult> {
    Logger.setLogger(context.logProvider);

    return await this.runWithExceptionCatching(
      context,
      () => this.teamsBotImpl.preScaffold(context),
      true,
      LifecycleFuncNames.PRE_SCAFFOLD
    );
  }

  public async scaffold(context: PluginContext): Promise<FxResult> {
    Logger.setLogger(context.logProvider);

    const result = await this.runWithExceptionCatching(
      context,
      () => this.teamsBotImpl.scaffold(context),
      true,
      LifecycleFuncNames.SCAFFOLD
    );

    await ProgressBarFactory.closeProgressBar(ProgressBarConstants.SCAFFOLD_TITLE);

    return result;
  }

  public async preProvision(context: PluginContext): Promise<FxResult> {
    Logger.setLogger(context.logProvider);

    return await this.runWithExceptionCatching(
      context,
      () => this.teamsBotImpl.preProvision(context),
      true,
      LifecycleFuncNames.PRE_PROVISION
    );
  }

  public async provision(context: PluginContext): Promise<FxResult> {
    Logger.setLogger(context.logProvider);

    const result = await this.runWithExceptionCatching(
      context,
      () => this.teamsBotImpl.provision(context),
      true,
      LifecycleFuncNames.PROVISION
    );

    await ProgressBarFactory.closeProgressBar(ProgressBarConstants.PROVISION_TITLE);

    return result;
  }

  public async postProvision(context: PluginContext): Promise<FxResult> {
    Logger.setLogger(context.logProvider);

    return await this.runWithExceptionCatching(
      context,
      () => this.teamsBotImpl.postProvision(context),
      true,
      LifecycleFuncNames.POST_PROVISION
    );
  }

  public async preDeploy(context: PluginContext): Promise<FxResult> {
    Logger.setLogger(context.logProvider);

    return await this.runWithExceptionCatching(
      context,
      () => this.teamsBotImpl.preDeploy(context),
      true,
      LifecycleFuncNames.PRE_DEPLOY
    );
  }

  public async deploy(context: PluginContext): Promise<FxResult> {
    Logger.setLogger(context.logProvider);

    const result = await this.runWithExceptionCatching(
      context,
      () => this.teamsBotImpl.deploy(context),
      true,
      LifecycleFuncNames.DEPLOY
    );

    await ProgressBarFactory.closeProgressBar(ProgressBarConstants.DEPLOY_TITLE);

    return result;
  }

  public async localDebug(context: PluginContext): Promise<FxResult> {
    Logger.setLogger(context.logProvider);

    const result = await this.runWithExceptionCatching(
      context,
      () => this.teamsBotImpl.localDebug(context),
      false,
      LifecycleFuncNames.LOCAL_DEBUG
    );

    await ProgressBarFactory.closeProgressBar(ProgressBarConstants.LOCAL_DEBUG_TITLE);

    return result;
  }

  public async postLocalDebug(context: PluginContext): Promise<FxResult> {
    Logger.setLogger(context.logProvider);

    return await this.runWithExceptionCatching(
      context,
      () => this.teamsBotImpl.postLocalDebug(context),
      false,
      LifecycleFuncNames.POST_LOCAL_DEBUG
    );
  }

<<<<<<< HEAD
  public async grantPermission(context: PluginContext): Promise<FxResult> {
=======
  public async checkPermission(context: PluginContext): Promise<any> {
>>>>>>> 3e21f3ef
    Logger.setLogger(context.logProvider);

    return await this.runWithExceptionCatching(
      context,
<<<<<<< HEAD
      () => this.teamsBotImpl.grantPermission(context),
      true,
      LifecycleFuncNames.GRANT_PERMISSION
    );
  }

  public async checkPermission(ctx: PluginContext): Promise<any> {
    return ok(undefined);
=======
      () => this.teamsBotImpl.checkPermission(context),
      false,
      LifecycleFuncNames.CHECK_PERMISSION
    );
>>>>>>> 3e21f3ef
  }

  private wrapError(
    e: any,
    context: PluginContext,
    sendTelemetry: boolean,
    name: string
  ): FxResult {
    if (e.innerError) {
      e.message += ` Detailed error: ${e.innerError.message}.`;
      if (e.innerError.response?.data?.errorMessage) {
        e.message += ` Reason: ${e.innerError.response?.data?.errorMessage}`;
      }
    }
    Logger.error(e.message);
    if (e instanceof UserError || e instanceof SystemError) {
      const res = err(e);
      sendTelemetry && telemetryHelper.sendResultEvent(context, name, res);
      return res;
    }

    if (e instanceof PluginError) {
      const result =
        e.errorType === ErrorType.System
          ? ResultFactory.SystemError(e.name, e.genMessage(), e.innerError)
          : ResultFactory.UserError(e.name, e.genMessage(), e.showHelpLink, e.innerError);
      sendTelemetry && telemetryHelper.sendResultEvent(context, name, result);
      return result;
    } else {
      // Unrecognized Exception.
      const UnhandledErrorCode = "UnhandledError";
      sendTelemetry &&
        telemetryHelper.sendResultEvent(
          context,
          name,
          ResultFactory.SystemError(UnhandledErrorCode, `Got an unhandled error: ${e.message}`)
        );
      return ResultFactory.SystemError(UnhandledErrorCode, e.message, e);
    }
  }

  private async runWithExceptionCatching(
    context: PluginContext,
    fn: () => Promise<FxResult>,
    sendTelemetry: boolean,
    name: string
  ): Promise<FxResult> {
    try {
      sendTelemetry && telemetryHelper.sendStartEvent(context, name);
      const res: FxResult = await fn();
      sendTelemetry && telemetryHelper.sendResultEvent(context, name, res);
      return res;
    } catch (e) {
      await ProgressBarFactory.closeProgressBar(); // Close all progress bars.
      return this.wrapError(e, context, sendTelemetry, name);
    }
  }
}

export default new TeamsBot();<|MERGE_RESOLUTION|>--- conflicted
+++ resolved
@@ -156,30 +156,26 @@
     );
   }
 
-<<<<<<< HEAD
   public async grantPermission(context: PluginContext): Promise<FxResult> {
-=======
+    Logger.setLogger(context.logProvider);
+
+    return await this.runWithExceptionCatching(
+      context,
+      () => this.teamsBotImpl.grantPermission(context),
+      true,
+      LifecycleFuncNames.GRANT_PERMISSION
+    );
+  }
+
   public async checkPermission(context: PluginContext): Promise<any> {
->>>>>>> 3e21f3ef
-    Logger.setLogger(context.logProvider);
-
-    return await this.runWithExceptionCatching(
-      context,
-<<<<<<< HEAD
+    Logger.setLogger(context.logProvider);
+
+    return await this.runWithExceptionCatching(
+      context,
       () => this.teamsBotImpl.grantPermission(context),
       true,
-      LifecycleFuncNames.GRANT_PERMISSION
-    );
-  }
-
-  public async checkPermission(ctx: PluginContext): Promise<any> {
-    return ok(undefined);
-=======
-      () => this.teamsBotImpl.checkPermission(context),
-      false,
       LifecycleFuncNames.CHECK_PERMISSION
     );
->>>>>>> 3e21f3ef
   }
 
   private wrapError(
