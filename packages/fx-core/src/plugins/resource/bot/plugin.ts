// Copyright (c) Microsoft Corporation.
// Licensed under the MIT license.
import { PluginContext } from "@microsoft/teamsfx-api";

import { AADRegistration } from "./aadRegistration";
import * as factory from "./clientFactory";
import * as utils from "./utils/common";
import { LanguageStrategy } from "./languageStrategy";
import { Messages } from "./resources/messages";
import { FxResult, FxBotPluginResultFactory as ResultFactory } from "./result";
import {
  ProgressBarConstants,
  DeployConfigs,
  FolderNames,
  WebAppConstants,
  TemplateProjectsConstants,
  MaxLengths,
  AzureConstants,
  PathInfo,
  BotBicep,
<<<<<<< HEAD
  Alias,
  ConfigKeys,
=======
>>>>>>> 454b3e66
} from "./constants";
import { getZipDeployEndpoint } from "./utils/zipDeploy";

import * as appService from "@azure/arm-appservice";
import * as fs from "fs-extra";
import { CommonStrings, PluginBot, ConfigNames, PluginLocalDebug } from "./resources/strings";
import {
  CheckThrowSomethingMissing,
  PackDirExistenceError,
  PreconditionError,
  SomethingMissingError,
} from "./errors";
import { TeamsBotConfig } from "./configs/teamsBotConfig";
import { ProgressBarFactory } from "./progressBars";
import { ResourceNameFactory } from "./utils/resourceNameFactory";
import { AppStudio } from "./appStudio/appStudio";
import { IBotRegistration } from "./appStudio/interfaces/IBotRegistration";
import { Logger } from "./logger";
import { DeployMgr } from "./deployMgr";
import { BotAuthCredential } from "./botAuthCredential";
import { AzureOperations } from "./azureOps";
import { TokenCredentialsBase } from "@azure/ms-rest-nodeauth";
import path from "path";
import { getTemplatesFolder } from "../../../folder";
import { ArmTemplateResult } from "../../../common/armInterface";
import { Bicep, ConstantString, ResourcePlugins } from "../../../common/constants";
import {
  getResourceGroupNameFromResourceId,
  getSiteNameFromResourceId,
  getSubscriptionIdFromResourceId,
} from "../../../common";
import { getActivatedV2ResourcePlugins } from "../../solution/fx-solution/ResourcePluginContainer";
import { NamedArmResourcePluginAdaptor } from "../../solution/fx-solution/v2/adaptor";
import { generateBicepFromFile, isConfigUnifyEnabled } from "../../../common/tools";
import { PluginImpl } from "./interface";
import { BOT_ID } from "../appstudio/constants";

export class TeamsBotImpl implements PluginImpl {
  // Made config plubic, because expect the upper layer to fill inputs.
  public config: TeamsBotConfig = new TeamsBotConfig();
  private ctx?: PluginContext;

  private async getAzureAccountCredenial(): Promise<TokenCredentialsBase> {
    const serviceClientCredentials =
      await this.ctx?.azureAccountProvider?.getAccountCredentialAsync();
    if (!serviceClientCredentials) {
      throw new PreconditionError(Messages.FailToGetAzureCreds, [Messages.TryLoginAzure]);
    }
    return serviceClientCredentials;
  }

  public async scaffold(context: PluginContext): Promise<FxResult> {
    this.ctx = context;
    await this.config.restoreConfigFromContext(context);
    Logger.info(Messages.ScaffoldingBot);

    const handler = await ProgressBarFactory.newProgressBar(
      ProgressBarConstants.SCAFFOLD_TITLE,
      ProgressBarConstants.SCAFFOLD_STEPS_NUM,
      this.ctx
    );
    await handler?.start(ProgressBarConstants.SCAFFOLD_STEP_START);

    // 1. Copy the corresponding template project into target directory.
    // Get group name.
    const group_name = TemplateProjectsConstants.GROUP_NAME_BOT_MSGEXT;
    if (!this.config.actRoles || this.config.actRoles.length === 0) {
      throw new SomethingMissingError("act roles");
    }

    // const hasBot = this.config.actRoles.includes(PluginActRoles.Bot);
    // const hasMsgExt = this.config.actRoles.includes(PluginActRoles.MessageExtension);
    // if (hasBot && hasMsgExt) {
    // group_name = TemplateProjectsConstants.GROUP_NAME_BOT_MSGEXT;
    // } else if (hasBot) {
    //   group_name = TemplateProjectsConstants.GROUP_NAME_BOT;
    // } else {
    //   group_name = TemplateProjectsConstants.GROUP_NAME_MSGEXT;
    // }

    await handler?.next(ProgressBarConstants.SCAFFOLD_STEP_FETCH_ZIP);
    await LanguageStrategy.getTemplateProject(group_name, this.config);

    this.config.saveConfigIntoContext(context);
    Logger.info(Messages.SuccessfullyScaffoldedBot);

    return ResultFactory.Success();
  }

  public async preProvision(context: PluginContext): Promise<FxResult> {
    this.ctx = context;
    await this.config.restoreConfigFromContext(context);
    Logger.info(Messages.PreProvisioningBot);

    // Preconditions checking.
    CheckThrowSomethingMissing(
      ConfigNames.PROGRAMMING_LANGUAGE,
      this.config.scaffold.programmingLanguage
    );

    this.config.saveConfigIntoContext(context);

    return ResultFactory.Success();
  }

  public async provision(context: PluginContext): Promise<FxResult> {
    this.ctx = context;
    await this.config.restoreConfigFromContext(context);
    Logger.info(Messages.ProvisioningBot);

    // Create and register progress bar for cleanup.
    const handler = await ProgressBarFactory.newProgressBar(
      ProgressBarConstants.PROVISION_TITLE,
      ProgressBarConstants.PROVISION_STEPS_NUM,
      this.ctx
    );
    await handler?.start(ProgressBarConstants.PROVISION_STEP_START);

    // 0. Check Resource Provider
    const azureCredential = await this.getAzureAccountCredenial();
    const rpClient = factory.createResourceProviderClient(
      azureCredential,
      this.config.provision.subscriptionId!
    );
    await factory.ensureResourceProvider(rpClient, AzureConstants.requiredResourceProviders);

    // 1. Do bot registration.
    await handler?.next(ProgressBarConstants.PROVISION_STEP_BOT_REG);
    const botAuthCreds = await this.createOrGetBotAppRegistration();

    return ResultFactory.Success();
  }

  public async updateArmTemplates(ctx: PluginContext): Promise<FxResult> {
    Logger.info(Messages.UpdatingArmTemplatesBot);
    const plugins = getActivatedV2ResourcePlugins(ctx.projectSettings!).map(
      (p) => new NamedArmResourcePluginAdaptor(p)
    );
    const pluginCtx = { plugins: plugins.map((obj) => obj.name) };
    const bicepTemplateDir = path.join(getTemplatesFolder(), PathInfo.BicepTemplateRelativeDir);
    const configModule = await generateBicepFromFile(
      path.join(bicepTemplateDir, PathInfo.ConfigurationModuleTemplateFileName),
      pluginCtx
    );
    const result: ArmTemplateResult = {
      Reference: {
        resourceId: BotBicep.resourceId,
        hostName: BotBicep.hostName,
        webAppEndpoint: BotBicep.webAppEndpoint,
      },
      Configuration: {
        Modules: { bot: configModule },
      },
    };

    Logger.info(Messages.SuccessfullyUpdateArmTemplatesBot);
    return ResultFactory.Success(result);
  }

  public async generateArmTemplates(ctx: PluginContext): Promise<FxResult> {
    Logger.info(Messages.GeneratingArmTemplatesBot);
    const plugins = getActivatedV2ResourcePlugins(ctx.projectSettings!).map(
      (p) => new NamedArmResourcePluginAdaptor(p)
    );
    const pluginCtx = { plugins: plugins.map((obj) => obj.name) };
    const bicepTemplateDir = path.join(getTemplatesFolder(), PathInfo.BicepTemplateRelativeDir);
    const provisionOrchestration = await generateBicepFromFile(
      path.join(bicepTemplateDir, Bicep.ProvisionFileName),
      pluginCtx
    );
    const provisionModules = await generateBicepFromFile(
      path.join(bicepTemplateDir, PathInfo.ProvisionModuleTemplateFileName),
      pluginCtx
    );
    const configOrchestration = await generateBicepFromFile(
      path.join(bicepTemplateDir, Bicep.ConfigFileName),
      pluginCtx
    );
    const configModule = await generateBicepFromFile(
      path.join(bicepTemplateDir, PathInfo.ConfigurationModuleTemplateFileName),
      pluginCtx
    );
    const result: ArmTemplateResult = {
      Provision: {
        Orchestration: provisionOrchestration,
        Modules: { bot: provisionModules },
      },
      Configuration: {
        Orchestration: configOrchestration,
        Modules: { bot: configModule },
      },
      Reference: {
        resourceId: BotBicep.resourceId,
        hostName: BotBicep.hostName,
        webAppEndpoint: BotBicep.webAppEndpoint,
      },
      Parameters: JSON.parse(
        await fs.readFile(
          path.join(bicepTemplateDir, Bicep.ParameterFileName),
          ConstantString.UTF8Encoding
        )
      ),
    };

    Logger.info(Messages.SuccessfullyGenerateArmTemplatesBot);
    return ResultFactory.Success(result);
  }

  private async provisionWebApp() {
    CheckThrowSomethingMissing(CommonStrings.SHORT_APP_NAME, this.ctx?.projectSettings?.appName);

    const serviceClientCredentials = await this.getAzureAccountCredenial();

    // Suppose we get creds and subs from context.
    const webSiteMgmtClient = factory.createWebSiteMgmtClient(
      serviceClientCredentials,
      this.config.provision.subscriptionId!
    );

    // 1. Provsion app service plan.
    const appServicePlanName =
      this.config.provision.appServicePlan ??
      ResourceNameFactory.createCommonName(
        this.config.resourceNameSuffix,
        this.ctx?.projectSettings?.appName,
        MaxLengths.APP_SERVICE_PLAN_NAME
      );
    Logger.info(Messages.ProvisioningAzureAppServicePlan);
    await AzureOperations.CreateOrUpdateAppServicePlan(
      webSiteMgmtClient,
      this.config.provision.resourceGroup!,
      appServicePlanName,
      utils.generateAppServicePlanConfig(
        this.config.provision.location!,
        this.config.provision.skuName!
      )
    );
    Logger.info(Messages.SuccessfullyProvisionedAzureAppServicePlan);

    // 2. Provision web app.
    const siteEnvelope: appService.WebSiteManagementModels.Site = LanguageStrategy.getSiteEnvelope(
      this.config.scaffold.programmingLanguage!,
      appServicePlanName,
      this.config.provision.location!
    );

    Logger.info(Messages.ProvisioningAzureWebApp);
    const webappResponse = await AzureOperations.CreateOrUpdateAzureWebApp(
      webSiteMgmtClient,
      this.config.provision.resourceGroup!,
      this.config.provision.siteName!,
      siteEnvelope
    );
    Logger.info(Messages.SuccessfullyProvisionedAzureWebApp);

    if (!this.config.provision.siteEndpoint) {
      this.config.provision.siteEndpoint = `${CommonStrings.HTTPS_PREFIX}${webappResponse.defaultHostName}`;
    }

    if (!this.config.provision.appServicePlan) {
      this.config.provision.appServicePlan = appServicePlanName;
    }

    // Update config for manifest.json
    this.ctx!.config.set(
      PluginBot.VALID_DOMAIN,
      `${this.config.provision.siteName}.${WebAppConstants.WEB_APP_SITE_DOMAIN}`
    );
  }

  public async postProvision(context: PluginContext): Promise<FxResult> {
    return ResultFactory.Success();
  }

  public async preDeploy(context: PluginContext): Promise<FxResult> {
    this.ctx = context;
    await this.config.restoreConfigFromContext(context);
    Logger.info(Messages.PreDeployingBot);

    // Preconditions checking.
    const packDirExisted = await fs.pathExists(this.config.scaffold.workingDir!);
    if (!packDirExisted) {
      throw new PackDirExistenceError();
    }

    CheckThrowSomethingMissing(ConfigNames.SITE_ENDPOINT, this.config.provision.siteEndpoint);
    CheckThrowSomethingMissing(
      ConfigNames.PROGRAMMING_LANGUAGE,
      this.config.scaffold.programmingLanguage
    );
    CheckThrowSomethingMissing(
      ConfigNames.BOT_SERVICE_RESOURCE_ID,
      this.config.provision.botWebAppResourceId
    );
    CheckThrowSomethingMissing(ConfigNames.SUBSCRIPTION_ID, this.config.provision.subscriptionId);
    CheckThrowSomethingMissing(ConfigNames.RESOURCE_GROUP, this.config.provision.resourceGroup);

    this.config.saveConfigIntoContext(context);

    return ResultFactory.Success();
  }

  public async deploy(context: PluginContext): Promise<FxResult> {
    this.ctx = context;
    await this.config.restoreConfigFromContext(context);

    this.config.provision.subscriptionId = getSubscriptionIdFromResourceId(
      this.config.provision.botWebAppResourceId!
    );
    this.config.provision.resourceGroup = getResourceGroupNameFromResourceId(
      this.config.provision.botWebAppResourceId!
    );
    this.config.provision.siteName = getSiteNameFromResourceId(
      this.config.provision.botWebAppResourceId!
    );

    Logger.info(Messages.DeployingBot);

    const workingDir = this.config.scaffold.workingDir;
    if (!workingDir) {
      throw new PreconditionError(Messages.WorkingDirIsMissing, []);
    }

    const deployTimeCandidate = Date.now();
    const deployMgr = new DeployMgr(workingDir, this.ctx.envInfo.envName);
    await deployMgr.init();

    if (!(await deployMgr.needsToRedeploy())) {
      Logger.debug(Messages.SkipDeployNoUpdates);
      return ResultFactory.Success();
    }

    const handler = await ProgressBarFactory.newProgressBar(
      ProgressBarConstants.DEPLOY_TITLE,
      ProgressBarConstants.DEPLOY_STEPS_NUM,
      this.ctx
    );

    await handler?.start(ProgressBarConstants.DEPLOY_STEP_START);

    await handler?.next(ProgressBarConstants.DEPLOY_STEP_NPM_INSTALL);
    await LanguageStrategy.localBuild(
      this.config.scaffold.programmingLanguage!,
      workingDir,
      this.config.deploy.unPackFlag === "true" ? true : false
    );

    await handler?.next(ProgressBarConstants.DEPLOY_STEP_ZIP_FOLDER);
    const zipBuffer = utils.zipAFolder(workingDir, DeployConfigs.UN_PACK_DIRS, [
      `${FolderNames.NODE_MODULES}/${FolderNames.KEYTAR}`,
    ]);

    // 2.2 Retrieve publishing credentials.
    const webSiteMgmtClient = new appService.WebSiteManagementClient(
      await this.getAzureAccountCredenial(),
      this.config.provision.subscriptionId!
    );
    const listResponse = await AzureOperations.ListPublishingCredentials(
      webSiteMgmtClient,
      this.config.provision.resourceGroup!,
      this.config.provision.siteName!
    );

    const publishingUserName = listResponse.publishingUserName
      ? listResponse.publishingUserName
      : "";
    const publishingPassword = listResponse.publishingPassword
      ? listResponse.publishingPassword
      : "";
    const encryptedCreds: string = utils.toBase64(`${publishingUserName}:${publishingPassword}`);

    const config = {
      headers: {
        Authorization: `Basic ${encryptedCreds}`,
      },
      maxContentLength: Infinity,
      maxBodyLength: Infinity,
    };

    const zipDeployEndpoint: string = getZipDeployEndpoint(this.config.provision.siteName!);
    await handler?.next(ProgressBarConstants.DEPLOY_STEP_ZIP_DEPLOY);
    await AzureOperations.ZipDeployPackage(zipDeployEndpoint, zipBuffer, config);

    await deployMgr.updateLastDeployTime(deployTimeCandidate);

    this.config.saveConfigIntoContext(context);
    Logger.info(Messages.SuccessfullyDeployedBot);

    return ResultFactory.Success();
  }

  public async localDebug(context: PluginContext): Promise<FxResult> {
    this.ctx = context;
    await this.config.restoreConfigFromContext(context);

    const handler = await ProgressBarFactory.newProgressBar(
      ProgressBarConstants.LOCAL_DEBUG_TITLE,
      ProgressBarConstants.LOCAL_DEBUG_STEPS_NUM,
      this.ctx
    );

    await handler?.start(ProgressBarConstants.LOCAL_DEBUG_STEP_START);

    await handler?.next(ProgressBarConstants.LOCAL_DEBUG_STEP_BOT_REG);
    await this.createNewBotRegistrationOnAppStudio();

    this.config.saveConfigIntoContext(context);

    return ResultFactory.Success();
  }

  public async postLocalDebug(context: PluginContext): Promise<FxResult> {
    this.ctx = context;
    await this.config.restoreConfigFromContext(context);

    if (isConfigUnifyEnabled()) {
      CheckThrowSomethingMissing(
        ConfigNames.LOCAL_ENDPOINT,
        context.envInfo.state.get(ResourcePlugins.Bot).get(ConfigKeys.SITE_ENDPOINT)
      );
      await this.updateMessageEndpointOnAppStudio(
        `${context.envInfo.state.get(ResourcePlugins.Bot).get(ConfigKeys.SITE_ENDPOINT)}${
          CommonStrings.MESSAGE_ENDPOINT_SUFFIX
        }`
      );
    } else {
      CheckThrowSomethingMissing(ConfigNames.LOCAL_ENDPOINT, this.config.localDebug.localEndpoint);
      await this.updateMessageEndpointOnAppStudio(
        `${this.config.localDebug.localEndpoint}${CommonStrings.MESSAGE_ENDPOINT_SUFFIX}`
      );
    }

    this.config.saveConfigIntoContext(context);

    return ResultFactory.Success();
  }

  private async updateMessageEndpointOnAppStudio(endpoint: string) {
    const appStudioToken = await this.ctx?.appStudioToken?.getAccessToken();
    CheckThrowSomethingMissing(ConfigNames.APPSTUDIO_TOKEN, appStudioToken);
    CheckThrowSomethingMissing(
      ConfigNames.LOCAL_BOT_ID,
      isConfigUnifyEnabled()
        ? this.ctx?.envInfo.state.get(ResourcePlugins.Bot).get(BOT_ID)
        : this.config.localDebug.localBotId
    );

    const botReg: IBotRegistration = {
      botId: isConfigUnifyEnabled()
        ? this.ctx?.envInfo.state.get(ResourcePlugins.Bot).get(BOT_ID)
        : this.config.localDebug.localBotId,
      name: this.ctx!.projectSettings?.appName + PluginLocalDebug.LOCAL_DEBUG_SUFFIX,
      description: "",
      iconUrl: "",
      messagingEndpoint: endpoint,
      callingEndpoint: "",
    };

    await AppStudio.updateMessageEndpoint(appStudioToken!, botReg.botId!, botReg);
  }

  private async updateMessageEndpointOnAzure(endpoint: string) {
    const serviceClientCredentials = await this.getAzureAccountCredenial();

    const botClient = factory.createAzureBotServiceClient(
      serviceClientCredentials,
      this.config.provision.subscriptionId!
    );

    if (!this.config.provision.botChannelRegName) {
      throw new SomethingMissingError(CommonStrings.BOT_CHANNEL_REGISTRATION);
    }
    const botChannelRegistrationName = this.config.provision.botChannelRegName;
    Logger.info(Messages.UpdatingBotMessageEndpoint);
    await AzureOperations.UpdateBotChannelRegistration(
      botClient,
      this.config.provision.resourceGroup!,
      botChannelRegistrationName,
      this.config.scaffold.botId!,
      endpoint,
      this.ctx?.projectSettings?.appName
    );
    Logger.info(Messages.SuccessfullyUpdatedBotMessageEndpoint);
  }

  private async createNewBotRegistrationOnAppStudio() {
    const token = await this.ctx?.graphTokenProvider?.getAccessToken();
    CheckThrowSomethingMissing(ConfigNames.GRAPH_TOKEN, token);
    CheckThrowSomethingMissing(CommonStrings.SHORT_APP_NAME, this.ctx?.projectSettings?.appName);

    // 1. Create a new AAD App Registraion with client secret.
    const aadDisplayName = ResourceNameFactory.createCommonName(
      this.config.resourceNameSuffix,
      this.ctx?.projectSettings?.appName,
      MaxLengths.AAD_DISPLAY_NAME
    );

    let botAuthCreds: BotAuthCredential = new BotAuthCredential();
    if (
      this.config.localDebug.botAADCreated()
      // if user input AAD, the object id is not required
      // && (await AppStudio.isAADAppExisting(appStudioToken!, this.config.localDebug.localObjectId!))
    ) {
      botAuthCreds.clientId = this.config.localDebug.localBotId;
      botAuthCreds.clientSecret = this.config.localDebug.localBotPassword;
      botAuthCreds.objectId = this.config.localDebug.localObjectId;
      Logger.debug(Messages.SuccessfullyGetExistingBotAadAppCredential);
    } else {
      Logger.info(Messages.ProvisioningBotRegistration);
      botAuthCreds = await AADRegistration.registerAADAppAndGetSecretByGraph(
        token!,
        aadDisplayName,
        this.config.localDebug.localObjectId,
        this.config.localDebug.localBotId
      );
      Logger.info(Messages.SuccessfullyProvisionedBotRegistration);
    }

    // 2. Register bot by app studio.
    const botReg: IBotRegistration = {
      botId: botAuthCreds.clientId,
      name: this.ctx!.projectSettings?.appName + PluginLocalDebug.LOCAL_DEBUG_SUFFIX,
      description: "",
      iconUrl: "",
      messagingEndpoint: "",
      callingEndpoint: "",
    };

    Logger.info(Messages.ProvisioningBotRegistration);
    const appStudioToken = await this.ctx?.appStudioToken?.getAccessToken();
    CheckThrowSomethingMissing(ConfigNames.APPSTUDIO_TOKEN, appStudioToken);
    await AppStudio.createBotRegistration(appStudioToken!, botReg);
    Logger.info(Messages.SuccessfullyProvisionedBotRegistration);

    if (isConfigUnifyEnabled()) {
      if (!this.config.scaffold.botId) {
        this.config.scaffold.botId = botAuthCreds.clientId;
      }
      if (!this.config.scaffold.botPassword) {
        this.config.scaffold.botPassword = botAuthCreds.clientSecret;
      }
      if (!this.config.scaffold.objectId) {
        this.config.scaffold.objectId = botAuthCreds.objectId;
      }
    } else {
      if (!this.config.localDebug.localBotId) {
        this.config.localDebug.localBotId = botAuthCreds.clientId;
      }

      if (!this.config.localDebug.localBotPassword) {
        this.config.localDebug.localBotPassword = botAuthCreds.clientSecret;
      }

      if (!this.config.localDebug.localObjectId) {
        this.config.localDebug.localObjectId = botAuthCreds.objectId;
      }
    }
  }

  private async createOrGetBotAppRegistration(): Promise<BotAuthCredential> {
    const token = await this.ctx?.graphTokenProvider?.getAccessToken();
    CheckThrowSomethingMissing(ConfigNames.GRAPH_TOKEN, token);
    CheckThrowSomethingMissing(CommonStrings.SHORT_APP_NAME, this.ctx?.projectSettings?.appName);

    let botAuthCreds = new BotAuthCredential();

    if (!this.config.scaffold.botAADCreated()) {
      const aadDisplayName = ResourceNameFactory.createCommonName(
        this.config.resourceNameSuffix,
        this.ctx?.projectSettings?.appName,
        MaxLengths.AAD_DISPLAY_NAME
      );
      botAuthCreds = await AADRegistration.registerAADAppAndGetSecretByGraph(
        token!,
        aadDisplayName,
        this.config.scaffold.objectId,
        this.config.scaffold.botId
      );

      this.config.scaffold.botId = botAuthCreds.clientId;
      this.config.scaffold.botPassword = botAuthCreds.clientSecret;
      this.config.scaffold.objectId = botAuthCreds.objectId;

      this.config.saveConfigIntoContext(this.ctx!); // Checkpoint for aad app provision.
      Logger.info(Messages.SuccessfullyCreatedBotAadApp);
    } else {
      botAuthCreds.clientId = this.config.scaffold.botId;
      botAuthCreds.clientSecret = this.config.scaffold.botPassword;
      botAuthCreds.objectId = this.config.scaffold.objectId;
      Logger.info(Messages.SuccessfullyGetExistingBotAadAppCredential);
    }

    return botAuthCreds;
  }

  private async provisionBotServiceOnAzure(botAuthCreds: BotAuthCredential) {
    const serviceClientCredentials = await this.getAzureAccountCredenial();

    // Provision a bot channel registration resource on azure.
    const botClient = factory.createAzureBotServiceClient(
      serviceClientCredentials,
      this.config.provision.subscriptionId!
    );

    const botChannelRegistrationName = this.config.provision.botChannelRegName
      ? this.config.provision.botChannelRegName
      : ResourceNameFactory.createCommonName(
          this.config.resourceNameSuffix,
          this.ctx?.projectSettings?.appName,
          MaxLengths.BOT_CHANNEL_REG_NAME
        );

    Logger.info(Messages.ProvisioningAzureBotChannelRegistration);
    await AzureOperations.CreateBotChannelRegistration(
      botClient,
      this.config.provision.resourceGroup!,
      botChannelRegistrationName,
      botAuthCreds.clientId!,
      this.ctx?.projectSettings?.appName
    );
    Logger.info(Messages.SuccessfullyProvisionedAzureBotChannelRegistration);

    // Add Teams Client as a channel to the resource above.
    Logger.info(Messages.ProvisioningMsTeamsChannel);
    await AzureOperations.LinkTeamsChannel(
      botClient,
      this.config.provision.resourceGroup!,
      botChannelRegistrationName
    );
    Logger.info(Messages.SuccessfullyProvisionedMsTeamsChannel);

    if (!this.config.provision.botChannelRegName) {
      this.config.provision.botChannelRegName = botChannelRegistrationName;
    }
  }
}<|MERGE_RESOLUTION|>--- conflicted
+++ resolved
@@ -18,11 +18,8 @@
   AzureConstants,
   PathInfo,
   BotBicep,
-<<<<<<< HEAD
   Alias,
   ConfigKeys,
-=======
->>>>>>> 454b3e66
 } from "./constants";
 import { getZipDeployEndpoint } from "./utils/zipDeploy";
 
