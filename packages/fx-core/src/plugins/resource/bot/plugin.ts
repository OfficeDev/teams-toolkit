--- conflicted
+++ resolved
@@ -576,7 +576,6 @@
     return ResultFactory.Success();
   }
 
-<<<<<<< HEAD
   public async grantPermission(context: PluginContext): Promise<FxResult> {
     this.ctx = context;
 
@@ -594,7 +593,8 @@
 
     await AADPermissionControl.grantPermission(graphToken as string, objectId, userObjectId);
     return ResultFactory.Success();
-=======
+  }
+
   public async checkPermission(context: PluginContext): Promise<FxResult> {
     this.ctx = context;
     await this.config.restoreConfigFromContext(context);
@@ -635,7 +635,6 @@
         ],
       ])
     );
->>>>>>> 3e21f3ef
   }
 
   private async updateMessageEndpointOnAppStudio(endpoint: string) {
