// Copyright (c) Microsoft Corporation.
// Licensed under the MIT license.
import { Inputs, MultiSelectQuestion, OptionItem, Platform } from "@microsoft/teamsfx-api";
import { isPreviewFeaturesEnabled } from "../../../common/featureFlags";
import { getLocalizedString } from "../../../common/localizeUtils";
import { CoreQuestionNames, handleSelectionConflict } from "../../../core/question";
import {
  AzureSolutionQuestionNames,
  NotificationOptionItem,
} from "../../solution/fx-solution/question";
import { QuestionNames } from "./constants";
<<<<<<< HEAD
import { NotificationTrigger, NotificationTriggers } from "./resources/strings";
import { HostType } from "./v2/enum";
=======
import {
  HostType,
  HostTypes,
  NotificationTrigger,
  NotificationTriggers,
} from "./resources/strings";
import { Runtime } from "./v2/enum";
>>>>>>> 4bd421c2

export interface HostTypeTriggerOptionItem extends OptionItem {
  hostType: HostType;
  trigger?: NotificationTrigger;
}

// NOTE: id must be the sample as cliName to prevent parsing error for CLI default value.
export const FunctionsTimerTriggerOptionItem: HostTypeTriggerOptionItem = optionWithL10n({
  id: "timer-functions",
  hostType: HostType.Functions,
  trigger: NotificationTriggers.TIMER,
});

export const FunctionsHttpTriggerOptionItem: HostTypeTriggerOptionItem = optionWithL10n({
  id: "http-functions",
  hostType: HostType.Functions,
  trigger: NotificationTriggers.HTTP,
});

export const AppServiceOptionItem: HostTypeTriggerOptionItem = optionWithL10n({
  id: "http-restify",
  hostType: HostType.AppService,
  // trigger of app service host is hard-coded to http, so no need to set here
});

// TODO: this option will not be shown in UI, leave messages empty.
export const AppServiceOptionItemForVS: HostTypeTriggerOptionItem = optionWithL10n({
  id: "http-webapi",
<<<<<<< HEAD
  hostType: HostType.AppService,
  label: "",
  cliName: "",
  description: "",
  detail: "",
};
=======
  hostType: HostTypes.APP_SERVICE,
});
>>>>>>> 4bd421c2

export const FunctionsOptionItems: HostTypeTriggerOptionItem[] = [
  FunctionsHttpTriggerOptionItem,
  FunctionsTimerTriggerOptionItem,
];

// The restrictions of this question:
//   - appService and function are mutually exclusive
//   - users must select at least one trigger.
export function createHostTypeTriggerQuestion(
  platform?: Platform,
  runtime?: Runtime
): MultiSelectQuestion {
  const prefix = "plugins.bot.questionHostTypeTrigger";

  const defaultOptionItem =
    runtime === Runtime.Dotnet ? AppServiceOptionItemForVS : AppServiceOptionItem;
  let staticOptions = [defaultOptionItem, ...FunctionsOptionItems];
  if (platform === Platform.CLI) {
    // The UI in CLI is different. It does not have description. So we need to merge that into label.
    staticOptions = staticOptions.map((option) => {
      // do not change the original option
      const cliOption = Object.assign({}, option);
      cliOption.label = `${option.label} (${option.description})`;
      return cliOption;
    });
  }

  return {
    name: QuestionNames.BOT_HOST_TYPE_TRIGGER,
    title: getLocalizedString(`${prefix}.title`),
    type: "multiSelect",
    staticOptions: staticOptions,
    default: [defaultOptionItem.id],
    placeholder: getLocalizedString(`${prefix}.placeholder`),
    validation: {
      validFunc: async (input: string[]): Promise<string | undefined> => {
        const name = input as string[];
        if (name.length === 0) {
          return getLocalizedString(`${prefix}.error.emptySelection`);
        }

        //invalid if both appService and function items are selected
        if (name.includes(defaultOptionItem.id) && name.length > 1) {
          return getLocalizedString(`${prefix}.error.hostTypeConflict`);
        }

        return undefined;
      },
    },
    onDidChangeSelection: async function (
      currentSelectedIds: Set<string>,
      previousSelectedIds: Set<string>
    ): Promise<Set<string>> {
      return handleSelectionConflict(
        [
          new Set([defaultOptionItem.id]),
          new Set([FunctionsHttpTriggerOptionItem.id, FunctionsTimerTriggerOptionItem.id]),
        ],
        previousSelectedIds,
        currentSelectedIds
      );
    },
  };
}

// Question model condition to determine whether to show "Select triggers" question after "Select capabilities".
// Return undefined for true, a string for false. The string itself it not used.
export const showNotificationTriggerCondition = {
  validFunc: (input: unknown, inputs?: Inputs): string | undefined => {
    if (!inputs) {
      return "Invalid inputs";
    }
    if (isPreviewFeaturesEnabled()) {
      const cap = inputs[AzureSolutionQuestionNames.Capabilities] as string;
      if (cap === NotificationOptionItem.id) {
        return undefined;
      }
      // Single Select Option for "Add Feature"
      const feature = inputs[AzureSolutionQuestionNames.Features];
      if (feature === NotificationOptionItem.id) {
        return undefined;
      }
    } else {
      const cap = inputs[AzureSolutionQuestionNames.Capabilities];
      if (Array.isArray(cap) && cap.includes(NotificationOptionItem.id)) {
        return undefined;
      }
    }
    return "Notification is not selected";
  },
  // Workaround for CLI: it requires containsAny to be set, or it will crash.
  containsAny: [NotificationOptionItem.id],
};

export function getConditionOfNotificationTriggerQuestion(runtime: Runtime) {
  return {
    validFunc: async (input: unknown, inputs?: Inputs) => {
      if (inputs?.[CoreQuestionNames.Runtime] === runtime) {
        return undefined;
      } else {
        return `runtime is not ${runtime}`;
      }
    },
  };
}

type HostTypeTriggerOptionItemWithoutText = Omit<
  HostTypeTriggerOptionItem,
  "label" | "cliName" | "description" | "detail"
>;

function optionWithL10n(option: HostTypeTriggerOptionItemWithoutText): HostTypeTriggerOptionItem {
  // e.g. expands to plugins.bot.triggers.functionsTimer.label
  const prefix = "plugins.bot.triggers";
  return {
    ...option,
    label: getLocalizedString(`${prefix}.${option.id}.label`),
    cliName: getLocalizedString(`${prefix}.${option.id}.cliName`),
    description: getLocalizedString(`${prefix}.${option.id}.description`),
    detail: getLocalizedString(`${prefix}.${option.id}.detail`),
  };
}<|MERGE_RESOLUTION|>--- conflicted
+++ resolved
@@ -9,18 +9,8 @@
   NotificationOptionItem,
 } from "../../solution/fx-solution/question";
 import { QuestionNames } from "./constants";
-<<<<<<< HEAD
 import { NotificationTrigger, NotificationTriggers } from "./resources/strings";
-import { HostType } from "./v2/enum";
-=======
-import {
-  HostType,
-  HostTypes,
-  NotificationTrigger,
-  NotificationTriggers,
-} from "./resources/strings";
-import { Runtime } from "./v2/enum";
->>>>>>> 4bd421c2
+import { HostType, Runtime } from "./v2/enum";
 
 export interface HostTypeTriggerOptionItem extends OptionItem {
   hostType: HostType;
@@ -49,17 +39,8 @@
 // TODO: this option will not be shown in UI, leave messages empty.
 export const AppServiceOptionItemForVS: HostTypeTriggerOptionItem = optionWithL10n({
   id: "http-webapi",
-<<<<<<< HEAD
   hostType: HostType.AppService,
-  label: "",
-  cliName: "",
-  description: "",
-  detail: "",
-};
-=======
-  hostType: HostTypes.APP_SERVICE,
 });
->>>>>>> 4bd421c2
 
 export const FunctionsOptionItems: HostTypeTriggerOptionItem[] = [
   FunctionsHttpTriggerOptionItem,
