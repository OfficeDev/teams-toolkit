--- conflicted
+++ resolved
@@ -2,13 +2,8 @@
 // Licensed under the MIT license.
 import { ProgrammingLanguage } from "./enums/programmingLanguage";
 import { WayToRegisterBot } from "./enums/wayToRegisterBot";
-<<<<<<< HEAD
 import { QuestionNames, RegularExprs, QuestionOptions } from "./constants";
-import { NodeType, QTreeNode } from "teamsfx-api";
-=======
-import { QuestionNames, RegularExprs } from "./constants";
 import { NodeType, QTreeNode } from "fx-api";
->>>>>>> 3d601a01
 
 const createQuestions = new QTreeNode({
     type: NodeType.group
