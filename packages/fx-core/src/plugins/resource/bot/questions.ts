--- conflicted
+++ resolved
@@ -8,26 +8,11 @@
     type: NodeType.group
 });
 
-<<<<<<< HEAD
-const programmingLanguageQuestion = new QTreeNode({
-    name: QuestionNames.PROGRAMMING_LANGUAGE,
-    type: NodeType.singleSelect,
-    option: QuestionOptions.PROGRAMMING_LANGUAGE_OPTIONS,
-    title: "Language",
-    default: ProgrammingLanguage.TypeScript
-});
-=======
->>>>>>> e0515cda
-
 const wayToRegisterBotQuestion = new QTreeNode({
     name: QuestionNames.WAY_TO_REGISTER_BOT,
     type: NodeType.singleSelect,
     option: QuestionOptions.WAY_TO_REGISTER_BOT_OPTIONS,
-<<<<<<< HEAD
     title: "Bot registration",
-=======
-    title: "Select way to get bot registration",
->>>>>>> e0515cda
     default: WayToRegisterBot.CreateNew
 });
 
