// Copyright (c) Microsoft Corporation.
// Licensed under the MIT license.
import { WayToRegisterBot } from "./enums/wayToRegisterBot";
import { QuestionNames, RegularExprs, QuestionOptions } from "./constants";
import { NodeType, QTreeNode } from "fx-api";
import isUUID from "validator/lib/isUUID";

const createQuestions = new QTreeNode({
    type: NodeType.group
});

const wayToRegisterBotQuestion = new QTreeNode({
    name: QuestionNames.WAY_TO_REGISTER_BOT,
    type: NodeType.singleSelect,
    option: QuestionOptions.WAY_TO_REGISTER_BOT_OPTIONS,
    title: "Bot registration",
    default: WayToRegisterBot.CreateNew
});

const botIdQuestion = new QTreeNode({
    name: QuestionNames.GET_BOT_ID,
    type: NodeType.text,
    title: "Enter bot id",
    default: "",
    validation: {
        validFunc: async (botId: string) => {

<<<<<<< HEAD
            if (!RegularExprs.BOT_ID.test(botId)) {
                return `Invalid bot id: must be a valid GUID.`;
=======
            if (!botId || !isUUID(botId)) {
                return "Invalid bot id: must be a valid GUID.";
>>>>>>> 7e76238f
            }

            return undefined;
        }
    }
});

const botPasswordQuestion = new QTreeNode({
    name: QuestionNames.GET_BOT_PASSWORD,
    type: NodeType.password,
    title: "Enter bot password",
    default: "",
    validation: {
        validFunc: async (botPassword: string) => {

<<<<<<< HEAD
            if (!RegularExprs.BOT_PASSWORD.test(botPassword)) {
                return `Invalid bot password. Password must be alphanumeric and may contain the following: '.', '_', '-', and '~'.`;
=======
            if (!botPassword) {
                return "Invalid bot password. Password must be non-empty.";
>>>>>>> 7e76238f
            }

            return undefined;
        }
    }
});

const reusingExistingBotGroup = new QTreeNode({
    type: NodeType.group
});

reusingExistingBotGroup.addChild(botIdQuestion);
reusingExistingBotGroup.addChild(botPasswordQuestion);

reusingExistingBotGroup.condition = {
    equals: WayToRegisterBot.ReuseExisting
};

wayToRegisterBotQuestion.addChild(reusingExistingBotGroup);

createQuestions.addChild(wayToRegisterBotQuestion);

export { createQuestions };<|MERGE_RESOLUTION|>--- conflicted
+++ resolved
@@ -25,13 +25,8 @@
     validation: {
         validFunc: async (botId: string) => {
 
-<<<<<<< HEAD
-            if (!RegularExprs.BOT_ID.test(botId)) {
-                return `Invalid bot id: must be a valid GUID.`;
-=======
             if (!botId || !isUUID(botId)) {
                 return "Invalid bot id: must be a valid GUID.";
->>>>>>> 7e76238f
             }
 
             return undefined;
@@ -47,13 +42,8 @@
     validation: {
         validFunc: async (botPassword: string) => {
 
-<<<<<<< HEAD
-            if (!RegularExprs.BOT_PASSWORD.test(botPassword)) {
-                return `Invalid bot password. Password must be alphanumeric and may contain the following: '.', '_', '-', and '~'.`;
-=======
             if (!botPassword) {
-                return "Invalid bot password. Password must be non-empty.";
->>>>>>> 7e76238f
+                return "Invalid bot password. Password is empty.";
             }
 
             return undefined;
