--- conflicted
+++ resolved
@@ -42,12 +42,8 @@
     `Successfully retrieved zip package from ${zipUrl}.`;
   public static readonly FallingBackToUseLocalTemplateZip =
     "Falling back to use local template zip.";
-<<<<<<< HEAD
-  public static readonly ResourceProviderExist = (rp: string): string => `Resource Provider ${rp} already exist, do not need to create.`
-=======
   public static readonly ResourceProviderExist = (rp: string): string =>
     `Resource Provider ${rp} already exist, do not need to create.`;
->>>>>>> d46f9c9b
 
   public static readonly WorkingDirIsMissing = "Working directory is missing.";
   public static readonly FailToGetAzureCreds = "Failed to retrieve Azure credentials.";
@@ -121,10 +117,6 @@
     "If azure account is switched, don't forget to delete azure bot channel registration under the previous account.";
   public static readonly CheckOutputLogAndTryToFix =
     "Please check log in output channel and try to fix this issue.";
-<<<<<<< HEAD
-  public static readonly RegisterRequiredRP = (resourceProviders: string[]): string => `Register ${resourceProviders.join(",")} resource provider for your subscription manually.`;
-=======
   public static readonly RegisterRequiredRP = (resourceProviders: string[]): string =>
     `Register ${resourceProviders.join(",")} resource provider for your subscription manually.`;
->>>>>>> d46f9c9b
 }