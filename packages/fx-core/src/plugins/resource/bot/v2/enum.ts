// Copyright (c) Microsoft Corporation.
// Licensed under the MIT license.

export enum ProgrammingLanguage {
  Js = "js",
  Ts = "ts",
  Csharp = "csharp",
}

export enum Runtime {
  Node = "node",
<<<<<<< HEAD
  Dotnet = "csharp",
}

export enum HostType {
  AppService = "app-service",
  Functions = "azure-functions",
=======
  Dotnet = "dotnet",
}

export enum BicepModules {
  Functions = "botFunction",
>>>>>>> 4bd421c2
}<|MERGE_RESOLUTION|>--- conflicted
+++ resolved
@@ -9,18 +9,14 @@
 
 export enum Runtime {
   Node = "node",
-<<<<<<< HEAD
-  Dotnet = "csharp",
+  Dotnet = "dotnet",
+}
+
+export enum BicepModules {
+  Functions = "botFunction",
 }
 
 export enum HostType {
   AppService = "app-service",
   Functions = "azure-functions",
-=======
-  Dotnet = "dotnet",
-}
-
-export enum BicepModules {
-  Functions = "botFunction",
->>>>>>> 4bd421c2
 }