--- conflicted
+++ resolved
@@ -9,13 +9,8 @@
   AppServiceOptionItem,
   AppServiceOptionItemForVS,
 } from "../question";
-<<<<<<< HEAD
 import { HostType } from "../resources/strings";
-import { ProgrammingLanguage } from "./enum";
-=======
-import { HostTypes } from "../resources/strings";
 import { ProgrammingLanguage, Runtime } from "./enum";
->>>>>>> 2cc91ae9
 
 const runtimeMap: Map<ProgrammingLanguage, Runtime> = new Map<ProgrammingLanguage, Runtime>([
   [ProgrammingLanguage.Js, Runtime.Node],
