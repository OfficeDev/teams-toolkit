--- conflicted
+++ resolved
@@ -34,14 +34,6 @@
     static HelpLink = ""; // TODO: default help link
     static readonly templateManifestURL =
         "https://github.com/henzhang-ms/Teams-Templates/releases/latest/download/manifest.json";
-<<<<<<< HEAD
-=======
-    static TemplateGroupName = "tab";
-    static TemplateLanguage = "JavaScript";
-    static TemplateDefaultScenario = "default";
-    static TemplateWithFunctionScenario = "with-function";
-    static TemplateVersion = "0.3.x";
->>>>>>> fcd87e3b
 }
 
 export class Commands {
@@ -61,10 +53,6 @@
     static WorkingDir = "tabs";
     static TemplateDir = path.join("templates", "plugins", "resource", "frontend");
     static RootDir = path.join(__dirname, "..", "..", "..", "..");
-<<<<<<< HEAD
-=======
-    static TemplateFileName = "tab.JavaScript.default.zip";
->>>>>>> fcd87e3b
     static TemplateFileExt = ".tpl";
     static TemplatePackageExt = ".zip";
     static BuildFolderName = "build";
