--- conflicted
+++ resolved
@@ -3,19 +3,6 @@
 
 export class Messages {
   // Logging messages
-<<<<<<< HEAD
-  static readonly StartScaffold = (name: string) => `Scaffolding '${name}'.`;
-  static readonly EndScaffold = (name: string) => `Successfully scaffolded '${name}'.`;
-  static readonly StartPreDeploy = (name: string) => `Pre-deploying '${name}'.`;
-  static readonly EndPreDeploy = (name: string) => `Pre-deployed '${name}'.`;
-  static readonly StartDeploy = (name: string) => `Deploying '${name}'.`;
-  static readonly EndDeploy = (name: string) => `Successfully deployed '${name}'.`;
-
-  static readonly getTemplateFrom = (url: string) => `Retrieving template from '${url}'.`;
-
-  static readonly FailedFetchTemplate =
-    "Failed to retrieve latest template from GitHub. Using local template instead.";
-=======
   static readonly StartScaffold = "Scaffolding.";
   static readonly EndScaffold = "Successfully scaffolded.";
   static readonly StartDeploy = "Deploying.";
@@ -24,6 +11,10 @@
   static readonly EndGenerateArmTemplates = "Successfully generated ARM templates.";
   static readonly StartUpdateArmTemplates = "Updating ARM templates.";
   static readonly EndUpdateArmTemplates = "Successfully updated ARM templates.";
+
+  static readonly getTemplateFrom = (url: string) => `Retrieving template from '${url}'.`;
+  static readonly FailedFetchTemplate =
+    "Failed to retrieve latest template from GitHub. Using local template instead.";
 
   static readonly Build = (projectPath: string) => `Building ${projectPath}.`;
   static readonly GenerateZip = (projectPath: string) => `Adding ${projectPath} to zip package.`;
@@ -40,5 +31,4 @@
   static readonly GenerateZip = "Generating zip package.";
   static readonly FetchCredential = "Retrieving deploy credentials.";
   static readonly Deploy = "Uploading zip package.";
->>>>>>> 9f71a789
 }