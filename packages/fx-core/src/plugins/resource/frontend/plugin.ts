// Copyright (c) Microsoft Corporation.
// Licensed under the MIT license.
import { PluginContext, ok, QTreeNode, NodeType, Stage, Result, FxError } from "fx-api";
import path from "path";

import { AzureStorageClient } from "./clients";
import {
    CreateStorageAccountError,
    EnableStaticWebsiteError,
    GetTemplateError,
    NoResourceGroupError,
    NoStorageError,
    NotProvisionError,
    NotScaffoldError,
    StaticWebsiteDisabledError,
    UnzipTemplateError,
    runWithErrorCatchAndThrow,
} from "./resources/errors";
import {
    Constants,
    DependentPluginInfo,
    FrontendConfigInfo,
    FrontendPathInfo,
    FrontendPluginInfo as PluginInfo,
    TabScope,
} from "./constants";
import { FrontendConfig } from "./configs";
import { FrontendDeployment } from "./ops/deploy";
import { AADEnvironment, FrontendProvision, FunctionEnvironment, RuntimeEnvironment } from "./ops/provision";
import { Logger } from "./utils/logger";
import { Messages } from "./resources/messages";
import { FrontendScaffold as Scaffold } from "./ops/scaffold";
import { TeamsFxResult } from "./error-factory";
import { PreDeploySteps, ProgressHelper, ProvisionSteps, ScaffoldSteps } from "./utils/progress-helper";
import { TemplateInfo } from "./resources/templateInfo";
<<<<<<< HEAD
=======
import { ManifestVariables } from "./resources/tabScope";
>>>>>>> 601ff214

export class FrontendPluginImpl {
    config?: FrontendConfig;
    azureStorageClient?: AzureStorageClient;

    private setConfigIfNotExists(ctx: PluginContext, key: string, value: unknown): void {
        if (ctx.config.get(key)) {
            return;
        }
        ctx.config.set(key, value);
    }

    public getQuestions(stage: Stage, _ctx: PluginContext): Result<QTreeNode | undefined, FxError> {
        const res = new QTreeNode({
            type: NodeType.group
        });

        return ok(res);
    }

    public async scaffold(ctx: PluginContext): Promise<TeamsFxResult> {
        Logger.info(Messages.StartScaffold(PluginInfo.DisplayName));
        const progressHandler = await ProgressHelper.startScaffoldProgressHandler(ctx);
        await progressHandler?.next(ScaffoldSteps.Scaffold);

        const templateInfo = new TemplateInfo(ctx);

        const zip = await runWithErrorCatchAndThrow(
            new GetTemplateError(),
            async () => await Scaffold.getTemplateZip(ctx, templateInfo),
        );
        await runWithErrorCatchAndThrow(
            new UnzipTemplateError(),
            async () => await Scaffold.scaffoldFromZip(zip, path.join(ctx.root, FrontendPathInfo.WorkingDir),
                (filePath: string, data: Buffer) => filePath.replace(Constants.ReplaceTemplateExt, Constants.EmptyString),
                (filePath: string, data: Buffer) => Scaffold.fulfill(filePath, data, templateInfo.variables))
        );

        this.setConfigIfNotExists(ctx, FrontendConfigInfo.TabScopes, [TabScope.PersonalTab, TabScope.GroupTab]);
        await ProgressHelper.endScaffoldProgress();
        Logger.info(Messages.EndScaffold(PluginInfo.DisplayName));
        return ok(undefined);
    }

    public async preProvision(ctx: PluginContext): Promise<TeamsFxResult> {
        Logger.info(Messages.StartPreProvision(PluginInfo.DisplayName));

        this.config = await FrontendConfig.fromPluginContext(ctx);
        this.azureStorageClient = new AzureStorageClient(this.config);

        const resourceGroupExists: boolean = await this.azureStorageClient.doesResourceGroupExists();
        if (!resourceGroupExists) {
            throw new NoResourceGroupError();
        }

        Logger.info(Messages.EndPreProvision(PluginInfo.DisplayName));
        return ok(this.config);
    }

    public async provision(ctx: PluginContext): Promise<TeamsFxResult> {
        Logger.info(Messages.StartProvision(PluginInfo.DisplayName));
        const progressHandler = await ProgressHelper.startProvisionProgressHandler(ctx);

        const client = this.azureStorageClient;
        const storageName = this.config?.storageName;
        if (!storageName || !client) {
            throw new NotScaffoldError();
        }

        await progressHandler?.next(ProvisionSteps.CreateStorage);
        const endpoint = await runWithErrorCatchAndThrow(
            new CreateStorageAccountError(),
            async () => await client.createStorageAccount(),
        );

        await progressHandler?.next(ProvisionSteps.Configure);
        await runWithErrorCatchAndThrow(
            new EnableStaticWebsiteError(),
            async () => await client.enableStaticWebsite()
        );

        const hostname = new URL(endpoint).hostname;
        this.setConfigIfNotExists(ctx, FrontendConfigInfo.Endpoint, endpoint);
        this.setConfigIfNotExists(ctx, FrontendConfigInfo.Hostname, hostname);
        this.setConfigIfNotExists(ctx, FrontendConfigInfo.StorageName, storageName);

        await ProgressHelper.endProvisionProgress();
        Logger.info(Messages.EndProvision(PluginInfo.DisplayName));
        return ok(this.config);
    }

    public async postProvision(ctx: PluginContext): Promise<TeamsFxResult> {
        let functionEnv: FunctionEnvironment | undefined;
        let runtimeEnv: RuntimeEnvironment | undefined;
        let aadEnv: AADEnvironment | undefined;

        const functionPlugin = ctx.configOfOtherPlugins.get(DependentPluginInfo.FunctionPluginName);
        if (functionPlugin) {
            functionEnv = {
                defaultName: functionPlugin.get(DependentPluginInfo.FunctionDefaultName) as string,
                endpoint: functionPlugin.get(DependentPluginInfo.FunctionEndpoint) as string,
            };
        }

        const authPlugin = ctx.configOfOtherPlugins.get(DependentPluginInfo.RuntimePluginName);
        if (authPlugin) {
            runtimeEnv = {
                endpoint: authPlugin.get(DependentPluginInfo.RuntimeEndpoint) as string,
                startLoginPageUrl: DependentPluginInfo.StartLoginPageURL,
            };
        }

        const aadPlugin = ctx.configOfOtherPlugins.get(DependentPluginInfo.AADPluginName);
        if (aadPlugin) {
            aadEnv = {
                clientId: aadPlugin.get(DependentPluginInfo.ClientID) as string,
            };
        }

        if (functionEnv || runtimeEnv || aadEnv) {
            await FrontendProvision.setEnvironments(
                path.join(ctx.root, FrontendPathInfo.WorkingDir, FrontendPathInfo.TabEnvironmentFilePath),
                functionEnv,
                runtimeEnv,
                aadEnv,
            );
        }

        return ok(this.config);
    }

    public async preDeploy(ctx: PluginContext): Promise<TeamsFxResult> {
        Logger.info(Messages.StartPreDeploy(PluginInfo.DisplayName));
        const progressHandler = await ProgressHelper.createPreDeployProgressHandler(ctx);

        this.config = await FrontendConfig.fromPluginContext(ctx);
        this.azureStorageClient = new AzureStorageClient(this.config);

        await progressHandler?.next(PreDeploySteps.CheckStorage);

        const resourceGroupExists: boolean = await this.azureStorageClient.doesResourceGroupExists();
        if (!resourceGroupExists) {
            throw new NoResourceGroupError();
        }

        const storageExists: boolean = await this.azureStorageClient.doesStorageAccountExists();
        if (!storageExists) {
            throw new NoStorageError();
        }

        const storageAvailable: boolean | undefined = await this.azureStorageClient.isStorageStaticWebsiteEnabled();
        if (!storageAvailable) {
            throw new StaticWebsiteDisabledError();
        }

        ProgressHelper.endPreDeployProgress();
        Logger.info(Messages.EndPreDeploy(PluginInfo.DisplayName));
        return ok(this.config);
    }

    public async deploy(ctx: PluginContext): Promise<TeamsFxResult> {
        Logger.info(Messages.StartDeploy(PluginInfo.DisplayName));
        const progressHandler = await ProgressHelper.startDeployProgressHandler(ctx);

        const client = this.azureStorageClient;
        if (!client) {
            throw new NotProvisionError();
        }

        const componentPath: string = path.join(ctx.root, FrontendPathInfo.WorkingDir);

        await FrontendDeployment.doFrontendBuild(componentPath);
        await FrontendDeployment.doFrontendDeployment(client, componentPath);

        await ProgressHelper.endDeployProgress();
        Logger.info(Messages.EndDeploy(PluginInfo.DisplayName));
        return ok(this.config);
    }
}<|MERGE_RESOLUTION|>--- conflicted
+++ resolved
@@ -22,7 +22,6 @@
     FrontendConfigInfo,
     FrontendPathInfo,
     FrontendPluginInfo as PluginInfo,
-    TabScope,
 } from "./constants";
 import { FrontendConfig } from "./configs";
 import { FrontendDeployment } from "./ops/deploy";
@@ -33,10 +32,6 @@
 import { TeamsFxResult } from "./error-factory";
 import { PreDeploySteps, ProgressHelper, ProvisionSteps, ScaffoldSteps } from "./utils/progress-helper";
 import { TemplateInfo } from "./resources/templateInfo";
-<<<<<<< HEAD
-=======
-import { ManifestVariables } from "./resources/tabScope";
->>>>>>> 601ff214
 
 export class FrontendPluginImpl {
     config?: FrontendConfig;
@@ -75,7 +70,6 @@
                 (filePath: string, data: Buffer) => Scaffold.fulfill(filePath, data, templateInfo.variables))
         );
 
-        this.setConfigIfNotExists(ctx, FrontendConfigInfo.TabScopes, [TabScope.PersonalTab, TabScope.GroupTab]);
         await ProgressHelper.endScaffoldProgress();
         Logger.info(Messages.EndScaffold(PluginInfo.DisplayName));
         return ok(undefined);
