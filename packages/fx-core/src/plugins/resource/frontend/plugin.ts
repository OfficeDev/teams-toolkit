--- conflicted
+++ resolved
@@ -57,11 +57,8 @@
 import { ScaffoldArmTemplateResult } from "../../../common/armInterface";
 import * as fs from "fs-extra";
 import { ConstantString } from "../../../common/constants";
-<<<<<<< HEAD
 import { FunctionArmOutput } from "../function/constants";
-=======
 import { EnvironmentUtils } from "./utils/environment-utils";
->>>>>>> 0b071c87
 
 export class FrontendPluginImpl {
   private setConfigIfNotExists(ctx: PluginContext, key: string, value: unknown): void {
