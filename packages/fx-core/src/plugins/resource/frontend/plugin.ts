--- conflicted
+++ resolved
@@ -54,11 +54,7 @@
 import { TemplateInfo } from "./resources/templateInfo";
 import { AzureClientFactory, AzureLib } from "./utils/azure-client";
 import { getTemplatesFolder } from "../../../folder";
-<<<<<<< HEAD
 import { ArmTemplateResult } from "../../../common/armInterface";
-=======
-import { ScaffoldArmTemplateResult } from "../../../common/armInterface";
->>>>>>> 6d83ecb4
 import * as fs from "fs-extra";
 import { Bicep, ConstantString } from "../../../common/constants";
 import { EnvironmentUtils } from "./utils/environment-utils";
@@ -143,8 +139,6 @@
   }
 
   public async postProvision(ctx: PluginContext): Promise<TeamsFxResult> {
-<<<<<<< HEAD
-=======
     if (isArmSupportEnabled()) {
       Logger.info(Messages.StartPostProvision(PluginInfo.DisplayName));
       const progressHandler = await ProgressHelper.startPostProvisionProgressHandler(ctx);
@@ -159,7 +153,6 @@
       await ProgressHelper.endPostProvisionProgress(true);
       Logger.info(Messages.EndPostProvision(PluginInfo.DisplayName));
     }
->>>>>>> 6d83ecb4
     return ok(undefined);
   }
 
