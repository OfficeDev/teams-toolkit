--- conflicted
+++ resolved
@@ -209,15 +209,15 @@
     }
 }
 
-<<<<<<< HEAD
 export class TSTemplateNotReadyError extends FrontendPluginError {
     constructor() {
         super(ErrorType.System, "TSTemplateNotReadyError", "The TypeScript template for tab frontend isn't ready yet.", []);
-=======
+    }
+}
+
 export class InvalidTabScopeError extends FrontendPluginError {
     constructor() {
         super(ErrorType.User, "InvalidTabScopeError", "The Tab scope is invalid.", [tips.restoreEnvironment, tips.reScaffold]);
->>>>>>> 9380d7bb
     }
 }
 
