// Copyright (c) Microsoft Corporation.
// Licensed under the MIT license.

import { Constants, FrontendPathInfo } from "../constants";
import { Logger } from "../utils/logger";
import path from "path";

export enum ErrorType {
    User,
    System,
}

const tips = {
<<<<<<< HEAD
    checkLog: "Check log for more information.",
    doScaffold: `Run 'Start A New Project' again.`,
    doProvision: `Run 'Provision Resource' before this command.`,
    doLogin: "Login to Azure.",
    reProvision: `Run 'Provision Resource' again.`,
    doBuild: `Run 'npm install' and 'npm run build' in '${FrontendPathInfo.WorkingDir}' folder.`,
    ensureBuildPath: `Ensure your built project in '${FrontendPathInfo.BuildPath}'.`,
=======
    checkLog: "Read log for more information.",
    reScaffold: "Run \"Start A New Project\" again.",
    doProvision: "Run \"Provision Resource\" before this command.",
    doLogin: "Login to Azure first.",
    reProvision: "Run \"Provision Resource\" again.",
    doBuild: `Run "npm install" and "npm run build" in ${FrontendPathInfo.WorkingDir} folder.`,
    ensureBuildPath: `Make sure your built project in ${FrontendPathInfo.BuildPath}.`,
>>>>>>> e0515cda
    ensureAppNameValid:
        "Ensure your app name only contains alphabetical and numeric characters, and does not contain a trademark or reserved word.",
    checkNetwork: "Check your network connection.",
    checkFsPermissions: "Check if you have Read/Write permissions to your file system.",
<<<<<<< HEAD
    checkStoragePermissions: "Check if you have full permissions to Azure Storage Account.",
=======
    checkStoragePermissions: "Check if you have full permissions to the Storage Account.",
    restoreEnvironment: "Restore the env.default.json file if you modified it.",
>>>>>>> e0515cda
};

export class FrontendPluginError extends Error {
    public code: string;
    public message: string;
    public suggestions: string[];
    public errorType: ErrorType;
    public innerError?: Error;

    constructor(errorType: ErrorType, code: string, message: string, suggestions: string[]) {
        super(message);
        this.code = code;
        this.message = message;
        this.suggestions = suggestions.concat(tips.checkLog);
        this.errorType = errorType;
    }

    getMessage(): string {
        return `${this.message} Suggestions: ${this.suggestions.join("\n")}`;
    }

    setInnerError(error: Error): void {
        this.innerError = error;
    }

    getInnerError(): Error | undefined {
        return this.innerError;
    }
}

export class NotScaffoldError extends FrontendPluginError {
    constructor() {
<<<<<<< HEAD
        super(ErrorType.User, "NotScaffoldError", "Scaffold has not completed successfully.", [tips.doScaffold]);
=======
        super(ErrorType.User, "NotScaffoldError", "Scaffold has not done successfully.", [tips.reScaffold]);
>>>>>>> e0515cda
    }
}

export class UnauthenticatedError extends FrontendPluginError {
    constructor() {
        super(ErrorType.User, "UnauthenticatedError", "Failed to get user login information.", [tips.doLogin]);
    }
}

export class NotProvisionError extends FrontendPluginError {
    constructor() {
        super(ErrorType.User, "NotProvisionError", "Provision has not completed successfully.", [tips.doProvision]);
    }
}

export class NoResourceGroupError extends FrontendPluginError {
    constructor() {
        super(ErrorType.User, "NoResourceGroupError", "Failed to find resource group.", [tips.reProvision]);
    }
}

export class NoStorageError extends FrontendPluginError {
    constructor() {
        super(ErrorType.User, "NoStorageError", "Failed to find Azure Storage Account.", [tips.reProvision]);
    }
}

export class StaticWebsiteDisabledError extends FrontendPluginError {
    constructor() {
        super(
            ErrorType.User,
            "StaticWebsiteDisableError",
            "Static website feature is disabled for Azure Storage Account.",
            [tips.reProvision],
        );
    }
}

export class InvalidStorageNameError extends FrontendPluginError {
    constructor() {
        super(ErrorType.User, "InvalidStorageNameError", "Azure Storage Name is invalid.", [
            tips.ensureAppNameValid,
        ]);
    }
}

export class CreateStorageAccountError extends FrontendPluginError {
    constructor() {
        super(ErrorType.System, "CreateStorageAccountError", "Failed to create Azure Storage Account.", [
            tips.ensureAppNameValid,
            tips.checkNetwork,
        ]);
    }
}

export class EnableStaticWebsiteError extends FrontendPluginError {
    constructor() {
        super(
            ErrorType.System,
            "EnableStaticWebsiteError",
            "Failed to enable static website feature for Azure Storage Account.",
            [tips.checkStoragePermissions, tips.checkNetwork],
        );
    }
}

export class ClearStorageError extends FrontendPluginError {
    constructor() {
        super(ErrorType.System, "ClearStorageError", "Failed to clear Azure Storage Account.", [tips.checkNetwork]);
    }
}

export class UploadToStorageError extends FrontendPluginError {
    constructor() {
        super(
            ErrorType.System,
            "UploadToStorageError",
            `Failed to upload local path ${path.join(
                FrontendPathInfo.WorkingDir,
                FrontendPathInfo.BuildPath,
            )} to Azure Storage Account.`,
            [tips.checkNetwork],
        );
    }
}

export class GetContainerError extends FrontendPluginError {
    constructor() {
        super(
            ErrorType.System,
            "GetContainerError",
            `Failed to get container '${Constants.AzureStorageWebContainer}' from Azure Storage Account.`,
            [tips.checkStoragePermissions, tips.checkNetwork],
        );
    }
}

export class FetchTemplateManifestError extends FrontendPluginError {
    constructor() {
        super(ErrorType.System, "FetchTemplateManifestError", "Failed to fetch manifest.", [
            tips.checkNetwork,
        ]);
    }
}

export class InvalidTemplateManifestError extends FrontendPluginError {
    constructor() {
        super(ErrorType.System, "InvalidTemplateManifestError", "Failed to find template.", []);
    }
}

export class FetchTemplatePackageError extends FrontendPluginError {
    constructor() {
        super(ErrorType.System, "FetchTemplatePackageError", "Failed to fetch template package.", [tips.checkNetwork]);
    }
}

export class GetTemplateError extends FrontendPluginError {
    constructor() {
        super(ErrorType.User, "GetTemplateError", "Failed to fetch template.", [
            tips.checkNetwork,
            tips.checkFsPermissions,
        ]);
    }
}

export class UnzipTemplateError extends FrontendPluginError {
    constructor() {
        super(ErrorType.User, "UnzipTemplateError", "Failed to unzip template package.", [
            tips.checkFsPermissions,
        ]);
    }
}

export class BuildError extends FrontendPluginError {
    constructor() {
        super(ErrorType.User, "BuildError", "Failed to build Tab app.", [
            tips.doBuild,
            tips.ensureBuildPath,
        ]);
    }
}

export class NpmInstallError extends FrontendPluginError {
    constructor() {
        super(ErrorType.User, "NpmInstallError", `Failed to run 'npm install' for Tab app.`, [
            tips.doBuild,
            tips.checkNetwork,
        ]);
    }
}

export class InvalidTabScopeError extends FrontendPluginError {
    constructor() {
        super(ErrorType.User, "InvalidTabScopeError", "The Tab scope is invalid.", [tips.restoreEnvironment, tips.reScaffold]);
    }
}

export class InvalidTabLanguageError extends FrontendPluginError {
    constructor() {
        super(ErrorType.User, "InvalidTabLanguageError", "The selected programming language yet is not supported by Tab.", [tips.restoreEnvironment, tips.reScaffold]);
    }
}

export const UnhandledErrorCode = "UnhandledError";
export const UnhandledErrorMessage = "Unhandled error.";

export async function runWithErrorCatchAndThrow<T>(error: FrontendPluginError, fn: () => T | Promise<T>): Promise<T> {
    try {
        const res = await Promise.resolve(fn());
        return res;
    } catch (e) {
        Logger.error(e.toString());
        error.setInnerError(e);
        throw error;
    }
}<|MERGE_RESOLUTION|>--- conflicted
+++ resolved
@@ -11,33 +11,19 @@
 }
 
 const tips = {
-<<<<<<< HEAD
     checkLog: "Check log for more information.",
-    doScaffold: `Run 'Start A New Project' again.`,
+    reScaffold: `Run 'Start A New Project' again.`,
     doProvision: `Run 'Provision Resource' before this command.`,
     doLogin: "Login to Azure.",
     reProvision: `Run 'Provision Resource' again.`,
-    doBuild: `Run 'npm install' and 'npm run build' in '${FrontendPathInfo.WorkingDir}' folder.`,
-    ensureBuildPath: `Ensure your built project in '${FrontendPathInfo.BuildPath}'.`,
-=======
-    checkLog: "Read log for more information.",
-    reScaffold: "Run \"Start A New Project\" again.",
-    doProvision: "Run \"Provision Resource\" before this command.",
-    doLogin: "Login to Azure first.",
-    reProvision: "Run \"Provision Resource\" again.",
-    doBuild: `Run "npm install" and "npm run build" in ${FrontendPathInfo.WorkingDir} folder.`,
-    ensureBuildPath: `Make sure your built project in ${FrontendPathInfo.BuildPath}.`,
->>>>>>> e0515cda
+    doBuild: `Run 'npm install' and 'npm run build' in the folder: '${FrontendPathInfo.WorkingDir}'.`,
+    ensureBuildPath: `Ensure your built project exists: '${FrontendPathInfo.BuildPath}'.`,
     ensureAppNameValid:
-        "Ensure your app name only contains alphabetical and numeric characters, and does not contain a trademark or reserved word.",
+        "Ensure your app name only contains alphabetical and numeric characters, and does not contain trademark or reserved words.",
     checkNetwork: "Check your network connection.",
     checkFsPermissions: "Check if you have Read/Write permissions to your file system.",
-<<<<<<< HEAD
-    checkStoragePermissions: "Check if you have full permissions to Azure Storage Account.",
-=======
-    checkStoragePermissions: "Check if you have full permissions to the Storage Account.",
-    restoreEnvironment: "Restore the env.default.json file if you modified it.",
->>>>>>> e0515cda
+    checkStoragePermissions: "Check if you have permissions to your Azure Storage Account.",
+    restoreEnvironment: "Restore the 'env.default.json' file if you modified it.",
 };
 
 export class FrontendPluginError extends Error {
@@ -70,11 +56,7 @@
 
 export class NotScaffoldError extends FrontendPluginError {
     constructor() {
-<<<<<<< HEAD
-        super(ErrorType.User, "NotScaffoldError", "Scaffold has not completed successfully.", [tips.doScaffold]);
-=======
-        super(ErrorType.User, "NotScaffoldError", "Scaffold has not done successfully.", [tips.reScaffold]);
->>>>>>> e0515cda
+        super(ErrorType.User, "NotScaffoldError", "Scaffold has not completed successfully.", [tips.reScaffold]);
     }
 }
 
