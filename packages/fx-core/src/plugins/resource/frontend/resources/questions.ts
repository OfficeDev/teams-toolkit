--- conflicted
+++ resolved
@@ -4,15 +4,9 @@
 import { NodeType, QTreeNode, Question } from "fx-api";
 import { FrontendConfigInfo, QuestionDescription, QuestionKey, TabScope } from "../constants";
 
-<<<<<<< HEAD
-export class QuestionKey {
-    static readonly TabLanguage = "programming-language";
-    static readonly TabScope = "TabScope";
-=======
 export interface FrontendQuestionData {
     question: Question,
     configKey: string,
->>>>>>> 9380d7bb
 }
 
 export class FrontendQuestion {
