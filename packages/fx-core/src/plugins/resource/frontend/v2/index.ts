// Copyright (c) Microsoft Corporation.
// Licensed under the MIT license.

import {
  AzureAccountProvider,
  AzureSolutionSettings,
  Func,
  FxError,
  Inputs,
  Json,
  ProjectSettings,
  Result,
  TokenProvider,
  v2,
  Void,
} from "@microsoft/teamsfx-api";
import {
  Context,
  DeploymentInputs,
  DeepReadonly,
  ProvisionInputs,
  ResourcePlugin,
  ResourceProvisionOutput,
  ResourceTemplate,
} from "@microsoft/teamsfx-api/build/v2";
import { Inject, Service } from "typedi";
import { FrontendPlugin } from "../..";
import {
  ResourcePlugins,
  ResourcePluginsV2,
} from "../../../solution/fx-solution/ResourcePluginContainer";
import {
  configureResourceAdapter,
  deployAdapter,
  executeUserTaskAdapter,
  updateResourceTemplateAdapter,
  generateResourceTemplateAdapter,
  provisionResourceAdapter,
  scaffoldSourceCodeAdapter,
  provisionLocalResourceAdapter,
} from "../../utils4v2";

@Service(ResourcePluginsV2.FrontendPlugin)
export class FrontendPluginV2 implements ResourcePlugin {
  name = "fx-resource-frontend-hosting";
  displayName = "Tab Front-end";
  @Inject(ResourcePlugins.FrontendPlugin)
  plugin!: FrontendPlugin;

  activate(projectSettings: ProjectSettings): boolean {
    const solutionSettings = projectSettings.solutionSettings as AzureSolutionSettings;
    return this.plugin.activate(solutionSettings);
  }

  async scaffoldSourceCode(ctx: Context, inputs: Inputs): Promise<Result<Void, FxError>> {
    return await scaffoldSourceCodeAdapter(ctx, inputs, this.plugin);
  }

  async updateResourceTemplate(
    ctx: Context,
    inputs: Inputs
  ): Promise<Result<v2.ResourceTemplate, FxError>> {
    return await updateResourceTemplateAdapter(ctx, inputs, this.plugin);
  }

  async generateResourceTemplate(
    ctx: Context,
    inputs: Inputs
  ): Promise<Result<ResourceTemplate, FxError>> {
    return await generateResourceTemplateAdapter(ctx, inputs, this.plugin);
  }

<<<<<<< HEAD
=======
  async provisionResource(
    ctx: Context,
    inputs: ProvisionInputs,
    envInfo: v2.EnvInfoV2,
    tokenProvider: TokenProvider
  ): Promise<Result<Void, FxError>> {
    return provisionResourceAdapter(ctx, inputs, envInfo, tokenProvider, this.plugin);
  }

>>>>>>> 4b71a274
  async configureResource(
    ctx: Context,
    inputs: ProvisionInputs,
    envInfo: v2.EnvInfoV2,
    tokenProvider: TokenProvider
  ): Promise<Result<Void, FxError>> {
    return await configureResourceAdapter(ctx, inputs, envInfo, tokenProvider, this.plugin);
  }

  async deploy(
    ctx: Context,
    inputs: DeploymentInputs,
    envInfo: DeepReadonly<v2.EnvInfoV2>,
    tokenProvider: TokenProvider
  ): Promise<Result<Void, FxError>> {
    return await deployAdapter(ctx, inputs, envInfo, tokenProvider, this.plugin);
  }

  async provisionLocalResource(
    ctx: Context,
    inputs: Inputs,
    localSettings: Json,
    tokenProvider: TokenProvider
  ): Promise<Result<Void, FxError>> {
    return await provisionLocalResourceAdapter(
      ctx,
      inputs,
      localSettings,
      tokenProvider,
      this.plugin
    );
  }

  async executeUserTask(
    ctx: Context,
    inputs: Inputs,
    func: Func,
    localSettings: Json,
    envInfo: v2.EnvInfoV2,
    tokenProvider: TokenProvider
  ): Promise<Result<unknown, FxError>> {
    return await executeUserTaskAdapter(
      ctx,
      inputs,
      func,
      localSettings,
      envInfo,
      tokenProvider,
      this.plugin
    );
  }
}<|MERGE_RESOLUTION|>--- conflicted
+++ resolved
@@ -70,18 +70,6 @@
     return await generateResourceTemplateAdapter(ctx, inputs, this.plugin);
   }
 
-<<<<<<< HEAD
-=======
-  async provisionResource(
-    ctx: Context,
-    inputs: ProvisionInputs,
-    envInfo: v2.EnvInfoV2,
-    tokenProvider: TokenProvider
-  ): Promise<Result<Void, FxError>> {
-    return provisionResourceAdapter(ctx, inputs, envInfo, tokenProvider, this.plugin);
-  }
-
->>>>>>> 4b71a274
   async configureResource(
     ctx: Context,
     inputs: ProvisionInputs,
