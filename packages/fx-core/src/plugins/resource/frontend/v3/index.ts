--- conflicted
+++ resolved
@@ -130,11 +130,7 @@
   async generateResourceTemplate(
     ctx: v3.ContextWithManifestProvider,
     inputs: v2.InputsWithProjectPath
-<<<<<<< HEAD
-  ): Promise<Result<v2.ResourceTemplate, FxError>> {
-=======
   ): Promise<Result<v2.ResourceTemplate[], FxError>> {
->>>>>>> 591b2516
     ctx.logProvider.info(Messages.StartGenerateArmTemplates(this.name));
     const solutionSettings = ctx.projectSetting.solutionSettings as
       | AzureSolutionSettings
@@ -162,21 +158,13 @@
         domain: FrontendOutputBicepSnippet.Domain,
       },
     };
-<<<<<<< HEAD
-    return ok({ kind: "bicep", template: result });
-=======
     return ok([{ kind: "bicep", template: result }]);
->>>>>>> 591b2516
   }
   @hooks([CommonErrorHandlerMW({ telemetry: { component: BuiltInFeaturePluginNames.frontend } })])
   async addFeature(
     ctx: v3.ContextWithManifestProvider,
     inputs: v2.InputsWithProjectPath
-<<<<<<< HEAD
-  ): Promise<Result<v2.ResourceTemplate | undefined, FxError>> {
-=======
   ): Promise<Result<v2.ResourceTemplate[], FxError>> {
->>>>>>> 591b2516
     const scaffoldRes = await this.scaffold(ctx, inputs);
     if (scaffoldRes.isErr()) return err(scaffoldRes.error);
     const armRes = await this.generateResourceTemplate(ctx, inputs);
@@ -192,11 +180,7 @@
   async afterOtherFeaturesAdded(
     ctx: v3.ContextWithManifestProvider,
     inputs: v3.OtherFeaturesAddedInputs
-<<<<<<< HEAD
-  ): Promise<Result<v2.ResourceTemplate | undefined, FxError>> {
-=======
   ): Promise<Result<v2.ResourceTemplate[], FxError>> {
->>>>>>> 591b2516
     ctx.logProvider.info(Messages.StartUpdateArmTemplates(this.name));
     const result: ArmTemplateResult = {
       Reference: {
@@ -204,11 +188,7 @@
         domain: FrontendOutputBicepSnippet.Domain,
       },
     };
-<<<<<<< HEAD
-    return ok({ kind: "bicep", template: result });
-=======
     return ok([{ kind: "bicep", template: result }]);
->>>>>>> 591b2516
   }
   private async buildFrontendConfig(
     envInfo: v2.DeepReadonly<v3.EnvInfoV3>,
