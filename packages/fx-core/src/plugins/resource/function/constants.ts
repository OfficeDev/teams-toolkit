--- conflicted
+++ resolved
@@ -75,12 +75,9 @@
     public static readonly functionLanguage: FunctionLanguage = FunctionLanguage.JavaScript;
     public static readonly functionTriggerType: string = "HTTPTrigger";
     public static readonly maxTryCount: number = 3;
-<<<<<<< HEAD
     public static readonly scaffoldTimeoutInMs: number = 20 * 1000;
     public static readonly deployTimeoutInMs: number = 10 * 60 * 1000;
-=======
     public static readonly nodeVersion: NodeVersion = NodeVersion.Version12;
->>>>>>> 76457535
 }
 
 export class DependentPluginInfo {
