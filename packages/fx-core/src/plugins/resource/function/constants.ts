--- conflicted
+++ resolved
@@ -181,13 +181,8 @@
 }
 
 export class FunctionBicep {
-<<<<<<< HEAD
-  static readonly functionEndpoint: string =
-    "provisionOutputs.functionProvision.value.functionEndpoint";
-=======
   static readonly functionEndpoint: string = "provisionOutputs.functionOutput.value.endpoint";
->>>>>>> b6da0f8a
-  static readonly functionResourceId: string =
+  static readonly functionAppResourceId: string =
     "provisionOutputs.functionOutput.value.functionAppResourceId";
 }
 
