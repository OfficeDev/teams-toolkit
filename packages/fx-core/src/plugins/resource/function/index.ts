--- conflicted
+++ resolved
@@ -106,7 +106,6 @@
 
   public async provision(ctx: PluginContext): Promise<FxResult> {
     this.setContext(ctx);
-<<<<<<< HEAD
     if (isArmSupportEnabled()) {
       return ResultFactory.Success();
     } else {
@@ -117,20 +116,9 @@
       const res = await this.runWithErrorWrapper(ctx, FunctionEvent.provision, () =>
         this.functionPluginImpl.provision(ctx)
       );
-      await StepHelperFactory.provisionStepHelper.end();
+      await StepHelperFactory.provisionStepHelper.end(res.isOk());
       return res;
     }
-=======
-    await StepHelperFactory.provisionStepHelper.start(
-      Object.entries(ProvisionSteps).length,
-      ctx.ui
-    );
-    const res = await this.runWithErrorWrapper(ctx, FunctionEvent.provision, () =>
-      this.functionPluginImpl.provision(ctx)
-    );
-    await StepHelperFactory.provisionStepHelper.end(res.isOk());
-    return res;
->>>>>>> 0b071c87
   }
 
   public async postProvision(ctx: PluginContext): Promise<FxResult> {
