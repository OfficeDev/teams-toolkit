// Copyright (c) Microsoft Corporation.
// Licensed under the MIT license.
import * as fs from "fs-extra";
import * as path from "path";
import AdmZip from "adm-zip";
import Mustache from "mustache";

import { CommonConstants, FunctionPluginPathInfo as PathInfo, FunctionPluginInfo as PluginInfo, RegularExpr, FunctionPluginPathInfo } from "../constants";
import { FunctionLanguage } from "../enums";
import { InfoMessages } from "../resources/message";
import { LanguageStrategyFactory } from "../language-strategy";
import { Logger } from "../utils/logger";
import { ScaffoldSteps, StepGroup, step } from "../resources/steps";
import { TemplateZipFallbackError, runWithErrorCatchAndThrow } from "../resources/errors";
<<<<<<< HEAD
import { fetchZipFromURL, getTemplateURL, unzip} from "../utils/templates-fetch";
import { getTemplatesFolder } from "../../../..";
=======
import { convertTemplateLanguage, fetchZipFromURL, getTemplateURL, unzip} from "../utils/templates-fetch";
>>>>>>> 493de939

export interface TemplateVariables {
    appName: string;
    functionName: string;
}

export class FunctionScaffold {
    public static async doesFunctionPathExist(componentPath: string, language: FunctionLanguage, entryName: string): Promise<boolean> {
        const entryFileOrFolderName: string = LanguageStrategyFactory.getStrategy(language).getFunctionEntryFileOrFolderName(entryName);
        return fs.pathExists(path.join(componentPath, entryFileOrFolderName));
    }

    public static async getTemplateZip(
        group: string,
        language: FunctionLanguage,
        scenario: string
    ): Promise<AdmZip> {
        try {
            const url: string = await getTemplateURL(group, language, scenario);
            Logger.info(InfoMessages.getTemplateFrom(url));

            const zip: AdmZip = await fetchZipFromURL(url);
            return zip;
        } catch(e) {
            Logger.error(e.toString());
            return await runWithErrorCatchAndThrow(new TemplateZipFallbackError(), async() => {
<<<<<<< HEAD
                const fileName: string = [group, language, scenario].join(PathInfo.templateZipNameSep) + PathInfo.templateZipExt;
                const zipPath: string = path.join(getTemplatesFolder(), "plugins", "resource", "function" , fileName);
=======
                const templateLanguage: string = convertTemplateLanguage(language);
                const fileName: string = [group, templateLanguage, scenario].join(PathInfo.templateZipNameSep) + PathInfo.templateZipExt;
                const zipPath: string = path.join(FunctionPluginPathInfo.rootPath, PathInfo.templateFolderPath, fileName);
>>>>>>> 493de939
                const data: Buffer = await fs.readFile(zipPath);
                const zip: AdmZip = new AdmZip(data);
                return zip;
            });
        }
    }

    private static async scaffoldFromZipPackage(
        componentPath: string,
        group: string,
        language: FunctionLanguage,
        scenario: string,
        variables: TemplateVariables,
        nameReplaceFn?: (filePath: string, data: Buffer) => string
    ): Promise<void> {
        const zip = await this.getTemplateZip(group, language, scenario);
        const _dataReplaceFn = (name: string, data: Buffer) => this.fulfill(name, data, variables);
        const _nameReplaceFn = (name: string, data: Buffer) => {
            name = nameReplaceFn ? nameReplaceFn(name, data) : name;
            return name.replace(RegularExpr.replaceTemplateExtName, CommonConstants.emptyString);
        };

        await unzip(zip, componentPath, _nameReplaceFn, _dataReplaceFn);
    }

    public static async scaffoldFunction(componentPath: string, language: FunctionLanguage,
        trigger: string, entryName: string, variables: TemplateVariables): Promise<void> {

        await step(StepGroup.ScaffoldStepGroup, ScaffoldSteps.ensureFunctionAppProject, async() =>
            await this.ensureFunctionAppProject(componentPath, language, variables)
        );

        await step(StepGroup.ScaffoldStepGroup, ScaffoldSteps.scaffoldFunction, async() =>
            await this.scaffoldFromZipPackage(
                componentPath, PluginInfo.templateTriggerGroupName, language, trigger, variables,
                (name: string) => name.replace(RegularExpr.replaceTemplateFileNamePlaceholder, entryName))
        );
    }

    /*
     * Always call ensure project before scaffold a function entry.
     */
    private static async ensureFunctionAppProject(componentPath: string, language: FunctionLanguage,
        variables: TemplateVariables): Promise<void> {
        const exists = await fs.pathExists(componentPath);
        if (exists) {
            Logger.info(InfoMessages.projectScaffoldAt(componentPath));
            return;
        }

        await this.scaffoldFromZipPackage(
            componentPath, PluginInfo.templateBaseGroupName, language, PluginInfo.templateBaseScenarioName, variables);
    }

    private static fulfill(filePath: string, data: Buffer, variables: TemplateVariables): Buffer | string {
        if (path.extname(filePath) === PathInfo.templateFileExt) {
            return Mustache.render(data.toString(), variables);
        }
        return data;
    }
}<|MERGE_RESOLUTION|>--- conflicted
+++ resolved
@@ -12,13 +12,8 @@
 import { Logger } from "../utils/logger";
 import { ScaffoldSteps, StepGroup, step } from "../resources/steps";
 import { TemplateZipFallbackError, runWithErrorCatchAndThrow } from "../resources/errors";
-<<<<<<< HEAD
-import { fetchZipFromURL, getTemplateURL, unzip} from "../utils/templates-fetch";
+import { convertTemplateLanguage, fetchZipFromURL, getTemplateURL, unzip} from "../utils/templates-fetch";
 import { getTemplatesFolder } from "../../../..";
-=======
-import { convertTemplateLanguage, fetchZipFromURL, getTemplateURL, unzip} from "../utils/templates-fetch";
->>>>>>> 493de939
-
 export interface TemplateVariables {
     appName: string;
     functionName: string;
@@ -44,14 +39,9 @@
         } catch(e) {
             Logger.error(e.toString());
             return await runWithErrorCatchAndThrow(new TemplateZipFallbackError(), async() => {
-<<<<<<< HEAD
-                const fileName: string = [group, language, scenario].join(PathInfo.templateZipNameSep) + PathInfo.templateZipExt;
-                const zipPath: string = path.join(getTemplatesFolder(), "plugins", "resource", "function" , fileName);
-=======
                 const templateLanguage: string = convertTemplateLanguage(language);
                 const fileName: string = [group, templateLanguage, scenario].join(PathInfo.templateZipNameSep) + PathInfo.templateZipExt;
-                const zipPath: string = path.join(FunctionPluginPathInfo.rootPath, PathInfo.templateFolderPath, fileName);
->>>>>>> 493de939
+                const zipPath: string = path.join(getTemplatesFolder(), "plugins", "resource", "function" , fileName);
                 const data: Buffer = await fs.readFile(zipPath);
                 const zip: AdmZip = new AdmZip(data);
                 return zip;
