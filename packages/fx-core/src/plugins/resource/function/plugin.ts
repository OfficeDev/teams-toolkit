// Copyright (c) Microsoft Corporation.
// Licensed under the MIT license.
import * as path from "path";
import {
  AzureSolutionSettings,
  Func,
  FxError,
  Inputs,
  PluginContext,
  QTreeNode,
  ReadonlyPluginConfig,
  Result,
  Stage,
} from "@microsoft/teamsfx-api";
import { StorageManagementClient } from "@azure/arm-storage";
import { StringDictionary } from "@azure/arm-appservice/esm/models";
import { WebSiteManagementClient, WebSiteManagementModels } from "@azure/arm-appservice";
import { v4 as uuid } from "uuid";

import { AzureClientFactory, AzureLib } from "./utils/azure-client";
import {
  ConfigFunctionAppError,
  GetConnectionStringError,
  InitAzureSDKError,
  InstallNpmPackageError,
  InstallTeamsfxBindingError,
  ProvisionError,
  ValidationError,
  runWithErrorCatchAndThrow,
  runWithErrorCatchAndWrap,
  FunctionNameConflictError,
  FetchConfigError,
  RegisterResourceProviderError,
} from "./resources/errors";
import {
  AzureInfo,
  DefaultProvisionConfigs,
  DefaultValues,
  DependentPluginInfo,
  FunctionPluginInfo,
  FunctionPluginPathInfo,
  QuestionValidationFunc,
  RegularExpr,
} from "./constants";
import { ErrorMessages, InfoMessages } from "./resources/message";
import {
  FunctionConfigKey,
  FunctionEvent,
  FunctionLanguage,
  NodeVersion,
  QuestionKey,
  ResourceType,
} from "./enums";
import { FunctionDeploy } from "./ops/deploy";
import { FunctionNaming, FunctionProvision } from "./ops/provision";
import { FunctionScaffold } from "./ops/scaffold";
import { FxResult, FunctionPluginResultFactory as ResultFactory } from "./result";
import { Logger } from "./utils/logger";
import {
  PostProvisionSteps,
  PreDeploySteps,
  ProvisionSteps,
  StepGroup,
  step,
} from "./resources/steps";
import { functionNameQuestion } from "./questions";
import { DotnetChecker } from "./utils/depsChecker/dotnetChecker";
import { Messages, isLinux, dotnetManualInstallHelpLink } from "./utils/depsChecker/common";
import { DepsCheckerError } from "./utils/depsChecker/errors";
import { getNodeVersion } from "./utils/node-version";
import { FuncPluginAdapter } from "./utils/depsChecker/funcPluginAdapter";
import { funcPluginLogger } from "./utils/depsChecker/funcPluginLogger";
import { FuncPluginTelemetry } from "./utils/depsChecker/funcPluginTelemetry";
import { TelemetryHelper } from "./utils/telemetry-helper";

type Site = WebSiteManagementModels.Site;
type AppServicePlan = WebSiteManagementModels.AppServicePlan;
type SiteAuthSettings = WebSiteManagementModels.SiteAuthSettings;

export interface FunctionConfig {
  /* Config from solution */
  resourceGroupName?: string;
  subscriptionId?: string;
  resourceNameSuffix?: string;
  location?: string;
  functionName?: string;

  /* Config exported by Function plugin */
  functionLanguage?: FunctionLanguage;
  functionAppName?: string;
  defaultFunctionName?: string;
  storageAccountName?: string;
  appServicePlanName?: string;
  functionEndpoint?: string;

  /* Intermediate  */
  skipDeploy: boolean;
  site?: Site;
}

export class FunctionPluginImpl {
  config: FunctionConfig = {
    skipDeploy: false,
  };

  private syncConfigFromContext(ctx: PluginContext): void {
    const solutionConfig: ReadonlyPluginConfig | undefined = ctx.configOfOtherPlugins.get(
      DependentPluginInfo.solutionPluginName
    );

    this.config.resourceNameSuffix = solutionConfig?.get(
      DependentPluginInfo.resourceNameSuffix
    ) as string;
    this.config.resourceGroupName = solutionConfig?.get(
      DependentPluginInfo.resourceGroupName
    ) as string;
    this.config.subscriptionId = solutionConfig?.get(DependentPluginInfo.subscriptionId) as string;
    this.config.location = solutionConfig?.get(DependentPluginInfo.location) as string;
    this.config.functionLanguage = solutionConfig?.get(
      DependentPluginInfo.programmingLanguage
    ) as FunctionLanguage;
    this.config.defaultFunctionName = ctx.config.get(
      FunctionConfigKey.defaultFunctionName
    ) as string;
    this.config.functionAppName = ctx.config.get(FunctionConfigKey.functionAppName) as string;
    this.config.storageAccountName = ctx.config.get(FunctionConfigKey.storageAccountName) as string;
    this.config.appServicePlanName = ctx.config.get(FunctionConfigKey.appServicePlanName) as string;

    /* Always validate after sync for safety and security. */
    this.validateConfig();
  }

  private syncConfigToContext(ctx: PluginContext): void {
    Object.entries(this.config)
      .filter((kv) =>
        FunctionPluginInfo.FunctionPluginPersistentConfig.find(
          (x: FunctionConfigKey) => x === kv[0]
        )
      )
      .forEach((kv) => {
        if (kv[1]) {
          ctx.config.set(kv[0], kv[1].toString());
        }
      });
  }

  private validateConfig(): void {
    if (
      this.config.functionLanguage &&
      !Object.values(FunctionLanguage).includes(this.config.functionLanguage)
    ) {
      throw new ValidationError(FunctionConfigKey.functionLanguage);
    }

    if (
      this.config.resourceNameSuffix &&
      !RegularExpr.validResourceSuffixPattern.test(this.config.resourceNameSuffix)
    ) {
      throw new ValidationError(FunctionConfigKey.resourceNameSuffix);
    }

    if (
      this.config.functionAppName &&
      !RegularExpr.validFunctionAppNamePattern.test(this.config.functionAppName)
    ) {
      throw new ValidationError(FunctionConfigKey.functionAppName);
    }

    if (
      this.config.storageAccountName &&
      !RegularExpr.validStorageAccountNamePattern.test(this.config.storageAccountName)
    ) {
      throw new ValidationError(FunctionConfigKey.storageAccountName);
    }

    if (
      this.config.appServicePlanName &&
      !RegularExpr.validAppServicePlanNamePattern.test(this.config.appServicePlanName)
    ) {
      throw new ValidationError(FunctionConfigKey.appServicePlanName);
    }

    if (
      this.config.defaultFunctionName &&
      !RegularExpr.validFunctionNamePattern.test(this.config.defaultFunctionName)
    ) {
      throw new ValidationError(FunctionConfigKey.defaultFunctionName);
    }
  }

  public async callFunc(func: Func, ctx: PluginContext): Promise<FxResult> {
    if (func.method === QuestionValidationFunc.validateFunctionName) {
      const workingPath: string = this.getFunctionProjectRootPath(ctx);
      const name = func.params as string;
      if (!name || !RegularExpr.validFunctionNamePattern.test(name)) {
        return ResultFactory.Success(ErrorMessages.invalidFunctionName);
      }

      const stage: Stage | undefined = ctx.answers![QuestionKey.stage] as Stage;
      if (stage === Stage.create) {
        return ResultFactory.Success();
      }

      const language: FunctionLanguage =
        (ctx.answers![QuestionKey.programmingLanguage] as FunctionLanguage) ??
        (ctx.configOfOtherPlugins
          .get(DependentPluginInfo.solutionPluginName)
          ?.get(DependentPluginInfo.programmingLanguage) as FunctionLanguage);

      // If language is unknown, skip checking and let scaffold handle the error.
      if (language && (await FunctionScaffold.doesFunctionPathExist(workingPath, language, name))) {
        return ResultFactory.Success(ErrorMessages.functionAlreadyExists);
      }
    }

    return ResultFactory.Success();
  }

  public getQuestionsForUserTask(
    func: Func,
    ctx: PluginContext
  ): Result<QTreeNode | undefined, FxError> {
    const res = new QTreeNode({
      type: "group",
    });

    if (func.method === "addResource") {
      functionNameQuestion.validation = {
        validFunc: async (input: string, previousInputs?: Inputs): Promise<string | undefined> => {
          const workingPath: string = this.getFunctionProjectRootPath(ctx);
          const name = input as string;
          if (!name || !RegularExpr.validFunctionNamePattern.test(name)) {
            return ErrorMessages.invalidFunctionName;
          }

          const stage: Stage | undefined = ctx.answers![QuestionKey.stage] as Stage;
          if (stage === Stage.create) {
            return undefined;
          }

          const language: FunctionLanguage =
            (ctx.answers![QuestionKey.programmingLanguage] as FunctionLanguage) ??
            (ctx.configOfOtherPlugins
              .get(DependentPluginInfo.solutionPluginName)
              ?.get(DependentPluginInfo.programmingLanguage) as FunctionLanguage);

          // If language is unknown, skip checking and let scaffold handle the error.
          if (
            language &&
            (await FunctionScaffold.doesFunctionPathExist(workingPath, language, name))
          ) {
            return ErrorMessages.functionAlreadyExists;
          }
        },
      };
      res.addChild(new QTreeNode(functionNameQuestion));
    }

    return ResultFactory.Success(res);
  }

  public async preScaffold(ctx: PluginContext): Promise<FxResult> {
    this.syncConfigFromContext(ctx);

    const workingPath: string = this.getFunctionProjectRootPath(ctx);
    const functionLanguage: FunctionLanguage = this.checkAndGet(
      this.config.functionLanguage,
      FunctionConfigKey.functionLanguage
    );

    const name: string =
      (ctx.answers![QuestionKey.functionName] as string) ?? DefaultValues.functionName;
    if (await FunctionScaffold.doesFunctionPathExist(workingPath, functionLanguage, name)) {
      throw new FunctionNameConflictError();
    }

    this.config.functionName = name;
    this.syncConfigToContext(ctx);

    return ResultFactory.Success();
  }

  public async scaffold(ctx: PluginContext): Promise<FxResult> {
    const workingPath: string = this.getFunctionProjectRootPath(ctx);

    const functionName: string = this.checkAndGet(
      this.config.functionName,
      FunctionConfigKey.functionName
    );
    const functionLanguage: FunctionLanguage = this.checkAndGet(
      this.config.functionLanguage,
      FunctionConfigKey.functionLanguage
    );

    await FunctionScaffold.scaffoldFunction(
      workingPath,
      functionLanguage,
      DefaultValues.functionTriggerType,
      functionName,
      {
<<<<<<< HEAD
        // appName: ctx.app.name.short,
=======
>>>>>>> 415a6dfd
        appName: ctx.projectSettings!.appName,
        functionName: functionName,
      }
    );

    if (!this.config.defaultFunctionName) {
      this.config.defaultFunctionName = this.config.functionName;
    }

    this.syncConfigToContext(ctx);

    return ResultFactory.Success();
  }

  public async preProvision(ctx: PluginContext): Promise<FxResult> {
    this.syncConfigFromContext(ctx);

    if (
      !this.config.functionAppName ||
      !this.config.storageAccountName ||
      !this.config.appServicePlanName
    ) {
      const teamsAppName: string = ctx.projectSettings!.appName;
      const suffix: string = this.config.resourceNameSuffix ?? uuid().substr(0, 6);

      if (!this.config.functionAppName) {
        this.config.functionAppName = FunctionNaming.generateFunctionAppName(
          teamsAppName,
          DefaultProvisionConfigs.nameSuffix,
          suffix
        );
        Logger.info(InfoMessages.generateFunctionAppName(this.config.functionAppName));
      }

      if (!this.config.storageAccountName) {
        this.config.storageAccountName = FunctionNaming.generateStorageAccountName(
          teamsAppName,
          DefaultProvisionConfigs.nameSuffix,
          suffix
        );
        Logger.info(InfoMessages.generateStorageAccountName(this.config.storageAccountName));
      }

      if (!this.config.appServicePlanName) {
        this.config.appServicePlanName = this.config.functionAppName;
        Logger.info(InfoMessages.generateAppServicePlanName(this.config.appServicePlanName));
      }
    }

    this.syncConfigToContext(ctx);
    return ResultFactory.Success();
  }

  private async getValidNodeVersion(ctx: PluginContext): Promise<NodeVersion> {
    const currentNodeVersion = await getNodeVersion(this.getFunctionProjectRootPath(ctx));
    const candidateNodeVersions = Object.values(NodeVersion);
    return (
      candidateNodeVersions.find((v: NodeVersion) => v === currentNodeVersion) ??
      DefaultValues.nodeVersion
    );
  }

  public async provision(ctx: PluginContext): Promise<FxResult> {
    const resourceGroupName = this.checkAndGet(
      this.config.resourceGroupName,
      FunctionConfigKey.resourceGroupName
    );
    const subscriptionId = this.checkAndGet(
      this.config.subscriptionId,
      FunctionConfigKey.subscriptionId
    );
    const location = this.checkAndGet(this.config.location, FunctionConfigKey.location);
    const appServicePlanName = this.checkAndGet(
      this.config.appServicePlanName,
      FunctionConfigKey.appServicePlanName
    );
    const storageAccountName = this.checkAndGet(
      this.config.storageAccountName,
      FunctionConfigKey.storageAccountName
    );
    const functionAppName = this.checkAndGet(
      this.config.functionAppName,
      FunctionConfigKey.functionAppName
    );
    const functionLanguage = this.checkAndGet(
      this.config.functionLanguage,
      FunctionConfigKey.functionLanguage
    );
    const credential = this.checkAndGet(
      await ctx.azureAccountProvider?.getAccountCredentialAsync(),
      FunctionConfigKey.credential
    );
    const nodeVersion = await this.getValidNodeVersion(ctx);

    const providerClient = await runWithErrorCatchAndThrow(new InitAzureSDKError(), () =>
      AzureClientFactory.getResourceProviderClient(credential, subscriptionId)
    );

    Logger.info(
      InfoMessages.ensureResourceProviders(AzureInfo.requiredResourceProviders, subscriptionId)
    );

    await runWithErrorCatchAndThrow(new RegisterResourceProviderError(), async () =>
      step(
        StepGroup.ProvisionStepGroup,
        ProvisionSteps.registerResourceProviders,
        async () =>
          await AzureLib.ensureResourceProviders(
            providerClient,
            AzureInfo.requiredResourceProviders
          )
      )
    );

    const storageManagementClient: StorageManagementClient = await runWithErrorCatchAndThrow(
      new InitAzureSDKError(),
      () => AzureClientFactory.getStorageManagementClient(credential, subscriptionId)
    );

    Logger.info(
      InfoMessages.checkResource(ResourceType.storageAccount, storageAccountName, resourceGroupName)
    );

    await runWithErrorCatchAndWrap(
      (error: any) => new ProvisionError(ResourceType.storageAccount, error.code),
      async () =>
        step(
          StepGroup.ProvisionStepGroup,
          ProvisionSteps.ensureStorageAccount,
          async () =>
            await AzureLib.ensureStorageAccount(
              storageManagementClient,
              resourceGroupName,
              storageAccountName,
              DefaultProvisionConfigs.storageConfig(location)
            )
        )
    );

    const storageConnectionString: string | undefined = await runWithErrorCatchAndThrow(
      new GetConnectionStringError(),
      async () =>
        await step(StepGroup.ProvisionStepGroup, ProvisionSteps.getConnectionString, async () =>
          AzureLib.getConnectionString(
            storageManagementClient,
            resourceGroupName,
            storageAccountName
          )
        )
    );

    if (!storageConnectionString) {
      Logger.error(ErrorMessages.failToGetConnectionString);
      throw new GetConnectionStringError();
    }

    const webSiteManagementClient: WebSiteManagementClient = await runWithErrorCatchAndThrow(
      new InitAzureSDKError(),
      () => AzureClientFactory.getWebSiteManagementClient(credential, subscriptionId)
    );

    Logger.info(
      InfoMessages.checkResource(ResourceType.appServicePlan, appServicePlanName, resourceGroupName)
    );

    const appServicePlan: AppServicePlan = await runWithErrorCatchAndWrap(
      (error: any) => new ProvisionError(ResourceType.appServicePlan, error.code),
      async () =>
        await step(StepGroup.ProvisionStepGroup, ProvisionSteps.ensureAppServicePlans, async () =>
          AzureLib.ensureAppServicePlans(
            webSiteManagementClient,
            resourceGroupName,
            appServicePlanName,
            DefaultProvisionConfigs.appServicePlansConfig(location)
          )
        )
    );

    const appServicePlanId: string | undefined = appServicePlan.id;
    if (!appServicePlanId) {
      Logger.error(ErrorMessages.failToGetAppServicePlanId);
      throw new ProvisionError(ResourceType.appServicePlan);
    }

    Logger.info(
      InfoMessages.checkResource(ResourceType.functionApp, appServicePlanName, resourceGroupName)
    );

    const site: Site = await runWithErrorCatchAndWrap(
      (error: any) => new ProvisionError(ResourceType.functionApp, error.code),
      async () =>
        await step(StepGroup.ProvisionStepGroup, ProvisionSteps.ensureFunctionApp, async () =>
          FunctionProvision.ensureFunctionApp(
            webSiteManagementClient,
            resourceGroupName,
            location,
            functionAppName,
            functionLanguage,
            appServicePlanId,
            storageConnectionString,
            nodeVersion
          )
        )
    );

    if (!site.defaultHostName) {
      Logger.error(ErrorMessages.failToGetFunctionAppEndpoint);
      throw new ProvisionError(ResourceType.functionApp);
    }

    this.config.site = site;

    if (!this.config.functionEndpoint) {
      this.config.functionEndpoint = `https://${site.defaultHostName}`;
    }

    this.syncConfigToContext(ctx);
    return ResultFactory.Success();
  }

  public async postProvision(ctx: PluginContext): Promise<FxResult> {
    const subscriptionId = this.checkAndGet(
      this.config.subscriptionId,
      FunctionConfigKey.subscriptionId
    );
    const functionAppName = this.checkAndGet(
      this.config.functionAppName,
      FunctionConfigKey.functionAppName
    );
    const resourceGroupName = this.checkAndGet(
      this.config.resourceGroupName,
      FunctionConfigKey.resourceGroupName
    );
    const credential = this.checkAndGet(
      await ctx.azureAccountProvider?.getAccountCredentialAsync(),
      FunctionConfigKey.credential
    );

    // Retrieve and do cleanup
    const site = this.checkAndGet(this.config.site, FunctionConfigKey.site);
    this.config.site = undefined;

    const webSiteManagementClient: WebSiteManagementClient = await runWithErrorCatchAndThrow(
      new InitAzureSDKError(),
      () => AzureClientFactory.getWebSiteManagementClient(credential, subscriptionId)
    );

    // We must query app settings from azure here, for two reasons:
    // 1. The site object returned by SDK may not contain app settings.
    // 2. Azure automatically added some app settings during creation.
    const res: StringDictionary = await runWithErrorCatchAndThrow(
      new ConfigFunctionAppError(),
      async () =>
        await webSiteManagementClient.webApps.listApplicationSettings(
          resourceGroupName,
          functionAppName
        )
    );

    if (res.properties) {
      Object.entries(res.properties).forEach((kv: [string, string]) => {
        // The site have some settings added in provision step,
        // which should not be overwritten by queried settings.
        FunctionProvision.pushAppSettings(site, kv[0], kv[1], false);
      });
    }

    this.collectFunctionAppSettings(ctx, site);

    await runWithErrorCatchAndThrow(
      new ConfigFunctionAppError(),
      async () =>
        await step(
          StepGroup.PostProvisionStepGroup,
          PostProvisionSteps.updateFunctionSettings,
          async () =>
            await webSiteManagementClient.webApps.update(resourceGroupName, functionAppName, site)
        )
    );
    Logger.info(InfoMessages.functionAppSettingsUpdated);

    const authSettings: SiteAuthSettings | undefined = this.collectFunctionAppAuthSettings(ctx);
    if (authSettings) {
      await runWithErrorCatchAndThrow(
        new ConfigFunctionAppError(),
        async () =>
          await step(
            StepGroup.PostProvisionStepGroup,
            PostProvisionSteps.updateFunctionSettings,
            async () =>
              await webSiteManagementClient.webApps.updateAuthSettings(
                resourceGroupName,
                functionAppName,
                authSettings
              )
          )
      );
    }
    Logger.info(InfoMessages.functionAppAuthSettingsUpdated);

    this.syncConfigToContext(ctx);

    return ResultFactory.Success();
  }

  public async preDeploy(ctx: PluginContext): Promise<FxResult> {
    this.syncConfigFromContext(ctx);

    const workingPath: string = this.getFunctionProjectRootPath(ctx);
    const functionLanguage: FunctionLanguage = this.checkAndGet(
      this.config.functionLanguage,
      FunctionConfigKey.functionLanguage
    );

    const updated: boolean = await FunctionDeploy.hasUpdatedContent(workingPath, functionLanguage);
    if (!updated) {
      Logger.info(InfoMessages.noChange);
      this.config.skipDeploy = true;
      return ResultFactory.Success();
    }

    // NOTE: make sure this step is before using `dotnet` command if you refactor this code.
    await this.handleDotnetChecker(ctx);

    await this.handleBackendExtensionsInstall(ctx, workingPath, functionLanguage);

    await runWithErrorCatchAndThrow(
      new InstallNpmPackageError(),
      async () =>
        await step(StepGroup.PreDeployStepGroup, PreDeploySteps.npmPrepare, async () =>
          FunctionDeploy.build(workingPath, functionLanguage)
        )
    );

    this.config.skipDeploy = false;

    return ResultFactory.Success();
  }

  public async deploy(ctx: PluginContext): Promise<FxResult> {
    if (this.config.skipDeploy) {
      TelemetryHelper.sendGeneralEvent(FunctionEvent.skipDeploy);
      Logger.warning(InfoMessages.skipDeployment);
      return ResultFactory.Success();
    }

    const workingPath: string = this.getFunctionProjectRootPath(ctx);
    const subscriptionId: string = this.checkAndGet(
      this.config.subscriptionId,
      FunctionConfigKey.subscriptionId
    );
    const functionAppName: string = this.checkAndGet(
      this.config.functionAppName,
      FunctionConfigKey.functionAppName
    );
    const resourceGroupName: string = this.checkAndGet(
      this.config.resourceGroupName,
      FunctionConfigKey.resourceGroupName
    );
    const functionLanguage: FunctionLanguage = this.checkAndGet(
      this.config.functionLanguage,
      FunctionConfigKey.functionLanguage
    );
    const credential = this.checkAndGet(
      await ctx.azureAccountProvider?.getAccountCredentialAsync(),
      FunctionConfigKey.credential
    );

    const webSiteManagementClient: WebSiteManagementClient = await runWithErrorCatchAndThrow(
      new InitAzureSDKError(),
      () => AzureClientFactory.getWebSiteManagementClient(credential, subscriptionId)
    );

    await FunctionDeploy.deployFunction(
      webSiteManagementClient,
      workingPath,
      functionAppName,
      functionLanguage,
      resourceGroupName
    );

    return ResultFactory.Success();
  }

  private getFunctionProjectRootPath(ctx: PluginContext): string {
    return path.join(ctx.root, FunctionPluginPathInfo.solutionFolderName);
  }

  private checkAndGet<T>(v: T | undefined, key: string): T {
    if (v) {
      return v;
    }
    throw new FetchConfigError(key);
  }

  public isPluginEnabled(ctx: PluginContext, plugin: string): boolean {
    const selectedPlugins = (ctx.projectSettings?.solutionSettings as AzureSolutionSettings)
      .activeResourcePlugins;
    return selectedPlugins.includes(plugin);
  }

  private collectFunctionAppSettings(ctx: PluginContext, site: Site): void {
    const functionEndpoint: string = this.checkAndGet(
      this.config.functionEndpoint,
      FunctionConfigKey.functionEndpoint
    );
    FunctionProvision.updateFunctionSettingsSelf(site, functionEndpoint);

    const aadConfig: ReadonlyPluginConfig | undefined = ctx.configOfOtherPlugins.get(
      DependentPluginInfo.aadPluginName
    );
    if (this.isPluginEnabled(ctx, DependentPluginInfo.aadPluginName) && aadConfig) {
      Logger.info(InfoMessages.dependPluginDetected(DependentPluginInfo.aadPluginName));

      const clientId: string = this.checkAndGet(
        aadConfig.get(DependentPluginInfo.aadClientId) as string,
        "AAD client Id"
      );
      const clientSecret: string = this.checkAndGet(
        aadConfig.get(DependentPluginInfo.aadClientSecret) as string,
        "AAD secret"
      );
      const oauthHost: string = this.checkAndGet(
        aadConfig.get(DependentPluginInfo.oauthHost) as string,
        "OAuth Host"
      );
      const tenantId: string = this.checkAndGet(
        aadConfig.get(DependentPluginInfo.tenantId) as string,
        "Tenant Id"
      );
      const applicationIdUris: string = this.checkAndGet(
        aadConfig.get(DependentPluginInfo.applicationIdUris) as string,
        "Application Id URI"
      );

      FunctionProvision.updateFunctionSettingsForAAD(
        site,
        clientId,
        clientSecret,
        oauthHost,
        tenantId,
        applicationIdUris
      );
    }

    const frontendConfig: ReadonlyPluginConfig | undefined = ctx.configOfOtherPlugins.get(
      DependentPluginInfo.frontendPluginName
    );
    if (this.isPluginEnabled(ctx, DependentPluginInfo.frontendPluginName) && frontendConfig) {
      Logger.info(InfoMessages.dependPluginDetected(DependentPluginInfo.frontendPluginName));

      const frontendEndpoint: string = this.checkAndGet(
        frontendConfig.get(DependentPluginInfo.frontendEndpoint) as string,
        "frontend endpoint"
      );

      FunctionProvision.updateFunctionSettingsForFrontend(site, frontendEndpoint);
    }

    const sqlConfig: ReadonlyPluginConfig | undefined = ctx.configOfOtherPlugins.get(
      DependentPluginInfo.sqlPluginName
    );
    const identityConfig: ReadonlyPluginConfig | undefined = ctx.configOfOtherPlugins.get(
      DependentPluginInfo.identityPluginName
    );
    if (
      this.isPluginEnabled(ctx, DependentPluginInfo.sqlPluginName) &&
      this.isPluginEnabled(ctx, DependentPluginInfo.identityPluginName) &&
      sqlConfig &&
      identityConfig
    ) {
      Logger.info(InfoMessages.dependPluginDetected(DependentPluginInfo.sqlPluginName));
      Logger.info(InfoMessages.dependPluginDetected(DependentPluginInfo.identityPluginName));

      const identityId: string = this.checkAndGet(
        identityConfig.get(DependentPluginInfo.identityId) as string,
        "identity Id"
      );
      const databaseName: string = this.checkAndGet(
        sqlConfig.get(DependentPluginInfo.databaseName) as string,
        "database name"
      );
      const sqlEndpoint: string = this.checkAndGet(
        sqlConfig.get(DependentPluginInfo.sqlEndpoint) as string,
        "sql endpoint"
      );
      const identityName: string = this.checkAndGet(
        identityConfig.get(DependentPluginInfo.identityName) as string,
        "identity name"
      );

      FunctionProvision.updateFunctionSettingsForSQL(
        site,
        identityId,
        databaseName,
        sqlEndpoint,
        identityName
      );
    }

    const apimConfig: ReadonlyPluginConfig | undefined = ctx.configOfOtherPlugins.get(
      DependentPluginInfo.apimPluginName
    );
    if (this.isPluginEnabled(ctx, DependentPluginInfo.apimPluginName) && apimConfig) {
      Logger.info(InfoMessages.dependPluginDetected(DependentPluginInfo.apimPluginName));

      const clientId: string = this.checkAndGet(
        apimConfig.get(DependentPluginInfo.apimAppId) as string,
        "APIM app Id"
      );

      FunctionProvision.ensureFunctionAllowAppIds(site, [clientId]);
    }
  }

  private collectFunctionAppAuthSettings(ctx: PluginContext): SiteAuthSettings | undefined {
    const aadConfig: ReadonlyPluginConfig | undefined = ctx.configOfOtherPlugins.get(
      DependentPluginInfo.aadPluginName
    );
    const frontendConfig: ReadonlyPluginConfig | undefined = ctx.configOfOtherPlugins.get(
      DependentPluginInfo.frontendPluginName
    );

    if (
      this.isPluginEnabled(ctx, DependentPluginInfo.aadPluginName) &&
      this.isPluginEnabled(ctx, DependentPluginInfo.frontendPluginName) &&
      aadConfig &&
      frontendConfig
    ) {
      const clientId: string = this.checkAndGet(
        aadConfig.get(DependentPluginInfo.aadClientId) as string,
        "AAD client Id"
      );
      const oauthHost: string = this.checkAndGet(
        aadConfig.get(DependentPluginInfo.oauthHost) as string,
        "OAuth Host"
      );
      const tenantId: string = this.checkAndGet(
        aadConfig.get(DependentPluginInfo.tenantId) as string,
        "tenant Id"
      );
      const applicationIdUri: string = this.checkAndGet(
        aadConfig.get(DependentPluginInfo.applicationIdUris) as string,
        "Application Id URI"
      );

      return FunctionProvision.constructFunctionAuthSettings(
        clientId,
        applicationIdUri,
        oauthHost,
        tenantId
      );
    }

    return undefined;
  }

  private async handleDotnetChecker(ctx: PluginContext): Promise<void> {
    try {
      const telemetry = new FuncPluginTelemetry();
      const funcPluginAdapter = new FuncPluginAdapter(ctx, telemetry);
      await step(StepGroup.PreDeployStepGroup, PreDeploySteps.dotnetInstall, async () => {
        const dotnetChecker = new DotnetChecker(funcPluginAdapter, funcPluginLogger, telemetry);
        try {
          if (!(await dotnetChecker.isEnabled()) || (await dotnetChecker.isInstalled())) {
            return;
          }
        } catch (error) {
          funcPluginLogger.debug(InfoMessages.failedToCheckDotnet(error));
          funcPluginAdapter.handleDotnetError(error);
          return;
        }

        if (isLinux()) {
          // TODO: handle linux installation
          if (!(await funcPluginAdapter.handleDotnetForLinux(dotnetChecker))) {
            // NOTE: this is a temporary fix for Linux, to make the error message more readable.
            const message = await funcPluginAdapter.generateMsg(
              Messages.linuxDepsNotFoundHelpLinkMessage,
              [dotnetChecker]
            );
            funcPluginAdapter.handleDotnetError(
              new DepsCheckerError(message, dotnetManualInstallHelpLink)
            );
          }
          return;
        }

        try {
          await dotnetChecker.install();
        } catch (error) {
          await funcPluginLogger.printDetailLog();
          funcPluginLogger.error(InfoMessages.failedToInstallDotnet(error));
          funcPluginAdapter.handleDotnetError(error);
        }
      });
    } finally {
      funcPluginLogger.cleanup();
    }
  }

  private async handleBackendExtensionsInstall(
    ctx: PluginContext,
    workingPath: string,
    functionLanguage: FunctionLanguage
  ): Promise<void> {
    await runWithErrorCatchAndThrow(
      new InstallTeamsfxBindingError(),
      async () =>
        await step(StepGroup.PreDeployStepGroup, PreDeploySteps.installTeamsfxBinding, async () => {
          try {
            await FunctionDeploy.installFuncExtensions(ctx, workingPath, functionLanguage);
          } catch (error) {
            // wrap the original error to UserError so the extensibility model will pop-up a dialog correctly
            const telemetry = new FuncPluginTelemetry();
            new FuncPluginAdapter(ctx, telemetry).handleDotnetError(error);
          }
        })
    );
  }
}<|MERGE_RESOLUTION|>--- conflicted
+++ resolved
@@ -298,10 +298,6 @@
       DefaultValues.functionTriggerType,
       functionName,
       {
-<<<<<<< HEAD
-        // appName: ctx.app.name.short,
-=======
->>>>>>> 415a6dfd
         appName: ctx.projectSettings!.appName,
         functionName: functionName,
       }
