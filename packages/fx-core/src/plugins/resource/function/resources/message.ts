--- conflicted
+++ resolved
@@ -3,13 +3,8 @@
 import { FunctionPluginPathInfo as PathInfo, RegularExpr } from "../constants";
 
 export class InfoMessages {
-<<<<<<< HEAD
-    public static readonly askFunctionLanguage: string = "Choose a programming language for the Azure function app.";
+    public static readonly askNodeVersion: string = "Select Node version for the Azure Function app.";
     public static readonly askFunctionName: string = "Provide a function name.";
-=======
-    public static readonly askNodeVersion: string = "Please select a node version for the Azure function app.";
-    public static readonly askFunctionName: string = "Please provide function name.";
->>>>>>> e0515cda
 
     public static readonly checkDotNetVersion: string = "Check your .NET Core version.";
     public static readonly buildFunctionComponent: string = "Build API Project.";
