--- conflicted
+++ resolved
@@ -5,15 +5,9 @@
 import * as path from "path";
 import { funcPluginLogger as logger } from "./funcPluginLogger";
 import { DepsCheckerError } from "./errors";
-<<<<<<< HEAD
 import { ConfigMap, DialogMsg, DialogType, PluginContext, QuestionType, returnUserError } from "fx-api";
-import { Messages, dotnetHelpLink, dotnetManualInstallHelpLink } from "./common";
+import { Messages, dotnetManualInstallHelpLink } from "./common";
 import { IDepsAdapter, IDepsChecker } from "./checker";
-=======
-import { ConfigMap, returnUserError } from "fx-api";
-import { defaultHelpLink, dotnetFailToInstallHelpLink, Messages } from "./common";
-import { IDepsAdapter } from "./checker";
->>>>>>> f393054a
 
 class FuncPluginAdapter implements IDepsAdapter {
   private readonly downloadIndicatorInterval = 1000; // same as vscode-dotnet-runtime
@@ -87,7 +81,7 @@
     if (error instanceof DepsCheckerError) {
       throw returnUserError(error, "function", "DepsCheckerError", error.helpLink, error);
     } else {
-      throw returnUserError(new Error(Messages.defaultErrorMessage), "function", "DepsCheckerError", defaultHelpLink, error);
+      throw returnUserError(new Error(Messages.defaultErrorMessage), "function", "DepsCheckerError", dotnetManualInstallHelpLink, error);
     }
   }
 
