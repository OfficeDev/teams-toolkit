--- conflicted
+++ resolved
@@ -135,15 +135,9 @@
 
     const moduleTemplateFilePath = path.join(
       bicepTemplateDirectory,
-<<<<<<< HEAD
-      IdentityBicepFile.moduleTempalteV2Filename
-    );
-    const provisionTemplateFilePath = path.join(bicepTemplateDirectory, Bicep.ProvisionV2FileName);
-=======
       IdentityBicepFile.moduleTempalteFilename
     );
     const provisionTemplateFilePath = path.join(bicepTemplateDirectory, Bicep.ProvisionFileName);
->>>>>>> 162191a7
 
     const result: ArmTemplateResult = {
       Provision: {
