--- conflicted
+++ resolved
@@ -4,9 +4,4 @@
 
 export * from "./apim";
 export * from "./frontend";
-<<<<<<< HEAD
-export * from "./identity";
-=======
-export * from "./function";
->>>>>>> d71c938a
 export * from "./localdebug";