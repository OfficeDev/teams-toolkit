// Copyright (c) Microsoft Corporation.
// Licensed under the MIT license.
export class Constants {
  static readonly SolutionPlugin = {
    id: "solution",
    configKeys: {
      resourceNameSuffix: "resourceNameSuffix",
      subscriptionId: "subscriptionId",
      resourceGroupName: "resourceGroupName",
      location: "location",
      remoteTeamsAppId: "remoteTeamsAppId",
    },
  };

  static readonly AadAppPlugin = {
    id: "fx-resource-aad-app-for-teams",
    configKeys: {
      clientId: "clientId",
      clientSecret: "clientSecret",
      applicationIdUris: "applicationIdUris",
      oauthAuthority: "oauthAuthority",
    },
  };

  static readonly FrontendPlugin = {
    id: "fx-resource-frontend-hosting",
    configKeys: {
      endpoint: "endpoint",
    },
  };

  static readonly LocalDebugPlugin = {
    id: "fx-resource-local-debug",
    configKeys: {
      endpoint: "localTabEndpoint",
    },
  };

  static readonly SimpleAuthPlugin = {
    id: "fx-resource-simple-auth",
    name: "Simple Auth Plugin",
    shortName: "sa",
    configKeys: {
      endpoint: "endpoint",
      filePath: "filePath",
      environmentVariableParams: "environmentVariableParams",
      skuName: "skuName",
    },
  };

<<<<<<< HEAD
  static readonly ArmOutput = {
    simpleAuthEndpoint: "simpleAuth_endpoint",
    simpleAuthSkuName: "simpleAuth_skuName",
    simpleAuthWebAppName: "simpleAuth_webAppName",
    simpleAuthAppServicePlanName: "simpleAuth_appServicePlanName",
  };

=======
>>>>>>> 6d83ecb4
  static readonly provisionModuleTemplateFileName: string = "simpleAuthProvision.template.bicep";
  static readonly configurationModuleTemplateFileName: string =
    "simpleAuthConfiguration.template.bicep";

  static readonly provisionModuleTemplateFileNameV2: string =
    "simpleAuthProvision.template.v2.bicep";
  static readonly configModuleTemplateFileNameV2: string =
    "simpleAuthConfiguration.template.v2.bicep";

  static readonly SimpleAuthBicepOutputSkuName: string =
    "provisionOutputs.simpleAuthProvision.outputs.skuName";
  static readonly SimpleAuthBicepOutputEndpoint: string =
    "provisionOutputs.simpleAuthProvision.outputs.endpoint";

  static readonly SimpleAuthFileName: string = "SimpleAuth.zip";
  static readonly SimpleAuthZipName = (version: string): string =>
    `Microsoft.TeamsFx.SimpleAuth_${version}.zip`;
  static readonly SimpleAuthTag = (version: string): string => `simpleauth@${version}`;
  static readonly SimpleAuthReleaseUrl = (tagName: string, fileName: string): string =>
    `https://github.com/OfficeDev/TeamsFx/releases/download/${tagName}/${fileName}`;
  static readonly VersionFileName: string = "version.txt";

  static readonly ResourceNameMaxLength = 40;
  static readonly SimpleAuthSuffix = "sa";
  static readonly LocalPrefix = "local_";

  static readonly Component = "component";

  static readonly ApplicationSettingsKeys = {
    clientId: "CLIENT_ID",
    clientSecret: "CLIENT_SECRET",
    oauthAuthority: "OAUTH_AUTHORITY",
    applicationIdUris: "IDENTIFIER_URI",
    allowedAppIds: "ALLOWED_APP_IDS",
    tabAppEndpoint: "TAB_APP_ENDPOINT",
    aadMetadataAddress: "AAD_METADATA_ADDRESS",
  };

  static readonly ProgressBar = {
    start: "Starting",
    provision: {
      title: "Provisioning Simple Auth",
      registerResourceProvider: "Registering required resource provider.",
      createAppServicePlan: "Creating Azure App Service plan",
      createWebApp: "Creating Azure Web App",
      zipDeploy: "Deploying Simple Auth",
    },
    postProvision: {
      title: "Configuring Simple Auth",
      updateWebApp: "Updating Azure Web App",
    },
  };

  static readonly RegisterRersourceProviderFailed = (message: string) =>
    `Failed to register required resource provider for Simple Auth. Reason: ${message}. Register required resource provider ${Constants.RequiredResourceProviders.join(
      ","
    )} manually.`;
  static readonly FreeServerFarmsQuotaErrorFromAzure =
    "The maximum number of Free ServerFarms allowed in a Subscription is 10";
  static readonly FreeServerFarmsQuotaErrorToUser =
    "The maximum number of Free App Service Plan allowed in a Subscription is 10. Delete a free App Service plan and try again.";
  static readonly MissingSubscriptionRegistrationErrorFromAzure =
    "The subscription is not registered to use namespace 'Microsoft.Web'";
  static readonly HelpLink = "https://aka.ms/teamsfx-sa-help";

  static readonly RequiredResourceProviders = ["Microsoft.Web"];

  static readonly statusCodeUserError = 400;
  static readonly statusCodeServerError = 500;
}

export class Telemetry {
  static component = "component";
  static errorCode = "error-code";
  static errorType = "error-type";
  static skuName = "sku-name";
  static errorMessage = "error-message";
  static userError = "user";
  static systemError = "system";
  static isSuccess = "success";
  static success = "yes";
  static fail = "no";
  static appId = "appid";
}

export interface Message {
  log: string;
  telemetry: string;
}

export class Messages {
  public static readonly getLog = (log: string) => `[${Constants.SimpleAuthPlugin.name}] ${log}`;
  private static readonly getEventName = (eventName: string) => `${eventName}`;

  static readonly StartLocalDebug: Message = {
    log: Messages.getLog("Starting local-debug"),
    telemetry: Messages.getEventName("local-debug-start"),
  };
  static readonly EndLocalDebug: Message = {
    log: Messages.getLog("Successfully started local-debug"),
    telemetry: Messages.getEventName("local-debug"),
  };
  static readonly StartPostLocalDebug: Message = {
    log: Messages.getLog("Starting post-local-debug"),
    telemetry: Messages.getEventName("post-local-debug-start"),
  };
  static readonly EndPostLocalDebug: Message = {
    log: Messages.getLog("Successfully started post-local-debug"),
    telemetry: Messages.getEventName("post-local-debug"),
  };
  static readonly StartProvision: Message = {
    log: Messages.getLog("Provisioning"),
    telemetry: Messages.getEventName("provision-start"),
  };
  static readonly EndProvision: Message = {
    log: Messages.getLog("Successfully provisioned"),
    telemetry: Messages.getEventName("provision"),
  };
  static readonly StartGenerateArmTemplates: Message = {
    log: Messages.getLog("Starting generating arm templates"),
    telemetry: Messages.getEventName("generate-arm-templates-start"),
  };
  static readonly EndGenerateArmTemplates: Message = {
    log: Messages.getLog("Successfully generated arm templates"),
    telemetry: Messages.getEventName("generate-arm-templates"),
  };
  static readonly StartPostProvision: Message = {
    log: Messages.getLog("Post-provisioning"),
    telemetry: Messages.getEventName("post-provision-start"),
  };
  static readonly EndPostProvision: Message = {
    log: Messages.getLog("Successfully post-provisioned"),
    telemetry: Messages.getEventName("post-provision"),
  };
}<|MERGE_RESOLUTION|>--- conflicted
+++ resolved
@@ -48,16 +48,6 @@
     },
   };
 
-<<<<<<< HEAD
-  static readonly ArmOutput = {
-    simpleAuthEndpoint: "simpleAuth_endpoint",
-    simpleAuthSkuName: "simpleAuth_skuName",
-    simpleAuthWebAppName: "simpleAuth_webAppName",
-    simpleAuthAppServicePlanName: "simpleAuth_appServicePlanName",
-  };
-
-=======
->>>>>>> 6d83ecb4
   static readonly provisionModuleTemplateFileName: string = "simpleAuthProvision.template.bicep";
   static readonly configurationModuleTemplateFileName: string =
     "simpleAuthConfiguration.template.bicep";
