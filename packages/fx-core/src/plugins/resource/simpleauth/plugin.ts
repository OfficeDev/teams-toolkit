// Copyright (c) Microsoft Corporation.
// Licensed under the MIT license.
import { AzureSolutionSettings, FxError, PluginContext, Result } from "@microsoft/teamsfx-api";
import { Constants, Messages, Telemetry } from "./constants";
import { NoConfigError, UnauthenticatedError } from "./errors";
import { ResultFactory } from "./result";
import { Utils } from "./utils/common";
import { DialogUtils } from "./utils/dialog";
import { TelemetryUtils } from "./utils/telemetry";
import { WebAppClient } from "./webAppClient";
import * as path from "path";
import * as fs from "fs-extra";
import { getTemplatesFolder } from "../../..";
import { ScaffoldArmTemplateResult } from "../../../common/armInterface";
<<<<<<< HEAD
import { generateBicepFiles } from "../../../common";
import { checkAzureResourcePermission } from "../../../common/checkAzureResourcePermission";
=======
import { generateBicepFiles, getArmOutput, isArmSupportEnabled } from "../../../common";
>>>>>>> 592f20ae

export class SimpleAuthPluginImpl {
  webAppClient!: WebAppClient;

  public async localDebug(ctx: PluginContext): Promise<Result<any, FxError>> {
    TelemetryUtils.init(ctx);
    Utils.addLogAndTelemetry(ctx.logProvider, Messages.StartLocalDebug);

    const simpleAuthFilePath = Utils.getSimpleAuthFilePath();
    ctx.config.set(Constants.SimpleAuthPlugin.configKeys.filePath, simpleAuthFilePath);
    await Utils.downloadZip(simpleAuthFilePath);

    Utils.addLogAndTelemetry(ctx.logProvider, Messages.EndLocalDebug);
    return ResultFactory.Success();
  }

  public async postLocalDebug(ctx: PluginContext): Promise<Result<any, FxError>> {
    TelemetryUtils.init(ctx);
    Utils.addLogAndTelemetry(ctx.logProvider, Messages.StartPostLocalDebug);

    const configs = Utils.getWebAppConfig(ctx, true);

    const configArray = [];
    for (const [key, value] of Object.entries(configs)) {
      configArray.push(`${key}="${value}"`);
    }

    ctx.config.set(
      Constants.SimpleAuthPlugin.configKeys.environmentVariableParams,
      configArray.join(" ")
    );

    Utils.addLogAndTelemetry(ctx.logProvider, Messages.EndPostLocalDebug);
    return ResultFactory.Success();
  }

  public async provision(ctx: PluginContext): Promise<Result<any, FxError>> {
    TelemetryUtils.init(ctx);
    Utils.addLogAndTelemetry(ctx.logProvider, Messages.StartProvision);

    await this.initWebAppClient(ctx);

    DialogUtils.progressBar = ctx.ui?.createProgressBar(
      Constants.ProgressBar.provision.title,
      Object.keys(Constants.ProgressBar.provision).length - 1
    );
    await DialogUtils.progressBar?.start(Constants.ProgressBar.start);

    const webApp = await this.webAppClient.createWebApp();

    await DialogUtils.progressBar?.next(Constants.ProgressBar.provision.zipDeploy);
    const simpleAuthFilePath = Utils.getSimpleAuthFilePath();
    await Utils.downloadZip(simpleAuthFilePath);
    await this.webAppClient.zipDeploy(simpleAuthFilePath);

    ctx.config.set(Constants.SimpleAuthPlugin.configKeys.endpoint, webApp.endpoint);

    await DialogUtils.progressBar?.end();

    Utils.addLogAndTelemetry(ctx.logProvider, Messages.EndProvision, {
      [Telemetry.skuName]: webApp.skuName,
    });
    return ResultFactory.Success();
  }

  public async postProvision(ctx: PluginContext): Promise<Result<any, FxError>> {
    TelemetryUtils.init(ctx);
    Utils.addLogAndTelemetry(ctx.logProvider, Messages.StartPostProvision);

    DialogUtils.progressBar = ctx.ui?.createProgressBar(
      Constants.ProgressBar.postProvision.title,
      Object.keys(Constants.ProgressBar.postProvision).length - 1
    );
    await DialogUtils.progressBar?.start(Constants.ProgressBar.start);
    await DialogUtils.progressBar?.next(Constants.ProgressBar.postProvision.updateWebApp);

    const configs = Utils.getWebAppConfig(ctx, false);

    if (isArmSupportEnabled()) {
      await this.initWebAppClient(ctx);

      const simpleAuthFilePath = Utils.getSimpleAuthFilePath();
      await Utils.downloadZip(simpleAuthFilePath);
      await this.webAppClient.zipDeploy(simpleAuthFilePath);

      const endpoint = getArmOutput(ctx, Constants.ArmOutput.simpleAuthEndpoint) as string;
      ctx.config.set(Constants.SimpleAuthPlugin.configKeys.endpoint, endpoint);

      const sku = getArmOutput(ctx, Constants.ArmOutput.simpleAuthSkuName) as string;
      if (sku) {
        ctx.config.set(Constants.SimpleAuthPlugin.configKeys.skuName, sku);
      }
    } else {
      await this.webAppClient.configWebApp(configs);
    }

    await DialogUtils.progressBar?.end();

    Utils.addLogAndTelemetry(ctx.logProvider, Messages.EndPostProvision);
    return ResultFactory.Success();
  }

  public async generateArmTemplates(
    ctx: PluginContext
  ): Promise<Result<ScaffoldArmTemplateResult, FxError>> {
    TelemetryUtils.init(ctx);
    Utils.addLogAndTelemetry(ctx.logProvider, Messages.StartGenerateArmTemplates);

    const selectedPlugins = (ctx.projectSettings?.solutionSettings as AzureSolutionSettings)
      .activeResourcePlugins;
    const context = {
      plugins: selectedPlugins,
    };

    const bicepTemplateDirectory = path.join(
      getTemplatesFolder(),
      "plugins",
      "resource",
      "simpleauth",
      "bicep"
    );

    const moduleTemplateFilePath = path.join(
      bicepTemplateDirectory,
      Constants.moduleTemplateFileName
    );
    const moduleContentResult = await generateBicepFiles(moduleTemplateFilePath, context);
    if (moduleContentResult.isErr()) {
      throw moduleContentResult.error;
    }

    const parameterTemplateFilePath = path.join(
      bicepTemplateDirectory,
      Constants.inputParameterOrchestrationFileName
    );
    const resourceTemplateFilePath = path.join(
      bicepTemplateDirectory,
      Constants.moduleOrchestrationFileName
    );
    const outputTemplateFilePath = path.join(
      bicepTemplateDirectory,
      Constants.outputOrchestrationFileName
    );

    const result: ScaffoldArmTemplateResult = {
      Modules: {
        simpleAuthProvision: {
          Content: moduleContentResult.value,
        },
      },
      Orchestration: {
        ParameterTemplate: {
          Content: await fs.readFile(parameterTemplateFilePath, "utf-8"),
        },
        ModuleTemplate: {
          Content: await fs.readFile(resourceTemplateFilePath, "utf-8"),
          Outputs: {
            skuName: Constants.SimpleAuthBicepOutputSkuName,
            endpoint: Constants.SimpleAuthBicepOutputEndpoint,
          },
        },
        OutputTemplate: {
          Content: await fs.readFile(outputTemplateFilePath, "utf-8"),
        },
      },
    };

    Utils.addLogAndTelemetry(ctx.logProvider, Messages.EndGenerateArmTemplates);
    return ResultFactory.Success(result);
  }

<<<<<<< HEAD
  public async checkPermission(
    ctx: PluginContext
  ): Promise<Result<Map<string, string[]>, FxError>> {
    const credentials = await ctx.azureAccountProvider!.getAccountCredentialAsync();
=======
  private async initWebAppClient(ctx: PluginContext) {
    const credentials = await ctx.azureAccountProvider!.getAccountCredentialAsync();

>>>>>>> 592f20ae
    if (!credentials) {
      throw ResultFactory.SystemError(UnauthenticatedError.name, UnauthenticatedError.message());
    }

<<<<<<< HEAD
    const accessToken = (await credentials.getToken()).accessToken;

    const accountInfo = await ctx.azureAccountProvider!.getAccountInfo();
    const userObjectId = accountInfo!.oid;
=======
>>>>>>> 592f20ae
    const resourceNameSuffix = Utils.getConfigValueWithValidation(
      ctx,
      Constants.SolutionPlugin.id,
      Constants.SolutionPlugin.configKeys.resourceNameSuffix
    ) as string;
<<<<<<< HEAD

    const webAppName = Utils.generateResourceName(ctx.projectSettings!.appName, resourceNameSuffix);

=======
>>>>>>> 592f20ae
    const subscriptionInfo = await ctx.azureAccountProvider?.getSelectedSubscription();
    if (!subscriptionInfo) {
      throw ResultFactory.SystemError(
        NoConfigError.name,
        NoConfigError.message(
          Constants.SolutionPlugin.id,
          Constants.SolutionPlugin.configKeys.subscriptionId
        )
      );
    }
    const subscriptionId = subscriptionInfo!.subscriptionId;
    const resourceGroupName = Utils.getConfigValueWithValidation(
      ctx,
      Constants.SolutionPlugin.id,
      Constants.SolutionPlugin.configKeys.resourceGroupName
    ) as string;
<<<<<<< HEAD

    const resourceId = `subscriptions/${subscriptionId}/resourceGroups/${resourceGroupName}/providers/Microsoft.Web/sites/${webAppName}`;

    let checkAzureResourcePermissionError;
    let azureResourceRoles;
    try {
      azureResourceRoles = await checkAzureResourcePermission(
        resourceId,
        accessToken,
        userObjectId
      );
    } catch (e) {
      checkAzureResourcePermissionError = e;
    }

    return ResultFactory.Success([
      {
        name: Constants.Permissions.name,
        roles: azureResourceRoles,
        error: checkAzureResourcePermissionError,
      },
    ]);
=======
    const location = Utils.getConfigValueWithValidation(
      ctx,
      Constants.SolutionPlugin.id,
      Constants.SolutionPlugin.configKeys.location
    ) as string;

    let webAppName: string;
    let appServicePlanName: string;
    if (isArmSupportEnabled()) {
      webAppName = getArmOutput(ctx, Constants.ArmOutput.simpleAuthWebAppName) as string;
      appServicePlanName = getArmOutput(
        ctx,
        Constants.ArmOutput.simpleAuthAppServicePlanName
      ) as string;
    } else {
      webAppName = Utils.generateResourceName(ctx.projectSettings!.appName, resourceNameSuffix);
      appServicePlanName = webAppName;
    }

    this.webAppClient = new WebAppClient(
      credentials,
      subscriptionId,
      resourceGroupName,
      appServicePlanName,
      webAppName,
      location,
      ctx
    );
>>>>>>> 592f20ae
  }
}<|MERGE_RESOLUTION|>--- conflicted
+++ resolved
@@ -12,12 +12,8 @@
 import * as fs from "fs-extra";
 import { getTemplatesFolder } from "../../..";
 import { ScaffoldArmTemplateResult } from "../../../common/armInterface";
-<<<<<<< HEAD
-import { generateBicepFiles } from "../../../common";
 import { checkAzureResourcePermission } from "../../../common/checkAzureResourcePermission";
-=======
 import { generateBicepFiles, getArmOutput, isArmSupportEnabled } from "../../../common";
->>>>>>> 592f20ae
 
 export class SimpleAuthPluginImpl {
   webAppClient!: WebAppClient;
@@ -189,38 +185,18 @@
     return ResultFactory.Success(result);
   }
 
-<<<<<<< HEAD
-  public async checkPermission(
-    ctx: PluginContext
-  ): Promise<Result<Map<string, string[]>, FxError>> {
-    const credentials = await ctx.azureAccountProvider!.getAccountCredentialAsync();
-=======
   private async initWebAppClient(ctx: PluginContext) {
     const credentials = await ctx.azureAccountProvider!.getAccountCredentialAsync();
 
->>>>>>> 592f20ae
     if (!credentials) {
       throw ResultFactory.SystemError(UnauthenticatedError.name, UnauthenticatedError.message());
     }
 
-<<<<<<< HEAD
-    const accessToken = (await credentials.getToken()).accessToken;
-
-    const accountInfo = await ctx.azureAccountProvider!.getAccountInfo();
-    const userObjectId = accountInfo!.oid;
-=======
->>>>>>> 592f20ae
     const resourceNameSuffix = Utils.getConfigValueWithValidation(
       ctx,
       Constants.SolutionPlugin.id,
       Constants.SolutionPlugin.configKeys.resourceNameSuffix
     ) as string;
-<<<<<<< HEAD
-
-    const webAppName = Utils.generateResourceName(ctx.projectSettings!.appName, resourceNameSuffix);
-
-=======
->>>>>>> 592f20ae
     const subscriptionInfo = await ctx.azureAccountProvider?.getSelectedSubscription();
     if (!subscriptionInfo) {
       throw ResultFactory.SystemError(
@@ -237,30 +213,6 @@
       Constants.SolutionPlugin.id,
       Constants.SolutionPlugin.configKeys.resourceGroupName
     ) as string;
-<<<<<<< HEAD
-
-    const resourceId = `subscriptions/${subscriptionId}/resourceGroups/${resourceGroupName}/providers/Microsoft.Web/sites/${webAppName}`;
-
-    let checkAzureResourcePermissionError;
-    let azureResourceRoles;
-    try {
-      azureResourceRoles = await checkAzureResourcePermission(
-        resourceId,
-        accessToken,
-        userObjectId
-      );
-    } catch (e) {
-      checkAzureResourcePermissionError = e;
-    }
-
-    return ResultFactory.Success([
-      {
-        name: Constants.Permissions.name,
-        roles: azureResourceRoles,
-        error: checkAzureResourcePermissionError,
-      },
-    ]);
-=======
     const location = Utils.getConfigValueWithValidation(
       ctx,
       Constants.SolutionPlugin.id,
@@ -289,6 +241,65 @@
       location,
       ctx
     );
->>>>>>> 592f20ae
+  }
+
+  public async checkPermission(
+    ctx: PluginContext
+  ): Promise<Result<Map<string, string[]>, FxError>> {
+    const credentials = await ctx.azureAccountProvider!.getAccountCredentialAsync();
+    if (!credentials) {
+      throw ResultFactory.SystemError(UnauthenticatedError.name, UnauthenticatedError.message());
+    }
+
+    const accessToken = (await credentials.getToken()).accessToken;
+
+    const accountInfo = await ctx.azureAccountProvider!.getAccountInfo();
+    const userObjectId = accountInfo!.oid;
+    const resourceNameSuffix = Utils.getConfigValueWithValidation(
+      ctx,
+      Constants.SolutionPlugin.id,
+      Constants.SolutionPlugin.configKeys.resourceNameSuffix
+    ) as string;
+
+    const webAppName = Utils.generateResourceName(ctx.projectSettings!.appName, resourceNameSuffix);
+
+    const subscriptionInfo = await ctx.azureAccountProvider?.getSelectedSubscription();
+    if (!subscriptionInfo) {
+      throw ResultFactory.SystemError(
+        NoConfigError.name,
+        NoConfigError.message(
+          Constants.SolutionPlugin.id,
+          Constants.SolutionPlugin.configKeys.subscriptionId
+        )
+      );
+    }
+    const subscriptionId = subscriptionInfo!.subscriptionId;
+    const resourceGroupName = Utils.getConfigValueWithValidation(
+      ctx,
+      Constants.SolutionPlugin.id,
+      Constants.SolutionPlugin.configKeys.resourceGroupName
+    ) as string;
+
+    const resourceId = `subscriptions/${subscriptionId}/resourceGroups/${resourceGroupName}/providers/Microsoft.Web/sites/${webAppName}`;
+
+    let checkAzureResourcePermissionError;
+    let azureResourceRoles;
+    try {
+      azureResourceRoles = await checkAzureResourcePermission(
+        resourceId,
+        accessToken,
+        userObjectId
+      );
+    } catch (e) {
+      checkAzureResourcePermissionError = e;
+    }
+
+    return ResultFactory.Success([
+      {
+        name: Constants.Permissions.name,
+        roles: azureResourceRoles,
+        error: checkAzureResourcePermissionError,
+      },
+    ]);
   }
 }