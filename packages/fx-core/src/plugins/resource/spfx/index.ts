--- conflicted
+++ resolved
@@ -20,7 +20,6 @@
 import { telemetryHelper } from "./utils/telemetry-helper";
 import { ProgressHelper } from "./utils/progress-helper";
 import { getTemplatesFolder } from "../../..";
-<<<<<<< HEAD
 import { HostTypeOptionSPFx } from "../../solution/fx-solution/question";
 export class SpfxConfig {
   webpartName = "my-SPFx-app";
@@ -28,8 +27,6 @@
   framework = "none";
   isPrivate = true;
 }
-=======
->>>>>>> cbcb9318
 
 export enum SPFXQuestionNames {
   framework_type = "spfx-framework-type",
@@ -38,15 +35,12 @@
 }
 
 export class SpfxPlugin implements Plugin {
-<<<<<<< HEAD
   name = "fx-resource-spfx";
   displayName = "SharePoint Framework (SPFx)";
-  activate(solutionSettings: AzureSolutionSettings): boolean{
+  activate(solutionSettings: AzureSolutionSettings): boolean {
     return solutionSettings.hostType === HostTypeOptionSPFx.id;
   }
   config: SpfxConfig = new SpfxConfig();
-=======
->>>>>>> cbcb9318
   spfxPluginImpl: SPFxPluginImpl = new SPFxPluginImpl();
 
   async getQuestions(
