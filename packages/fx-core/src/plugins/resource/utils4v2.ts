// Copyright (c) Microsoft Corporation.
// Licensed under the MIT license.
import {
  AzureAccountProvider,
  ConfigMap,
  EnvConfig,
  err,
  Func,
  FxError,
  Inputs,
  Json,
<<<<<<< HEAD
=======
  LocalSettings,
>>>>>>> 0dbdeb63
  ok,
  Plugin,
  PluginContext,
  QTreeNode,
  Result,
  Stage,
  TokenProvider,
  Void,
} from "@microsoft/teamsfx-api";
import {
  BicepTemplate,
  Context,
  DeepReadonly,
  DeploymentInputs,
  EnvInfoV2,
  ProvisionInputs,
  ResourceProvisionOutput,
  ResourceTemplate,
  SolutionInputs,
} from "@microsoft/teamsfx-api/build/v2";
import { CryptoDataMatchers, mapToJson } from "../../common";
import { ArmResourcePlugin, ScaffoldArmTemplateResult } from "../../common/armInterface";
import {
  InvalidProfileError,
  newEnvInfo,
  NoProjectOpenedError,
  PluginHasNoTaskImpl,
} from "../../core";
import { ARM_TEMPLATE_OUTPUT, GLOBAL_CONFIG } from "../solution/fx-solution/constants";

export function convert2PluginContext(
  pluginName: string,
  ctx: Context,
  inputs: Inputs,
  ignoreEmptyProjectPath = false
): PluginContext {
  if (!ignoreEmptyProjectPath && !inputs.projectPath) throw NoProjectOpenedError();
  const envInfo = newEnvInfo();
  const config = new ConfigMap();
  envInfo.profile.set(pluginName, config);
  const pluginContext: PluginContext = {
    root: inputs.projectPath || "",
    config: config,
    envInfo: envInfo,
    projectSettings: ctx.projectSetting,
    answers: inputs,
    logProvider: ctx.logProvider,
    telemetryReporter: ctx.telemetryReporter,
    cryptoProvider: ctx.cryptoProvider,
    permissionRequestProvider: ctx.permissionRequestProvider,
    ui: ctx.userInteraction,
  };
  return pluginContext;
}

export async function scaffoldSourceCodeAdapter(
  ctx: Context,
  inputs: Inputs,
  plugin: Plugin & ArmResourcePlugin
): Promise<Result<Void, FxError>> {
  if (!plugin.scaffold && !plugin.postScaffold)
    return err(PluginHasNoTaskImpl(plugin.displayName, "scaffold"));
  if (!inputs.projectPath) {
    return err(NoProjectOpenedError());
  }
  const pluginContext: PluginContext = convert2PluginContext(plugin.name, ctx, inputs);

  if (plugin.preScaffold) {
    const preRes = await plugin.preScaffold(pluginContext);
    if (preRes.isErr()) {
      return err(preRes.error);
    }
  }

  if (plugin.scaffold) {
    const res = await plugin.scaffold(pluginContext);
    if (res.isErr()) {
      return err(res.error);
    }
  }

  if (plugin.postScaffold) {
    const postRes = await plugin.postScaffold(pluginContext);
    if (postRes.isErr()) {
      return err(postRes.error);
    }
  }
  return ok(Void);
}

export async function generateResourceTemplateAdapter(
  ctx: Context,
  inputs: Inputs,
  plugin: Plugin & ArmResourcePlugin
): Promise<Result<ResourceTemplate, FxError>> {
  if (!plugin.generateArmTemplates)
    return err(PluginHasNoTaskImpl(plugin.displayName, "generateArmTemplates"));
  const pluginContext: PluginContext = convert2PluginContext(plugin.name, ctx, inputs);
  const armRes = await plugin.generateArmTemplates(pluginContext);
  if (armRes.isErr()) {
    return err(armRes.error);
  }
  const output: ScaffoldArmTemplateResult = armRes.value as ScaffoldArmTemplateResult;
  const bicepTemplate: BicepTemplate = { kind: "bicep", template: output };
  return ok(bicepTemplate);
}

export async function provisionResourceAdapter(
  ctx: Context,
  inputs: ProvisionInputs,
  envInfo: Readonly<EnvInfoV2>,
  tokenProvider: TokenProvider,
  plugin: Plugin
): Promise<Result<ResourceProvisionOutput, FxError>> {
  if (!plugin.provision) {
    return err(PluginHasNoTaskImpl(plugin.displayName, "provision"));
  }
  const profile: ConfigMap | undefined = ConfigMap.fromJSON(envInfo.profile);
  if (!profile) {
    return err(InvalidProfileError(plugin.name, envInfo.profile));
  }
  const solutionInputs: SolutionInputs = inputs;
  profile.set(GLOBAL_CONFIG, ConfigMap.fromJSON(solutionInputs));
  const pluginContext: PluginContext = convert2PluginContext(plugin.name, ctx, inputs);
  pluginContext.azureAccountProvider = tokenProvider.azureAccountProvider;
  pluginContext.appStudioToken = tokenProvider.appStudioToken;
  pluginContext.graphTokenProvider = tokenProvider.graphTokenProvider;
  pluginContext.envInfo = newEnvInfo(ctx.projectSetting.activeEnvironment);
  pluginContext.envInfo.profile = flattenConfigMap(profile);
  pluginContext.envInfo.config = envInfo.config as EnvConfig;
  pluginContext.config = pluginContext.envInfo.profile.get(plugin.name) ?? new ConfigMap();
  if (plugin.preProvision) {
    const preRes = await plugin.preProvision(pluginContext);
    if (preRes.isErr()) {
      return err(preRes.error);
    }
  }

  const res = await plugin.provision(pluginContext);
  if (res.isErr()) {
    return err(res.error);
  }
  pluginContext.envInfo.profile.delete(GLOBAL_CONFIG);
  return ok(legacyConfig2EnvProfile(pluginContext.config, plugin.name));
}

// flattens output/secrets fields in config map for backward compatibility
function flattenConfigMap(configMap: ConfigMap): ConfigMap {
  const map = new ConfigMap();
  for (const [k, v] of configMap.entries()) {
    if (v instanceof ConfigMap) {
      const value = flattenConfigMap(v);
      if (k === "output" || k === "secrets") {
        for (const [k, v] of value.entries()) {
          map.set(k, v);
        }
      } else {
        map.set(k, value);
      }
    } else {
      map.set(k, v);
    }
  }

  return map;
}

// Convert legacy config map to env profile with output and secrets fields
function legacyConfig2EnvProfile(
  config: ConfigMap,
  pluginName: string
): { output: Json; secrets: Json } {
  const output = config.toJSON();
  //separate secret keys from output
  const secrets: Json = {};
  for (const key of Object.keys(output)) {
    if (CryptoDataMatchers.has(`${pluginName}.${key}`)) {
      secrets[key] = output[key];
      delete output[key];
    }
  }
  return { output, secrets };
}

export async function configureResourceAdapter(
  ctx: Context,
  inputs: ProvisionInputs,
  envInfo: Readonly<EnvInfoV2>,
  tokenProvider: TokenProvider,
  plugin: Plugin & ArmResourcePlugin
): Promise<Result<ResourceProvisionOutput, FxError>> {
  if (!plugin.postProvision) return err(PluginHasNoTaskImpl(plugin.displayName, "postProvision"));
  const pluginContext: PluginContext = convert2PluginContext(plugin.name, ctx, inputs);

  const profile: ConfigMap | undefined = ConfigMap.fromJSON(envInfo.profile);
  if (!profile) {
    return err(InvalidProfileError(plugin.name, envInfo.profile));
  }
  const solutionInputs: SolutionInputs = inputs;
  profile.set(GLOBAL_CONFIG, ConfigMap.fromJSON(solutionInputs));
  pluginContext.azureAccountProvider = tokenProvider.azureAccountProvider;
  pluginContext.appStudioToken = tokenProvider.appStudioToken;
  pluginContext.graphTokenProvider = tokenProvider.graphTokenProvider;
  pluginContext.envInfo = newEnvInfo(ctx.projectSetting.activeEnvironment);
  pluginContext.envInfo.profile = flattenConfigMap(profile);
  pluginContext.envInfo.config = envInfo.config as EnvConfig;
  pluginContext.config = pluginContext.envInfo.profile.get(plugin.name) ?? new ConfigMap();

  const postRes = await plugin.postProvision(pluginContext);
  if (postRes.isErr()) {
    return err(postRes.error);
  }
  return ok(legacyConfig2EnvProfile(pluginContext.config, plugin.name));
}

export async function deployAdapter(
  ctx: Context,
  inputs: DeploymentInputs,
  provisionOutput: Json,
  tokenProvider: AzureAccountProvider,
  plugin: Plugin & ArmResourcePlugin
): Promise<Result<Void, FxError>> {
  if (!plugin.deploy) return err(PluginHasNoTaskImpl(plugin.displayName, "deploy"));
  const pluginContext: PluginContext = convert2PluginContext(plugin.name, ctx, inputs);
  setEnvInfoV1ByProfileV2(plugin.name, pluginContext, provisionOutput);
  pluginContext.azureAccountProvider = tokenProvider;
  if (plugin.preDeploy) {
    const preRes = await plugin.preDeploy(pluginContext);
    if (preRes.isErr()) {
      return err(preRes.error);
    }
  }
  const deployRes = await plugin.deploy(pluginContext);
  if (deployRes.isErr()) {
    return err(deployRes.error);
  }
  if (plugin.postDeploy) {
    const postRes = await plugin.postDeploy(pluginContext);
    if (postRes.isErr()) {
      return err(postRes.error);
    }
  }
  setProfileV2ByConfigMapInc(plugin.name, provisionOutput, pluginContext.config);
  return ok(Void);
}

export async function provisionLocalResourceAdapter(
  ctx: Context,
  inputs: Inputs,
  localSettings: Json,
  tokenProvider: TokenProvider,
  plugin: Plugin & ArmResourcePlugin
): Promise<Result<Json, FxError>> {
  if (!plugin.localDebug) return err(PluginHasNoTaskImpl(plugin.displayName, "localDebug"));
  const pluginContext: PluginContext = convert2PluginContext(plugin.name, ctx, inputs);
  pluginContext.envInfo.profile.set(plugin.name, pluginContext.config);
  setLocalSettingsV1(pluginContext, localSettings);
  pluginContext.appStudioToken = tokenProvider.appStudioToken;
  pluginContext.azureAccountProvider = tokenProvider.azureAccountProvider;
  pluginContext.graphTokenProvider = tokenProvider.graphTokenProvider;
  const res = await plugin.localDebug(pluginContext);
  if (res.isErr()) {
    return err(res.error);
  }
  setLocalSettingsV2(localSettings, pluginContext.localSettings);
  return ok(Void);
}

export async function configureLocalResourceAdapter(
  ctx: Context,
  inputs: Inputs,
  localSettings: Json,
  tokenProvider: TokenProvider,
  plugin: Plugin & ArmResourcePlugin
): Promise<Result<Json, FxError>> {
  if (!plugin.postLocalDebug) return err(PluginHasNoTaskImpl(plugin.displayName, "postLocalDebug"));
  const pluginContext: PluginContext = convert2PluginContext(plugin.name, ctx, inputs);
  pluginContext.envInfo.profile.set(plugin.name, pluginContext.config);
  setLocalSettingsV1(pluginContext, localSettings);
  pluginContext.appStudioToken = tokenProvider.appStudioToken;
  pluginContext.azureAccountProvider = tokenProvider.azureAccountProvider;
  pluginContext.graphTokenProvider = tokenProvider.graphTokenProvider;
  const res = await plugin.postLocalDebug(pluginContext);
  if (res.isErr()) {
    return err(res.error);
  }
  setLocalSettingsV2(localSettings, pluginContext.localSettings);
  return ok(Void);
}

export async function executeUserTaskAdapter(
  ctx: Context,
  inputs: Inputs,
  func: Func,
  localSettings: Json,
  envInfo: EnvInfoV2,
  tokenProvider: TokenProvider,
  plugin: Plugin
): Promise<Result<unknown, FxError>> {
  if (!plugin.executeUserTask)
    return err(PluginHasNoTaskImpl(plugin.displayName, "executeUserTask"));
  const pluginContext: PluginContext = convert2PluginContext(plugin.name, ctx, inputs);
  pluginContext.azureAccountProvider = tokenProvider.azureAccountProvider;
  pluginContext.appStudioToken = tokenProvider.appStudioToken;
  pluginContext.graphTokenProvider = tokenProvider.graphTokenProvider;
  setEnvInfoV1ByProfileV2(plugin.name, pluginContext, envInfo.profile);
  setLocalSettingsV1(pluginContext, localSettings);
  const res = await plugin.executeUserTask(func, pluginContext);
  if (res.isErr()) return err(res.error);
<<<<<<< HEAD
  setProfileV2ByConfigMapInc(plugin.name, envInfo.profile, pluginContext.config);
  setLocalSettingsV2(localSettings, pluginContext);
=======
  envInfo.profile[plugin.name] = legacyConfig2EnvProfile(pluginContext.config, plugin.name);
  setLocalSettingsV2(localSettings, pluginContext.localSettings);
>>>>>>> 0dbdeb63
  return ok(res.value);
}

export async function getQuestionsForScaffoldingAdapter(
  ctx: Context,
  inputs: Inputs,
  plugin: Plugin
): Promise<Result<QTreeNode | undefined, FxError>> {
  if (!plugin.getQuestions) return ok(undefined);
  const pluginContext: PluginContext = convert2PluginContext(plugin.name, ctx, inputs, true);
  return await plugin.getQuestions(Stage.create, pluginContext);
}

export async function getQuestionsAdapter(
  ctx: Context,
  inputs: Inputs,
  envInfo: DeepReadonly<EnvInfoV2>,
  tokenProvider: TokenProvider,
  plugin: Plugin
): Promise<Result<QTreeNode | undefined, FxError>> {
  if (!plugin.getQuestions) return ok(undefined);
  const pluginContext: PluginContext = convert2PluginContext(plugin.name, ctx, inputs, true);
  const config = ConfigMap.fromJSON(envInfo.profile[plugin.name]) || new ConfigMap();
  pluginContext.config = config;
  pluginContext.appStudioToken = tokenProvider.appStudioToken;
  pluginContext.azureAccountProvider = tokenProvider.azureAccountProvider;
  pluginContext.graphTokenProvider = tokenProvider.graphTokenProvider;
  return await plugin.getQuestions(inputs.stage!, pluginContext);
}
export async function getQuestionsForUserTaskAdapter(
  ctx: Context,
  inputs: Inputs,
  func: Func,
  envInfo: DeepReadonly<EnvInfoV2>,
  tokenProvider: TokenProvider,
  plugin: Plugin
): Promise<Result<QTreeNode | undefined, FxError>> {
  if (!plugin.getQuestionsForUserTask) return ok(undefined);
  const pluginContext: PluginContext = convert2PluginContext(plugin.name, ctx, inputs, true);
  const config = ConfigMap.fromJSON(envInfo.profile[plugin.name]) || new ConfigMap();
  pluginContext.config = config;
  pluginContext.appStudioToken = tokenProvider.appStudioToken;
  pluginContext.azureAccountProvider = tokenProvider.azureAccountProvider;
  pluginContext.graphTokenProvider = tokenProvider.graphTokenProvider;
  return await plugin.getQuestionsForUserTask(func, pluginContext);
}
export function getArmOutput(ctx: PluginContext, key: string): string | undefined {
  const solutionConfig = ctx.envInfo.profile.get("solution");
  const output = solutionConfig?.get(ARM_TEMPLATE_OUTPUT);
  return output?.[key]?.value;
}

export function setProfileV2ByConfigMapInc(
  pluginName: string,
  profile: Json,
  config: ConfigMap
): void {
  const source = mapToJson(config);
  const subTarget = profile[pluginName] || {};
  assignJsonInc(subTarget, source);
  profile[pluginName] = subTarget;
}

export function setEnvInfoV1ByProfileV2(
  pluginName: string,
  pluginContext: PluginContext,
  profileV2: Json
): void {
  const envInfo = newEnvInfo();
  const profileV1: ConfigMap | undefined = ConfigMap.fromJSON(profileV2);
  if (!profileV1) {
    throw InvalidProfileError(pluginName, profileV2);
  }
  let selfConfigMap: ConfigMap | undefined = profileV1.get(pluginName);
  if (!selfConfigMap) {
    selfConfigMap = new ConfigMap();
    profileV1.set(pluginName, selfConfigMap);
  }
  envInfo.profile = profileV1;
  pluginContext.config = selfConfigMap;
  pluginContext.envInfo = envInfo;
}

<<<<<<< HEAD
export function setLocalSettingsV2(localSettings: Json, pluginContext: PluginContext): void {
  localSettings.teamsApp = assignJsonInc(
    localSettings.teamsApp,
    mapToJson(pluginContext.localSettings?.teamsApp)
=======
export function setProvisionOutputs(provisionOutputs: Json, pluginContext: PluginContext): void {
  for (const key of pluginContext.envInfo.profile.keys()) {
    const map = pluginContext.envInfo.profile.get(key) as ConfigMap;
    const value = mapToJson(map);
    if (value) {
      provisionOutputs[key] = value;
    }
  }
}

export function setLocalSettingsV2(localSettingsJson: Json, localSettings?: LocalSettings): void {
  localSettingsJson.teamsApp = assignJsonInc(
    localSettingsJson.teamsApp,
    mapToJson(localSettings?.teamsApp)
>>>>>>> 0dbdeb63
  );
  localSettingsJson.auth = assignJsonInc(localSettingsJson.auth, mapToJson(localSettings?.auth));
  localSettingsJson.backend = assignJsonInc(
    localSettingsJson.backend,
    mapToJson(localSettings?.backend)
  );
  localSettingsJson.frontend = assignJsonInc(
    localSettingsJson.frontend,
    mapToJson(localSettings?.frontend)
  );
  localSettingsJson.bot = assignJsonInc(localSettingsJson.bot, mapToJson(localSettings?.bot));
}

export function assignJsonInc(target?: Json, source?: Json): Json | undefined {
  if (!target) return source;
  if (!source) return target;
  for (const key of Object.keys(source)) {
    const sourceValue = source[key];
    if (sourceValue !== undefined) {
      const type = typeof sourceValue;
      if (type === "string") {
        if (sourceValue) {
          target[key] = sourceValue;
        }
      } else {
        target[key] = sourceValue;
      }
    }
  }
  return target;
}

export function setLocalSettingsV1(pluginContext: PluginContext, localSettings: Json): void {
  pluginContext.localSettings = {
    teamsApp: ConfigMap.fromJSON(localSettings.teamsApp) || new ConfigMap(),
    auth: ConfigMap.fromJSON(localSettings.auth),
    backend: ConfigMap.fromJSON(localSettings.backend),
    bot: ConfigMap.fromJSON(localSettings.bot),
    frontend: ConfigMap.fromJSON(localSettings.frontend),
  };
}<|MERGE_RESOLUTION|>--- conflicted
+++ resolved
@@ -9,10 +9,7 @@
   FxError,
   Inputs,
   Json,
-<<<<<<< HEAD
-=======
   LocalSettings,
->>>>>>> 0dbdeb63
   ok,
   Plugin,
   PluginContext,
@@ -322,13 +319,8 @@
   setLocalSettingsV1(pluginContext, localSettings);
   const res = await plugin.executeUserTask(func, pluginContext);
   if (res.isErr()) return err(res.error);
-<<<<<<< HEAD
   setProfileV2ByConfigMapInc(plugin.name, envInfo.profile, pluginContext.config);
-  setLocalSettingsV2(localSettings, pluginContext);
-=======
-  envInfo.profile[plugin.name] = legacyConfig2EnvProfile(pluginContext.config, plugin.name);
   setLocalSettingsV2(localSettings, pluginContext.localSettings);
->>>>>>> 0dbdeb63
   return ok(res.value);
 }
 
@@ -412,27 +404,10 @@
   pluginContext.envInfo = envInfo;
 }
 
-<<<<<<< HEAD
-export function setLocalSettingsV2(localSettings: Json, pluginContext: PluginContext): void {
-  localSettings.teamsApp = assignJsonInc(
-    localSettings.teamsApp,
-    mapToJson(pluginContext.localSettings?.teamsApp)
-=======
-export function setProvisionOutputs(provisionOutputs: Json, pluginContext: PluginContext): void {
-  for (const key of pluginContext.envInfo.profile.keys()) {
-    const map = pluginContext.envInfo.profile.get(key) as ConfigMap;
-    const value = mapToJson(map);
-    if (value) {
-      provisionOutputs[key] = value;
-    }
-  }
-}
-
 export function setLocalSettingsV2(localSettingsJson: Json, localSettings?: LocalSettings): void {
   localSettingsJson.teamsApp = assignJsonInc(
     localSettingsJson.teamsApp,
     mapToJson(localSettings?.teamsApp)
->>>>>>> 0dbdeb63
   );
   localSettingsJson.auth = assignJsonInc(localSettingsJson.auth, mapToJson(localSettings?.auth));
   localSettingsJson.backend = assignJsonInc(
