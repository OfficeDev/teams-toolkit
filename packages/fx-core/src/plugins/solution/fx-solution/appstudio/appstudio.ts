--- conflicted
+++ resolved
@@ -2,7 +2,7 @@
 // Copyright (c) Microsoft Corporation.
 // Licensed under the MIT license.
 import { IBotRegistration, IAADApplication, IAADPassword, IAppDefinition } from "./interface";
-import { TeamsAppManifest, ConfigMap, LogProvider, IBot, IComposeExtension } from "fx-api";
+import { TeamsAppManifest, ConfigMap, LogProvider } from "fx-api";
 import { AzureSolutionQuestionNames, BotOptionItem, HostTypeOptionAzure, MessageExtensionItem, TabOptionItem } from "../question";
 import { TEAMS_APP_MANIFEST_TEMPLATE, CONFIGURABLE_TABS_TPL, STATIC_TABS_TPL, BOTS_TPL, COMPOSE_EXTENSIONS_TPL } from "../constants";
 import axios, { AxiosInstance } from "axios";
@@ -246,13 +246,8 @@
 
         if (
             HostTypeOptionAzure.id === type ||
-<<<<<<< HEAD
             capabilities.includes(BotOptionItem.id) ||
             capabilities.includes(MessageExtensionItem.id)
-=======
-            capabilities?.includes(BotOptionItem.id) ||
-            capabilities?.includes(MessageExtensionItem.id)
->>>>>>> 70f0accf
         ) {
             let manifestString = TEAMS_APP_MANIFEST_TEMPLATE;
             const appName = answers?.getString(AzureSolutionQuestionNames.AppName);
