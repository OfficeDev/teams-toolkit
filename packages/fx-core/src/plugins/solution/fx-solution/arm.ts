// Copyright (c) Microsoft Corporation.
// Licensed under the MIT license.

import {
  AzureSolutionSettings,
  SolutionContext,
  Plugin,
  Result,
  err,
  ok,
  FxError,
  returnSystemError,
  ConfigFolderName,
  returnUserError,
  EnvNamePlaceholder,
  LogProvider,
} from "@microsoft/teamsfx-api";
import { ArmTemplateResult, NamedArmResourcePlugin } from "../../../common/armInterface";
import {
  getActivatedResourcePlugins,
  getActivatedV2ResourcePlugins,
} from "./ResourcePluginContainer";
import { getPluginContext, sendErrorTelemetryThenReturnError } from "./utils/util";
import { format } from "util";
import { compileHandlebarsTemplateString, getStrings } from "../../../common";
import path from "path";
import * as fs from "fs-extra";
import { ConstantString, HelpLinks, PluginDisplayName } from "../../../common/constants";
<<<<<<< HEAD
import {
  getResourceGroupNameFromResourceId,
  waitSeconds,
  getUuid,
  getSubscriptionIdFromResourceId,
} from "../../../common/tools";
import { environmentManager } from "../../..";
=======
import { getResourceGroupNameFromResourceId, waitSeconds, getUuid } from "../../../common/tools";
import { environmentManager, isV2 } from "../../..";
>>>>>>> 83fede86
import {
  GLOBAL_CONFIG,
  PluginNames,
  RESOURCE_GROUP_NAME,
  SolutionError,
  SolutionTelemetryComponentName,
  SolutionTelemetryEvent,
  SolutionTelemetryProperty,
  SolutionTelemetrySuccess,
  SUBSCRIPTION_ID,
  SolutionSource,
} from "./constants";
import { ResourceManagementClient, ResourceManagementModels } from "@azure/arm-resources";
import { DeployArmTemplatesSteps, ProgressHelper } from "./utils/progressHelper";
import { getTemplatesFolder } from "../../../folder";
import { ensureBicep } from "./utils/depsChecker/bicepChecker";
import { executeCommand } from "../../../common/cpUtils";
import { TEAMS_FX_RESOURCE_ID_KEY } from ".";
import os from "os";
import { DeploymentOperation } from "@azure/arm-resources/esm/models";
import { NamedArmResourcePluginAdaptor } from "./v2/adaptor";

const bicepOrchestrationFileName = "main.bicep";
const bicepOrchestrationProvisionFileName = "provision.bicep";
const bicepOrchestrationConfigFileName = "config.bicep";
const templatesFolder = "./templates/azure";
const configsFolder = `.${ConfigFolderName}/configs`;
const parameterFileNameTemplate = `azure.parameters.${EnvNamePlaceholder}.json`;

// constant string
const resourceBaseName = "resourceBaseName";
const parameterName = "parameters";
const solutionName = "solution";
const InvalidTemplateErrorCode = "InvalidTemplate";

// Get ARM template content from each resource plugin and output to project folder
export async function generateArmTemplate(
  ctx: SolutionContext,
  selectedPlugins: NamedArmResourcePlugin[] = []
): Promise<Result<any, FxError>> {
  let result: Result<void, FxError>;
  ctx.telemetryReporter?.sendTelemetryEvent(SolutionTelemetryEvent.GenerateArmTemplateStart, {
    [SolutionTelemetryProperty.Component]: SolutionTelemetryComponentName,
  });
  try {
    result = await doGenerateArmTemplate(ctx, selectedPlugins);
    if (result.isOk()) {
      ctx.telemetryReporter?.sendTelemetryEvent(SolutionTelemetryEvent.GenerateArmTemplate, {
        [SolutionTelemetryProperty.Component]: SolutionTelemetryComponentName,
        [SolutionTelemetryProperty.Success]: SolutionTelemetrySuccess.Yes,
      });
    } else {
      sendErrorTelemetryThenReturnError(
        SolutionTelemetryEvent.GenerateArmTemplate,
        result.error,
        ctx.telemetryReporter
      );
    }
  } catch (error) {
    result = err(
      returnSystemError(error, SolutionSource, SolutionError.FailedToGenerateArmTemplates)
    );
    sendErrorTelemetryThenReturnError(
      SolutionTelemetryEvent.GenerateArmTemplate,
      result.error,
      ctx.telemetryReporter
    );
  }
  return result;
}

type DeployContext = {
  ctx: SolutionContext;
  finished: boolean;
  client: ResourceManagementClient;
  resourceGroupName: string;
  deploymentStartTime: number;
  deploymentName: string;
};

type OperationStatus = {
  resourceName: string;
  resourceGroupName: string;
  subscriptionId: string;
  status: string;
};

export function getRequiredOperation(
  operation: DeploymentOperation,
  deployCtx: DeployContext
): OperationStatus | undefined {
  if (
    operation.properties?.targetResource?.resourceName &&
    operation.properties?.targetResource?.id &&
    operation.properties.provisioningState &&
    operation.properties?.timestamp &&
    operation.properties.timestamp.getTime() > deployCtx.deploymentStartTime
  ) {
    try {
      const resourceGroupName = getResourceGroupNameFromResourceId(
        operation.properties.targetResource.id
      );
      const subscriptionId = getSubscriptionIdFromResourceId(
        operation.properties.targetResource.id
      );
      return {
        resourceName: operation.properties?.targetResource?.resourceName,
        resourceGroupName: resourceGroupName,
        subscriptionId: subscriptionId,
        status: operation.properties.provisioningState,
      };
    } catch (error) {
      return undefined;
    }
  } else {
    return undefined;
  }
}

export async function pollDeploymentStatus(deployCtx: DeployContext) {
  const failedCount = 4;
  let tryCount = 0;
  let previousStatus: { [key: string]: string } = {};
  let polledOperations: string[] = [];
  deployCtx.ctx.logProvider?.info(
    format(
      getStrings().solution.DeployArmTemplates.PollDeploymentStatusNotice,
      PluginDisplayName.Solution
    )
  );
  while (!deployCtx.finished) {
    await waitSeconds(10);
    try {
      const operations = await deployCtx.client.deploymentOperations.list(
        deployCtx.resourceGroupName,
        deployCtx.deploymentName
      );

      if (deployCtx.finished) {
        return;
      }

      const currentStatus: { [key: string]: string } = {};
      await Promise.all(
        operations.map(async (o) => {
          const operation = getRequiredOperation(o, deployCtx);
          if (operation) {
            currentStatus[operation.resourceName] = operation.status;
            if (!polledOperations.includes(operation.resourceName)) {
              polledOperations.push(operation.resourceName);
              let client = deployCtx.client;
              if (operation.subscriptionId !== deployCtx.client.subscriptionId) {
                const azureToken =
                  await deployCtx.ctx.azureAccountProvider?.getAccountCredentialAsync();
                client = new ResourceManagementClient(azureToken!, operation.subscriptionId);
              }

              const subOperations = await client.deploymentOperations.list(
                operation.resourceGroupName,
                operation.resourceName
              );
              subOperations.forEach((sub) => {
                const subOperation = getRequiredOperation(sub, deployCtx);
                if (subOperation) {
                  currentStatus[subOperation.resourceName] = subOperation.status;
                }
              });
            }
          }
        })
      );

      for (const key in currentStatus) {
        if (currentStatus[key] !== previousStatus[key]) {
          deployCtx.ctx.logProvider?.info(
            `[${PluginDisplayName.Solution}] ${key} -> ${currentStatus[key]}`
          );
        }
      }
      previousStatus = currentStatus;
      polledOperations = [];
    } catch (error) {
      tryCount++;
      if (tryCount > failedCount) {
        throw error;
      }
      deployCtx.ctx.logProvider?.warning(
        `[${PluginDisplayName.Solution}] ${deployCtx.deploymentName} -> waiting to get deplomyment status [${tryCount}]`
      );
    }
  }
}

export async function doDeployArmTemplates(ctx: SolutionContext): Promise<Result<void, FxError>> {
  const progressHandler = await ProgressHelper.startDeployArmTemplatesProgressHandler(
    getPluginContext(ctx, PluginNames.SOLUTION)
  );
  await progressHandler?.next(DeployArmTemplatesSteps.ExecuteDeployment);

  // update parameters
  const parameterJson = await getParameterJson(ctx);
  const resourceGroupName = ctx.envInfo.state.get(GLOBAL_CONFIG)?.getString(RESOURCE_GROUP_NAME);
  if (!resourceGroupName) {
    return err(
      returnSystemError(
        new Error("Failed to get resource group from project solution settings."),
        SolutionSource,
        "NoResourceGroupFound"
      )
    );
  }

  const bicepCommand = await ensureBicep(ctx);

  // Compile bicep file to json
  const templateDir = path.join(ctx.root, templatesFolder);
  const bicepOrchestrationFilePath = path.join(templateDir, bicepOrchestrationFileName);
  const armTemplateJson = await compileBicepToJson(
    bicepCommand,
    bicepOrchestrationFilePath,
    ctx.logProvider
  );
  ctx.logProvider?.info(
    format(
      getStrings().solution.DeployArmTemplates.CompileBicepSuccessNotice,
      PluginDisplayName.Solution
    )
  );

  // deploy arm templates to azure
  const client = await getResourceManagementClientForArmDeployment(ctx);
  const deploymentName = `${PluginDisplayName.Solution}_deployment`.replace(" ", "_").toLowerCase();
  const deploymentParameters: ResourceManagementModels.Deployment = {
    properties: {
      parameters: parameterJson.parameters,
      template: armTemplateJson,
      mode: "Incremental" as ResourceManagementModels.DeploymentMode,
    },
  };

  const deployCtx: DeployContext = {
    ctx: ctx,
    finished: false,
    deploymentStartTime: Date.now(),
    client: client,
    resourceGroupName: resourceGroupName,
    deploymentName: deploymentName,
  };

  try {
    const result = client.deployments
      .createOrUpdate(resourceGroupName, deploymentName, deploymentParameters)
      .then((result) => {
        ctx.logProvider?.info(
          format(
            getStrings().solution.DeployArmTemplates.SuccessNotice,
            PluginDisplayName.Solution,
            resourceGroupName,
            deploymentName
          )
        );
        syncArmOutput(ctx, result.properties?.outputs);
        return result;
      })
      .finally(() => {
        deployCtx.finished = true;
      });

    await pollDeploymentStatus(deployCtx);
    await result;
    return ok(undefined);
  } catch (error) {
    // return the error if the template is invalid
    if (error.code === InvalidTemplateErrorCode) {
      return err(
        returnUserError(error, SolutionSource, SolutionError.FailedToDeployArmTemplatesToAzure)
      );
    }

    // try to get deployment error
    const result = await wrapGetDeploymentError(deployCtx, resourceGroupName, deploymentName);
    if (result.isOk()) {
      const deploymentError = result.value;

      // return thrown error if deploymentError is empty
      if (!deploymentError) {
        return err(
          returnUserError(error, SolutionSource, SolutionError.FailedToDeployArmTemplatesToAzure)
        );
      }

      const deploymentErrorMessage = JSON.stringify(
        formattedDeploymentError(deploymentError),
        undefined,
        2
      );
      const errorMessage = format(
        getStrings().solution.DeployArmTemplates.FailNotice,
        PluginDisplayName.Solution,
        resourceGroupName,
        deploymentName
      );
      ctx.logProvider?.error(
        errorMessage +
          `\nError message: ${error.message}\nDetailed message: \n${deploymentErrorMessage}\nGet toolkit help from ${HelpLinks.ArmHelpLink}.`
      );

      let failedDeployments: string[] = [];
      if (deploymentError.subErrors) {
        failedDeployments = Object.keys(deploymentError.subErrors);
      } else {
        failedDeployments.push(deploymentName);
      }
      return formattedDeploymentName(failedDeployments);
    } else {
      return result;
    }
  }
}

function syncArmOutput(ctx: SolutionContext, armOutput: any) {
  if (armOutput instanceof Object) {
    const armOutputKeys = Object.keys(armOutput);
    for (const armOutputKey of armOutputKeys) {
      const moduleOutput = armOutput[armOutputKey].value;

      if (moduleOutput instanceof Object) {
        const moduleOutputKeys = Object.keys(moduleOutput);
        for (const moduleOutputKey of moduleOutputKeys) {
          const pluginOutput = moduleOutput[moduleOutputKey].value;

          if (pluginOutput instanceof Object) {
            const pluginId = pluginOutput[TEAMS_FX_RESOURCE_ID_KEY];
            if (pluginId) {
              const pluginOutputKeys = Object.keys(pluginOutput);
              for (const pluginOutputKey of pluginOutputKeys) {
                if (pluginOutputKey != TEAMS_FX_RESOURCE_ID_KEY) {
                  ctx.envInfo.state
                    .get(pluginId)
                    ?.set(pluginOutputKey, pluginOutput[pluginOutputKey]);
                }
              }
            }
          }
        }
      }
    }
  }
}

export async function deployArmTemplates(ctx: SolutionContext): Promise<Result<void, FxError>> {
  ctx.logProvider?.info(
    format(getStrings().solution.DeployArmTemplates.StartNotice, PluginDisplayName.Solution)
  );
  let result: Result<void, FxError>;
  ctx.telemetryReporter?.sendTelemetryEvent(SolutionTelemetryEvent.ArmDeploymentStart, {
    [SolutionTelemetryProperty.Component]: SolutionTelemetryComponentName,
  });
  try {
    result = await doDeployArmTemplates(ctx);
    if (result.isOk()) {
      ctx.telemetryReporter?.sendTelemetryEvent(SolutionTelemetryEvent.ArmDeployment, {
        [SolutionTelemetryProperty.Component]: SolutionTelemetryComponentName,
        [SolutionTelemetryProperty.Success]: SolutionTelemetrySuccess.Yes,
      });
    } else {
      sendErrorTelemetryThenReturnError(
        SolutionTelemetryEvent.ArmDeployment,
        result.error,
        ctx.telemetryReporter
      );
    }
  } catch (error) {
    result = err(
      returnUserError(error, SolutionSource, SolutionError.FailedToDeployArmTemplatesToAzure)
    );
    sendErrorTelemetryThenReturnError(
      SolutionTelemetryEvent.ArmDeployment,
      result.error,
      ctx.telemetryReporter
    );
  }
  await ProgressHelper.endDeployArmTemplatesProgress(result.isOk());
  return result;
}

export async function copyParameterJson(
  ctx: SolutionContext,
  targetEnvName: string,
  sourceEnvName: string
) {
  if (!targetEnvName || !sourceEnvName) {
    return;
  }

  const parameterFolderPath = path.join(ctx.root, configsFolder);
  const targetParameterFileName = parameterFileNameTemplate.replace(
    EnvNamePlaceholder,
    targetEnvName
  );
  const sourceParameterFileName = parameterFileNameTemplate.replace(
    EnvNamePlaceholder,
    sourceEnvName
  );
  const targetParameterFilePath = path.join(parameterFolderPath, targetParameterFileName);
  const sourceParameterFilePath = path.join(parameterFolderPath, sourceParameterFileName);
  const targetParameterContent = await fs.readJson(sourceParameterFilePath);
  if (targetParameterContent[parameterName]?.provisionParameters?.value?.resourceBaseName) {
    const appName = ctx.projectSettings!.appName;
    targetParameterContent[parameterName].provisionParameters.value!.resourceBaseName =
      generateResourceBaseName(appName, targetEnvName);
  }

  await fs.ensureDir(parameterFolderPath);
  await fs.writeFile(targetParameterFilePath, JSON.stringify(targetParameterContent, undefined, 4));
}

export async function getParameterJson(ctx: SolutionContext) {
  if (!ctx.envInfo?.envName) {
    throw new Error("Failed to get target environment name from solution context.");
  }

  const parameterFileName = parameterFileNameTemplate.replace(
    EnvNamePlaceholder,
    ctx.envInfo.envName
  );
  const parameterFolderPath = path.join(ctx.root, configsFolder);
  const parameterFilePath = path.join(parameterFolderPath, parameterFileName);
  try {
    await fs.stat(parameterFilePath);
  } catch (err) {
    ctx.logProvider?.error(`[${PluginDisplayName.Solution}] ${parameterFilePath} does not exist.`);
    const returnError = new Error(
      `[${PluginDisplayName.Solution}] ${parameterFilePath} does not exist.`
    );
    throw returnUserError(returnError, SolutionSource, "ParameterFileNotExist");
  }

  const parameterJson = await getExpandedParameter(ctx, parameterFilePath); // only expand secrets in memory

  return parameterJson;
}

function generateArmFromResult(
  result: ArmTemplateResult,
  bicepOrchestrationTemplate: BicepOrchestrationContent,
  pluginWithArm: NamedArmResourcePlugin,
  moduleConfigFiles: Map<string, string>,
  moduleProvisionFiles: Map<string, string>
) {
  bicepOrchestrationTemplate.applyTemplate(pluginWithArm.name, result);
  if (result.Configuration?.Modules) {
    for (const module of Object.entries(result.Configuration.Modules)) {
      const moduleName = module[0];
      const moduleValue = module[1] as string;
      moduleConfigFiles.set(generateBicepModuleConfigFilePath(moduleName), moduleValue);
    }
  }
  if (result.Provision?.Modules) {
    for (const module of Object.entries(result.Provision.Modules)) {
      const moduleName = module[0];
      const moduleValue = module[1] as string;
      moduleProvisionFiles.set(generateBicepModuleProvisionFilePath(moduleName), moduleValue);
    }
  }
}

async function doGenerateArmTemplate(
  ctx: SolutionContext,
  selectedPlugins: NamedArmResourcePlugin[]
): Promise<Result<any, FxError>> {
  const azureSolutionSettings = ctx.projectSettings?.solutionSettings as AzureSolutionSettings;
  const baseName = generateResourceBaseName(ctx.projectSettings!.appName, ctx.envInfo!.envName);
  const plugins = isV2()
    ? getActivatedV2ResourcePlugins(azureSolutionSettings).map(
        (p) => new NamedArmResourcePluginAdaptor(p)
      )
    : getActivatedResourcePlugins(azureSolutionSettings); // This function ensures return result won't be empty
  const bicepOrchestrationTemplate = new BicepOrchestrationContent(
    plugins.map((p) => p.name),
    baseName
  );
  const moduleProvisionFiles = new Map<string, string>();
  const moduleConfigFiles = new Map<string, string>();
  // Get bicep content from each resource plugin
  for (const plugin of plugins) {
    const pluginWithArm = plugin as NamedArmResourcePlugin; // Temporary solution before adding it to teamsfx-api
    // plugin not selected need to be update.
    if (
      pluginWithArm.updateArmTemplates &&
      !selectedPlugins.find((pluginItem) => pluginItem === pluginWithArm)
    ) {
      const pluginContext = getPluginContext(ctx, pluginWithArm.name);
      const result = (await pluginWithArm.updateArmTemplates(pluginContext)) as Result<
        ArmTemplateResult,
        FxError
      >;
      if (result.isOk()) {
        generateArmFromResult(
          result.value,
          bicepOrchestrationTemplate,
          pluginWithArm,
          moduleProvisionFiles,
          moduleConfigFiles
        );
      } else {
        const msg = format(
          getStrings().solution.UpdateArmTemplateFailNotice,
          ctx.projectSettings?.appName
        );
        ctx.logProvider?.error(msg);
        return result;
      }
    } else if (pluginWithArm.generateArmTemplates) {
      // find method using method name
      const pluginContext = getPluginContext(ctx, pluginWithArm.name);
      const result = (await pluginWithArm.generateArmTemplates(pluginContext)) as Result<
        ArmTemplateResult,
        FxError
      >;
      if (result.isOk()) {
        // Once plugins implement updateArmTemplate interface, these code need to be deleted.
        if (
          selectedPlugins.length != 0 &&
          !selectedPlugins.find(({ name }) => name === pluginWithArm.name)
        ) {
          if (result.value.Configuration?.Orchestration)
            delete result.value.Configuration?.Orchestration;
          if (result.value.Provision?.Orchestration) delete result.value.Provision?.Orchestration;
          if (result.value.Provision?.Modules) delete result.value.Provision?.Modules;
          if (result.value.Parameters) delete result.value.Parameters;
        }
        generateArmFromResult(
          result.value,
          bicepOrchestrationTemplate,
          pluginWithArm,
          moduleProvisionFiles,
          moduleConfigFiles
        );
      } else {
        const msg = format(
          getStrings().solution.GenerateArmTemplateFailNotice,
          ctx.projectSettings?.appName
        );
        ctx.logProvider?.error(msg);
        return result;
      }
    }
  }

  // Write bicep content to project folder
  if (bicepOrchestrationTemplate.needsGenerateTemplate()) {
    // Output parameter file
    const envListResult = await environmentManager.listEnvConfigs(ctx.root);
    if (envListResult.isErr()) {
      return err(envListResult.error);
    }
    const parameterEnvFolderPath = path.join(ctx.root, configsFolder);
    await fs.ensureDir(parameterEnvFolderPath);
    for (const env of envListResult.value) {
      const parameterFileName = parameterFileNameTemplate.replace(EnvNamePlaceholder, env);
      const parameterEnvFilePath = path.join(parameterEnvFolderPath, parameterFileName);
      let parameterFileContent = "";
      if (await fs.pathExists(parameterEnvFilePath)) {
        try {
          const parameterFile = await fs.readJson(parameterEnvFilePath);
          const parameterObj = parameterFile.parameters.provisionParameters.value;
          const appendParam = bicepOrchestrationTemplate.getAppendedParameters();
          const duplicateParam = Object.keys(parameterObj).filter((val) =>
            Object.keys(appendParam).includes(val)
          );
          if (duplicateParam && duplicateParam.length != 0) {
            const duplicateParamError = new Error(
              `There are some duplicate parameters in ${parameterEnvFilePath}, to avoid the conflict, please modify these parameter names: ${duplicateParam}`
            );
            return err(
              returnUserError(
                duplicateParamError,
                SolutionSource,
                SolutionError.FailedToUpdateArmParameters,
                HelpLinks.ArmHelpLink
              )
            );
          }
          parameterFile.parameters.provisionParameters.value = Object.assign(
            parameterObj,
            appendParam
          );
          parameterFileContent = JSON.stringify(parameterFile, undefined, 2);
        } catch (error) {
          const parameterFileError = new Error(
            `There are some errors in ${parameterEnvFilePath}, please make sure this file is valid. The error message is ${
              (error as Error).message
            }`
          );
          return err(
            returnUserError(
              parameterFileError,
              SolutionSource,
              SolutionError.FailedToUpdateArmParameters,
              HelpLinks.ArmHelpLink
            )
          );
        }
      } else {
        parameterFileContent = bicepOrchestrationTemplate.getParameterFileContent();
      }
      await fs.writeFile(parameterEnvFilePath, parameterFileContent);
    }
    // Generate main.bicep, config.bicep, provision.bicep
    const templateFolderPath = path.join(ctx.root, templatesFolder);
    await fs.ensureDir(templateFolderPath);
    await fs.ensureDir(path.join(templateFolderPath, "teamsFx"));
    await fs.ensureDir(path.join(templateFolderPath, "provision"));

    let bicepOrchestrationProvisionContent = "";
    let bicepOrchestrationConfigContent = "";
    if (
      !(await fs.pathExists(path.join(templateFolderPath, bicepOrchestrationProvisionFileName)))
    ) {
      bicepOrchestrationProvisionContent = await fs.readFile(
        path.join(getTemplatesFolder(), "plugins", "solution", "provision.bicep"),
        ConstantString.UTF8Encoding
      );
    }
    if (!(await fs.pathExists(path.join(templateFolderPath, bicepOrchestrationConfigFileName)))) {
      bicepOrchestrationConfigContent = await fs.readFile(
        path.join(getTemplatesFolder(), "plugins", "solution", "config.bicep"),
        ConstantString.UTF8Encoding
      );
    }
    bicepOrchestrationProvisionContent +=
      os.EOL + bicepOrchestrationTemplate.getOrchestractionProvisionContent();
    bicepOrchestrationConfigContent +=
      os.EOL + bicepOrchestrationTemplate.getOrchestractionConfigContent();

    const templateSolitionPath = path.join(getTemplatesFolder(), "plugins", "solution");
    if (!(await fs.pathExists(path.join(templateFolderPath, bicepOrchestrationFileName)))) {
      await fs.copyFile(
        path.join(templateSolitionPath, bicepOrchestrationFileName),
        path.join(templateFolderPath, bicepOrchestrationFileName)
      );
    }

    await fs.appendFile(
      path.join(templateFolderPath, bicepOrchestrationProvisionFileName),
      bicepOrchestrationProvisionContent
    );
    await fs.appendFile(
      path.join(templateFolderPath, bicepOrchestrationConfigFileName),
      bicepOrchestrationConfigContent
    );
    // Generate module provision bicep files
    for (const module of moduleProvisionFiles) {
      const res = bicepOrchestrationTemplate.applyReference(module[1]);
      await fs.appendFile(path.join(templateFolderPath, module[0]), res);
    }
    // Generate module configuration bicep files
    for (const module of moduleConfigFiles) {
      const res = bicepOrchestrationTemplate.applyReference(module[1]);
      await fs.writeFile(path.join(templateFolderPath, module[0]), res);
    }
  }

  return ok(undefined); // Nothing to return when success
}

async function getExpandedParameter(ctx: SolutionContext, filePath: string) {
  try {
    const parameterTemplate = await fs.readFile(filePath, ConstantString.UTF8Encoding);
    const parameterJsonString = expandParameterPlaceholders(ctx, parameterTemplate);
    return JSON.parse(parameterJsonString);
  } catch (err) {
    ctx.logProvider?.error(
      `[${PluginDisplayName.Solution}] Failed to get expanded parameter from ${filePath}.`
    );
    throw err;
  }
}

async function getResourceManagementClientForArmDeployment(
  ctx: SolutionContext
): Promise<ResourceManagementClient> {
  const azureToken = await ctx.azureAccountProvider?.getAccountCredentialAsync();
  if (!azureToken) {
    throw returnSystemError(
      new Error("Azure Credential is invalid."),
      PluginDisplayName.Solution,
      SolutionError.FailedToGetAzureCredential
    );
  }

  const subscriptionId = ctx.envInfo.state.get(GLOBAL_CONFIG)?.get(SUBSCRIPTION_ID) as
    | string
    | undefined;
  if (!subscriptionId) {
    throw returnSystemError(
      new Error(`Failed to get subscription id.`),
      PluginDisplayName.Solution,
      SolutionError.NoSubscriptionSelected
    );
  }
  return new ResourceManagementClient(azureToken, subscriptionId);
}

async function compileBicepToJson(
  bicepCommand: string,
  bicepOrchestrationFilePath: string,
  logger: LogProvider | undefined
): Promise<JSON> {
  try {
    const result = await executeCommand(
      bicepCommand,
      ["build", bicepOrchestrationFilePath, "--stdout"],
      logger,
      { shell: false }
    );
    return JSON.parse(result);
  } catch (err) {
    throw new Error(`Failed to compile bicep files to Json arm templates file: ${err.message}`);
  }
}

// Context used by handlebars to render the main.bicep file
export class ArmTemplateRenderContext {
  public Plugins: string[];
  public PluginOutput: { [PluginName: string]: PluginOutputContext };

  constructor(pluginNames: string[]) {
    this.Plugins = pluginNames;
    this.PluginOutput = {};
  }

  public addPluginOutput(pluginName: string, armResult: ArmTemplateResult) {
    const pluginOutputContext: PluginOutputContext = {
      Provision: {},
      Configuration: {},
      References: {},
    };
    const provision = armResult.Provision?.Modules;
    const references = armResult.Provision?.Reference;
    const configs = armResult.Configuration?.Modules;
    if (provision) {
      for (const module of Object.entries(provision)) {
        const moduleFileName = module[0];
        pluginOutputContext.Provision![moduleFileName] = {
          ProvisionPath: generateBicepModuleProvisionFilePath(moduleFileName),
        };
      }
    }

    if (configs) {
      for (const module of Object.entries(configs)) {
        const moduleFileName = module[0];
        pluginOutputContext.Configuration![moduleFileName] = {
          ConfigPath: generateBicepModuleConfigFilePath(moduleFileName),
        };
      }
    }

    if (references) {
      for (const output of Object.entries(references)) {
        const outputKey = output[0];
        const outputValue = output[1] as string;
        pluginOutputContext.References![outputKey] = outputValue;
      }
    }

    this.PluginOutput[pluginName] = pluginOutputContext;
  }
}

// Stores the bicep orchestration information for all resource plugins
class BicepOrchestrationContent {
  private ParameterJsonTemplate: Record<string, string> = {};
  private RenderContenxt: ArmTemplateRenderContext;
  private TemplateAdded = false;

  private ProvisionTemplate = "";
  private ConfigTemplate = "";

  constructor(pluginNames: string[], baseName: string) {
    this.ParameterJsonTemplate[resourceBaseName] = baseName;
    this.RenderContenxt = new ArmTemplateRenderContext(pluginNames);
  }

  public applyTemplate(pluginName: string, armResult: ArmTemplateResult): void {
    this.ProvisionTemplate += this.normalizeTemplateSnippet(armResult.Provision?.Orchestration);
    this.ConfigTemplate += this.normalizeTemplateSnippet(armResult.Configuration?.Orchestration);
    this.RenderContenxt.addPluginOutput(pluginName, armResult);
    Object.assign(this.ParameterJsonTemplate, armResult.Parameters);
  }

  public applyReference(configContent: string): string {
    return compileHandlebarsTemplateString(configContent, this.RenderContenxt);
  }

  public getOrchestractionProvisionContent(): string {
    const orchestrationTemplate =
      this.normalizeTemplateSnippet(this.ProvisionTemplate, false) + "\n";
    return compileHandlebarsTemplateString(orchestrationTemplate, this.RenderContenxt).trim();
  }

  public getOrchestractionConfigContent(): string {
    const orchestrationTemplate = this.normalizeTemplateSnippet(this.ConfigTemplate, false) + "\n";
    return compileHandlebarsTemplateString(orchestrationTemplate, this.RenderContenxt).trim();
  }

  public getParameterFileContent(): string {
    const parameterObject = {
      $schema: "https://schema.management.azure.com/schemas/2019-04-01/deploymentParameters.json#",
      contentVersion: "1.0.0.0",
      parameters: { provisionParameters: { value: this.ParameterJsonTemplate } },
    };
    return JSON.stringify(parameterObject, undefined, 2);
  }

  public getAppendedParameters(): Record<string, unknown> {
    const res = this.ParameterJsonTemplate;
    if (res.resourceBaseName) {
      delete res.resourceBaseName;
    }
    return res;
  }

  public needsGenerateTemplate(): boolean {
    return this.TemplateAdded;
  }

  private normalizeTemplateSnippet(
    snippet: string | undefined,
    updateTemplateChangeFlag = true
  ): string {
    if (snippet) {
      if (updateTemplateChangeFlag) {
        this.TemplateAdded = true;
      }
      return snippet.trim() + "\n";
    }
    return "";
  }
}

interface PluginOutputContext {
  Provision?: { [ModuleName: string]: PluginModuleProperties };
  Configuration?: { [ModuleName: string]: PluginModuleProperties };
  References?: { [Key: string]: string };
}

interface PluginModuleProperties {
  [pathName: string]: string;
}

function generateBicepModuleProvisionFilePath(moduleFileName: string) {
  return `./provision/${moduleFileName}.bicep`;
}

function generateBicepModuleConfigFilePath(moduleFileName: string) {
  return `./teamsFx/${moduleFileName}.bicep`;
}

function expandParameterPlaceholders(ctx: SolutionContext, parameterContent: string): string {
  const azureSolutionSettings = ctx.projectSettings?.solutionSettings as AzureSolutionSettings;
  const plugins = isV2()
    ? getActivatedV2ResourcePlugins(azureSolutionSettings).map(
        (p) => new NamedArmResourcePluginAdaptor(p)
      )
    : getActivatedResourcePlugins(azureSolutionSettings); // This function ensures return result won't be empty
  const stateVariables: Record<string, Record<string, any>> = {};
  const availableVariables: Record<string, Record<string, any>> = { state: stateVariables };
  // Add plugin contexts to available variables
  for (const plugin of plugins) {
    const pluginContext = getPluginContext(ctx, plugin.name);
    const pluginVariables: Record<string, string> = {};
    for (const configItem of pluginContext.config) {
      if (typeof configItem[1] === "string") {
        // Currently we only config with string type
        pluginVariables[configItem[0]] = configItem[1];
      }
    }
    stateVariables[plugin.name] = pluginVariables;
  }
  // Add solution config to available variables
  const solutionConfig = ctx.envInfo.state.get(GLOBAL_CONFIG);
  if (solutionConfig) {
    const solutionVariables: Record<string, string> = {};
    for (const configItem of solutionConfig) {
      if (typeof configItem[1] === "string") {
        // Currently we only config with string type
        solutionVariables[configItem[0]] = configItem[1];
      }
    }
    stateVariables[solutionName] = solutionVariables;
  }

  // Add environment variable to available variables
  const processVariables: Record<string, string> = Object.keys(process.env).reduce(
    (obj: Record<string, string>, key: string) => {
      obj[key] = process.env[key] as string;
      return obj;
    },
    {}
  );

  availableVariables["$env"] = processVariables;

  return compileHandlebarsTemplateString(parameterContent, availableVariables);
}

function generateResourceBaseName(appName: string, envName: string): string {
  const maxAppNameLength = 10;
  const maxEnvNameLength = 4;
  const normalizedAppName = appName.replace(/[^a-zA-Z0-9]/g, "").toLowerCase();
  const normalizedEnvName = envName.replace(/[^a-zA-Z0-9]/g, "").toLowerCase();
  return (
    normalizedAppName.substr(0, maxAppNameLength) +
    normalizedEnvName.substr(0, maxEnvNameLength) +
    getUuid().substr(0, 6)
  );
}

async function wrapGetDeploymentError(
  deployCtx: DeployContext,
  resourceGroupName: string,
  deploymentName: string
): Promise<Result<any, FxError>> {
  try {
    const deploymentError = await getDeploymentError(deployCtx, resourceGroupName, deploymentName);
    return ok(deploymentError);
  } catch (error: any) {
    deployCtx.ctx.logProvider?.error(
      `[${PluginDisplayName.Solution}] Failed to get deployment error for ${error.message}.`
    );
    const returnError = new Error(
      `resource deployments (${deployCtx.deploymentName} module) for your project failed and get the error message failed. Please refer to the resource group ${deployCtx.resourceGroupName} in portal for deployment error.`
    );
    return err(returnUserError(returnError, SolutionSource, "GetDeploymentErrorFailed"));
  }
}

async function getDeploymentError(
  deployCtx: DeployContext,
  resourceGroupName: string,
  deploymentName: string
): Promise<any> {
  let deployment;
  try {
    deployment = await deployCtx.client.deployments.get(resourceGroupName, deploymentName);
  } catch (error: any) {
    if (
      deploymentName !== deployCtx.deploymentName &&
      error.code === ConstantString.DeploymentNotFound
    ) {
      return undefined;
    }
    throw error;
  }
  if (!deployment.properties?.error) {
    return undefined;
  }
  const deploymentError: any = {
    error: deployment.properties?.error,
  };
  const operations = await deployCtx.client.deploymentOperations.list(
    resourceGroupName,
    deploymentName
  );
  for (const operation of operations) {
    if (operation.properties?.statusMessage?.error) {
      if (!deploymentError.subErrors) {
        deploymentError.subErrors = {};
      }
      const name = operation.properties.targetResource?.resourceName ?? operation.id;
      deploymentError.subErrors[name!] = {
        error: operation.properties.statusMessage.error,
      };
      if (
        operation.properties.targetResource?.resourceType ===
          ConstantString.DeploymentResourceType &&
        operation.properties.targetResource?.resourceName &&
        operation.properties.targetResource?.id
      ) {
        const resourceGroupName: string = getResourceGroupNameFromResourceId(
          operation.properties.targetResource.id
        );
        const subError = await getDeploymentError(
          deployCtx,
          resourceGroupName,
          operation.properties.targetResource?.resourceName
        );
        if (subError) {
          deploymentError.subErrors[name!].inner = subError;
        }
      }
    }
  }
  return deploymentError;
}

function formattedDeploymentName(failedDeployments: string[]): Result<void, FxError> {
  const format = failedDeployments.map((deployment) => deployment + " module");
  const returnError = new Error(
    `resource deployments (${format.join(
      ", "
    )}) for your project failed. Please refer to output channel for more error details.`
  );
  return err(
    returnUserError(
      returnError,
      SolutionSource,
      SolutionError.FailedToDeployArmTemplatesToAzure,
      HelpLinks.ArmHelpLink
    )
  );
}

export function formattedDeploymentError(deploymentError: any): any {
  if (deploymentError.subErrors) {
    const result: any = {};
    for (const key in deploymentError.subErrors) {
      const subError = deploymentError.subErrors[key];
      if (subError.inner) {
        result[key] = formattedDeploymentError(subError.inner);
      } else {
        const needFilter =
          subError.error?.message?.includes("Template output evaluation skipped") &&
          subError.error?.code === "DeploymentOperationFailed";
        if (!needFilter) {
          result[key] = subError.error;
        }
      }
    }
    return result;
  } else {
    return deploymentError.error;
  }
}<|MERGE_RESOLUTION|>--- conflicted
+++ resolved
@@ -26,18 +26,13 @@
 import path from "path";
 import * as fs from "fs-extra";
 import { ConstantString, HelpLinks, PluginDisplayName } from "../../../common/constants";
-<<<<<<< HEAD
 import {
   getResourceGroupNameFromResourceId,
   waitSeconds,
   getUuid,
   getSubscriptionIdFromResourceId,
 } from "../../../common/tools";
-import { environmentManager } from "../../..";
-=======
-import { getResourceGroupNameFromResourceId, waitSeconds, getUuid } from "../../../common/tools";
 import { environmentManager, isV2 } from "../../..";
->>>>>>> 83fede86
 import {
   GLOBAL_CONFIG,
   PluginNames,
