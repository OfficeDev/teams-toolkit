// Copyright (c) Microsoft Corporation.
// Licensed under the MIT license.

import {
  AzureSolutionSettings,
  SolutionContext,
  Plugin,
  Result,
  err,
  ok,
  FxError,
  returnSystemError,
  returnUserError,
  ConfigFolderName,
  returnUserError,
} from "@microsoft/teamsfx-api";
import { ScaffoldArmTemplateResult, ArmResourcePlugin } from "../../../common/armInterface";
import { getActivatedResourcePlugins } from "./ResourcePluginContainer";
import { getPluginContext, sendErrorTelemetryThenReturnError } from "./utils/util";
import { format } from "util";
import { compileHandlebarsTemplateString, getStrings } from "../../../common";
import path from "path";
import * as fs from "fs-extra";
<<<<<<< HEAD
import { ArmDeploymentStatus, ConstantString, PluginDisplayName } from "../../../common/constants";
import { Executor, CryptoDataMatchers, isFeatureFlagEnabled } from "../../../common/tools";
=======
import { ConstantString, PluginDisplayName } from "../../../common/constants";
import { Executor, CryptoDataMatchers, isMultiEnvEnabled } from "../../../common/tools";
>>>>>>> 2b67fef2
import {
  ARM_TEMPLATE_OUTPUT,
  GLOBAL_CONFIG,
  PluginNames,
  RESOURCE_GROUP_NAME,
  SolutionError,
  SolutionTelemetryComponentName,
  SolutionTelemetryEvent,
  SolutionTelemetryProperty,
  SolutionTelemetrySuccess,
} from "./constants";
import { ResourceManagementClient, ResourceManagementModels } from "@azure/arm-resources";
import { DeployArmTemplatesSteps, ProgressHelper } from "./utils/progressHelper";
import dateFormat from "dateformat";
import { getTemplatesFolder } from "../../../folder";
<<<<<<< HEAD
import {
  ProvisioningState,
  DeploymentsListByResourceGroupResponse,
} from "@azure/arm-resources/esm/models";
=======
import { ensureBicep } from "./utils/depsChecker/bicepChecker";
>>>>>>> 2b67fef2

// Old folder structure constants
const baseFolder = "./infra/azure";
const templateFolder = "templates";
const parameterFolder = "parameters";
const bicepOrchestrationFileName = "main.bicep";
const armTemplateJsonFileName = "main.json";
const parameterTemplateFileName = "parameters.template.json";
const parameterFileNameTemplate = "parameters.@envName.json";
const solutionLevelParameters = `param resourceBaseName string\n`;
const solutionLevelParameterObject = {
  resourceBaseName: {
    value: "{{SOLUTION__RESOURCE_BASE_NAME}}",
  },
};

// New folder structure constants
const templateFolderNew = "./templates/azure";
const configsFolder = `.${ConfigFolderName}/configs`;
const modulesFolder = "modules";
const parameterFileNameTemplateNew = "azure.parameters.@envName.json";

// Get ARM template content from each resource plugin and output to project folder
export async function generateArmTemplate(ctx: SolutionContext): Promise<Result<any, FxError>> {
  let result: Result<void, FxError>;
  ctx.telemetryReporter?.sendTelemetryEvent(SolutionTelemetryEvent.GenerateArmTemplateStart, {
    [SolutionTelemetryProperty.Component]: SolutionTelemetryComponentName,
  });
  try {
    result = await doGenerateArmTemplate(ctx);
    if (result.isOk()) {
      ctx.telemetryReporter?.sendTelemetryEvent(SolutionTelemetryEvent.GenerateArmTemplate, {
        [SolutionTelemetryProperty.Component]: SolutionTelemetryComponentName,
        [SolutionTelemetryProperty.Success]: SolutionTelemetrySuccess.Yes,
      });
    } else {
      sendErrorTelemetryThenReturnError(
        SolutionTelemetryEvent.GenerateArmTemplate,
        result.error,
        ctx.telemetryReporter
      );
    }
  } catch (error) {
    result = err(
      returnSystemError(
        error,
        PluginDisplayName.Solution,
        SolutionError.FailedToDeployArmTemplatesToAzure
      )
    );
    sendErrorTelemetryThenReturnError(
      SolutionTelemetryEvent.GenerateArmTemplate,
      result.error,
      ctx.telemetryReporter
    );
  }
  return result;
}

type DeployContext = {
  ctx: SolutionContext;
  finished: boolean;
  client: ResourceManagementClient;
  resourceGroupName: string;
  deploymentStartTime: number;
  deploymentName: string;
};

async function pollDeploymentStatus(deployCtx: DeployContext) {
  while (!deployCtx.finished) {
    const deployments = await deployCtx.client.deployments.listByResourceGroup(
      deployCtx.resourceGroupName
    );
    const status = extractDeploymentStatus(deployCtx, deployments);
    deployCtx.ctx.logProvider?.info(
      format(
        getStrings().solution.DeployArmTemplates.PollDeploymentStatusNotice,
        PluginDisplayName.Solution
      )
    );
    if (status.get(ArmDeploymentStatus.Running)?.length) {
      deployCtx.ctx.logProvider?.info(
        `[${PluginDisplayName.Solution}] Running deployments-> ${status
          .get(ArmDeploymentStatus.Running)
          ?.join(",")}`
      );
    }
    if (status.get(ArmDeploymentStatus.Succeeded)?.length) {
      deployCtx.ctx.logProvider?.info(
        `[${PluginDisplayName.Solution}] Succedded deployments-> ${status
          .get(ArmDeploymentStatus.Succeeded)
          ?.join(",")}`
      );
    }
    if (status.get(ArmDeploymentStatus.Failed)?.length) {
      deployCtx.ctx.logProvider?.info(
        `[${PluginDisplayName.Solution}] Failed deployments-> ${status
          .get(ArmDeploymentStatus.Failed)
          ?.join(",")}`
      );
    }
    await waitSeconds(10);
  }
}

function extractDeploymentStatus(
  deployCtx: DeployContext,
  deployments: DeploymentsListByResourceGroupResponse
): Map<string, string[]> {
  const status = new Map<string, string[]>([
    [ArmDeploymentStatus.Running, []],
    [ArmDeploymentStatus.Failed, []],
    [ArmDeploymentStatus.Succeeded, []],
  ]);
  deployments.forEach((deployment) => {
    if (
      deployment.properties?.timestamp &&
      deployment.properties.timestamp.getTime() > deployCtx.deploymentStartTime &&
      deployment.name &&
      deployment.name !== deployCtx.deploymentName
    ) {
      if (deployment.properties.provisioningState === ArmDeploymentStatus.Succeeded) {
        status.get(ArmDeploymentStatus.Succeeded)?.push(deployment.name);
      } else if (deployment.properties.provisioningState === ArmDeploymentStatus.Failed) {
        status.get(ArmDeploymentStatus.Failed)?.push(deployment.name);
      } else {
        status.get(ArmDeploymentStatus.Running)?.push(deployment.name);
      }
    }
  });
  return status;
}

export async function doDeployArmTemplates(ctx: SolutionContext): Promise<Result<void, FxError>> {
  const progressHandler = await ProgressHelper.startDeployArmTemplatesProgressHandler(
    getPluginContext(ctx, PluginNames.SOLUTION)
  );
  await progressHandler?.next(DeployArmTemplatesSteps.ExecuteDeployment);

  generateResourceName(ctx);

  // update parameters
  const parameterJson = await getParameterJson(ctx);

  const resourceGroupName = ctx.envInfo.profile.get(GLOBAL_CONFIG)?.getString(RESOURCE_GROUP_NAME);
  if (!resourceGroupName) {
    return err(
      returnSystemError(
        new Error("Failed to get resource group from project solution settings."),
        "Solution",
        "NoResourceGroupFound"
      )
    );
  }

  const bicepCommand = await ensureBicep(ctx);

  // Compile bicep file to json
  const templateDir = isMultiEnvEnabled()
    ? path.join(ctx.root, templateFolderNew)
    : path.join(ctx.root, baseFolder, templateFolder);
  const armTemplateJsonFilePath = path.join(templateDir, armTemplateJsonFileName);
  const bicepOrchestrationFilePath = path.join(templateDir, bicepOrchestrationFileName);
  await compileBicepToJson(bicepCommand, bicepOrchestrationFilePath, armTemplateJsonFilePath);
  ctx.logProvider?.info(
    format(
      getStrings().solution.DeployArmTemplates.CompileBicepSuccessNotice,
      PluginDisplayName.Solution
    )
  );

  // deploy arm templates to azure
  const client = await getResourceManagementClientForArmDeployment(ctx);
  const deploymentName = `${PluginDisplayName.Solution}_deployment`.replace(" ", "_").toLowerCase();
  const deploymentParameters: ResourceManagementModels.Deployment = {
    properties: {
      parameters: parameterJson.parameters,
      template: JSON.parse(await fs.readFile(armTemplateJsonFilePath, ConstantString.UTF8Encoding)),
      mode: "Incremental" as ResourceManagementModels.DeploymentMode,
    },
  };

  const deployCtx: DeployContext = {
    ctx: ctx,
    finished: false,
    deploymentStartTime: Date.now(),
    client: client,
    resourceGroupName: resourceGroupName,
    deploymentName: deploymentName,
  };

  try {
    const result = client.deployments
      .createOrUpdate(resourceGroupName, deploymentName, deploymentParameters)
      .then((result) => {
        ctx.logProvider?.info(
          format(
            getStrings().solution.DeployArmTemplates.SuccessNotice,
            PluginDisplayName.Solution,
            resourceGroupName,
            deploymentName
          )
        );
        ctx.envInfo.profile
          .get(GLOBAL_CONFIG)
          ?.set(ARM_TEMPLATE_OUTPUT, result.properties?.outputs);
        return result;
      })
      .finally(() => {
        deployCtx.finished = true;
      });

    await pollDeploymentStatus(deployCtx);
    await result;
    return ok(undefined);
  } catch (error) {
    ctx.logProvider?.error(
      format(
        getStrings().solution.DeployArmTemplates.FailNotice,
        PluginDisplayName.Solution,
        resourceGroupName,
        deploymentName
      )
    );

    let returnError: Error;
    if (error.message.includes("At least one resource deployment operation failed")) {
      let errorMessage = "resource deployments failed. ";
      const deployments = await deployCtx.client.deployments.listByResourceGroup(
        deployCtx.resourceGroupName
      );
      deployments.forEach((deployment) => {
        if (
          deployment.properties &&
          deployment.properties.provisioningState === ArmDeploymentStatus.Failed &&
          deployment.properties.error &&
          deployment.properties.timestamp &&
          deployment.properties.timestamp.getTime() > deployCtx.deploymentStartTime &&
          deployment.name !== deployCtx.deploymentName
        ) {
          if (deployment.properties.error.details?.length) {
            errorMessage += `(${deployment.name}) code: ${deployment.properties.error.details[0].code}, message: ${deployment.properties.error.details[0].message}.`;
          } else {
            errorMessage += `(${deployment.name}) code: ${deployment.properties.error.code}, message: ${deployment.properties.error.message}.`;
          }
        }
      });
      returnError = new Error(errorMessage);
    } else {
      returnError = new Error(`Failed to deploy arm templates to azure. Error: ${error.message}`);
    }
    return err(returnUserError(returnError, "Solution", "ArmDeploymentFailed"));
  }
}

export async function deployArmTemplates(ctx: SolutionContext): Promise<Result<void, FxError>> {
  ctx.logProvider?.info(
    format(getStrings().solution.DeployArmTemplates.StartNotice, PluginDisplayName.Solution)
  );
  let result: Result<void, FxError>;
  ctx.telemetryReporter?.sendTelemetryEvent(SolutionTelemetryEvent.ArmDeploymentStart, {
    [SolutionTelemetryProperty.Component]: SolutionTelemetryComponentName,
  });
  try {
    result = await doDeployArmTemplates(ctx);
    ctx.telemetryReporter?.sendTelemetryEvent(SolutionTelemetryEvent.ArmDeployment, {
      [SolutionTelemetryProperty.Component]: SolutionTelemetryComponentName,
      [SolutionTelemetryProperty.Success]: SolutionTelemetrySuccess.Yes,
    });
  } catch (error) {
    result = err(
      returnUserError(
        error,
        PluginDisplayName.Solution,
        SolutionError.FailedToDeployArmTemplatesToAzure
      )
    );
    sendErrorTelemetryThenReturnError(
      SolutionTelemetryEvent.ArmDeployment,
      result.error,
      ctx.telemetryReporter
    );
  }
  await ProgressHelper.endDeployArmTemplatesProgress(result.isOk());
  return result;
}

export async function getParameterJson(ctx: SolutionContext) {
  if (!ctx.envInfo?.envName) {
    throw new Error("Failed to get target environment name from solution context.");
  }

  let parameterFileName, parameterFolderPath, parameterTemplateFilePath;
  if (isMultiEnvEnabled()) {
    parameterFileName = parameterFileNameTemplateNew.replace("@envName", ctx.envInfo.envName);
    parameterFolderPath = path.join(ctx.root, configsFolder);
    parameterTemplateFilePath = path.join(
      path.join(ctx.root, templateFolderNew),
      parameterTemplateFileName
    );
  } else {
    parameterFileName = parameterFileNameTemplate.replace("@envName", ctx.envInfo.envName);
    parameterFolderPath = path.join(ctx.root, baseFolder, parameterFolder);
    parameterTemplateFilePath = path.join(parameterFolderPath, parameterTemplateFileName);
  }

  const parameterFilePath = path.join(parameterFolderPath, parameterFileName);
  let createNewParameterFile = false;
  try {
    await fs.stat(parameterFilePath);
  } catch (err) {
    ctx.logProvider?.info(
      `[${PluginDisplayName.Solution}] ${parameterFilePath} does not exist. Generate it using ${parameterTemplateFilePath}.`
    );
    createNewParameterFile = true;
  }

  let parameterJson;
  if (createNewParameterFile) {
    await fs.ensureDir(parameterFolderPath);
    if (isMultiEnvEnabled()) {
      await fs.copyFile(parameterTemplateFilePath, parameterFilePath);
    } else {
      parameterJson = await getExpandedParameter(ctx, parameterTemplateFilePath, false); // do not expand secrets to avoid saving secrets to parameter file
      await fs.writeFile(parameterFilePath, JSON.stringify(parameterJson, undefined, 2));
    }
  }

  parameterJson = await getExpandedParameter(ctx, parameterFilePath, true); // only expand secrets in memory

  return parameterJson;
}

async function doGenerateArmTemplate(ctx: SolutionContext): Promise<Result<any, FxError>> {
  const azureSolutionSettings = ctx.projectSettings?.solutionSettings as AzureSolutionSettings;
  const plugins = getActivatedResourcePlugins(azureSolutionSettings); // This function ensures return result won't be empty

  const bicepOrchestrationTemplate = new BicepOrchestrationContent(plugins.map((p) => p.name));
  const moduleFiles = new Map<string, string>();

  // Get bicep content from each resource plugin
  for (const plugin of plugins) {
    const pluginWithArm = plugin as Plugin & ArmResourcePlugin; // Temporary solution before adding it to teamsfx-api
    if (pluginWithArm.generateArmTemplates) {
      // find method using method name
      const pluginContext = getPluginContext(ctx, pluginWithArm.name);
      const result = (await pluginWithArm.generateArmTemplates(pluginContext)) as Result<
        ScaffoldArmTemplateResult,
        FxError
      >;
      if (result.isOk()) {
        bicepOrchestrationTemplate.applyTemplate(pluginWithArm.name, result.value);
        if (result.value.Modules) {
          for (const module of Object.entries(result.value.Modules)) {
            const moduleFileName = module[0];
            const moduleFileContent = module[1].Content;
            moduleFiles.set(generateBicepModuleFilePath(moduleFileName), moduleFileContent);
          }
        }
      } else {
        const msg = format(
          getStrings().solution.GenerateArmTemplateFailNotice,
          ctx.projectSettings?.appName
        );
        ctx.logProvider?.error(msg);
        return result;
      }
    }
  }

  // Write bicep content to project folder
  if (bicepOrchestrationTemplate.needsGenerateTemplate()) {
    await backupExistingFilesIfNecessary(ctx);
    // Output main.bicep file
    const bicepOrchestrationFileContent = bicepOrchestrationTemplate.getOrchestrationFileContent();
    const templateFolderPath = isMultiEnvEnabled()
      ? path.join(ctx.root, templateFolderNew)
      : path.join(ctx.root, baseFolder, templateFolder);
    await fs.ensureDir(templateFolderPath);
    await fs.writeFile(
      path.join(templateFolderPath, bicepOrchestrationFileName),
      bicepOrchestrationFileContent
    );

    // Output bicep module files from each resource plugin
    const modulesFolderPath = isMultiEnvEnabled()
      ? path.join(templateFolderPath, modulesFolder)
      : templateFolderPath;
    await fs.ensureDir(modulesFolderPath);
    for (const module of moduleFiles) {
      // module[0] contains relative path to template folder, e.g. "./modules/frontendHosting.bicep"
      await fs.writeFile(path.join(templateFolderPath, module[0]), module[1]);
    }

    // Output parameter file
    const parameterTemplateFolderPath = isMultiEnvEnabled()
      ? path.join(ctx.root, templateFolderNew)
      : path.join(ctx.root, baseFolder, parameterFolder);
    const parameterTemplateFilePath = path.join(
      parameterTemplateFolderPath,
      parameterTemplateFileName
    );
    const parameterFileContent = bicepOrchestrationTemplate.getParameterFileContent();
    await fs.ensureDir(parameterTemplateFolderPath);
    await fs.writeFile(parameterTemplateFilePath, parameterFileContent);

    // Output .gitignore file
    const gitignoreContent = await fs.readFile(
      path.join(getTemplatesFolder(), "plugins", "solution", "armGitignore"),
      ConstantString.UTF8Encoding
    );
    const gitignoreFileName = ".gitignore";
    const gitignoreFilePath = isMultiEnvEnabled()
      ? path.join(ctx.root, templateFolderNew, gitignoreFileName)
      : path.join(ctx.root, baseFolder, gitignoreFileName);
    if (!(await fs.pathExists(gitignoreFilePath))) {
      await fs.writeFile(gitignoreFilePath, gitignoreContent);
    }
  }

  return ok(undefined); // Nothing to return when success
}

async function getExpandedParameter(
  ctx: SolutionContext,
  filePath: string,
  expandSecrets: boolean
) {
  try {
    const parameterTemplate = await fs.readFile(filePath, ConstantString.UTF8Encoding);
    const parameterJsonString = expandParameterPlaceholders(ctx, parameterTemplate, expandSecrets);
    return JSON.parse(parameterJsonString);
  } catch (err) {
    ctx.logProvider?.error(
      `[${PluginDisplayName.Solution}] Failed to get expanded parameter from ${filePath}.`
    );
    throw err;
  }
}

async function getResourceManagementClientForArmDeployment(
  ctx: SolutionContext
): Promise<ResourceManagementClient> {
  const azureToken = await ctx.azureAccountProvider?.getAccountCredentialAsync();
  if (!azureToken) {
    throw returnSystemError(
      new Error("Azure Credential is invalid."),
      PluginDisplayName.Solution,
      SolutionError.FailedToGetAzureCredential
    );
  }

  const subscriptionId = (await ctx.azureAccountProvider?.getSelectedSubscription())
    ?.subscriptionId;
  if (!subscriptionId) {
    throw returnSystemError(
      new Error(`Failed to get subscription id.`),
      PluginDisplayName.Solution,
      SolutionError.NoSubscriptionSelected
    );
  }
  return new ResourceManagementClient(azureToken, subscriptionId);
}

async function compileBicepToJson(
  bicepCommand: string,
  bicepOrchestrationFilePath: string,
  jsonFilePath: string
): Promise<void> {
  const command = `${bicepCommand} build ${bicepOrchestrationFilePath} --outfile ${jsonFilePath}`;
  try {
    await Executor.execCommandAsync(command);
  } catch (err) {
    throw new Error(`Failed to compile bicep files to Json arm templates file: ${err.message}`);
  }
}

// Context used by handlebars to render the main.bicep file
export class ArmTemplateRenderContext {
  public Plugins: string[];
  public PluginOutput: { [PluginName: string]: PluginOutputContext };

  constructor(pluginNames: string[]) {
    this.Plugins = pluginNames;
    this.PluginOutput = {};
  }

  public addPluginOutput(pluginName: string, scaffoldResult: ScaffoldArmTemplateResult) {
    const pluginOutputContext: PluginOutputContext = {
      Modules: {},
      Outputs: {},
    };
    const modules = scaffoldResult.Modules;
    const outputs = scaffoldResult.Orchestration.ModuleTemplate?.Outputs;

    if (modules) {
      for (const module of Object.entries(modules)) {
        const moduleFileName = module[0];
        pluginOutputContext.Modules![moduleFileName] = {
          Path: generateBicepModuleFilePath(moduleFileName),
        };
      }
    }

    if (outputs) {
      for (const output of Object.entries(outputs)) {
        const outputKey = output[0];
        const outputValue = output[1];
        pluginOutputContext.Outputs![outputKey] = outputValue;
      }
    }

    this.PluginOutput[pluginName] = pluginOutputContext;
  }
}

// Stores the bicep orchestration information for all resource plugins
class BicepOrchestrationContent {
  private ParameterTemplate: string = solutionLevelParameters;
  private VariableTemplate = "";
  private ModuleTemplate = "";
  private OutputTemplate = "";
  private ParameterJsonTemplate: Record<string, unknown> = solutionLevelParameterObject;
  private RenderContenxt: ArmTemplateRenderContext;
  private TemplateAdded = false;

  constructor(pluginNames: string[]) {
    this.RenderContenxt = new ArmTemplateRenderContext(pluginNames);
  }

  public applyTemplate(pluginName: string, scaffoldResult: ScaffoldArmTemplateResult): void {
    this.ParameterTemplate += this.normalizeTemplateSnippet(
      scaffoldResult.Orchestration.ParameterTemplate?.Content
    );
    this.VariableTemplate += this.normalizeTemplateSnippet(
      scaffoldResult.Orchestration.VariableTemplate?.Content
    );
    this.ModuleTemplate += this.normalizeTemplateSnippet(
      scaffoldResult.Orchestration.ModuleTemplate?.Content
    );
    this.OutputTemplate += this.normalizeTemplateSnippet(
      scaffoldResult.Orchestration.OutputTemplate?.Content
    );
    // update context to render the template
    this.RenderContenxt.addPluginOutput(pluginName, scaffoldResult);
    // Update parameters for bicep file
    Object.assign(
      this.ParameterJsonTemplate,
      scaffoldResult.Orchestration.ParameterTemplate?.ParameterJson
    );
  }

  public getOrchestrationFileContent(): string {
    let orchestrationTemplate = "";
    orchestrationTemplate += this.normalizeTemplateSnippet(this.ParameterTemplate, false) + "\n";
    orchestrationTemplate += this.normalizeTemplateSnippet(this.VariableTemplate, false) + "\n";
    orchestrationTemplate += this.normalizeTemplateSnippet(this.ModuleTemplate, false) + "\n";
    orchestrationTemplate += this.normalizeTemplateSnippet(this.OutputTemplate, false);

    return compileHandlebarsTemplateString(orchestrationTemplate, this.RenderContenxt).trim();
  }

  public getParameterFileContent(): string {
    const parameterObject = {
      $schema: "https://schema.management.azure.com/schemas/2019-04-01/deploymentParameters.json#",
      contentVersion: "1.0.0.0",
      parameters: this.ParameterJsonTemplate,
    };
    return JSON.stringify(parameterObject, undefined, 2);
  }

  public needsGenerateTemplate(): boolean {
    return this.TemplateAdded;
  }

  private normalizeTemplateSnippet(
    snippet: string | undefined,
    updateTemplateChangeFlag = true
  ): string {
    if (snippet) {
      if (updateTemplateChangeFlag) {
        this.TemplateAdded = true;
      }
      return snippet.trim() + "\n";
    }
    return "";
  }
}

interface PluginOutputContext {
  Modules?: { [ModuleName: string]: PluginModuleProperties };
  Outputs?: { [Key: string]: string };
}

interface PluginModuleProperties {
  Path: string;
}

function generateBicepModuleFilePath(moduleFileName: string) {
  return isMultiEnvEnabled() ? `./modules/${moduleFileName}.bicep` : `./${moduleFileName}.bicep`;
}

function expandParameterPlaceholders(
  ctx: SolutionContext,
  parameterContent: string,
  expandSecrets: boolean
): string {
  const azureSolutionSettings = ctx.projectSettings?.solutionSettings as AzureSolutionSettings;
  const plugins = getActivatedResourcePlugins(azureSolutionSettings); // This function ensures return result won't be empty
  const availableVariables: Record<string, string> = {};
  // Add plugin contexts to available variables
  for (const plugin of plugins) {
    const pluginContext = getPluginContext(ctx, plugin.name);
    for (const configItem of pluginContext.config) {
      if (typeof configItem[1] === "string") {
        // Currently we only config with string type
        const variableName = `${normalizeToEnvName(plugin.name)}__${normalizeToEnvName(
          configItem[0]
        )}`;
        availableVariables[variableName] = configItem[1];
      }
    }
  }
  // Add solution config to available variables
  const solutionConfig = ctx.envInfo.profile.get(GLOBAL_CONFIG);
  if (solutionConfig) {
    for (const configItem of solutionConfig) {
      if (typeof configItem[1] === "string") {
        // Currently we only config with string type
        const variableName = `SOLUTION__${normalizeToEnvName(configItem[0])}`;
        availableVariables[variableName] = configItem[1];
      }
    }
  }
  // Add environment variable to available variables
  Object.assign(availableVariables, process.env); // The environment variable has higher priority

  if (expandSecrets === false) {
    escapeSecretPlaceholders(availableVariables);
  }

  return compileHandlebarsTemplateString(parameterContent, availableVariables);
}

function normalizeToEnvName(input: string): string {
  return input.toUpperCase().replace(/-/g, "_").replace(/\./g, "__"); // replace "-" to "_" and "." to "__"
}

function generateResourceName(ctx: SolutionContext): void {
  const maxAppNameLength = 10;
  const appName = ctx.projectSettings!.appName;
  const suffix = ctx.envInfo.profile.get(GLOBAL_CONFIG)?.getString("resourceNameSuffix");
  const normalizedAppName = appName.replace(/[^a-zA-Z0-9]/g, "").toLowerCase();
  ctx.envInfo.profile
    .get(GLOBAL_CONFIG)
    ?.set("resource_base_name", normalizedAppName.substr(0, maxAppNameLength) + suffix);
}

function escapeSecretPlaceholders(variables: Record<string, string>) {
  for (const key of CryptoDataMatchers) {
    const normalizedKey = `${normalizeToEnvName(key)}`;
    variables[normalizedKey] = `{{${normalizedKey}}}`; // replace value of 'SECRET_PLACEHOLDER' with '{{SECRET_PLACEHOLDER}}' so the placeholder remains unchanged
  }
}

// backup existing ARM template and parameter files to backup folder named with current timestamp
async function backupExistingFilesIfNecessary(ctx: SolutionContext): Promise<void> {
  const armBaseFolder = path.join(ctx.root, baseFolder);
  const armTemplateFolder = path.join(armBaseFolder, templateFolder);
  const armParameterFolder = path.join(armBaseFolder, parameterFolder);

  const needsBackup = !(await areFoldersEmpty([armTemplateFolder, armParameterFolder]));
  if (needsBackup) {
    const backupFolder = path.join(
      armBaseFolder,
      "backup",
      dateFormat(new Date(), "yyyymmddHHMMssl")
    ); // example: ./infra/azure/backup/20210823080000000
    const templateBackupFolder = path.join(backupFolder, templateFolder);
    const parameterBackupFolder = path.join(backupFolder, parameterFolder);

    await fs.move(armTemplateFolder, templateBackupFolder);
    await fs.move(armParameterFolder, parameterBackupFolder);
  }
}

async function areFoldersEmpty(folderPaths: string[]): Promise<boolean> {
  let isEmpty = true;
  for (const folderPath of folderPaths) {
    if (await fs.pathExists(folderPath)) {
      const files = await fs.readdir(folderPath);
      if (files.length > 0) {
        isEmpty = false;
        break;
      }
    }
  }
  return isEmpty;
<<<<<<< HEAD
}

const FeatureFlagNewFolderStructure = "TEAMSFX_ARM_NEW_FOLDER_STRUCTURE";
function isNewFolderStructureEnabled(): boolean {
  return isFeatureFlagEnabled(FeatureFlagNewFolderStructure, false);
}

async function waitSeconds(second: number) {
  return new Promise((resolve) => setTimeout(resolve, second * 1000));
=======
>>>>>>> 2b67fef2
}<|MERGE_RESOLUTION|>--- conflicted
+++ resolved
@@ -21,13 +21,8 @@
 import { compileHandlebarsTemplateString, getStrings } from "../../../common";
 import path from "path";
 import * as fs from "fs-extra";
-<<<<<<< HEAD
 import { ArmDeploymentStatus, ConstantString, PluginDisplayName } from "../../../common/constants";
 import { Executor, CryptoDataMatchers, isFeatureFlagEnabled } from "../../../common/tools";
-=======
-import { ConstantString, PluginDisplayName } from "../../../common/constants";
-import { Executor, CryptoDataMatchers, isMultiEnvEnabled } from "../../../common/tools";
->>>>>>> 2b67fef2
 import {
   ARM_TEMPLATE_OUTPUT,
   GLOBAL_CONFIG,
@@ -43,14 +38,11 @@
 import { DeployArmTemplatesSteps, ProgressHelper } from "./utils/progressHelper";
 import dateFormat from "dateformat";
 import { getTemplatesFolder } from "../../../folder";
-<<<<<<< HEAD
 import {
   ProvisioningState,
   DeploymentsListByResourceGroupResponse,
 } from "@azure/arm-resources/esm/models";
-=======
 import { ensureBicep } from "./utils/depsChecker/bicepChecker";
->>>>>>> 2b67fef2
 
 // Old folder structure constants
 const baseFolder = "./infra/azure";
@@ -749,7 +741,6 @@
     }
   }
   return isEmpty;
-<<<<<<< HEAD
 }
 
 const FeatureFlagNewFolderStructure = "TEAMSFX_ARM_NEW_FOLDER_STRUCTURE";
@@ -759,6 +750,4 @@
 
 async function waitSeconds(second: number) {
   return new Promise((resolve) => setTimeout(resolve, second * 1000));
-=======
->>>>>>> 2b67fef2
 }