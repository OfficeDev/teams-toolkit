/* eslint-disable @typescript-eslint/ban-types */
// Copyright (c) Microsoft Corporation.
// Licensed under the MIT license.
import {
  ok,
  err,
  returnSystemError,
  returnUserError,
  FxError,
  Result,
  SolutionConfig,
  SolutionContext,
  AzureAccountProvider,
  SubscriptionInfo,
  QTreeNode,
  traverse,
  Inputs,
  UserInteraction,
  OptionItem,
  LogProvider,
  EnvConfigFileNameTemplate,
  EnvNamePlaceholder,
  v2,
  TokenProvider,
  UserError,
} from "@microsoft/teamsfx-api";
import {
  GLOBAL_CONFIG,
  LOCATION,
  RESOURCE_GROUP_NAME,
  SolutionError,
  SolutionSource,
} from "./constants";
import { v4 as uuidv4 } from "uuid";
import { ResourceManagementClient } from "@azure/arm-resources";
import { SubscriptionClient } from "@azure/arm-subscriptions";
import { PluginDisplayName } from "../../../common/constants";
import { isMultiEnvEnabled } from "../../../common";
import {
  CoreQuestionNames,
  QuestionNewResourceGroupLocation,
  QuestionNewResourceGroupName,
  QuestionSelectResourceGroup,
} from "../../../core/question";
import { desensitize } from "../../../core/middleware/questionModel";
import { ResourceGroupsCreateOrUpdateResponse } from "@azure/arm-resources/esm/models";

const MsResources = "Microsoft.Resources";
const ResourceGroups = "resourceGroups";

export type AzureSubscription = {
  displayName: string;
  subscriptionId: string;
};

const DefaultResourceGroupLocation = "East US";
type ResourceGroupInfo = {
  createNewResourceGroup: boolean;
  name: string;
  location: string;
};

// TODO: use the emoji plus sign like Azure Functions extension
const newResourceGroupOption = "+ New resource group";

class CommonQuestions {
  resourceNameSuffix = "";
  resourceGroupName = "";
  tenantId = "";
  subscriptionId = "";
  subscriptionName = "";
  // default to East US for now
  location = "East US";
  teamsAppTenantId = "";
}

/**
 * make sure subscription is correct
 *
 */
export async function checkSubscription(
  envInfo: v2.EnvInfoV2,
  azureAccountProvider: AzureAccountProvider
): Promise<Result<SubscriptionInfo, FxError>> {
<<<<<<< HEAD
  const azureAccountProvider = isV2()
    ? tokenProvider?.azureAccountProvider
    : (ctx as SolutionContext).azureAccountProvider;
  if (!azureAccountProvider) {
    return err(
      returnSystemError(
        new Error("azureAccountProvider is undefined"),
        SolutionSource,
        SolutionError.InternelError
      )
    );
  }
  const subscriptionId = isV2()
    ? envInfo?.config.azure?.subscriptionId
    : (ctx as SolutionContext).envInfo.config.azure?.subscriptionId;
=======
  const subscriptionId = envInfo.config.azure?.subscriptionId;
>>>>>>> 6ef18f58
  if (!isMultiEnvEnabled() || !subscriptionId) {
    const askSubRes = await azureAccountProvider.getSelectedSubscription(true);
    return ok(askSubRes!);
  }

  // make sure the user is logged in
  await azureAccountProvider.getAccountCredentialAsync(true);

  // TODO: verify valid subscription (permission)
  const subscriptions = await azureAccountProvider.listSubscriptions();
  const targetSubInfo = subscriptions.find((item) => item.subscriptionId === subscriptionId);
  if (!targetSubInfo) {
    return err(
      new UserError(
        SolutionError.SubscriptionNotFound,
        `The subscription '${subscriptionId}' is not found in the current account, please check the '${EnvConfigFileNameTemplate.replace(
          EnvNamePlaceholder,
          envInfo.envName
        )}' file.`,
        SolutionSource
      )
    );
  }
  return ok(targetSubInfo);
}

async function getQuestionsForResourceGroup(
  defaultResourceGroupName: string,
  existingResourceGroupNameLocations: [string, string][],
  availableLocations: string[]
) {
  const selectResourceGroup = QuestionSelectResourceGroup;

  const staticOptions: OptionItem[] = [
    { id: newResourceGroupOption, label: newResourceGroupOption },
  ];
  selectResourceGroup.staticOptions = staticOptions.concat(
    existingResourceGroupNameLocations.map((item) => {
      return {
        id: item[0],
        label: item[0],
        description: item[1],
      };
    })
  );

  const node = new QTreeNode(selectResourceGroup);

  const inputNewResourceGroupName = QuestionNewResourceGroupName;
  inputNewResourceGroupName.default = defaultResourceGroupName;
  const newResourceGroupNameNode = new QTreeNode(inputNewResourceGroupName);
  newResourceGroupNameNode.condition = { equals: newResourceGroupOption };
  node.addChild(newResourceGroupNameNode);

  const selectLocation = QuestionNewResourceGroupLocation;
  // TODO: maybe lazily load locations
  selectLocation.staticOptions = availableLocations;
  const newResourceGroupLocationNode = new QTreeNode(selectLocation);
  newResourceGroupNameNode.addChild(newResourceGroupLocationNode);

  return node.trim();
}

/**
 * Ask user to create a new resource group or use an exsiting resource group
 */
export async function askResourceGroupInfo(
  ctx: SolutionContext,
  rmClient: ResourceManagementClient,
  inputs: Inputs,
  ui: UserInteraction,
  defaultResourceGroupName: string
): Promise<Result<ResourceGroupInfo, FxError>> {
  if (!isMultiEnvEnabled()) {
    return ok({
      createNewResourceGroup: true,
      name: defaultResourceGroupName,
      location: DefaultResourceGroupLocation,
    });
  }

  // TODO: support pagination
  let resourceGroupResults;
  try {
    resourceGroupResults = await rmClient.resourceGroups.list();
  } catch (error) {
    ctx.logProvider?.error(`Failed to list resource group: error '${error}'`);
    return err(
      returnSystemError(
        new Error(`Failed to list resource group`),
        SolutionSource,
        SolutionError.FailedToListResourceGroup
      )
    );
  }
  const resourceGroupNameLocations = resourceGroupResults
    .filter((item) => item.name)
    .map((item) => [item.name, item.location] as [string, string]);

  const locations = await getLocations(ctx, rmClient);
  if (locations.isErr()) {
    return err(locations.error);
  }

  const node = await getQuestionsForResourceGroup(
    defaultResourceGroupName,
    resourceGroupNameLocations,
    locations.value!
  );
  if (node) {
    const res = await traverse(node, inputs, ui);
    if (res.isErr()) {
      ctx.logProvider?.debug(
        `[${PluginDisplayName.Solution}] failed to run question model for target resource group.`
      );
      return err(res.error);
    }

    const desensitized = desensitize(node, inputs);
    ctx.logProvider?.info(
      `[${
        PluginDisplayName.Solution
      }] success to run question model for resource group, answers:${JSON.stringify(desensitized)}`
    );
  }

  const resourceGroupName = inputs.targetResourceGroupName;
  if (resourceGroupName === newResourceGroupOption) {
    return ok({
      name: inputs[CoreQuestionNames.NewResourceGroupName],
      location: inputs[CoreQuestionNames.NewResourceGroupLocation],
      createNewResourceGroup: true,
    });
  } else {
    const targetResourceGroupName = inputs.targetResourceGroupName;
    if (typeof targetResourceGroupName !== "string") {
      return err(
        returnSystemError(
          new Error(`Failed to get user input for resource group info`),
          SolutionSource,
          SolutionError.FailedToListResourceGroup
        )
      );
    }

    const target = resourceGroupNameLocations.find((item) => item[0] == targetResourceGroupName);
    const location = target![1]; // location must exist because the user can only select from this list.
    return ok({
      createNewResourceGroup: false,
      name: targetResourceGroupName,
      location: location,
    });
  }
}

async function getLocations(
  ctx: SolutionContext,
  rmClient: ResourceManagementClient
): Promise<Result<string[], FxError>> {
  const credential = await ctx.azureAccountProvider!.getAccountCredentialAsync();
  let subscriptionClient = undefined;
  if (credential) {
    subscriptionClient = new SubscriptionClient(credential);
  } else {
    throw returnUserError(
      new Error(`Failed to get azure credential`),
      SolutionSource,
      SolutionError.FailedToGetAzureCredential
    );
  }
  const askSubRes = await ctx.azureAccountProvider!.getSelectedSubscription(true);
  const listLocations = await subscriptionClient.subscriptions.listLocations(
    askSubRes!.subscriptionId
  );
  const locations = listLocations.map((item) => item.displayName);
  const providerData = await rmClient.providers.get(MsResources);
  const resourceTypeData = providerData.resourceTypes?.find(
    (rt) => rt.resourceType?.toLowerCase() === ResourceGroups.toLowerCase()
  );
  const resourceLocations = resourceTypeData?.locations;
  const rgLocations = resourceLocations?.filter((item) => locations.includes(item));
  if (!rgLocations || rgLocations.length == 0) {
    return err(
      returnUserError(
        new Error(`Failed to list resource group locations`),
        SolutionSource,
        SolutionError.FailedToListResourceGroupLocation
      )
    );
  }
  return ok(rgLocations);
}

async function getResourceGroupInfo(
  ctx: SolutionContext,
  rmClient: ResourceManagementClient,
  resourceGroupName: string
): Promise<ResourceGroupInfo | undefined> {
  try {
    const getRes = await rmClient.resourceGroups.get(resourceGroupName);
    if (getRes.name) {
      return {
        createNewResourceGroup: false,
        name: getRes.name,
        location: getRes.location,
      };
    }
  } catch (error) {
    ctx.logProvider?.error(
      `[${PluginDisplayName.Solution}] failed to get resource group '${resourceGroupName}'. error = '${error}'`
    );
  }

  return undefined;
}

/**
 * Asks common questions and puts the answers in the global namespace of SolutionConfig
 *
 */
async function askCommonQuestions(
  ctx: SolutionContext,
  appName: string,
  config: SolutionConfig,
  azureAccountProvider?: AzureAccountProvider,
  appstudioTokenJson?: object
): Promise<Result<CommonQuestions, FxError>> {
  if (appstudioTokenJson === undefined) {
    return err(
      returnSystemError(
        new Error("Graph token json is undefined"),
        SolutionSource,
        SolutionError.NoAppStudioToken
      )
    );
  }

  if (!azureAccountProvider) {
    return err(
      returnSystemError(
        new Error("azureAccountProvider is undefined"),
        "Solution",
        SolutionError.InternelError
      )
    );
  }

  const commonQuestions = new CommonQuestions();

  //1. check subscriptionId
  const subscriptionResult = await checkSubscription(ctx.envInfo, azureAccountProvider);
  if (subscriptionResult.isErr()) {
    return err(subscriptionResult.error);
  }
  const subscriptionId = subscriptionResult.value.subscriptionId;
  commonQuestions.subscriptionId = subscriptionId;
  commonQuestions.subscriptionName = subscriptionResult.value.subscriptionName;
  commonQuestions.tenantId = subscriptionResult.value.tenantId;
  ctx.logProvider?.info(
    `[${PluginDisplayName.Solution}] askCommonQuestions, step 1 - check subscriptionId pass!`
  );

  // Note setSubscription here will change the token returned by getAccountCredentialAsync according to the subscription selected.
  // So getting azureToken needs to precede setSubscription.
  const azureToken = await azureAccountProvider?.getAccountCredentialAsync();
  if (azureToken === undefined) {
    return err(
      returnUserError(
        new Error("Login to Azure using the Azure Account extension"),
        SolutionSource,
        SolutionError.NotLoginToAzure
      )
    );
  }

  //2. check resource group
  const rmClient = new ResourceManagementClient(azureToken, subscriptionId);

  // Resource group info precedence are:
  //   1. ctx.answers, for CLI --resource-group argument, only support exsting resource group
  //   2. env config (config.{envName}.json), for user customization, only support exsting resource group
  //   3. publish profile (profile.{envName}.json), for reprovision
  //   4. asking user with a popup
  const resourceGroupNameFromEnvConfig = ctx.envInfo.config.azure?.resourceGroupName;
  const resourceGroupNameFromProfile = ctx.envInfo.profile
    .get(GLOBAL_CONFIG)
    ?.get(RESOURCE_GROUP_NAME);
  const resourceGroupLocationFromProfile = ctx.envInfo.profile.get(GLOBAL_CONFIG)?.get(LOCATION);
  const defaultResourceGroupName = `${appName.replace(" ", "_")}${
    isMultiEnvEnabled() ? "-" + ctx.envInfo.envName : ""
  }-rg`;
  let resourceGroupInfo: ResourceGroupInfo;

  if (ctx.answers?.targetResourceGroupName) {
    const maybeResourceGroupInfo = await getResourceGroupInfo(
      ctx,
      rmClient,
      ctx.answers.targetResourceGroupName
    );
    if (!maybeResourceGroupInfo) {
      // Currently we do not support creating resource group from command line arguments
      return err(
        returnUserError(
          new Error(
            `Resource group '${resourceGroupNameFromEnvConfig}' does not exist, please specify an existing resource group.`
          ),
          SolutionSource,
          SolutionError.ResourceGroupNotFound
        )
      );
    }
    resourceGroupInfo = maybeResourceGroupInfo;
  } else if (resourceGroupNameFromEnvConfig) {
    const resourceGroupName = resourceGroupNameFromEnvConfig;
    const maybeResourceGroupInfo = await getResourceGroupInfo(ctx, rmClient, resourceGroupName);
    if (!maybeResourceGroupInfo) {
      // Currently we do not support creating resource group by input config, so just throw an error.
      const envFile = EnvConfigFileNameTemplate.replace(EnvNamePlaceholder, ctx.envInfo.envName);
      return err(
        returnUserError(
          new Error(
            `Resource group '${resourceGroupName}' does not exist, please check your '${envFile}' file.`
          ),
          SolutionSource,
          SolutionError.ResourceGroupNotFound
        )
      );
    }
    resourceGroupInfo = maybeResourceGroupInfo;
  } else if (resourceGroupNameFromProfile && resourceGroupLocationFromProfile) {
    try {
      const checkRes = await rmClient.resourceGroups.checkExistence(resourceGroupNameFromProfile);
      if (checkRes.body) {
        resourceGroupInfo = {
          createNewResourceGroup: false,
          name: resourceGroupNameFromProfile,
          location: resourceGroupLocationFromProfile,
        };
      } else {
        resourceGroupInfo = {
          createNewResourceGroup: true,
          name: resourceGroupNameFromProfile,
          location: resourceGroupLocationFromProfile,
        };
      }
    } catch (e) {
      return err(
        returnUserError(e, SolutionSource, SolutionError.FailedToCheckResourceGroupExistence)
      );
    }
  } else if (ctx.answers && ctx.ui) {
    const resourceGroupInfoResult = await askResourceGroupInfo(
      ctx,
      rmClient,
      ctx.answers,
      ctx.ui,
      defaultResourceGroupName
    );
    if (resourceGroupInfoResult.isErr()) {
      return err(resourceGroupInfoResult.error);
    }
    resourceGroupInfo = resourceGroupInfoResult.value;
  } else {
    // fall back to default values when user interaction is not available
    resourceGroupInfo = {
      createNewResourceGroup: true,
      name: defaultResourceGroupName,
      location: DefaultResourceGroupLocation,
    };
  }
  if (resourceGroupInfo.createNewResourceGroup) {
    const maybeRgName = await createNewResourceGroup(rmClient, resourceGroupInfo, ctx.logProvider);
    if (maybeRgName.isErr()) {
      return err(maybeRgName.error);
    }
    resourceGroupInfo.name = maybeRgName.value;
  }
  commonQuestions.resourceGroupName = resourceGroupInfo.name;
  commonQuestions.location = resourceGroupInfo.location;
  ctx.logProvider?.info(
    `[${PluginDisplayName.Solution}] askCommonQuestions, step 2 - check resource group pass!`
  );

  // teamsAppTenantId
  const teamsAppTenantId = (appstudioTokenJson as any).tid;
  if (
    teamsAppTenantId === undefined ||
    !(typeof teamsAppTenantId === "string") ||
    teamsAppTenantId.length === 0
  ) {
    return err(
      returnSystemError(
        new Error("Cannot find Teams app tenant id"),
        SolutionSource,
        SolutionError.NoTeamsAppTenantId
      )
    );
  } else {
    commonQuestions.teamsAppTenantId = teamsAppTenantId;
  }
  ctx.logProvider?.info(
    `[${PluginDisplayName.Solution}] askCommonQuestions, step 3 - check teamsAppTenantId pass!`
  );

  //resourceNameSuffix
  const resourceNameSuffix = config.get(GLOBAL_CONFIG)?.getString("resourceNameSuffix");
  if (!resourceNameSuffix) commonQuestions.resourceNameSuffix = uuidv4().substr(0, 6);
  else commonQuestions.resourceNameSuffix = resourceNameSuffix;
  ctx.logProvider?.info(
    `[${PluginDisplayName.Solution}] askCommonQuestions, step 4 - check resourceNameSuffix pass!`
  );

  ctx.logProvider?.info(
    `[${PluginDisplayName.Solution}] askCommonQuestions, step 5 - check tenantId pass!`
  );

  return ok(commonQuestions);
}

/**
 * Asks for userinput and fills the answers in global config.
 *
 * @param config reference to solution config
 * @param dialog communication channel to Core Module
 */
export async function fillInCommonQuestions(
  ctx: SolutionContext,
  appName: string,
  config: SolutionConfig,
  azureAccountProvider?: AzureAccountProvider,
  // eslint-disable-next-line @typescript-eslint/ban-types
  appStudioJson?: object
): Promise<Result<SolutionConfig, FxError>> {
  const result = await askCommonQuestions(
    ctx,
    appName,
    config,
    azureAccountProvider,
    appStudioJson
  );
  if (result.isOk()) {
    // eslint-disable-next-line @typescript-eslint/no-non-null-assertion
    const globalConfig = config.get(GLOBAL_CONFIG)!;
    result.map((commonQuestions) => {
      for (const [k, v] of Object.entries(commonQuestions)) {
        globalConfig.set(k, v);
      }
    });
    return ok(config);
  }
  return result.map((_) => config);
}

async function createNewResourceGroup(
  rmClient: ResourceManagementClient,
  rgInfo: ResourceGroupInfo,
  logProvider?: LogProvider
): Promise<Result<string, FxError>> {
  let response: ResourceGroupsCreateOrUpdateResponse;
  try {
    response = await rmClient.resourceGroups.createOrUpdate(rgInfo.name, {
      location: rgInfo.location,
    });
  } catch (e) {
    let errMsg: string;
    if (e instanceof Error) {
      errMsg = `Failed to create resource group ${rgInfo.name} due to ${e.name}:${e.message}`;
    } else {
      errMsg = `Failed to create resource group ${
        rgInfo.name
      } due to unknown error ${JSON.stringify(e)}`;
    }

    return err(
      returnUserError(new Error(errMsg), SolutionSource, SolutionError.FailedToCreateResourceGroup)
    );
  }

  if (response.name === undefined) {
    return err(
      returnSystemError(
        new Error(`Failed to create resource group ${rgInfo.name}`),
        SolutionSource,
        SolutionError.FailedToCreateResourceGroup
      )
    );
  }
  logProvider?.info(
    `[${PluginDisplayName.Solution}] askCommonQuestions - resource group:'${response.name}' created!`
  );
  return ok(response.name);
}<|MERGE_RESOLUTION|>--- conflicted
+++ resolved
@@ -82,25 +82,7 @@
   envInfo: v2.EnvInfoV2,
   azureAccountProvider: AzureAccountProvider
 ): Promise<Result<SubscriptionInfo, FxError>> {
-<<<<<<< HEAD
-  const azureAccountProvider = isV2()
-    ? tokenProvider?.azureAccountProvider
-    : (ctx as SolutionContext).azureAccountProvider;
-  if (!azureAccountProvider) {
-    return err(
-      returnSystemError(
-        new Error("azureAccountProvider is undefined"),
-        SolutionSource,
-        SolutionError.InternelError
-      )
-    );
-  }
-  const subscriptionId = isV2()
-    ? envInfo?.config.azure?.subscriptionId
-    : (ctx as SolutionContext).envInfo.config.azure?.subscriptionId;
-=======
   const subscriptionId = envInfo.config.azure?.subscriptionId;
->>>>>>> 6ef18f58
   if (!isMultiEnvEnabled() || !subscriptionId) {
     const askSubRes = await azureAccountProvider.getSelectedSubscription(true);
     return ok(askSubRes!);
