/* eslint-disable @typescript-eslint/ban-types */
// Copyright (c) Microsoft Corporation.
// Licensed under the MIT license.

/**
 * Void is used to construct Result<Void, FxError>.
 * e.g. return ok(Void);
 * It exists because ok(void) does not compile.
 */
export type Void = {};
export const Void = {};

/**
 * The key of global config visible to all resource plugins.
 */
export const GLOBAL_CONFIG = "solution";
// export const SELECTED_PLUGINS = "selectedPlugins";

/**
 * Used to track whether provision succeeded
 * Set to true when provison succeeds, to false when a new resource is added.
 */
export const SOLUTION_PROVISION_SUCCEEDED = "provisionSucceeded";

/**
 * Config key whose value is the content of permissions.json file
 */
export const PERMISSION_REQUEST = "permissionRequest";

/**
 * Config key whose value is either javascript, typescript or csharp.
 */
export const PROGRAMMING_LANGUAGE = "programmingLanguage";
export const STATIC_TABS = "staticTabs";
export const CONFIGURABLE_TABS = "configurableTabs";

/**
 * Config keys that are useful for generating remote teams app manifest
 */
export const REMOTE_MANIFEST = "manifest.remote.json";
export const FRONTEND_ENDPOINT = "endpoint";
export const FRONTEND_DOMAIN = "domain";
export const BOTS = "bots";
export const COMPOSE_EXTENSIONS = "composeExtensions";

export const DEFAULT_PERMISSION_REQUEST = [
    {
        resource: "Microsoft Graph",
        scopes: ["User.Read"],
    },
];

export enum SolutionError {
    InvalidSelectedPluginNames = "InvalidSelectedPluginNames",
    PluginNotFound = "PluginNotFound",
    FailedToCreateAppIdInAppStudio = "FailedToCreateAppIdInAppStudio",
    FailedToUpdateAppIdInAppStudio = "FailedToUpdateAppIdInAppStudio",
    FailedToCreateLocalAppIdInAppStudio = "FailedToCreateLocalAppIdInAppStudio",
    FailedToUpdateLocalAppIdInAppStudio = "FailedToUpdateLocalAppIdInAppStudio",
    AADPluginNotEnabled = "AADPluginNotEnabled",
    MissingPermissionsJson = "MissingPermissionsJson",
    DialogIsNotPresent = "DialogIsNotPresent",
    NoResourcePluginSelected = "NoResourcePluginSelected",
    NoAppStudioToken = "NoAppStudioToken",
    NoTeamsAppTenantId = "NoTeamsAppTenantId",
    FailedToCreateResourceGroup = "FailedToCreateResourceGroup",
    NotLoginToAzure = "NotLoginToAzure",
    AzureAccountExtensionNotInitialized = "AzureAccountExtensionNotInitialized",
    LocalTabEndpointMissing = "LocalTabEndpointMissing",
    LocalTabDomainMissing = "LocalTabDomainMissing",
    LocalClientIDMissing = "LocalDebugClientIDMissing",
    LocalApplicationIdUrisMissing = "LocalApplicationIdUrisMissing",
    LocalClientSecretMissing = "LocalClientSecretMissing",
    CannotUpdatePermissionForSPFx = "CannotUpdatePermissionForSPFx",
    CannotAddResourceForSPFx = "CannotAddResourceForSPFx",
    FailedToParseAzureTenantId = "FailedToParseAzureTenantId",
    FailedToGetAppStudioToken = "FailedToGetAppStudioToken",
    FailedToLoadManifestFile = "FailedToLoadManifestFile",
    CannotRunProvisionInSPFxProject = "CannotRunProvisionInSPFxProject",
    CannotRunThisTaskInSPFxProject = "CannotRunThisTaskInSPFxProject",
    FrontendEndpointAndDomainNotFound = "FrontendEndpointAndDomainNotFound",
    RemoteClientIdNotFound = "RemoteClientIdNotFound",
    AddResourceNotSupport = "AddResourceNotSupport",
    NoResourceToDeploy = "NoResourceToDeploy",
    ProvisionInProgress = "ProvisionInProgress",
    DeploymentInProgress = "DeploymentInProgress",
    UnknownSolutionRunningState = "UnknownSolutionRunningState",
    CannotDeployBeforeProvision = "CannotDeployBeforeProvision",
    CannotPublishBeforeProvision = "CannotPublishBeforeProvision",
    NoSubscriptionFound = "NoSubscriptionFound",
    NoSubscriptionSelected = "NoSubscriptionSelected",
    FailedToGetParamForRegisterTeamsAppAndAad = "FailedToGetParamForRegisterTeamsAppAndAad",
    BotInternalError = "BotInternalError",
    InternelError = "InternelError",
    RegisterTeamsAppAndAadError = "RegisterTeamsAppAndAadError",
    UpdateManifestError = "UpdateManifestError",
    GetLocalDebugConfigError = "GetLocalDebugConfigError",
<<<<<<< HEAD
    GetRemoteConfigError = "GetRemoteDebugConfigError",
=======
    GetRemoteConfigError = "GetRemoteConfigError",
>>>>>>> 95413a76
    UnsupportedPlatform = "UnsupportedPlatform",
}

export const LOCAL_DEBUG_TAB_ENDPOINT = "localTabEndpoint";
export const LOCAL_DEBUG_TAB_DOMAIN = "localTabDomain";
export const LOCAL_DEBUG_BOT_DOMAIN = "localBotDomain";
export const BOT_DOMAIN = "validDomain";
export const BOT_SECTION = "bots";
export const COMPOSE_EXTENSIONS_SECTION = "composeExtensions";
export const LOCAL_WEB_APPLICATION_INFO_SOURCE = "local_applicationIdUris";
export const WEB_APPLICATION_INFO_SOURCE = "applicationIdUris";
export const LOCAL_DEBUG_AAD_ID = "local_clientId";
export const REMOTE_AAD_ID = "clientId";
export const LOCAL_APPLICATION_ID_URIS = "local_applicationIdUris";
export const REMOTE_APPLICATION_ID_URIS = "applicationIdUris";
export const LOCAL_CLIENT_SECRET = "local_clientSecret";
export const REMOTE_CLIENT_SECRET = "clientSecret";
// Teams App Id for local debug
export const LOCAL_DEBUG_TEAMS_APP_ID = "localDebugTeamsAppId";
// Teams App Id for remote
export const REMOTE_TEAMS_APP_ID = "remoteTeamsAppId";

export const TEAMS_APP_MANIFEST_TEMPLATE = `{
    "$schema": "https://developer.microsoft.com/en-us/json-schemas/teams/v1.7/MicrosoftTeams.schema.json",
    "manifestVersion": "1.7",
    "version": "{version}",
    "id": "{appid}",
    "packageName": "com.microsoft.teams.extension",
    "developer": {
        "name": "Teams App, Inc.",
        "websiteUrl": "{baseUrl}",
        "privacyUrl": "{baseUrl}/index.html#/privacy",
        "termsOfUseUrl": "{baseUrl}/index.html#/termsofuse"
    },
    "icons": {
        "color": "color.png",
        "outline": "outline.png"
    },
    "name": {
        "short": "{appName}",
        "full": "This field is not used"
    },
    "description": {
        "short": "Short description for {appName}.",
        "full": "Full description of {appName}."
    },
    "accentColor": "#FFFFFF",
    "bots": [],
    "composeExtensions": [],
    "configurableTabs": [],
    "staticTabs": [
        {
            "entityId": "index",
            "name": "Personal Tab",
            "contentUrl": "{baseUrl}/index.html#/tab",
            "websiteUrl": "{baseUrl}/index.html#/tab",
            "scopes": [
                "personal"
            ]
        }
    ],
    "permissions": [
        "identity",
        "messageTeamMembers"
    ],
    "validDomains": [],
    "webApplicationInfo": {
        "id": "{appClientId}",
        "resource": "{webApplicationInfoResource}"
    }
}`;<|MERGE_RESOLUTION|>--- conflicted
+++ resolved
@@ -95,11 +95,7 @@
     RegisterTeamsAppAndAadError = "RegisterTeamsAppAndAadError",
     UpdateManifestError = "UpdateManifestError",
     GetLocalDebugConfigError = "GetLocalDebugConfigError",
-<<<<<<< HEAD
-    GetRemoteConfigError = "GetRemoteDebugConfigError",
-=======
     GetRemoteConfigError = "GetRemoteConfigError",
->>>>>>> 95413a76
     UnsupportedPlatform = "UnsupportedPlatform",
 }
 
