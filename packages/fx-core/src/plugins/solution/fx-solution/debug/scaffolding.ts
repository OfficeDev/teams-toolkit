--- conflicted
+++ resolved
@@ -26,12 +26,7 @@
 import * as TasksNext from "./util/tasksNext";
 import * as Settings from "./util/settings";
 import { TelemetryEventName, TelemetryUtils } from "./util/telemetry";
-<<<<<<< HEAD
-import { ScaffoldLocalDebugSettingsError, ScaffoldLocalDebugSettingsV1Error } from "./error";
-import { isConfigUnifyEnabled } from "../../../..";
-=======
 import { ScaffoldLocalDebugSettingsError } from "./error";
->>>>>>> 454b3e66
 
 const PackageJson = require("@npmcli/package-json");
 
@@ -177,21 +172,11 @@
         );
 
         // generate localSettings.json
-
-<<<<<<< HEAD
         if (!isConfigUnifyEnabled()) {
-          localSettings = await scaffoldLocalSettingsJson(
-            projectSetting,
-            inputs,
-            cryptoProvider,
-            localSettings
-          );
-        }
-=======
-        localSettings = generateLocalSettingsFile
-          ? await scaffoldLocalSettingsJson(projectSetting, inputs, cryptoProvider, localSettings)
-          : undefined;
->>>>>>> 454b3e66
+          localSettings = generateLocalSettingsFile
+            ? await scaffoldLocalSettingsJson(projectSetting, inputs, cryptoProvider, localSettings)
+            : undefined;
+        }
 
         // add 'npm install' scripts into root package.json
         const packageJsonPath = inputs.projectPath;
