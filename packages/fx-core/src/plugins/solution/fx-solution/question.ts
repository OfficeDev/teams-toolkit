--- conflicted
+++ resolved
@@ -72,13 +72,8 @@
 export function createCapabilityQuestion(): MultiSelectQuestion {
     return {
         name: AzureSolutionQuestionNames.Capabilities,
-<<<<<<< HEAD
         title: strings.solution.addCapability.title,
         prompt: strings.solution.addCapability.prompt,
-=======
-        title: "Add capabilities",
-        prompt: "Choose capabilities for your application",
->>>>>>> 0830a8fc
         type: NodeType.multiSelect,
         option: [TabOptionItem, BotOptionItem, MessageExtensionItem],
         default: [TabOptionItem.id],
@@ -98,11 +93,7 @@
 
 export const FrontendHostTypeQuestion: SingleSelectQuestion = {
     name: AzureSolutionQuestionNames.HostType,
-<<<<<<< HEAD
     title: strings.solution.hostType.title,
-=======
-    title: "Select frontend hosting type",
->>>>>>> 0830a8fc
     type: NodeType.singleSelect,
     option: [HostTypeOptionAzure, HostTypeOptionSPFx],
     default: HostTypeOptionAzure.id,
@@ -157,11 +148,7 @@
     } 
     return {
         name: AzureSolutionQuestionNames.Capabilities,
-<<<<<<< HEAD
         title: strings.solution.addCapability.title,
-=======
-        title: "Select capabilities to add",
->>>>>>> 0830a8fc
         type: NodeType.multiSelect,
         option: options,
         default: [],
