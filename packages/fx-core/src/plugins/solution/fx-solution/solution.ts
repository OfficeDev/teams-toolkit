--- conflicted
+++ resolved
@@ -63,11 +63,7 @@
     REMOTE_CLIENT_SECRET,
     WEB_APPLICATION_INFO_SOURCE,
     LOCAL_WEB_APPLICATION_INFO_SOURCE,
-<<<<<<< HEAD
-    PROGRAMMING_LANGUAGE
-=======
     PROVISION_MANIFEST
->>>>>>> 9b0880e1
 } from "./constants";
 
 import { SpfxPlugin } from "../../resource/spfx";
