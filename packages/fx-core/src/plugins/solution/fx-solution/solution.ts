--- conflicted
+++ resolved
@@ -29,13 +29,7 @@
   MsgLevel,
   ConfigFolderName,
   AzureSolutionSettings,
-<<<<<<< HEAD
-  Err,
   UserError,
-  SystemError,
-=======
-  UserError,
->>>>>>> 465675b9
   Platform,
 } from "@microsoft/teamsfx-api";
 import { askSubscription, fillInCommonQuestions } from "./commonQuestions";
@@ -70,12 +64,6 @@
   REMOTE_MANIFEST,
   BOT_ID,
   LOCAL_BOT_ID,
-<<<<<<< HEAD
-  STATIC_TABS_TPL,
-  CONFIGURABLE_TABS_TPL,
-  BOTS_TPL,
-=======
->>>>>>> 465675b9
   DoProvisionFirstError,
   CancelError,
 } from "./constants";
@@ -591,7 +579,6 @@
     const maybeSelectedPlugins = this.getSelectedPlugins(ctx);
     if (maybeSelectedPlugins.isErr()) {
       return maybeSelectedPlugins;
-<<<<<<< HEAD
     }
     const selectedPlugins = maybeSelectedPlugins.value;
     const result = await this.doScaffold(ctx, selectedPlugins);
@@ -634,49 +621,6 @@
     const res = await executeLifecycles(preScaffoldWithCtx, scaffoldWithCtx, postScaffoldWithCtx);
 
     if (res.isOk()) {
-=======
-    }
-    const selectedPlugins = maybeSelectedPlugins.value;
-    const result = await this.doScaffold(ctx, selectedPlugins);
-    if (result.isOk()) {
-      await ctx.dialog?.communicate(
-        new DialogMsg(DialogType.Show, {
-          description: getStrings().solution.ScaffoldSuccessNotice,
-          level: MsgLevel.Info,
-        })
-      );
-    }
-    return result;
-  }
-
-  async doScaffold(
-    ctx: SolutionContext,
-    selectedPlugins: LoadedPlugin[]
-  ): Promise<Result<any, FxError>> {
-    const maybeManifest = await this.reloadManifestAndCheckRequiredFields(ctx);
-    if (maybeManifest.isErr()) {
-      return maybeManifest;
-    }
-    const manifest = maybeManifest.value;
-
-    const pluginsWithCtx: PluginsWithContext[] = this.getPluginAndContextArray(
-      ctx,
-      selectedPlugins,
-      manifest
-    );
-    const preScaffoldWithCtx: LifecyclesWithContext[] = pluginsWithCtx.map(([plugin, context]) => {
-      return [plugin?.preScaffold?.bind(plugin), context, plugin.name];
-    });
-    const scaffoldWithCtx: LifecyclesWithContext[] = pluginsWithCtx.map(([plugin, context]) => {
-      return [plugin?.scaffold?.bind(plugin), context, plugin.name];
-    });
-    const postScaffoldWithCtx: LifecyclesWithContext[] = pluginsWithCtx.map(([plugin, context]) => {
-      return [plugin?.postScaffold?.bind(plugin), context, plugin.name];
-    });
-
-    const res = await executeLifecycles(preScaffoldWithCtx, scaffoldWithCtx, postScaffoldWithCtx);
-
-    if (res.isOk()) {
       const capabilities = (ctx.projectSettings?.solutionSettings as AzureSolutionSettings)
         .capabilities;
       const hasBot = capabilities?.includes(BotOptionItem.id);
@@ -732,134 +676,10 @@
     }
     const selectedPlugins = maybeSelectedPlugins.value;
     if (selectedPlugins.some((plugin) => plugin.name === this.botPlugin.name)) {
->>>>>>> 465675b9
       const capabilities = (ctx.projectSettings?.solutionSettings as AzureSolutionSettings)
         .capabilities;
       const hasBot = capabilities?.includes(BotOptionItem.id);
       const hasMsgExt = capabilities?.includes(MessageExtensionItem.id);
-<<<<<<< HEAD
-      const hasTab = capabilities?.includes(TabOptionItem.id);
-      if (hasTab && (hasBot || hasMsgExt)) {
-        const readme = path.join(getTemplatesFolder(), "plugins", "solution", "README.md");
-        if (await fs.pathExists(readme)) {
-          await fs.copy(readme, `${ctx.root}/README.md`);
-        }
-      }
-    }
-
-    return res;
-  }
-
-  /**
-   * Load the content of the latest permissions.json file to config
-   * @param rootPath root path of this project
-   * @param config solution config
-   */
-  private async getPermissionRequest(ctx: SolutionContext): Promise<Result<string, FxError>> {
-    if (!this.isAzureProject(ctx)) {
-      return err(
-        returnUserError(
-          new Error("Cannot update permission for SPFx project"),
-          "Solution",
-          SolutionError.CannotUpdatePermissionForSPFx
-        )
-      );
-    }
-    const path = `${ctx.root}/permissions.json`;
-    if (!(await fs.pathExists(path))) {
-      return err(
-        returnSystemError(
-          new Error("permissions.json is missing"),
-          "Solution",
-          SolutionError.MissingPermissionsJson
-        )
-      );
-    }
-    const permissionRequest = await fs.readJSON(path);
-    return ok(JSON.stringify(permissionRequest));
-  }
-
-  private createManifestForRemote(
-    ctx: SolutionContext,
-    manifest: TeamsAppManifest
-  ): Result<[IAppDefinition, TeamsAppManifest], FxError> {
-    const maybeSelectedPlugins = this.getSelectedPlugins(ctx);
-    if (maybeSelectedPlugins.isErr()) {
-      return err(maybeSelectedPlugins.error);
-    }
-    const selectedPlugins = maybeSelectedPlugins.value;
-    if (selectedPlugins.some((plugin) => plugin.name === this.botPlugin.name)) {
-      const capabilities = (ctx.projectSettings?.solutionSettings as AzureSolutionSettings)
-        .capabilities;
-      const hasBot = capabilities?.includes(BotOptionItem.id);
-      const hasMsgExt = capabilities?.includes(MessageExtensionItem.id);
-      if (!hasBot && !hasMsgExt) {
-        return err(
-          returnSystemError(
-            new Error("Select either Bot or Messaging Extension"),
-            "Solution",
-            SolutionError.InternelError
-          )
-        );
-      }
-    }
-    const maybeConfig = this.getConfigForCreatingManifest(ctx.config, false);
-    if (maybeConfig.isErr()) {
-      return err(maybeConfig.error);
-    }
-
-    const { tabEndpoint, tabDomain, aadId, botDomain, botId, webApplicationInfoResource } =
-      maybeConfig.value;
-
-    const validDomains: string[] = [];
-
-    if (tabDomain) {
-      validDomains.push(tabDomain);
-    }
-
-    if (botDomain) {
-      validDomains.push(botDomain);
-    }
-
-    return ok(
-      AppStudio.getDevAppDefinition(
-        JSON.stringify(manifest),
-        aadId,
-        validDomains,
-        webApplicationInfoResource,
-        false,
-        tabEndpoint,
-        manifest.name.short,
-        manifest.version,
-        botId
-      )
-    );
-  }
-
-  // The assumptions of this function are:
-  // 1. this.manifest is not undefined(for azure projects) already contains the latest manifest(loaded via reloadManifestAndCheckRequiredFields)
-  // 2. provision of frontend hosting is done and config values has already been loaded into ctx.config
-  private async createAndConfigTeamsManifest(
-    ctx: SolutionContext
-  ): Promise<Result<IAppDefinition, FxError>> {
-    const maybeManifest = await this.reloadManifestAndCheckRequiredFields(ctx);
-    if (maybeManifest.isErr()) {
-      return err(maybeManifest.error);
-    }
-    const manifest = maybeManifest.value;
-
-    let appDefinition: IAppDefinition;
-    let updatedManifest: TeamsAppManifest;
-    if (this.spfxSelected(ctx)) {
-      appDefinition = AppStudio.convertToAppDefinition(manifest, false);
-      updatedManifest = manifest;
-    } else {
-      const result = this.createManifestForRemote(ctx, manifest);
-      if (result.isErr()) {
-        return err(result.error);
-      }
-      [appDefinition, updatedManifest] = result.value;
-=======
       if (!hasBot && !hasMsgExt) {
         return err(
           returnSystemError(
@@ -1086,7 +906,6 @@
     const maybeManifest = await this.reloadManifestAndCheckRequiredFields(ctx);
     if (maybeManifest.isErr()) {
       return maybeManifest;
->>>>>>> 465675b9
     }
     const manifest = maybeManifest.value;
 
@@ -1106,166 +925,6 @@
       }
       const azureToken = await ctx.azureAccountProvider?.getAccountCredentialAsync();
 
-<<<<<<< HEAD
-    const teamsAppId = ctx.config.get(GLOBAL_CONFIG)?.getString(REMOTE_TEAMS_APP_ID);
-    if (!teamsAppId) {
-      ctx.logProvider?.info(`Teams app not created`);
-      const result = await this.createAndUpdateApp(
-        appDefinition,
-        "remote",
-        ctx.logProvider,
-        await ctx.appStudioToken?.getAccessToken(),
-        ctx.root
-      );
-      if (result.isErr()) {
-        return result.map((_) => appDefinition);
-      }
-
-      ctx.logProvider?.info(`Teams app created ${result.value}`);
-      appDefinition.appId = result.value;
-      ctx.config.get(GLOBAL_CONFIG)?.set(REMOTE_TEAMS_APP_ID, result.value);
-      return ok(appDefinition);
-    } else {
-      ctx.logProvider?.info(`Teams app already created: ${teamsAppId}`);
-      appDefinition.appId = teamsAppId;
-      const result = await this.updateApp(
-        teamsAppId,
-        appDefinition,
-        "remote",
-        ctx.logProvider,
-        await ctx.appStudioToken?.getAccessToken(),
-        ctx.root
-      );
-      if (result.isErr()) {
-        return result.map((_) => appDefinition);
-      }
-      ctx.logProvider?.info(`Teams app updated ${JSON.stringify(updatedManifest)}`);
-      return ok(appDefinition);
-    }
-  }
-
-  /**
-   * Checks whether solution's state is idle
-   */
-  private checkWhetherSolutionIsIdle(): Result<Void, FxError> {
-    if (this.runningState === SolutionRunningState.Idle) {
-      return ok(Void);
-    }
-
-    if (this.runningState === SolutionRunningState.ProvisionInProgress) {
-      return err(
-        returnUserError(
-          new Error("Provision in progress. Please wait for its completion."),
-          "Solution",
-          SolutionError.ProvisionInProgress
-        )
-      );
-    }
-    if (this.runningState === SolutionRunningState.DeployInProgress) {
-      return err(
-        returnUserError(
-          new Error("Deployment in progress. Please wait for its completion."),
-          "Solution",
-          SolutionError.DeploymentInProgress
-        )
-      );
-    }
-    return err(
-      returnSystemError(
-        new Error(`unknown solution state: ${this.runningState}`),
-        "Solution",
-        SolutionError.UnknownSolutionRunningState
-      )
-    );
-  }
-
-  private checkWetherProvisionSucceeded(solutionConfig: SolutionConfig): boolean {
-    return !!solutionConfig.get(GLOBAL_CONFIG)?.getBoolean(SOLUTION_PROVISION_SUCCEEDED);
-  }
-
-  /**
-   * Provision resources. It can only run in a non-SPFx project when solution's running state is Idle.
-   * Solution's provisionSucceeded config value will be set to true if provision succeeds, to false otherwise.
-   *
-   */
-  async provision(ctx: SolutionContext): Promise<Result<any, FxError>> {
-    const canProvision = this.checkWhetherSolutionIsIdle();
-    if (canProvision.isErr()) {
-      return canProvision;
-    }
-
-    try {
-      // Just to trigger M365 login before the concurrent execution of provision.
-      // Because concurrent exectution of provision may getAccessToken() concurrently, which
-      // causes 2 M365 logins before the token caching in common lib takes effect.
-      await ctx.appStudioToken?.getAccessToken();
-
-      this.runningState = SolutionRunningState.ProvisionInProgress;
-      if (this.isAzureProject(ctx)) {
-        const maybePermission = await this.getPermissionRequest(ctx);
-        if (maybePermission.isErr()) {
-          return maybePermission;
-        }
-        ctx.config.get(GLOBAL_CONFIG)?.set(PERMISSION_REQUEST, maybePermission.value);
-      }
-
-      const provisionResult = await this.doProvision(ctx);
-      if (provisionResult.isOk()) {
-        const msg = util.format(
-          getStrings().solution.ProvisionSuccessNotice,
-          ctx.projectSettings?.appName
-        );
-        ctx.logProvider?.info(msg);
-        await ctx.dialog?.communicate(
-          new DialogMsg(DialogType.Show, {
-            description: msg,
-            level: MsgLevel.Info,
-          })
-        );
-        ctx.config.get(GLOBAL_CONFIG)?.set(SOLUTION_PROVISION_SUCCEEDED, true);
-      } else {
-        const msg = util.format(
-          getStrings().solution.ProvisionFailNotice,
-          ctx.projectSettings?.appName
-        );
-        ctx.logProvider?.error(msg);
-        ctx.config.get(GLOBAL_CONFIG)?.set(SOLUTION_PROVISION_SUCCEEDED, false);
-        const resourceGroupName = ctx.config.get(GLOBAL_CONFIG)?.getString("resourceGroupName");
-        const subscriptionId = ctx.config.get(GLOBAL_CONFIG)?.getString("subscriptionId");
-        const error = provisionResult.error;
-        error.message +=
-          " " +
-          util.format(getStrings().solution.ProvisionFailGuide, subscriptionId, resourceGroupName);
-        if (error instanceof UserError) {
-          const ue = error as UserError;
-          if (!ue.helpLink) {
-            ue.helpLink = "https://aka.ms/teamsfx-solution-help";
-            (ue.source = "Solution"), (ue.name = "ProvisionFailure");
-          }
-        }
-      }
-      return provisionResult;
-    } finally {
-      this.runningState = SolutionRunningState.Idle;
-      // Remove permissionRequest to prevent its persistence in config.
-      ctx.config.get(GLOBAL_CONFIG)?.delete(PERMISSION_REQUEST);
-    }
-  }
-
-  /**
-   * provision
-   */
-  async doProvision(ctx: SolutionContext): Promise<Result<any, FxError>> {
-    const maybeSelectedPlugins = this.getSelectedPlugins(ctx);
-    if (maybeSelectedPlugins.isErr()) {
-      return maybeSelectedPlugins;
-    }
-    const selectedPlugins = maybeSelectedPlugins.value;
-
-    const maybeManifest = await this.reloadManifestAndCheckRequiredFields(ctx);
-    if (maybeManifest.isErr()) {
-      return maybeManifest;
-=======
       // Only Azure project requires this confirm dialog
       const username = (azureToken as any).username ? (azureToken as any).username : "";
       const subscriptionId = ctx.config.get(GLOBAL_CONFIG)?.getString("subscriptionId");
@@ -1365,7 +1024,6 @@
     const isIdle = this.checkWhetherSolutionIsIdle();
     if (isIdle.isErr()) {
       return err(isIdle.error);
->>>>>>> 465675b9
     }
     const manifest = maybeManifest.value;
 
@@ -1384,128 +1042,8 @@
         return res;
       }
       const azureToken = await ctx.azureAccountProvider?.getAccountCredentialAsync();
-
-<<<<<<< HEAD
-      // Only Azure project requires this confirm dialog
-      const username = (azureToken as any).username ? (azureToken as any).username : "";
-      const subscriptionId = ctx.config.get(GLOBAL_CONFIG)?.getString("subscriptionId");
-      const subscriptionName = await getSubsriptionDisplayName(azureToken!, subscriptionId!);
-
-      const confirm = (
-        await ctx.dialog?.communicate(
-          new DialogMsg(DialogType.Show, {
-            description: util.format(
-              getStrings().solution.ProvisionConfirmNotice,
-              username,
-              subscriptionName ? subscriptionName : subscriptionId
-            ),
-            level: MsgLevel.Warning,
-            items: ["Provision", "Cancel"],
-          })
-        )
-      )?.getAnswer();
-
-      if (confirm === "Cancel") {
-        return err(
-          returnUserError(
-            new Error(getStrings().solution.CancelProvision),
-            "Solution",
-            getStrings().solution.CancelProvision
-          )
-        );
-      }
-    }
-
-    const pluginsWithCtx: PluginsWithContext[] = this.getPluginAndContextArray(
-      ctx,
-      selectedPlugins,
-      manifest
-    );
-    const preProvisionWithCtx: LifecyclesWithContext[] = pluginsWithCtx.map(([plugin, context]) => {
-      return [plugin?.preProvision?.bind(plugin), context, plugin.name];
-    });
-    const provisionWithCtx: LifecyclesWithContext[] = pluginsWithCtx.map(([plugin, context]) => {
-      return [plugin?.provision?.bind(plugin), context, plugin.name];
-    });
-    const postProvisionWithCtx: LifecyclesWithContext[] = pluginsWithCtx.map(
-      ([plugin, context]) => {
-        return [plugin?.postProvision?.bind(plugin), context, plugin.name];
-      }
-    );
-
-    return executeLifecycles(
-      preProvisionWithCtx,
-      provisionWithCtx,
-      postProvisionWithCtx,
-      async () => {
-        ctx.logProvider?.info(
-          "[Teams Toolkit]: Start provisioning. It could take several minutes."
-        );
-        return ok(undefined);
-      },
-      async () => {
-        ctx.logProvider?.info("[Teams Toolkit]: provison finished!");
-        if (selectedPlugins.some((plugin) => plugin.name === this.aadPlugin.name)) {
-          const aadPlugin: AadAppForTeamsPlugin = this.aadPlugin as any;
-          return aadPlugin.setApplicationInContext(
-            getPluginContext(ctx, this.aadPlugin.name, manifest)
-          );
-        }
-        return ok(undefined);
-      },
-      async () => {
-        const result = this.createAndConfigTeamsManifest(ctx);
-        ctx.logProvider?.info("[Teams Toolkit]: configuration finished!");
-        return result;
-      }
-    );
-  }
-
-  private canDeploy(ctx: SolutionContext): Result<Void, FxError> {
-    if (!this.isAzureProject(ctx)) {
-      return ok(Void);
-    }
-    return this.checkWhetherSolutionIsIdle().andThen((_) => {
-      return this.checkWetherProvisionSucceeded(ctx.config)
-        ? ok(Void)
-        : err(
-            returnUserError(
-              new Error("Please provision before deploying"),
-              "Solution",
-              SolutionError.CannotDeployBeforeProvision
-            )
-          );
-    });
-  }
-
-  private async canPublish(
-    ctx: SolutionContext,
-    manifestTpl: TeamsAppManifest
-  ): Promise<Result<TeamsAppManifest, FxError>> {
-    const isIdle = this.checkWhetherSolutionIsIdle();
-    if (isIdle.isErr()) {
-      return err(isIdle.error);
-    }
-
-    const isProvisionSucceeded = this.checkWetherProvisionSucceeded(ctx.config);
-    if (!isProvisionSucceeded) {
-      return err(
-        returnUserError(
-          new Error("Please provision before publishing"),
-          "Solution",
-          SolutionError.CannotPublishBeforeProvision
-        )
-      );
-    }
-
-    if (this.spfxSelected(ctx)) {
-      const manifestString = (
-        await fs.readFile(`${ctx.root}/.${ConfigFolderName}/${REMOTE_MANIFEST}`)
-      ).toString();
-      return ok(JSON.parse(manifestString));
-    } else {
-      return this.createManifestForRemote(ctx, manifestTpl).map((result) => result[1]);
-=======
+    }
+
     const isProvisionSucceeded = this.checkWetherProvisionSucceeded(ctx.config);
     if (!isProvisionSucceeded) {
       return err(
@@ -1597,13 +1135,8 @@
           SolutionError.NoResourcePluginSelected
         )
       );
->>>>>>> 465675b9
-    }
-  }
-
-<<<<<<< HEAD
-  async deploy(ctx: SolutionContext): Promise<Result<any, FxError>> {
-=======
+    }
+
     const pluginsToDeploy: LoadedPlugin[] = [];
     for (const optionId of optionsToDeploy) {
       const filtered = this.pluginMap.get(optionId);
@@ -1635,59 +1168,11 @@
   }
 
   async publish(ctx: SolutionContext): Promise<Result<any, FxError>> {
->>>>>>> 465675b9
     const isAzureProject = this.isAzureProject(ctx);
     const provisioned = this.checkWetherProvisionSucceeded(ctx.config);
     if (isAzureProject && !provisioned) {
       return ok(Void);
     }
-<<<<<<< HEAD
-    try {
-      if (this.isAzureProject(ctx)) {
-        // Just to trigger M365 login before the concurrent execution of deploy.
-        // Because concurrent exectution of deploy may getAccessToken() concurrently, which
-        // causes 2 M365 logins before the token caching in common lib takes effect.
-        await ctx.appStudioToken?.getAccessToken();
-      }
-
-      this.runningState = SolutionRunningState.DeployInProgress;
-      const result = await this.doDeploy(ctx);
-      if (result.isOk()) {
-        if (this.isAzureProject(ctx)) {
-          const msg = util.format(
-            getStrings().solution.DeploySuccessNotice,
-            ctx.projectSettings?.appName
-          );
-          ctx.logProvider?.info(msg);
-          await ctx.dialog?.communicate(
-            new DialogMsg(DialogType.Show, {
-              description: msg,
-              level: MsgLevel.Info,
-            })
-          );
-        }
-      } else {
-        const msg = util.format(
-          getStrings().solution.DeployFailNotice,
-          ctx.projectSettings?.appName
-        );
-        ctx.logProvider?.info(msg);
-      }
-
-      return result;
-    } finally {
-      this.runningState = SolutionRunningState.Idle;
-    }
-  }
-
-  /**
-   * deploy
-   */
-  private async doDeploy(ctx: SolutionContext): Promise<Result<any, FxError>> {
-    const res = this.getSelectedPlugins(ctx);
-    if (res.isErr()) {
-      return res;
-=======
 
     const maybeManifestTpl = await this.reloadManifestAndCheckRequiredFields(ctx);
     if (maybeManifestTpl.isErr()) {
@@ -1698,7 +1183,6 @@
     const maybeManifest = await this.canPublish(ctx, manifestTpl);
     if (maybeManifest.isErr()) {
       return maybeManifest;
->>>>>>> 465675b9
     }
     const manifest = maybeManifest.value;
     try {
@@ -1725,62 +1209,6 @@
         ctx.logProvider?.info(msg);
       }
 
-<<<<<<< HEAD
-    const loadManifestResult = await this.reloadManifestAndCheckRequiredFields(ctx);
-    if (loadManifestResult.isErr()) {
-      return loadManifestResult;
-    }
-    const manifest = loadManifestResult.value;
-
-    const optionsToDeploy = ctx.answers?.getStringArray(
-      AzureSolutionQuestionNames.PluginSelectionDeploy
-    );
-    if (optionsToDeploy === undefined || optionsToDeploy.length === 0) {
-      return err(
-        returnUserError(
-          new Error(`No plugin selected`),
-          "Solution",
-          SolutionError.NoResourcePluginSelected
-        )
-      );
-    }
-
-    const pluginsToDeploy: LoadedPlugin[] = [];
-    for (const optionId of optionsToDeploy) {
-      const filtered = this.pluginMap.get(optionId);
-      if (filtered) {
-        pluginsToDeploy.push(filtered);
-      }
-    }
-    ctx.logProvider?.info(
-      `[Solution] Selected plugins to deploy:${JSON.stringify(pluginsToDeploy.map((p) => p.name))}`
-    );
-    const pluginsWithCtx: PluginsWithContext[] = this.getPluginAndContextArray(
-      ctx,
-      pluginsToDeploy,
-      manifest
-    );
-    const preDeployWithCtx: LifecyclesWithContext[] = pluginsWithCtx.map(([plugin, context]) => {
-      return [plugin?.preDeploy?.bind(plugin), context, plugin.name];
-    });
-    const deployWithCtx: LifecyclesWithContext[] = pluginsWithCtx.map(([plugin, context]) => {
-      return [plugin?.deploy?.bind(plugin), context, plugin.name];
-    });
-    const postDeployWithCtx: LifecyclesWithContext[] = pluginsWithCtx.map(([plugin, context]) => {
-      return [plugin?.postDeploy?.bind(plugin), context, plugin.name];
-    });
-
-    ctx.logProvider?.info(`[Solution] deploy start!`);
-
-    return executeLifecycles(preDeployWithCtx, deployWithCtx, postDeployWithCtx);
-  }
-
-  async publish(ctx: SolutionContext): Promise<Result<any, FxError>> {
-    const isAzureProject = this.isAzureProject(ctx);
-    const provisioned = this.checkWetherProvisionSucceeded(ctx.config);
-    if (isAzureProject && !provisioned) {
-      return ok(Void);
-=======
       return result;
     } finally {
       this.runningState = SolutionRunningState.Idle;
@@ -2155,445 +1583,6 @@
             : SolutionError.FailedToCreateLocalAppIdInAppStudio
         )
       );
->>>>>>> 465675b9
-    }
-    appDefinition.outlineIcon = appDef.outlineIcon;
-    appDefinition.colorIcon = appDef.colorIcon;
-
-    return this.updateApp(
-      teamsAppId,
-      appDefinition,
-      type,
-      logProvider,
-      appStudioToken,
-      projectRoot
-    );
-  }
-
-  async localDebug(ctx: SolutionContext): Promise<Result<any, FxError>> {
-    const maybePermission = await this.getPermissionRequest(ctx);
-    if (maybePermission.isErr()) {
-      return maybePermission;
-    }
-    try {
-      ctx.config.get(GLOBAL_CONFIG)?.set(PERMISSION_REQUEST, maybePermission.value);
-      const result = await this.doLocalDebug(ctx);
-      return result;
-    } finally {
-      ctx.config.get(GLOBAL_CONFIG)?.delete(PERMISSION_REQUEST);
-    }
-  }
-
-<<<<<<< HEAD
-    const maybeManifestTpl = await this.reloadManifestAndCheckRequiredFields(ctx);
-    if (maybeManifestTpl.isErr()) {
-      return err(maybeManifestTpl.error);
-    }
-    const manifestTpl = maybeManifestTpl.value;
-
-    const maybeManifest = await this.canPublish(ctx, manifestTpl);
-    if (maybeManifest.isErr()) {
-      return maybeManifest;
-    }
-    const manifest = maybeManifest.value;
-    try {
-      this.runningState = SolutionRunningState.PublishInProgress;
-
-      const pluginsWithCtx: PluginsWithContext[] = this.getPluginAndContextArray(
-        ctx,
-        [this.appStudioPlugin],
-        manifest
-      );
-      const publishWithCtx: LifecyclesWithContext[] = pluginsWithCtx.map(([plugin, context]) => {
-        return [plugin?.publish?.bind(plugin), context, plugin.name];
-      });
-
-      ctx.logProvider?.info(`[Solution] publish start!`);
-
-      const result = await executeConcurrently("", publishWithCtx);
-
-      if (!result.isOk()) {
-        const msg = util.format(
-          getStrings().solution.PublishFailNotice,
-          ctx.projectSettings?.appName
-        );
-        ctx.logProvider?.info(msg);
-      }
-
-      return result;
-    } finally {
-      this.runningState = SolutionRunningState.Idle;
-    }
-  }
-
-  async getTabScaffoldQuestions(
-    ctx: SolutionContext,
-    addAzureResource: boolean
-  ): Promise<Result<QTreeNode | undefined, FxError>> {
-    const tabNode = new QTreeNode({ type: NodeType.group });
-
-    //Frontend plugin
-    if (this.fehostPlugin.getQuestions) {
-      const pluginCtx = getPluginContext(ctx, this.fehostPlugin.name);
-      const res = await this.fehostPlugin.getQuestions(Stage.create, pluginCtx);
-      if (res.isErr()) return res;
-      if (res.value) {
-        const frontendNode = res.value as QTreeNode;
-        if (frontendNode.data) tabNode.addChild(frontendNode);
-      }
-    }
-
-    if (addAzureResource) {
-      const azureResourceNode = new QTreeNode(AzureResourcesQuestion);
-      tabNode.addChild(azureResourceNode);
-
-      //Azure Function
-      if (this.functionPlugin.getQuestions) {
-        const pluginCtx = getPluginContext(ctx, this.functionPlugin.name);
-        const res = await this.functionPlugin.getQuestions(Stage.create, pluginCtx);
-        if (res.isErr()) return res;
-        if (res.value) {
-          const azure_function = res.value as QTreeNode;
-          azure_function.condition = { minItems: 1 };
-          if (azure_function.data) azureResourceNode.addChild(azure_function);
-        }
-      }
-
-      //Azure SQL
-      if (this.sqlPlugin.getQuestions) {
-        const pluginCtx = getPluginContext(ctx, this.sqlPlugin.name);
-        const res = await this.sqlPlugin.getQuestions(Stage.create, pluginCtx);
-        if (res.isErr()) return res;
-        if (res.value) {
-          const azure_sql = res.value as QTreeNode;
-          azure_sql.condition = { contains: AzureResourceSQL.id };
-          if (azure_sql.data) azureResourceNode.addChild(azure_sql);
-        }
-      }
-    }
-    return ok(tabNode);
-  }
-
-  /**
-   * collect solution level question
-   * @param ctx
-   */
-  async getQuestions(
-    stage: Stage,
-    ctx: SolutionContext
-  ): Promise<Result<QTreeNode | undefined, FxError>> {
-    const node = new QTreeNode({ type: NodeType.group });
-    let manifest: TeamsAppManifest | undefined = undefined;
-    if (stage !== Stage.create) {
-      const checkRes = this.checkWhetherSolutionIsIdle();
-      if (checkRes.isErr()) return err(checkRes.error);
-
-      const maybeManifest = await this.reloadManifestAndCheckRequiredFields(ctx);
-      if (maybeManifest.isErr()) {
-        return err(maybeManifest.error);
-      }
-      manifest = maybeManifest.value;
-    }
-
-    if (stage === Stage.create) {
-      // 1. capabilities
-      const capQuestion = createCapabilityQuestion();
-      const capNode = new QTreeNode(capQuestion);
-      node.addChild(capNode);
-
-      // 1.1 hostType
-      const hostTypeNode = new QTreeNode(FrontendHostTypeQuestion);
-      hostTypeNode.condition = { contains: TabOptionItem.id };
-      capNode.addChild(hostTypeNode);
-
-      // 1.1.1 SPFX Tab
-      if (this.spfxPlugin.getQuestions) {
-        const pluginCtx = getPluginContext(ctx, this.spfxPlugin.name);
-        const res = await this.spfxPlugin.getQuestions(Stage.create, pluginCtx);
-        if (res.isErr()) return res;
-        if (res.value) {
-          const spfxNode = res.value as QTreeNode;
-          spfxNode.condition = { equals: HostTypeOptionSPFx.id };
-          if (spfxNode.data) hostTypeNode.addChild(spfxNode);
-        }
-      }
-
-      // 1.1.2 Azure Tab
-      const tabRes = await this.getTabScaffoldQuestions(ctx, true);
-      if (tabRes.isErr()) return tabRes;
-      if (tabRes.value) {
-        const tabNode = tabRes.value;
-        tabNode.condition = { equals: HostTypeOptionAzure.id };
-        hostTypeNode.addChild(tabNode);
-      }
-
-      // 1.2 Bot
-      if (this.botPlugin.getQuestions) {
-        const pluginCtx = getPluginContext(ctx, this.botPlugin.name);
-        const res = await this.botPlugin.getQuestions(stage, pluginCtx);
-        if (res.isErr()) return res;
-        if (res.value) {
-          const botGroup = res.value as QTreeNode;
-          botGroup.condition = { containsAny: [BotOptionItem.id, MessageExtensionItem.id] };
-          capNode.addChild(botGroup);
-        }
-      }
-
-      // 1.3 Language
-      const programmingLanguage = new QTreeNode(ProgrammingLanguageQuestion);
-      programmingLanguage.condition = { minItems: 1 };
-      capNode.addChild(programmingLanguage);
-    } else if (stage === Stage.update) {
-      return await this.getQuestionsForAddResource(ctx, manifest);
-    } else if (stage === Stage.provision) {
-      const res = this.getSelectedPlugins(ctx);
-      if (res.isErr()) {
-        return err(res.error);
-      }
-      for (const plugin of res.value) {
-        if (plugin.getQuestions) {
-          const pluginCtx = getPluginContext(ctx, plugin.name, manifest);
-          const getQuestionRes = await plugin.getQuestions(stage, pluginCtx);
-          if (getQuestionRes.isErr()) return getQuestionRes;
-          if (getQuestionRes.value) {
-            const subnode = getQuestionRes.value as QTreeNode;
-            node.addChild(subnode);
-          }
-        }
-      }
-    } else if (stage === Stage.deploy) {
-      const isAzureProject = this.isAzureProject(ctx);
-      const provisioned = this.checkWetherProvisionSucceeded(ctx.config);
-      if (isAzureProject && !provisioned) {
-        if (ctx.platform === Platform.VSCode) {
-          const res = (
-            await ctx.dialog?.communicate(
-              new DialogMsg(DialogType.Show, {
-                description: getStrings().solution.AskProvisionBeforeDeployOrPublish,
-                level: MsgLevel.Warning,
-                items: ["Provision", "Cancel"],
-              })
-            )
-          )?.getAnswer();
-          if (res === "Provision") {
-            throw DoProvisionFirstError;
-            // const provisionRes = await this.provision(ctx);
-            // if (provisionRes.isErr()) {
-            //     if (provisionRes.error.message.startsWith(strings.solution.CancelProvision)) {
-            //         return ok(undefined);
-            //     }
-            //     return err(provisionRes.error);
-            // }
-          } else {
-            throw CancelError;
-          }
-        } else {
-          return err(
-            returnUserError(
-              new Error(getStrings().solution.AskProvisionBeforeDeployOrPublish),
-              "Solution",
-              SolutionError.CannotDeployBeforeProvision
-            )
-          );
-        }
-      }
-      const res = this.getSelectedPlugins(ctx);
-      if (res.isErr()) {
-        return err(
-          returnUserError(
-            new Error("No resource to deploy"),
-            "Solution",
-            SolutionError.NoResourceToDeploy
-          )
-        );
-      }
-      const pluginsToDeploy = res.value.filter((plugin) => !!plugin.deploy);
-      if (pluginsToDeploy.length === 0) {
-        return err(
-          returnUserError(
-            new Error("No resource to deploy"),
-            "Solution",
-            SolutionError.NoResourceToDeploy
-          )
-        );
-      }
-      const pluginPrefix = "fx-resource-";
-      const options: OptionItem[] = pluginsToDeploy.map((plugin) => {
-        const item: OptionItem = {
-          id: plugin.name,
-          label: plugin.displayName,
-          cliName: plugin.name.replace(pluginPrefix, ""),
-        };
-        return item;
-      });
-
-      const selectQuestion = DeployPluginSelectQuestion;
-      selectQuestion.option = options;
-      selectQuestion.default = options.map((i) => i.id);
-      const pluginSelection = new QTreeNode(selectQuestion);
-      node.addChild(pluginSelection);
-
-      for (const plugin of pluginsToDeploy) {
-        if (plugin.getQuestions) {
-          const pluginCtx = getPluginContext(ctx, plugin.name, manifest);
-          const getQuestionRes = await plugin.getQuestions(stage, pluginCtx);
-          if (getQuestionRes.isErr()) return getQuestionRes;
-          if (getQuestionRes.value) {
-            const subnode = getQuestionRes.value as QTreeNode;
-            subnode.condition = { contains: plugin.name };
-            if (subnode.data) pluginSelection.addChild(subnode);
-          }
-        }
-      }
-    } else if (stage === Stage.publish) {
-      const isAzureProject = this.isAzureProject(ctx);
-      const provisioned = this.checkWetherProvisionSucceeded(ctx.config);
-      if (isAzureProject && !provisioned) {
-        if (ctx.platform === Platform.VSCode) {
-          const res = (
-            await ctx.dialog?.communicate(
-              new DialogMsg(DialogType.Show, {
-                description: getStrings().solution.AskProvisionBeforeDeployOrPublish,
-                level: MsgLevel.Warning,
-                items: ["Provision", "Cancel"],
-              })
-            )
-          )?.getAnswer();
-          if (res === "Provision") {
-            throw DoProvisionFirstError;
-          } else {
-            throw CancelError;
-          }
-        } else {
-          return err(
-            returnUserError(
-              new Error(getStrings().solution.AskProvisionBeforeDeployOrPublish),
-              "Solution",
-              SolutionError.CannotPublishBeforeProvision
-            )
-          );
-        }
-      }
-      const pluginsToPublish = [this.appStudioPlugin];
-      for (const plugin of pluginsToPublish) {
-        const pluginCtx = getPluginContext(ctx, plugin.name, manifest);
-        if (plugin.getQuestions) {
-          const getQuestionRes = await plugin.getQuestions(stage, pluginCtx);
-          if (getQuestionRes.isErr()) return getQuestionRes;
-          if (getQuestionRes.value) {
-            const subnode = getQuestionRes.value as QTreeNode;
-            node.addChild(subnode);
-          }
-        }
-      }
-    }
-    return ok(node);
-  }
-
-  // Update app manifest
-  private async updateApp(
-    teamsAppId: string,
-    appDefinition: IAppDefinition,
-    type: "localDebug" | "remote",
-    logProvider?: LogProvider,
-    appStudioToken?: string,
-    projectRoot?: string
-  ): Promise<Result<string, FxError>> {
-    if (appStudioToken === undefined || appStudioToken.length === 0) {
-      return err(
-        returnSystemError(
-          new Error("Failed to get app studio token"),
-          "Solution",
-          SolutionError.FailedToGetAppStudioToken
-        )
-      );
-    }
-    appDefinition.appId = teamsAppId;
-    const colorIconContent =
-      projectRoot && appDefinition.colorIcon && !appDefinition.colorIcon.startsWith("https://")
-        ? (
-            await fs.readFile(`${projectRoot}/.${ConfigFolderName}/${appDefinition.colorIcon}`)
-          ).toString("base64")
-        : undefined;
-    const outlineIconContent =
-      projectRoot && appDefinition.outlineIcon && !appDefinition.outlineIcon.startsWith("https://")
-        ? (
-            await fs.readFile(`${projectRoot}/.${ConfigFolderName}/${appDefinition.outlineIcon}`)
-          ).toString("base64")
-        : undefined;
-    try {
-      await AppStudio.updateApp(
-        teamsAppId,
-        appDefinition,
-        appStudioToken,
-        logProvider,
-        colorIconContent,
-        outlineIconContent
-      );
-      return ok(teamsAppId);
-    } catch (e) {
-      if (e instanceof Error) {
-        return err(
-          returnSystemError(
-            new Error(`Failed to update ${type} teams app manifest due to ${e.name}: ${e.message}`),
-            "Solution",
-            type === "remote"
-              ? SolutionError.FailedToUpdateAppIdInAppStudio
-              : SolutionError.FailedToUpdateLocalAppIdInAppStudio
-          )
-        );
-      }
-      throw e;
-    }
-  }
-
-  private async createAndUpdateApp(
-    appDefinition: IAppDefinition,
-    type: "localDebug" | "remote",
-    logProvider?: LogProvider,
-    appStudioToken?: string,
-    projectRoot?: string
-  ): Promise<Result<string, FxError>> {
-    await logProvider?.debug(`${type} appDefinition: ${JSON.stringify(appDefinition)}`);
-    if (appStudioToken === undefined || appStudioToken.length === 0) {
-      return err(
-        returnSystemError(
-          new Error("Failed to get app studio token"),
-          "Solution",
-          SolutionError.FailedToGetAppStudioToken
-        )
-      );
-    }
-    const colorIconContent =
-      projectRoot && appDefinition.colorIcon && !appDefinition.colorIcon.startsWith("https://")
-        ? (
-            await fs.readFile(`${projectRoot}/.${ConfigFolderName}/${appDefinition.colorIcon}`)
-          ).toString("base64")
-        : undefined;
-    const outlineIconContent =
-      projectRoot && appDefinition.outlineIcon && !appDefinition.outlineIcon.startsWith("https://")
-        ? (
-            await fs.readFile(`${projectRoot}/.${ConfigFolderName}/${appDefinition.outlineIcon}`)
-          ).toString("base64")
-        : undefined;
-    const appDef = await AppStudio.createApp(
-      appDefinition,
-      appStudioToken,
-      logProvider,
-      colorIconContent,
-      outlineIconContent
-    );
-    const teamsAppId = appDef?.teamsAppId;
-    if (appDef === undefined || teamsAppId === undefined) {
-      return err(
-        returnSystemError(
-          new Error(`Failed to create ${type} teams app id`),
-          "Solution",
-          type === "remote"
-            ? SolutionError.FailedToCreateAppIdInAppStudio
-            : SolutionError.FailedToCreateLocalAppIdInAppStudio
-        )
-      );
     }
     appDefinition.outlineIcon = appDef.outlineIcon;
     appDefinition.colorIcon = appDef.colorIcon;
@@ -2890,365 +1879,6 @@
     return ok({ tabEndpoint, tabDomain, aadId, botDomain, botId, webApplicationInfoResource });
   }
 
-  private getLocalDebugConfig(config: SolutionConfig): Result<
-    {
-      localTabEndpoint?: string;
-      localTabDomain?: string;
-      localAADId: string;
-      localBotDomain?: string;
-      botId?: string;
-      webApplicationInfoResource: string;
-    },
-    FxError
-  > {
-    return this.getConfigForCreatingManifest(config, true).map((conf) => {
-      return {
-        localTabEndpoint: conf.tabEndpoint,
-        localTabDomain: conf.tabDomain,
-        localAADId: conf.aadId,
-        localBotDomain: conf.botDomain,
-        botId: conf.botId,
-        webApplicationInfoResource: conf.webApplicationInfoResource,
-      };
-    });
-  }
-
-  async callFunc(func: Func, ctx: SolutionContext): Promise<Result<any, FxError>> {
-    const namespace = func.namespace;
-    const array = namespace.split("/");
-    const maybeManifest = await this.reloadManifestAndCheckRequiredFields(ctx);
-    const manifest = maybeManifest.isOk() ? maybeManifest.value : undefined;
-    if (array.length === 2) {
-      const pluginName = array[1];
-      const plugin = this.pluginMap.get(pluginName);
-      if (plugin && plugin.callFunc) {
-        const pctx = getPluginContext(ctx, plugin.name, manifest);
-        if (func.method === "aadUpdatePermission") {
-          const result = await this.getPermissionRequest(ctx);
-          if (result.isErr()) {
-            return result;
-          }
-          ctx.config.get(GLOBAL_CONFIG)?.set(PERMISSION_REQUEST, result.value);
-        }
-        const result = await plugin.callFunc(func, pctx);
-        // Remove permissionRequest to prevent its persistence in config.
-        ctx.config.get(GLOBAL_CONFIG)?.delete(PERMISSION_REQUEST);
-        return result;
-      }
-    } else if (array.length === 1) {
-      if (func.method === "askSubscription") {
-        if (!ctx.config.get(GLOBAL_CONFIG)?.getString("subscriptionId")) {
-          const azureToken = await ctx.azureAccountProvider?.getAccountCredentialAsync();
-          if (azureToken === undefined) {
-            return err(
-              returnUserError(
-                new Error("Please login to azure using Azure Account Extension"),
-                "Solution",
-                SolutionError.NotLoginToAzure
-              )
-            );
-          }
-          const result = await askSubscription(ctx.config, ctx.azureAccountProvider, ctx.dialog);
-          if (result.isErr()) {
-            return err(result.error);
-          }
-          ctx.azureAccountProvider?.setSubscription(result.value.subscriptionId);
-          ctx.config.get(GLOBAL_CONFIG)?.set("subscriptionId", result.value.subscriptionId);
-          ctx.config.get(GLOBAL_CONFIG)?.set("tenantId", result.value.tenantId);
-        }
-        return ok(null);
-      }
-    }
-    return err(
-      returnUserError(
-        new Error(`CallFuncRouteFailed:${JSON.stringify(func)}`),
-        "Solution",
-        `CallFuncRouteFailed`
-      )
-    );
-  }
-
-  getAzureSolutionSettings(ctx: SolutionContext): AzureSolutionSettings {
-    return ctx.projectSettings?.solutionSettings as AzureSolutionSettings;
-  }
-
-  async getQuestionsForAddResource(
-    ctx: SolutionContext,
-    manifest?: TeamsAppManifest
-  ): Promise<Result<QTreeNode | undefined, FxError>> {
-    const settings = this.getAzureSolutionSettings(ctx);
-
-    if (
-      !(
-        settings.hostType === HostTypeOptionAzure.id &&
-        settings.capabilities &&
-        settings.capabilities.includes(TabOptionItem.id)
-      )
-    ) {
-      return err(
-        returnUserError(
-          new Error("Add resource is only supported for Tab app hosted in Azure."),
-=======
-  async doLocalDebug(ctx: SolutionContext): Promise<Result<any, FxError>> {
-    const maybeSelectedPlugins = this.getSelectedPlugins(ctx);
-
-    if (maybeSelectedPlugins.isErr()) {
-      return maybeSelectedPlugins;
-    }
-
-    const selectedPlugins = maybeSelectedPlugins.value;
-    const maybeManifest = await this.reloadManifestAndCheckRequiredFields(ctx);
-    if (maybeManifest.isErr()) {
-      return err(maybeManifest.error);
-    }
-    const manifest = maybeManifest.value;
-
-    // Just to trigger M365 login before the concurrent execution of localDebug.
-    // Because concurrent exectution of localDebug may getAccessToken() concurrently, which
-    // causes 2 M365 logins before the token caching in common lib takes effect.
-    await ctx.appStudioToken?.getAccessToken();
-
-    const pluginsWithCtx: PluginsWithContext[] = this.getPluginAndContextArray(
-      ctx,
-      selectedPlugins,
-      manifest
-    );
-    const localDebugWithCtx: LifecyclesWithContext[] = pluginsWithCtx.map(([plugin, context]) => {
-      return [plugin?.localDebug?.bind(plugin), context, plugin.name];
-    });
-    const postLocalDebugWithCtx: LifecyclesWithContext[] = pluginsWithCtx.map(
-      ([plugin, context]) => {
-        return [plugin?.postLocalDebug?.bind(plugin), context, plugin.name];
-      }
-    );
-
-    const localDebugResult = await executeConcurrently("", localDebugWithCtx);
-    if (localDebugResult.isErr()) {
-      return localDebugResult;
-    }
-    if (selectedPlugins.some((plugin) => plugin.name === this.aadPlugin.name)) {
-      const aadPlugin: AadAppForTeamsPlugin = this.aadPlugin as any;
-      const result = aadPlugin.setApplicationInContext(
-        getPluginContext(ctx, this.aadPlugin.name, manifest),
-        true
-      );
-      if (result.isErr()) {
-        return result;
-      }
-    }
-    const result = this.loadTeamsAppTenantId(ctx.config, await ctx.appStudioToken?.getJsonObject());
-
-    if (result.isErr()) {
-      return result;
-    }
-
-    const postLocalDebugResult = await executeConcurrently("post", postLocalDebugWithCtx);
-    if (postLocalDebugResult.isErr()) {
-      return postLocalDebugResult;
-    }
-
-    const maybeConfig = this.getLocalDebugConfig(ctx.config);
-
-    if (maybeConfig.isErr()) {
-      return maybeConfig;
-    }
-
-    const {
-      localTabEndpoint,
-      localTabDomain,
-      localAADId,
-      localBotDomain,
-      botId,
-      webApplicationInfoResource,
-    } = maybeConfig.value;
-
-    const validDomains: string[] = [];
-
-    if (localTabDomain) {
-      validDomains.push(localTabDomain);
-    }
-
-    if (localBotDomain) {
-      validDomains.push(localBotDomain);
-    }
-
-    const manifestTpl = (
-      await fs.readFile(`${ctx.root}/.${ConfigFolderName}/${REMOTE_MANIFEST}`)
-    ).toString();
-    const [appDefinition, _updatedManifest] = AppStudio.getDevAppDefinition(
-      manifestTpl,
-      localAADId,
-      validDomains,
-      webApplicationInfoResource,
-      false,
-      localTabEndpoint,
-      manifest.name.short,
-      manifest.version,
-      botId,
-      "-local-debug"
-    );
-
-    const localTeamsAppID = ctx.config.get(GLOBAL_CONFIG)?.getString(LOCAL_DEBUG_TEAMS_APP_ID);
-    // If localTeamsAppID is present, we should reuse the teams app id.
-    if (localTeamsAppID) {
-      const result = await this.updateApp(
-        localTeamsAppID,
-        appDefinition,
-        "localDebug",
-        ctx.logProvider,
-        await ctx.appStudioToken?.getAccessToken(),
-        ctx.root
-      );
-      if (result.isErr()) {
-        return result;
-      }
-    } else {
-      const maybeTeamsAppId = await this.createAndUpdateApp(
-        appDefinition,
-        "localDebug",
-        ctx.logProvider,
-        await ctx.appStudioToken?.getAccessToken(),
-        ctx.root
-      );
-      if (maybeTeamsAppId.isErr()) {
-        return maybeTeamsAppId;
-      }
-      ctx.config.get(GLOBAL_CONFIG)?.set(LOCAL_DEBUG_TEAMS_APP_ID, maybeTeamsAppId.value);
-    }
-    return ok(Void);
-  }
-
-  private parseTeamsAppTenantId(appStudioToken?: object): Result<string, FxError> {
-    if (appStudioToken === undefined) {
-      return err(
-        returnSystemError(
-          new Error("Graph token json is undefined"),
-          "Solution",
-          SolutionError.NoAppStudioToken
-        )
-      );
-    }
-
-    const teamsAppTenantId = (appStudioToken as any).tid;
-    if (
-      teamsAppTenantId === undefined ||
-      !(typeof teamsAppTenantId === "string") ||
-      teamsAppTenantId.length === 0
-    ) {
-      return err(
-        returnSystemError(
-          new Error("Cannot find teams app tenant id"),
-          "Solution",
-          SolutionError.NoTeamsAppTenantId
-        )
-      );
-    }
-    return ok(teamsAppTenantId);
-  }
-  private loadTeamsAppTenantId(
-    config: SolutionConfig,
-    appStudioToken?: object
-  ): Result<SolutionConfig, FxError> {
-    return this.parseTeamsAppTenantId(appStudioToken).andThen((teamsAppTenantId) => {
-      config.get(GLOBAL_CONFIG)?.set("teamsAppTenantId", teamsAppTenantId);
-      return ok(config);
-    });
-  }
-
-  private getConfigForCreatingManifest(
-    config: SolutionConfig,
-    localDebug: boolean
-  ): Result<
-    {
-      tabEndpoint?: string;
-      tabDomain?: string;
-      aadId: string;
-      botDomain?: string;
-      botId?: string;
-      webApplicationInfoResource: string;
-    },
-    FxError
-  > {
-    const tabEndpoint = localDebug
-      ? config.get(this.localDebugPlugin.name)?.getString(LOCAL_DEBUG_TAB_ENDPOINT)
-      : config.get(this.fehostPlugin.name)?.getString(FRONTEND_ENDPOINT);
-    const tabDomain = localDebug
-      ? config.get(this.localDebugPlugin.name)?.getString(LOCAL_DEBUG_TAB_DOMAIN)
-      : config.get(this.fehostPlugin.name)?.getString(FRONTEND_DOMAIN);
-    const aadId = config
-      .get(this.aadPlugin.name)
-      ?.getString(localDebug ? LOCAL_DEBUG_AAD_ID : REMOTE_AAD_ID);
-    const botId = config.get(this.botPlugin.name)?.getString(localDebug ? LOCAL_BOT_ID : BOT_ID);
-    const botDomain = localDebug
-      ? config.get(this.localDebugPlugin.name)?.getString(LOCAL_DEBUG_BOT_DOMAIN)
-      : config.get(this.botPlugin.name)?.getString(BOT_DOMAIN);
-    // This config value is set by aadPlugin.setApplicationInContext. so aadPlugin.setApplicationInContext needs to run first.
-    const webApplicationInfoResource = config
-      .get(this.aadPlugin.name)
-      ?.getString(localDebug ? LOCAL_WEB_APPLICATION_INFO_SOURCE : WEB_APPLICATION_INFO_SOURCE);
-    if (!webApplicationInfoResource) {
-      return err(
-        returnSystemError(
-          new Error(
-            "Failed to get webApplicationInfoResource, make sure you do the provision first."
-          ),
-          "Solution",
-          localDebug ? SolutionError.GetLocalDebugConfigError : SolutionError.GetRemoteConfigError
-        )
-      );
-    }
-
-    if (!aadId) {
-      return err(
-        returnSystemError(
-          new Error(`config ${LOCAL_DEBUG_AAD_ID} is missing`),
-          "Solution",
-          localDebug ? SolutionError.GetLocalDebugConfigError : SolutionError.GetRemoteConfigError
-        )
-      );
-    }
-    // localTabEndpoint, bots and composeExtensions can't all be undefined
-    if (!tabEndpoint && !botId) {
-      return err(
-        returnSystemError(
-          new Error(
-            `${localDebug ? LOCAL_DEBUG_TAB_ENDPOINT : FRONTEND_ENDPOINT}, ${
-              localDebug ? LOCAL_BOT_ID : BOT_ID
-            }  are all missing`
-          ),
-          "Solution",
-          localDebug ? SolutionError.GetLocalDebugConfigError : SolutionError.GetRemoteConfigError
-        )
-      );
-    }
-    if ((tabEndpoint && !tabDomain) || (!tabEndpoint && tabDomain)) {
-      return err(
-        returnSystemError(
-          new Error(
-            `Invalid config for tab: ${
-              localDebug ? LOCAL_DEBUG_TAB_ENDPOINT : FRONTEND_ENDPOINT
-            }=${tabEndpoint} ${localDebug ? LOCAL_DEBUG_TAB_DOMAIN : FRONTEND_DOMAIN}=${tabDomain}`
-          ),
-          "Solution",
-          localDebug ? SolutionError.GetLocalDebugConfigError : SolutionError.GetRemoteConfigError
-        )
-      );
-    }
-    if (botId) {
-      if (!botDomain) {
-        return err(
-          returnSystemError(
-            new Error(`${localDebug ? LOCAL_DEBUG_BOT_DOMAIN : BOT_DOMAIN} is undefined`),
-            "Solution",
-            localDebug ? SolutionError.GetLocalDebugConfigError : SolutionError.GetRemoteConfigError
-          )
-        );
-      }
-    }
-
-    return ok({ tabEndpoint, tabDomain, aadId, botDomain, botId, webApplicationInfoResource });
-  }
-
   private getLocalDebugConfig(
     config: SolutionConfig
   ): Result<
@@ -3439,98 +2069,6 @@
       return err(
         returnUserError(
           new Error("Add capability is not supported for SPFx project"),
->>>>>>> 465675b9
-          "Solution",
-          SolutionError.AddResourceNotSupport
-        )
-      );
-    }
-<<<<<<< HEAD
-
-    const selectedPlugins = settings.activeResourcePlugins;
-
-    if (!selectedPlugins) {
-      return err(
-        returnUserError(
-          new Error("selectedPlugins is empty"),
-          "Solution",
-          SolutionError.InternelError
-        )
-      );
-    }
-
-    const alreadyHaveFunction = selectedPlugins.includes(this.functionPlugin.name);
-    const alreadyHaveSQL = selectedPlugins.includes(this.sqlPlugin.name);
-    const alreadyHaveAPIM = selectedPlugins.includes(this.apimPlugin.name);
-
-    const addQuestion = createAddAzureResourceQuestion(
-      alreadyHaveFunction,
-      alreadyHaveSQL,
-      alreadyHaveAPIM
-    );
-
-    const addAzureResourceNode = new QTreeNode(addQuestion);
-
-    // there two cases to add function re-scaffold: 1. select add function   2. select add sql and function is not selected when creating
-    if (this.functionPlugin.getQuestions) {
-      const pluginCtx = getPluginContext(ctx, this.functionPlugin.name, manifest);
-      const res = await this.functionPlugin.getQuestions(Stage.update, pluginCtx);
-      if (res.isErr()) return res;
-      if (res.value) {
-        const azure_function = res.value as QTreeNode;
-        if (alreadyHaveFunction) {
-          // if already has function, the question will appear depends on whether user select function, otherwise, the question will always show
-          azure_function.condition = { contains: AzureResourceFunction.id };
-        } else {
-          // if not function activated, select any option will trigger function question
-          azure_function.condition = { minItems: 1 };
-        }
-        if (azure_function.data) addAzureResourceNode.addChild(azure_function);
-      }
-    }
-
-    //Azure SQL
-    if (this.sqlPlugin.getQuestions && !alreadyHaveSQL) {
-      const pluginCtx = getPluginContext(ctx, this.sqlPlugin.name, manifest);
-      const res = await this.sqlPlugin.getQuestions(Stage.update, pluginCtx);
-      if (res.isErr()) return res;
-      if (res.value) {
-        const azure_sql = res.value as QTreeNode;
-        azure_sql.condition = { contains: AzureResourceSQL.id };
-        if (azure_sql.data) addAzureResourceNode.addChild(azure_sql);
-      }
-    }
-
-    //APIM
-    if (this.apimPlugin.getQuestions && !alreadyHaveAPIM) {
-      const pluginCtx = getPluginContext(ctx, this.apimPlugin.name, manifest);
-      const res = await this.apimPlugin.getQuestions(Stage.update, pluginCtx);
-      if (res.isErr()) return res;
-      if (res.value) {
-        const groupNode = new QTreeNode({ type: NodeType.group });
-        groupNode.condition = { contains: AzureResourceApim.id };
-        addAzureResourceNode.addChild(groupNode);
-        const apim = res.value as QTreeNode;
-        if (apim.data) {
-          const funcNode = new QTreeNode(AskSubscriptionQuestion);
-          groupNode.addChild(funcNode);
-          groupNode.addChild(apim);
-        }
-      }
-    }
-    return ok(addAzureResourceNode);
-  }
-
-  async getQuestionsForAddCapability(
-    ctx: SolutionContext,
-    manifest: TeamsAppManifest
-  ): Promise<Result<QTreeNode | undefined, FxError>> {
-    const settings = this.getAzureSolutionSettings(ctx);
-
-    if (!(settings.hostType === HostTypeOptionAzure.id)) {
-      return err(
-        returnUserError(
-          new Error("Add capability is not supported for SPFx project"),
           "Solution",
           SolutionError.AddResourceNotSupport
         )
@@ -3565,37 +2103,6 @@
 
     const addCapNode = new QTreeNode(addCapQuestion);
 
-=======
-
-    const capabilities = settings.capabilities;
-
-    if (!capabilities) {
-      return err(
-        returnUserError(new Error("capabilities is empty"), "Solution", SolutionError.InternelError)
-      );
-    }
-    const alreadyHaveTab = capabilities.includes(TabOptionItem.id);
-
-    const alreadyHaveBotOrMe =
-      capabilities.includes(BotOptionItem.id) || capabilities.includes(MessageExtensionItem.id);
-
-    if (alreadyHaveBotOrMe && alreadyHaveTab) {
-      const cannotAddCapWarnMsg =
-        "Your App already has both Tab and Bot/Me, can not Add Capability.";
-      await ctx.dialog?.communicate(
-        new DialogMsg(DialogType.Show, {
-          description: cannotAddCapWarnMsg,
-          level: MsgLevel.Warning,
-        })
-      );
-      return ok(undefined);
-    }
-
-    const addCapQuestion = addCapabilityQuestion(alreadyHaveTab, alreadyHaveBotOrMe);
-
-    const addCapNode = new QTreeNode(addCapQuestion);
-
->>>>>>> 465675b9
     //Tab sub tree
     if (!alreadyHaveTab) {
       const tabRes = await this.getTabScaffoldQuestions(ctx, false);
