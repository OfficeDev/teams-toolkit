--- conflicted
+++ resolved
@@ -62,7 +62,12 @@
 import { SolutionPlugins } from "../../../core/SolutionPluginContainer";
 import { AadAppForTeamsPlugin, AppStudioPlugin, SpfxPlugin } from "../../resource";
 import { IUserList } from "../../resource/appstudio/interfaces/IAppDefinition";
-import { copyParameterJson, deployArmTemplates, generateArmTemplate, getParameterJson } from "./arm";
+import {
+  copyParameterJson,
+  deployArmTemplates,
+  generateArmTemplate,
+  getParameterJson,
+} from "./arm";
 import { checkSubscription, fillInCommonQuestions } from "./commonQuestions";
 import {
   ARM_TEMPLATE_OUTPUT,
@@ -109,12 +114,8 @@
   HostTypeOptionSPFx,
   MessageExtensionItem,
   ProgrammingLanguageQuestion,
-<<<<<<< HEAD
-  createV1CapabilityQuestion,
+  TabOptionItem,
   GetUserEmailQuestion,
-=======
-  TabOptionItem,
->>>>>>> 376e1fd5
 } from "./question";
 import {
   getActivatedResourcePlugins,
@@ -513,10 +514,9 @@
       isAzureProject(ctx.projectSettings!.solutionSettings as AzureSolutionSettings)
     ) {
       try {
-        if(ctx.answers!.copy === true) {
+        if (ctx.answers!.copy === true) {
           await copyParameterJson(ctx, ctx.answers!.sourceEnvName);
-        }
-        else {
+        } else {
           await getParameterJson(ctx);
         }
       } catch (e) {
@@ -1268,7 +1268,7 @@
         ctx.projectSettings?.solutionSettings as AzureSolutionSettings,
         ctx.permissionRequestProvider
       );
-      
+
       if (result.isErr()) {
         return result;
       }
