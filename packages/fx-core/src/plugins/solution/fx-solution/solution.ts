/* eslint-disable @typescript-eslint/ban-types */
/* eslint-disable @typescript-eslint/no-unused-vars */
/* eslint-disable @typescript-eslint/no-explicit-any */
/* eslint-disable @typescript-eslint/no-non-null-assertion */
// Copyright (c) Microsoft Corporation.
// Licensed under the MIT license.
import {
    ok,
    err,
    QTreeNode,
    ConfigMap,
    NodeType,
    Stage,
    returnSystemError,
    returnUserError,
    PluginContext,
    Plugin,
    Func,
    FxError,
    Result,
    Solution,
    SolutionConfig,
    SolutionContext,
    DialogMsg,
    DialogType,
    TeamsAppManifest,
    LogProvider,
    OptionItem,
    MsgLevel,
    ConfigFolderName,
    AzureSolutionSettings,
    Err,
    UserError,
    SystemError,
    Platform
} from "@microsoft/teamsfx-api";
import { askSubscription, fillInCommonQuestions } from "./commonQuestions";
import { executeLifecycles, executeConcurrently, LifecyclesWithContext } from "./executor";
import { getPluginContext, getSubsriptionDisplayName } from "./util";
import { AppStudio } from "./appstudio/appstudio";
import * as fs from "fs-extra";
import {
    DEFAULT_PERMISSION_REQUEST,
    GLOBAL_CONFIG,
    PERMISSION_REQUEST,
    SolutionError,
    LOCAL_DEBUG_TAB_DOMAIN,
    LOCAL_DEBUG_TAB_ENDPOINT,
    LOCAL_DEBUG_AAD_ID,
    LOCAL_DEBUG_TEAMS_APP_ID,
    FRONTEND_DOMAIN,
    FRONTEND_ENDPOINT,
    REMOTE_TEAMS_APP_ID,
    Void,
    SOLUTION_PROVISION_SUCCEEDED,
    BOT_DOMAIN,
    LOCAL_APPLICATION_ID_URIS,
    LOCAL_CLIENT_SECRET,
    LOCAL_DEBUG_BOT_DOMAIN,
    REMOTE_AAD_ID,
    REMOTE_APPLICATION_ID_URIS,
    REMOTE_CLIENT_SECRET,
    WEB_APPLICATION_INFO_SOURCE,
    LOCAL_WEB_APPLICATION_INFO_SOURCE,
    PROGRAMMING_LANGUAGE,
    REMOTE_MANIFEST,
    BOT_ID,
    LOCAL_BOT_ID,
    STATIC_TABS_TPL,
    CONFIGURABLE_TABS_TPL,
    BOTS_TPL,
    DoProvisionFirstError,
    CancelError,
} from "./constants";

import { SpfxPlugin } from "../../resource/spfx";
import { FrontendPlugin } from "../../resource/frontend";
import { IdentityPlugin } from "../../resource/identity";
import { SqlPlugin } from "../../resource/sql";
import { TeamsBot } from "../../resource/bot";
import { AadAppForTeamsPlugin } from "../../resource/aad";
import { FunctionPlugin } from "../../resource/function";
import { SimpleAuthPlugin } from "../../resource/simpleauth";
import { LocalDebugPlugin } from "../../resource/localdebug";
import { ApimPlugin } from "../../resource/apim";
import { IAppDefinition } from "./appstudio/interface";
import {
    AzureResourceFunction,
    AzureResourceSQL,
    AzureResourcesQuestion,
    AzureSolutionQuestionNames,
    BotOptionItem,
    DeployPluginSelectQuestion,
    HostTypeOptionAzure,
    HostTypeOptionSPFx,
    FrontendHostTypeQuestion,
    TabOptionItem,
    MessageExtensionItem,
    AzureResourceApim,
    createCapabilityQuestion,
    createAddAzureResourceQuestion,
    AskSubscriptionQuestion,
    addCapabilityQuestion,
    ProgrammingLanguageQuestion,
} from "./question";
import Mustache from "mustache";
import path from "path";
import { AppStudioPlugin } from "../../resource/appstudio";
import { ErrorResponse } from "@azure/arm-resources/esm/models/mappers";
import * as util from "util";
import { deepCopy, getStrings } from "../../../common/tools";
import { getTemplatesFolder } from "../../..";

type LoadedPlugin = Plugin & { name: string; displayName: string; };
export type PluginsWithContext = [LoadedPlugin, PluginContext];

type ParamForRegisterTeamsAppAndAad = {
    "app-name": string;
    environment: "local" | "remote";
    endpoint: string;
    "root-path": string;
};

function newIdentityPlugin(): LoadedPlugin {
    const plugin: Plugin = new IdentityPlugin();
    const pluginWithMeta: LoadedPlugin = plugin as LoadedPlugin;
    pluginWithMeta.name = "fx-resource-identity";
    pluginWithMeta.displayName = "Microsoft Identity";
    return pluginWithMeta;
}

function newFehostPlugin(): LoadedPlugin {
    const plugin: Plugin = new FrontendPlugin();
    const pluginWithMeta: LoadedPlugin = plugin as LoadedPlugin;
    pluginWithMeta.name = "fx-resource-frontend-hosting";
    pluginWithMeta.displayName = "Tab Front-end";
    return pluginWithMeta;
}

function newSqlPlugin(): LoadedPlugin {
    const plugin: Plugin = new SqlPlugin();
    const pluginWithMeta: LoadedPlugin = plugin as LoadedPlugin;
    pluginWithMeta.name = "fx-resource-azure-sql";
    pluginWithMeta.displayName = "Azure SQL Datebase";
    return pluginWithMeta;
}

function newSpfxPlugin(): LoadedPlugin {
    const plugin: Plugin = new SpfxPlugin();
    const pluginWithMeta: LoadedPlugin = plugin as LoadedPlugin;
    pluginWithMeta.name = "fx-resource-spfx";
    pluginWithMeta.displayName = "SharePoint Framework (SPFx)";
    return pluginWithMeta;
}

function newBotPlugin(): LoadedPlugin {
    const plugin: Plugin = new TeamsBot();
    const pluginWithMeta: LoadedPlugin = plugin as LoadedPlugin;
    pluginWithMeta.name = "fx-resource-bot";
    pluginWithMeta.displayName = "Bot";
    return pluginWithMeta;
}

function newAadPlugin(): LoadedPlugin {
    const plugin: Plugin = new AadAppForTeamsPlugin();
    const pluginWithMeta: LoadedPlugin = plugin as LoadedPlugin;
    pluginWithMeta.name = "fx-resource-aad-app-for-teams";
    pluginWithMeta.displayName = "AAD";
    return pluginWithMeta;
}

function newFunctionPlugin(): LoadedPlugin {
    const plugin: Plugin = new FunctionPlugin();
    const pluginWithMeta: LoadedPlugin = plugin as LoadedPlugin;
    pluginWithMeta.name = "fx-resource-function";
    pluginWithMeta.displayName = "Azure Function";
    return pluginWithMeta;
}

function newSimpleAuthPlugin(): LoadedPlugin {
    const plugin: Plugin = new SimpleAuthPlugin();
    const pluginWithMeta: LoadedPlugin = plugin as LoadedPlugin;
    pluginWithMeta.name = "fx-resource-simple-auth";
    pluginWithMeta.displayName = "Simple Auth";
    return pluginWithMeta;
}

function newLocalDebugPlugin(): LoadedPlugin {
    const plugin: Plugin = new LocalDebugPlugin();
    const pluginWithMeta: LoadedPlugin = plugin as LoadedPlugin;
    pluginWithMeta.name = "fx-resource-local-debug";
    pluginWithMeta.displayName = "LocalDebug";
    return pluginWithMeta;
}

function newApimPlugin(): LoadedPlugin {
    const plugin: Plugin = new ApimPlugin();
    const pluginWithMeta: LoadedPlugin = plugin as LoadedPlugin;
    pluginWithMeta.name = "fx-resource-apim";
    pluginWithMeta.displayName = "API Management";
    return pluginWithMeta;
}

function newAppStudioPlugin(): LoadedPlugin {
    const plugin: Plugin = new AppStudioPlugin();
    const pluginWithMeta: LoadedPlugin = plugin as LoadedPlugin;
    pluginWithMeta.name = "fx-resource-appstudio";
    pluginWithMeta.displayName = "App Studio";
    return pluginWithMeta;
}

// Maybe we need a state machine to track state transition.
enum SolutionRunningState {
    Idle = "idle",
    ProvisionInProgress = "ProvisionInProgress",
    DeployInProgress = "DeployInProgress",
    PublishInProgress = "PublishInProgress"
}

export class TeamsAppSolution implements Solution {
    identityPlugin: LoadedPlugin = newIdentityPlugin();
    fehostPlugin: LoadedPlugin = newFehostPlugin();
    sqlPlugin: LoadedPlugin = newSqlPlugin();
    spfxPlugin: LoadedPlugin = newSpfxPlugin();
    botPlugin: LoadedPlugin = newBotPlugin();
    aadPlugin: LoadedPlugin = newAadPlugin();
    functionPlugin: LoadedPlugin = newFunctionPlugin();
    simpleAuthPlugin: LoadedPlugin = newSimpleAuthPlugin();
    localDebugPlugin: LoadedPlugin = newLocalDebugPlugin();
    apimPlugin: LoadedPlugin = newApimPlugin();
    appStudioPlugin: LoadedPlugin = newAppStudioPlugin();

    runningState: SolutionRunningState;

    allPlugins = [
        this.identityPlugin,
        this.fehostPlugin,
        this.sqlPlugin,
        this.spfxPlugin,
        this.botPlugin,
        this.aadPlugin,
        this.functionPlugin,
        this.simpleAuthPlugin,
        this.localDebugPlugin,
        this.apimPlugin,
    ];
    pluginMap: Map<string, LoadedPlugin> = new Map<string, LoadedPlugin>();

    constructor() {
        for (const plugin of this.allPlugins) {
            this.pluginMap.set(plugin.name, plugin);
        }
        this.runningState = SolutionRunningState.Idle;
    }

    private getPluginAndContextArray(ctx: SolutionContext, selectedPlugins: LoadedPlugin[], manifest: TeamsAppManifest): PluginsWithContext[] {
        // let pluginContextConstructor = getPluginContextConstructor(ctx);
        return selectedPlugins.map((plugin) => [plugin, getPluginContext(ctx, plugin.name, manifest)]);
    }

    async init(ctx: SolutionContext): Promise<Result<any, FxError>> {
        return ok({});
    }

    fillInSolutionSettings(ctx: SolutionContext): Result<AzureSolutionSettings, FxError> {
        const answers = ctx.answers;
        if(!answers) {
            return err(
                returnSystemError(
                    new Error("answer is undefined"),
                    "Solution",
                    SolutionError.InternelError,
                ),
            );
        }
        const projectSettings = ctx.projectSettings;
        if(!projectSettings){
            return err(
                returnSystemError(
                    new Error("projectSettings is undefined"),
                    "Solution",
                    SolutionError.InternelError,
                ),
            );
        }
        if(!projectSettings.solutionSettings){
            return err(
                returnSystemError(
                    new Error("solutionSettings is undefined"),
                    "Solution",
                    SolutionError.InternelError,
                ),
            );
        }
        let capabilities = answers.getStringArray(AzureSolutionQuestionNames.Capabilities) || [];
        if(!capabilities || capabilities.length === 0){
            return err(
                returnSystemError(
                    new Error("capabilities is empty"),
                    "Solution",
                    SolutionError.InternelError,
                ),
            );
        }
        let hostType = answers.getString(AzureSolutionQuestionNames.HostType);
        if(capabilities.includes(BotOptionItem.id) || capabilities.includes(MessageExtensionItem.id))
            hostType = HostTypeOptionAzure.id;
        if(!hostType){
            return err(
                returnSystemError(
                    new Error("hostType is undefined"),
                    "Solution",
                    SolutionError.InternelError,
                ),
            );
        }
        let azureResources:string[]|undefined;
        if(hostType === HostTypeOptionAzure.id && capabilities.includes(TabOptionItem.id)){
            azureResources = answers.getStringArray(AzureSolutionQuestionNames.AzureResources);
            if(azureResources){
                if( (azureResources.includes(AzureResourceSQL.id) || azureResources.includes(AzureResourceApim.id)) && !azureResources.includes(AzureResourceFunction.id)){
                    azureResources.push(AzureResourceFunction.id);
                }
            }
            else azureResources = [];
        }
        const solutionSettings:AzureSolutionSettings = {
            name: projectSettings.solutionSettings.name,
            version: projectSettings.solutionSettings.version,
            hostType: hostType,
            capabilities : capabilities,
            azureResources: azureResources || [],
            activeResourcePlugins:[]
        }; 
        projectSettings.solutionSettings = solutionSettings;
        return ok(solutionSettings);
    }

    /**
     * create
     */
    async create(ctx: SolutionContext): Promise<Result<any, FxError>> {
        // ensure that global namespace is present
        if (!ctx.config.has(GLOBAL_CONFIG)) {
            ctx.config.set(GLOBAL_CONFIG, new ConfigMap());
        }
        
        // Only non-SPFx project will ask this question.
        const lang = ctx.answers?.getString(AzureSolutionQuestionNames.ProgrammingLanguage);
        if (lang) {
            ctx.config.get(GLOBAL_CONFIG)?.set(PROGRAMMING_LANGUAGE, lang);
        }

        const settingsRes = this.fillInSolutionSettings(ctx);
        if(settingsRes.isErr()) 
            return err(settingsRes.error);

        const solutionSettings = settingsRes.value;

        //Reload plugins according to user answers
        this.reloadPlugins(solutionSettings);

<<<<<<< HEAD
        const templatesFolder = getTemplatesFolder();
        const defaultColorPath = `${templatesFolder}\\plugins\\solution\\defaultIcon.png`;
        const defaultOutlinePath = `${templatesFolder}\\plugins\\solution\\defaultOutline.png`;
        // const defaultColorPath = path.join(__dirname, "../../../../templates/plugins/solution/defaultIcon.png");
        // const defaultOutlinePath = path.join(__dirname, "../../../../templates/plugins/solution/defaultIcon.png");
=======
        const defaultColorPath = path.join(__dirname, "../../../../templates/plugins/solution/defaultIcon.png");
        const defaultOutlinePath = path.join(__dirname, "../../../../templates/plugins/solution/defaultOutline.png");
>>>>>>> 493de939
        await fs.copy(defaultColorPath, `${ctx.root}/.${ConfigFolderName}/color.png`);
        await fs.copy(defaultOutlinePath, `${ctx.root}/.${ConfigFolderName}/outline.png`);
        if (this.isAzureProject(ctx)) {
            const manifest = await AppStudio.createManifest(ctx.projectSettings!);
            if (manifest) Object.assign(ctx.app, manifest);
            await fs.writeFile(`${ctx.root}/.${ConfigFolderName}/${REMOTE_MANIFEST}`, JSON.stringify(manifest, null, 4));
            await fs.writeJSON(`${ctx.root}/permissions.json`, DEFAULT_PERMISSION_REQUEST, { spaces: 4 });
        } else {
            const manifest = await ((this.spfxPlugin as unknown) as SpfxPlugin).getManifest();
            await fs.writeFile(`${ctx.root}/.${ConfigFolderName}/${REMOTE_MANIFEST}`, JSON.stringify(manifest, null, 4));
        }
        return ok(Void);
    }

    async open(ctx: SolutionContext): Promise<Result<any, FxError>> {
        return this.reloadManifestAndCheckRequiredFields(ctx);
    }

    private async reloadManifest(ctx: SolutionContext): Promise<Result<TeamsAppManifest, FxError>> {
        try {
            const manifest = await fs.readJson(`${ctx.root}/.${ConfigFolderName}/${REMOTE_MANIFEST}`);
            if (!manifest) {
                return err(
                    returnSystemError(
                        new Error("Failed to read manifest file"),
                        "Solution",
                        SolutionError.FailedToLoadManifestFile,
                    ),
                );
            }
            Object.assign(ctx.app, manifest);
            return ok(manifest);
        } catch (e) {
            return err(
                returnSystemError(
                    new Error("Failed to read manifest file"),
                    "Solution",
                    SolutionError.FailedToLoadManifestFile,
                ),
            );
        }
    }

    private async reloadManifestAndCheckRequiredFields(ctx: SolutionContext): Promise<Result<TeamsAppManifest, FxError>> {
        const result = await this.reloadManifest(ctx);
        return result.andThen((manifest) => {
            if (
                manifest === undefined ||
                manifest.name.short === undefined ||
                manifest.name.short.length === 0
            ) {
                return err(
                    returnSystemError(
                        new Error("Name is missing"),
                        "Solution",
                        SolutionError.FailedToLoadManifestFile,
                    ),
                );
            }
            return ok(manifest);
        });
    }

    reloadPlugins(solutionSettings: AzureSolutionSettings): void {
        const pluginNameSet = new Set<string>();
        pluginNameSet.add(this.localDebugPlugin.name);

        if(solutionSettings.hostType === HostTypeOptionSPFx.id){
            pluginNameSet.add(this.spfxPlugin.name);
        }
        else {
            const cap = solutionSettings.capabilities!;
            if (cap.includes(TabOptionItem.id)) {
                pluginNameSet.add(this.fehostPlugin.name);
                const azureResources = solutionSettings.azureResources? solutionSettings.azureResources:[];
                if (azureResources.includes(AzureResourceSQL.id)) {
                    pluginNameSet.add(this.sqlPlugin.name);
                    pluginNameSet.add(this.identityPlugin.name);
                    pluginNameSet.add(this.functionPlugin.name);
                }
                if (azureResources.includes(AzureResourceApim.id)) {
                    pluginNameSet.add(this.apimPlugin.name);
                    pluginNameSet.add(this.functionPlugin.name);
                }
                if (azureResources.includes(AzureResourceFunction.id)) {
                    pluginNameSet.add(this.functionPlugin.name);
                }
                // AAD, LocalDebug and runtimeConnector are enabled for azure by default
                pluginNameSet.add(this.aadPlugin.name);
                pluginNameSet.add(this.simpleAuthPlugin.name);
            }
            if (cap.includes(BotOptionItem.id) || cap.includes(MessageExtensionItem.id)) {
                // Bot/Message extension plugin depend on aad plugin.
                // Currently, Bot and Message Extension features are both implemented in botPlugin
                pluginNameSet.add(this.botPlugin.name);
                pluginNameSet.add(this.aadPlugin.name);
            }
        }
        solutionSettings.activeResourcePlugins = Array.from(pluginNameSet);
    }

    private spfxSelected(ctx: SolutionContext): boolean {
        // Generally, if SPFx is selected, there should be no other plugins. But we don't check this invariant here.
        const spfxExists = this.getAzureSolutionSettings(ctx).activeResourcePlugins.some((pluginName) => pluginName === this.spfxPlugin.name);
        return spfxExists === undefined ? false : spfxExists;
    }

    private isAzureProject(ctx: SolutionContext): boolean{
        const settings = this.getAzureSolutionSettings(ctx);
        return HostTypeOptionAzure.id === settings.hostType;
    }

    async scaffoldOne(plugin: LoadedPlugin, ctx: SolutionContext): Promise<Result<any, FxError>> {
        const maybeManifest = await this.reloadManifestAndCheckRequiredFields(ctx);
        if (maybeManifest.isErr()) {
            return maybeManifest;
        }
        const manifest = maybeManifest.value;
        const pctx = getPluginContext(ctx, plugin.name, manifest);
        if (plugin.preScaffold) {
            const result = await plugin.preScaffold(pctx);
            if (result.isErr()) {
                return result;
            }
        }
        if (plugin.scaffold) {
            const result = await plugin.scaffold(pctx);
            if (result.isErr()) {
                return result;
            }
        }
        if (plugin.postScaffold) {
            const result = await plugin.postScaffold(pctx);
            if (result.isErr()) {
                return result;
            }
        }
        return ok(null);
    }

    async provisionOne(plugin: LoadedPlugin, ctx: SolutionContext): Promise<Result<any, FxError>> {
        const maybeManifest = await this.reloadManifestAndCheckRequiredFields(ctx);
        if (maybeManifest.isErr()) {
            return maybeManifest;
        }
        const manifest = maybeManifest.value;

        const pctx = getPluginContext(ctx, plugin.name, manifest);
        if (plugin.preProvision) {
            const result = await plugin.preProvision(pctx);
            if (result.isErr()) {
                return result;
            }
        }
        if (plugin.provision) {
            const result = await plugin.provision(pctx);
            if (result.isErr()) {
                return result;
            }
        }
        if (plugin.postProvision) {
            const result = await plugin.postProvision(pctx);
            if (result.isErr()) {
                return result;
            }
        }
        return ok(null);
    }

    /**
     * update
     */
    async update(ctx: SolutionContext): Promise<Result<any, FxError>> {
        return await this.executeAddResource(ctx);
    }


    private getSelectedPlugins(ctx: SolutionContext): Result<LoadedPlugin[], FxError> {
        const settings = this.getAzureSolutionSettings(ctx);
        const pluginNames = settings.activeResourcePlugins;
        const selectedPlugins = [];
        for (const pluginName of pluginNames as string[]) {
            const plugin = this.pluginMap.get(pluginName);
            if (plugin === undefined) {
                return err(
                    returnUserError(
                        new Error(`Plugin name ${pluginName} is not valid`),
                        "Solution",
                        SolutionError.PluginNotFound,
                    ),
                );
            }
            selectedPlugins.push(plugin);
        }
        return ok(selectedPlugins);
    }

    /**
     * scaffold
     */
    async scaffold(ctx: SolutionContext): Promise<Result<any, FxError>> {
        const maybeSelectedPlugins = this.getSelectedPlugins(ctx);
        if (maybeSelectedPlugins.isErr()) {
            return maybeSelectedPlugins;
        }
        const selectedPlugins = maybeSelectedPlugins.value;
        const result = await this.doScaffold(ctx, selectedPlugins);
        if (result.isOk()) {
            await ctx.dialog?.communicate(
                new DialogMsg(DialogType.Show, {
                    description: getStrings().solution.ScaffoldSuccessNotice,
                    level: MsgLevel.Info,
                }),
            );
        }
        return result;
    }

    async doScaffold(ctx: SolutionContext, selectedPlugins:LoadedPlugin[]): Promise<Result<any, FxError>> {
        const maybeManifest = await this.reloadManifestAndCheckRequiredFields(ctx);
        if (maybeManifest.isErr()) {
            return maybeManifest;
        }
        const manifest = maybeManifest.value;

        const pluginsWithCtx: PluginsWithContext[] = this.getPluginAndContextArray(ctx, selectedPlugins, manifest);
        const preScaffoldWithCtx: LifecyclesWithContext[] = pluginsWithCtx.map(([plugin, context]) => {
            return [plugin?.preScaffold?.bind(plugin), context, plugin.name];
        });
        const scaffoldWithCtx: LifecyclesWithContext[] = pluginsWithCtx.map(([plugin, context]) => {
            return [plugin?.scaffold?.bind(plugin), context, plugin.name];
        });
        const postScaffoldWithCtx: LifecyclesWithContext[] = pluginsWithCtx.map(([plugin, context]) => {
            return [plugin?.postScaffold?.bind(plugin), context, plugin.name];
        });

        const res = await executeLifecycles(preScaffoldWithCtx, scaffoldWithCtx, postScaffoldWithCtx);
        return res;
    }

    /**
     * Load the content of the latest permissions.json file to config
     * @param rootPath root path of this project
     * @param config solution config
     */
    private async getPermissionRequest(
        ctx:SolutionContext
    ): Promise<Result<string, FxError>> {
        if (!this.isAzureProject(ctx)) {
            return err(
                returnUserError(
                    new Error("Cannot update permission for SPFx project"),
                    "Solution",
                    SolutionError.CannotUpdatePermissionForSPFx,
                ),
            );
        }
        const path = `${ctx.root}/permissions.json`;
        if (!(await fs.pathExists(path))) {
            return err(
                returnSystemError(
                    new Error("permissions.json is missing"),
                    "Solution",
                    SolutionError.MissingPermissionsJson,
                ),
            );
        }
        const permissionRequest = await fs.readJSON(path);
        return ok(JSON.stringify(permissionRequest));
    }

    private createManifestForRemote(ctx: SolutionContext, manifest: TeamsAppManifest): Result<[IAppDefinition, TeamsAppManifest], FxError> {
        const maybeSelectedPlugins = this.getSelectedPlugins(ctx);
        if (maybeSelectedPlugins.isErr()) {
            return err(maybeSelectedPlugins.error);
        }
        const selectedPlugins = maybeSelectedPlugins.value;
        if (selectedPlugins.some((plugin) => plugin.name === this.botPlugin.name)) {
            const capabilities = (ctx.projectSettings?.solutionSettings as AzureSolutionSettings).capabilities;
            const hasBot = capabilities?.includes(BotOptionItem.id);
            const hasMsgExt = capabilities?.includes(MessageExtensionItem.id);
            if (!hasBot && !hasMsgExt) {
                return err(
                    returnSystemError(
                        new Error("Select either Bot or Messaging Extension"),
                        "Solution",
                        SolutionError.InternelError,
                    ),
                );
            }
        }
        const maybeConfig = this.getConfigForCreatingManifest(ctx.config, false);
        if (maybeConfig.isErr()) {
            return err(maybeConfig.error);
        }

        const {tabEndpoint, tabDomain, aadId, botDomain, botId, webApplicationInfoResource} = maybeConfig.value;

        const validDomains: string[] = [];

        if (tabDomain) {
            validDomains.push(tabDomain);
        }

        if (botDomain) {
            validDomains.push(botDomain);
        }

        return ok(AppStudio.getDevAppDefinition(
            JSON.stringify(manifest),
            aadId,
            validDomains,
            webApplicationInfoResource,
            false,
            tabEndpoint,
            manifest.name.short,
            manifest.version,
            botId,
        ));
    }

    // The assumptions of this function are:
    // 1. this.manifest is not undefined(for azure projects) already contains the latest manifest(loaded via reloadManifestAndCheckRequiredFields)
    // 2. provision of frontend hosting is done and config values has already been loaded into ctx.config
    private async createAndConfigTeamsManifest(ctx: SolutionContext): Promise<Result<IAppDefinition, FxError>> {
        const maybeManifest = await this.reloadManifestAndCheckRequiredFields(ctx);
        if (maybeManifest.isErr()) {
            return err(maybeManifest.error);
        }
        const manifest = maybeManifest.value;
        
        let appDefinition: IAppDefinition;
        let updatedManifest: TeamsAppManifest;
        if (this.spfxSelected(ctx)) {
            appDefinition = AppStudio.convertToAppDefinition(manifest, false);
            updatedManifest = manifest;
        } else {
            const result = this.createManifestForRemote(ctx, manifest);
            if (result.isErr()) {
                return err(result.error);
            }
            [appDefinition, updatedManifest] = result.value;
        }
        
        const teamsAppId = ctx.config.get(GLOBAL_CONFIG)?.getString(REMOTE_TEAMS_APP_ID);
        if (!teamsAppId) {
            ctx.logProvider?.info(`Teams app not created`);
            const result = await this.createAndUpdateApp(
                appDefinition,
                "remote",
                ctx.logProvider,
                await ctx.appStudioToken?.getAccessToken(),
                ctx.root,
            );
            if (result.isErr()) {
                return result.map((_) => appDefinition);
            }

            ctx.logProvider?.info(`Teams app created ${result.value}`);
            appDefinition.appId = result.value;
            ctx.config.get(GLOBAL_CONFIG)?.set(REMOTE_TEAMS_APP_ID, result.value);
            return ok(appDefinition);
        } else {
            ctx.logProvider?.info(`Teams app already created: ${teamsAppId}`);
            appDefinition.appId = teamsAppId;
            const result = await this.updateApp(
                teamsAppId,
                appDefinition,
                "remote",
                ctx.logProvider,
                await ctx.appStudioToken?.getAccessToken(),
                ctx.root,
            );
            if (result.isErr()) {
                return result.map((_) => appDefinition);
            }
            ctx.logProvider?.info(`Teams app updated ${JSON.stringify(updatedManifest)}`);
            return ok(appDefinition);
        }
    }

    /**
     * Checks whether solution's state is idle
     */
    private checkWhetherSolutionIsIdle(): Result<Void, FxError> {
        if (this.runningState === SolutionRunningState.Idle) {
            return ok(Void);
        }

        if (this.runningState === SolutionRunningState.ProvisionInProgress) {
            return err(
                returnUserError(
                    new Error("Provision in progress. Please wait for its completion."),
                    "Solution",
                    SolutionError.ProvisionInProgress,
                ),
            );
        }
        if (this.runningState === SolutionRunningState.DeployInProgress) {
            return err(
                returnUserError(
                    new Error("Deployment in progress. Please wait for its completion."),
                    "Solution",
                    SolutionError.DeploymentInProgress,
                ),
            );
        }
        return err(
            returnSystemError(
                new Error(`unknown solution state: ${this.runningState}`),
                "Solution",
                SolutionError.UnknownSolutionRunningState,
            ),
        );
    }

    private checkWetherProvisionSucceeded(solutionConfig: SolutionConfig): boolean {
        return !!solutionConfig.get(GLOBAL_CONFIG)?.getBoolean(SOLUTION_PROVISION_SUCCEEDED);
    }

    /**
     * Provision resources. It can only run in a non-SPFx project when solution's running state is Idle.
     * Solution's provisionSucceeded config value will be set to true if provision succeeds, to false otherwise.
     *
     */
    async provision(ctx: SolutionContext): Promise<Result<any, FxError>> {

        const canProvision = this.checkWhetherSolutionIsIdle();
        if (canProvision.isErr()) {
            return canProvision;
        }
        
        try {
            // Just to trigger M365 login before the concurrent execution of provision. 
            // Because concurrent exectution of provision may getAccessToken() concurrently, which
            // causes 2 M365 logins before the token caching in common lib takes effect.
            await ctx.appStudioToken?.getAccessToken();

            this.runningState = SolutionRunningState.ProvisionInProgress;
            if (this.isAzureProject(ctx)) {
                const maybePermission = await this.getPermissionRequest(ctx);
                if (maybePermission.isErr()) {
                    return maybePermission;
                }
                ctx.config.get(GLOBAL_CONFIG)?.set(PERMISSION_REQUEST, maybePermission.value);
            }   

            const provisionResult = await this.doProvision(ctx);
            if (provisionResult.isOk()) {
                const msg = util.format(getStrings().solution.ProvisionSuccessNotice, ctx.projectSettings?.appName);
                ctx.logProvider?.info(msg);
                await ctx.dialog?.communicate(
                    new DialogMsg(DialogType.Show, {
                        description: msg,
                        level: MsgLevel.Info,
                    }),
                );
                ctx.config.get(GLOBAL_CONFIG)?.set(SOLUTION_PROVISION_SUCCEEDED, true);
            } else {
                const msg = util.format(getStrings().solution.ProvisionFailNotice, ctx.projectSettings?.appName);
                ctx.logProvider?.error(msg);
                ctx.config.get(GLOBAL_CONFIG)?.set(SOLUTION_PROVISION_SUCCEEDED, false);
                const resourceGroupName = ctx.config.get(GLOBAL_CONFIG)?.getString("resourceGroupName");
                const subscriptionId = ctx.config.get(GLOBAL_CONFIG)?.getString("subscriptionId");
                const error = provisionResult.error;
                error.message += " " + util.format(getStrings().solution.ProvisionFailGuide, subscriptionId, resourceGroupName);
                if(error instanceof UserError){
                    const ue = error as UserError;
                    if(!ue.helpLink){
                        ue.helpLink = "https://aka.ms/teamsfx-solution-help";
                        ue.source = "Solution",
                        ue.name = "ProvisionFailure";
                    }
                }
            }
            return provisionResult;
        } finally {
            this.runningState = SolutionRunningState.Idle;
            // Remove permissionRequest to prevent its persistence in config.
            ctx.config.get(GLOBAL_CONFIG)?.delete(PERMISSION_REQUEST);
        }
    }

    /**
     * provision
     */
    async doProvision(ctx: SolutionContext): Promise<Result<any, FxError>> {
        const maybeSelectedPlugins = this.getSelectedPlugins(ctx);
        if (maybeSelectedPlugins.isErr()) {
            return maybeSelectedPlugins;
        }
        const selectedPlugins = maybeSelectedPlugins.value;

        const maybeManifest = await this.reloadManifestAndCheckRequiredFields(ctx);
        if (maybeManifest.isErr()) {
            return maybeManifest;
        }
        const manifest = maybeManifest.value;

        if (this.isAzureProject(ctx)) {
            //1. ask common questions for azure resources.
            const appName = manifest.name.short;
            const azureToken = await ctx.azureAccountProvider?.getAccountCredentialAsync();
            const res = await fillInCommonQuestions(
                ctx,
                appName,
                ctx.config,
                ctx.dialog,
                azureToken,
                await ctx.appStudioToken?.getJsonObject(),
            );
            if (res.isErr()) {
                return res;
            }

            // Only Azure project requires this confirm dialog
            const username = (azureToken as any).username ? (azureToken as any).username : "";
            const subscriptionId = ctx.config.get(GLOBAL_CONFIG)?.getString("subscriptionId");
            const subscriptionName = await getSubsriptionDisplayName(azureToken!, subscriptionId!);

            const confirm  = (await ctx.dialog?.communicate(
                new DialogMsg(DialogType.Show, {
                    description: util.format(getStrings().solution.ProvisionConfirmNotice, username, subscriptionName ? subscriptionName : subscriptionId),
                    level: MsgLevel.Warning,
                    items: ["Provision", "Cancel"]
                }),
            ))?.getAnswer();
            
            if (confirm === "Cancel"){
                return err(returnUserError(
                    new Error(getStrings().solution.CancelProvision),
                    "Solution",
                    getStrings().solution.CancelProvision,
                ));
            }
        }

        const pluginsWithCtx: PluginsWithContext[] = this.getPluginAndContextArray(ctx, selectedPlugins, manifest);
        const preProvisionWithCtx: LifecyclesWithContext[] = pluginsWithCtx.map(([plugin, context]) => {
            return [plugin?.preProvision?.bind(plugin), context, plugin.name];
        });
        const provisionWithCtx: LifecyclesWithContext[] = pluginsWithCtx.map(([plugin, context]) => {
            return [plugin?.provision?.bind(plugin), context, plugin.name];
        });
        const postProvisionWithCtx: LifecyclesWithContext[] = pluginsWithCtx.map(([plugin, context]) => {
            return [plugin?.postProvision?.bind(plugin), context, plugin.name];
        });

        return executeLifecycles(
            preProvisionWithCtx,
            provisionWithCtx,
            postProvisionWithCtx,
            async () => {
                ctx.logProvider?.info("[Teams Toolkit]: Start provisioning. It could take several minutes.");
                return ok(undefined);
            },
            async () => {
                ctx.logProvider?.info("[Teams Toolkit]: provison finished!");
                if (selectedPlugins.some((plugin) => plugin.name === this.aadPlugin.name)) {
                    const aadPlugin: AadAppForTeamsPlugin = this.aadPlugin as any;
                    return aadPlugin.setApplicationInContext(
                        getPluginContext(ctx, this.aadPlugin.name, manifest),
                    );
                    
                }
                return ok(undefined);
            },
            async () => {
                const result = this.createAndConfigTeamsManifest(ctx);
                ctx.logProvider?.info("[Teams Toolkit]: configuration finished!");
                return result;
            },
        );
    }

    private canDeploy(ctx: SolutionContext): Result<Void, FxError> {
        if (!this.isAzureProject(ctx)) {
            return ok(Void);
        }
        return this.checkWhetherSolutionIsIdle().andThen((_) => {
            return this.checkWetherProvisionSucceeded(ctx.config)
                ? ok(Void)
                : err(
                    returnUserError(
                        new Error("Please provision before deploying"),
                        "Solution",
                        SolutionError.CannotDeployBeforeProvision,
                    ),
                );
        });
    }

    private async canPublish(ctx: SolutionContext, manifestTpl: TeamsAppManifest): Promise<Result<TeamsAppManifest, FxError>> {
        const isIdle = this.checkWhetherSolutionIsIdle();
        if (isIdle.isErr()) {
            return err(isIdle.error);
        }

        const isProvisionSucceeded = this.checkWetherProvisionSucceeded(ctx.config);
        if (!isProvisionSucceeded) {
            return err(
                returnUserError(
                    new Error("Please provision before publishing"),
                    "Solution",
                    SolutionError.CannotPublishBeforeProvision,
                ),
            );
        }

        if (this.spfxSelected(ctx)) {
            const manifestString = (await fs.readFile(`${ctx.root}/.${ConfigFolderName}/${REMOTE_MANIFEST}`)).toString();
            return ok(JSON.parse(manifestString));
        } else {
            return this.createManifestForRemote(ctx, manifestTpl).map((result) => result[1]);
        }
    }

    async deploy(ctx: SolutionContext): Promise<Result<any, FxError>> {
        const isAzureProject = this.isAzureProject(ctx);
        const provisioned = this.checkWetherProvisionSucceeded(ctx.config);
        if(isAzureProject && !provisioned){
            return ok(Void);
        }
        try {
            if (this.isAzureProject(ctx)) {
                // Just to trigger M365 login before the concurrent execution of deploy. 
                // Because concurrent exectution of deploy may getAccessToken() concurrently, which
                // causes 2 M365 logins before the token caching in common lib takes effect.
                await ctx.appStudioToken?.getAccessToken();
            }

            this.runningState = SolutionRunningState.DeployInProgress;
            const result = await this.doDeploy(ctx);
            if (result.isOk()) {
                if (this.isAzureProject(ctx)) {
                    const msg = util.format(getStrings().solution.DeploySuccessNotice, ctx.projectSettings?.appName);
                    ctx.logProvider?.info(msg);
                    await ctx.dialog?.communicate(
                        new DialogMsg(DialogType.Show, {
                            description: msg,
                            level: MsgLevel.Info,
                        }),
                    );
                }
            } else {
                const msg = util.format(getStrings().solution.DeployFailNotice, ctx.projectSettings?.appName);
                ctx.logProvider?.info(msg);
            }

            return result;
        } finally {
            this.runningState = SolutionRunningState.Idle;
        }
    }

    /**
     * deploy
     */
    private async doDeploy(ctx: SolutionContext): Promise<Result<any, FxError>> {
        const res = this.getSelectedPlugins(ctx);
        if (res.isErr()) {
            return res;
        }

        const loadManifestResult = await this.reloadManifestAndCheckRequiredFields(ctx);
        if (loadManifestResult.isErr()) {
            return loadManifestResult;
        }
        const manifest = loadManifestResult.value;

        const optionsToDeploy = ctx.answers?.getStringArray(AzureSolutionQuestionNames.PluginSelectionDeploy);
        if (optionsToDeploy === undefined || optionsToDeploy.length === 0) {
            return err(
                returnUserError(new Error(`No plugin selected`), "Solution", SolutionError.NoResourcePluginSelected),
            );
        }

        const pluginsToDeploy: LoadedPlugin[] = [];
        for (const optionId of optionsToDeploy) {
            const filtered = this.pluginMap.get(optionId);
            if (filtered) {
                pluginsToDeploy.push(filtered);
            }
        }
        ctx.logProvider?.info(
            `[Solution] Selected plugins to deploy:${JSON.stringify(pluginsToDeploy.map((p) => p.name))}`,
        );
        const pluginsWithCtx: PluginsWithContext[] = this.getPluginAndContextArray(ctx, pluginsToDeploy, manifest);
        const preDeployWithCtx: LifecyclesWithContext[] = pluginsWithCtx.map(([plugin, context]) => {
            return [plugin?.preDeploy?.bind(plugin), context, plugin.name];
        });
        const deployWithCtx: LifecyclesWithContext[] = pluginsWithCtx.map(([plugin, context]) => {
            return [plugin?.deploy?.bind(plugin), context, plugin.name];
        });
        const postDeployWithCtx: LifecyclesWithContext[] = pluginsWithCtx.map(([plugin, context]) => {
            return [plugin?.postDeploy?.bind(plugin), context, plugin.name];
        });

        ctx.logProvider?.info(`[Solution] deploy start!`);

        return executeLifecycles(preDeployWithCtx, deployWithCtx, postDeployWithCtx);
    }

    async publish(ctx: SolutionContext): Promise<Result<any, FxError>> {
        const isAzureProject = this.isAzureProject(ctx);
        const provisioned = this.checkWetherProvisionSucceeded(ctx.config);
        if(isAzureProject && !provisioned){
            return ok(Void);
        }

        const maybeManifestTpl = await this.reloadManifestAndCheckRequiredFields(ctx);
        if (maybeManifestTpl.isErr()) {
            return err(maybeManifestTpl.error);
        }
        const manifestTpl = maybeManifestTpl.value;

        const maybeManifest = await this.canPublish(ctx, manifestTpl);
        if (maybeManifest.isErr()) {
            return maybeManifest;
        }
        const manifest = maybeManifest.value;
        try {
            this.runningState = SolutionRunningState.PublishInProgress;

            const pluginsWithCtx: PluginsWithContext[] = this.getPluginAndContextArray(ctx, [this.appStudioPlugin], manifest);
            const publishWithCtx: LifecyclesWithContext[] = pluginsWithCtx.map(([plugin, context]) => {
                return [plugin?.publish?.bind(plugin), context, plugin.name];
            });

            ctx.logProvider?.info(`[Solution] publish start!`);

            const result = await executeConcurrently("", publishWithCtx);

            if (result.isOk()) {
                const msg = util.format(getStrings().solution.PublishSuccessNotice, ctx.projectSettings?.appName);
                ctx.logProvider?.info(msg);
                await ctx.dialog?.communicate(
                    new DialogMsg(DialogType.Show, {
                        description: msg,
                        level: MsgLevel.Info,
                    }),
                );
            } else {
                const msg = util.format(getStrings().solution.PublishFailNotice, ctx.projectSettings?.appName);
                ctx.logProvider?.info(msg);
            }
            
            return result;
        } finally {
            this.runningState = SolutionRunningState.Idle;
        }
    }

    async getTabScaffoldQuestions(ctx: SolutionContext, addAzureResource: boolean):Promise<Result<QTreeNode | undefined, FxError>> {
        
        const tabNode = new QTreeNode({type:NodeType.group});

        //Frontend plugin
        if (this.fehostPlugin.getQuestions) {
            const pluginCtx = getPluginContext(ctx, this.fehostPlugin.name);
            const res = await this.fehostPlugin.getQuestions(Stage.create, pluginCtx);
            if (res.isErr()) return res;
            if (res.value) {
                const frontendNode = res.value as QTreeNode;
                if (frontendNode.data) tabNode.addChild(frontendNode);
            }
        }

        if(addAzureResource){
            const azureResourceNode = new QTreeNode(AzureResourcesQuestion);
            tabNode.addChild(azureResourceNode);
    
            //Azure Function
            if (this.functionPlugin.getQuestions) {
                const pluginCtx = getPluginContext(ctx, this.functionPlugin.name);
                const res = await this.functionPlugin.getQuestions(Stage.create, pluginCtx);
                if (res.isErr()) return res;
                if (res.value) {
                    const azure_function = res.value as QTreeNode;
                    azure_function.condition = { minItems: 1 };
                    if (azure_function.data) azureResourceNode.addChild(azure_function);
                }
            }
    
            //Azure SQL
            if (this.sqlPlugin.getQuestions) {
                const pluginCtx = getPluginContext(ctx, this.sqlPlugin.name);
                const res = await this.sqlPlugin.getQuestions(Stage.create, pluginCtx);
                if (res.isErr()) return res;
                if (res.value) {
                    const azure_sql = res.value as QTreeNode;
                    azure_sql.condition = { contains: AzureResourceSQL.id };
                    if (azure_sql.data) azureResourceNode.addChild(azure_sql);
                }
            }
        }
        return ok(tabNode);
    }

    /**
     * collect solution level question
     * @param ctx
     */
    async getQuestions(stage: Stage, ctx: SolutionContext): Promise<Result<QTreeNode | undefined, FxError>> {
        const node = new QTreeNode({ type: NodeType.group });
        let manifest: TeamsAppManifest | undefined = undefined;
        if (stage !== Stage.create) {
            const checkRes = this.checkWhetherSolutionIsIdle();
            if (checkRes.isErr()) return err(checkRes.error);

            const maybeManifest = await this.reloadManifestAndCheckRequiredFields(ctx);
            if (maybeManifest.isErr()) {
                return err(maybeManifest.error);
            }
            manifest = maybeManifest.value;
        }
        
        if (stage === Stage.create) {
            // 1. capabilities
            const capQuestion = createCapabilityQuestion();
            const capNode = new QTreeNode(capQuestion); 
            node.addChild(capNode);

            // 1.1 hostType
            const hostTypeNode = new QTreeNode(FrontendHostTypeQuestion);
            hostTypeNode.condition = {contains:TabOptionItem.id};
            capNode.addChild(hostTypeNode);

            // 1.1.1 SPFX Tab
            if (this.spfxPlugin.getQuestions) {
                const pluginCtx = getPluginContext(ctx, this.spfxPlugin.name);
                const res = await this.spfxPlugin.getQuestions(Stage.create, pluginCtx);
                if (res.isErr()) return res;
                if (res.value) {
                    const spfxNode = res.value as QTreeNode;
                    spfxNode.condition = { equals: HostTypeOptionSPFx.id };
                    if (spfxNode.data) hostTypeNode.addChild(spfxNode);
                }
            }

            // 1.1.2 Azure Tab
            const tabRes = await this.getTabScaffoldQuestions(ctx, true);
            if (tabRes.isErr()) return tabRes;
            if (tabRes.value) {
                const tabNode = tabRes.value;
                tabNode.condition = { equals: HostTypeOptionAzure.id };
                hostTypeNode.addChild(tabNode);
            }

            // 1.2 Bot
            if (this.botPlugin.getQuestions) {
                const pluginCtx = getPluginContext(ctx, this.botPlugin.name);
                const res = await this.botPlugin.getQuestions(stage, pluginCtx);
                if (res.isErr()) return res;
                if (res.value) {
                    const botGroup = res.value as QTreeNode;
                    botGroup.condition = { containsAny: [BotOptionItem.id, MessageExtensionItem.id] };
                    capNode.addChild(botGroup);
                }
            }

            // 1.3 Language
            const programmingLanguage = new QTreeNode(ProgrammingLanguageQuestion);
            programmingLanguage.condition = { minItems: 1 };
            capNode.addChild(programmingLanguage);

        } else if (stage === Stage.update) {
            return await this.getQuestionsForAddResource(ctx, manifest);
        } else if (stage === Stage.provision) {
            const res = this.getSelectedPlugins(ctx);
            if (res.isErr()) {
                return err(res.error);
            }
            for (const plugin of res.value) {
                if (plugin.getQuestions) {
                    const pluginCtx = getPluginContext(ctx, plugin.name, manifest);
                    const getQuestionRes = await plugin.getQuestions(stage, pluginCtx);
                    if (getQuestionRes.isErr()) return getQuestionRes;
                    if (getQuestionRes.value) {
                        const subnode = getQuestionRes.value as QTreeNode;
                        node.addChild(subnode);
                    }
                }
            }
        } else if (stage === Stage.deploy) {
            const isAzureProject = this.isAzureProject(ctx);
            const provisioned = this.checkWetherProvisionSucceeded(ctx.config);
            if(isAzureProject && !provisioned){
                const res  = (await ctx.dialog?.communicate(
                    new DialogMsg(DialogType.Show, {
                        description: getStrings().solution.AskProvisionBeforeDeployOrPublish,
                        level: MsgLevel.Warning,
                        items: ["Provision", "Cancel"]
                    }),
                ))?.getAnswer();
                if(res === "Provision"){
                    throw DoProvisionFirstError;
                    // const provisionRes = await this.provision(ctx);
                    // if (provisionRes.isErr()) {
                    //     if (provisionRes.error.message.startsWith(strings.solution.CancelProvision)) {
                    //         return ok(undefined);
                    //     }
                    //     return err(provisionRes.error);
                    // }
                }
                else{
                    throw CancelError;
                }
            }
            const res = this.getSelectedPlugins(ctx);
            if (res.isErr()) {
                return err(
                    returnUserError(new Error("No resource to deploy"), "Solution", SolutionError.NoResourceToDeploy),
                );
            }
            const pluginsToDeploy = res.value.filter((plugin) => !!plugin.deploy);
            if(pluginsToDeploy.length === 0){
                return err(
                    returnUserError(new Error("No resource to deploy"), "Solution", SolutionError.NoResourceToDeploy),
                );
            }
            const pluginPrefix = "fx-resource-";
            const options: OptionItem[] = pluginsToDeploy.map((plugin) => {
                const item: OptionItem = { id: plugin.name, label: plugin.displayName, cliName: plugin.name.replace(pluginPrefix, "") };
                return item;
            });
            
            const selectQuestion = DeployPluginSelectQuestion;
            selectQuestion.option = options;
            selectQuestion.default = options.map(i=>i.id);
            const pluginSelection = new QTreeNode(selectQuestion);
            node.addChild(pluginSelection);

            for (const plugin of pluginsToDeploy) {
                if (plugin.getQuestions) {
                    const pluginCtx = getPluginContext(ctx, plugin.name, manifest);
                    const getQuestionRes = await plugin.getQuestions(stage, pluginCtx);
                    if (getQuestionRes.isErr()) return getQuestionRes;
                    if (getQuestionRes.value) {
                        const subnode = getQuestionRes.value as QTreeNode;
                        subnode.condition = { contains: plugin.name };
                        if (subnode.data) pluginSelection.addChild(subnode);
                    }
                }
            }
        } else if (stage === Stage.publish) {
            const isAzureProject = this.isAzureProject(ctx);
            const provisioned = this.checkWetherProvisionSucceeded(ctx.config);
            if(isAzureProject && !provisioned){
                const res  = (await ctx.dialog?.communicate(
                    new DialogMsg(DialogType.Show, {
                        description: getStrings().solution.AskProvisionBeforeDeployOrPublish,
                        level: MsgLevel.Warning,
                        items: ["Provision", "Cancel"]
                    }),
                ))?.getAnswer();
                if(res === "Provision"){
                    throw DoProvisionFirstError;
                }
                else{
                    throw CancelError;
                }
            }
            const pluginsToPublish = [this.appStudioPlugin];
            for (const plugin of pluginsToPublish) {
                const pluginCtx = getPluginContext(ctx, plugin.name, manifest);
                if (plugin.getQuestions) {
                    const getQuestionRes = await plugin.getQuestions(stage, pluginCtx);
                    if (getQuestionRes.isErr()) return getQuestionRes;
                    if (getQuestionRes.value) {
                        const subnode = getQuestionRes.value as QTreeNode;
                        node.addChild(subnode);
                    }
                }
            }
        }
        return ok(node);
    }

    // Update app manifest
    private async updateApp(
        teamsAppId: string,
        appDefinition: IAppDefinition,
        type: "localDebug" | "remote",
        logProvider?: LogProvider,
        appStudioToken?: string,
        projectRoot?: string,
    ): Promise<Result<string, FxError>> {
        if (appStudioToken === undefined || appStudioToken.length === 0) {
            return err(
                returnSystemError(
                    new Error("Failed to get app studio token"),
                    "Solution",
                    SolutionError.FailedToGetAppStudioToken,
                ),
            );
        }
        appDefinition.appId = teamsAppId;
        const colorIconContent = (projectRoot && appDefinition.colorIcon && !appDefinition.colorIcon.startsWith("https://")) ? 
            (await fs.readFile(`${projectRoot}/.${ConfigFolderName}/${appDefinition.colorIcon}`)).toString("base64") : undefined;
        const outlineIconContent = (projectRoot && appDefinition.outlineIcon && !appDefinition.outlineIcon.startsWith("https://")) ? 
            (await fs.readFile(`${projectRoot}/.${ConfigFolderName}/${appDefinition.outlineIcon}`)).toString("base64") : undefined;
        try {
            await AppStudio.updateApp(teamsAppId, appDefinition, appStudioToken, logProvider, colorIconContent, outlineIconContent);
            return ok(teamsAppId);
        } catch (e) {
            if (e instanceof Error) {
                return err(
                    returnSystemError(
                        new Error(`Failed to update ${type} teams app manifest due to ${e.name}: ${e.message}`),
                        "Solution",
                        type === "remote"
                            ? SolutionError.FailedToUpdateAppIdInAppStudio
                            : SolutionError.FailedToUpdateLocalAppIdInAppStudio,
                    ),
                );
            }
            throw e;
        }
    }

    private async createAndUpdateApp(
        appDefinition: IAppDefinition,
        type: "localDebug" | "remote",
        logProvider?: LogProvider,
        appStudioToken?: string,
        projectRoot?: string,
    ): Promise<Result<string, FxError>> {
        await logProvider?.debug(`${type} appDefinition: ${JSON.stringify(appDefinition)}`);
        if (appStudioToken === undefined || appStudioToken.length === 0) {
            return err(
                returnSystemError(
                    new Error("Failed to get app studio token"),
                    "Solution",
                    SolutionError.FailedToGetAppStudioToken,
                ),
            );
        }
        const colorIconContent = (projectRoot && appDefinition.colorIcon && !appDefinition.colorIcon.startsWith("https://")) ? 
            (await fs.readFile(`${projectRoot}/.${ConfigFolderName}/${appDefinition.colorIcon}`)).toString("base64") : undefined;
        const outlineIconContent = (projectRoot && appDefinition.outlineIcon && !appDefinition.outlineIcon.startsWith("https://")) ? 
            (await fs.readFile(`${projectRoot}/.${ConfigFolderName}/${appDefinition.outlineIcon}`)).toString("base64") : undefined;
        const appDef = await AppStudio.createApp(appDefinition, appStudioToken, logProvider, colorIconContent, outlineIconContent);
        const teamsAppId = appDef?.teamsAppId;
        if (appDef === undefined || teamsAppId === undefined) {
            return err(
                returnSystemError(
                    new Error(`Failed to create ${type} teams app id`),
                    "Solution",
                    type === "remote"
                        ? SolutionError.FailedToCreateAppIdInAppStudio
                        : SolutionError.FailedToCreateLocalAppIdInAppStudio,
                ),
            );
        }
        appDefinition.outlineIcon = appDef.outlineIcon;
        appDefinition.colorIcon = appDef.colorIcon;

        return this.updateApp(teamsAppId, appDefinition, type, logProvider, appStudioToken, projectRoot);
    }

    async localDebug(ctx: SolutionContext): Promise<Result<any, FxError>> {
        const maybePermission = await this.getPermissionRequest(ctx);
        if (maybePermission.isErr()) {
            return maybePermission;
        }
        try {
            ctx.config.get(GLOBAL_CONFIG)?.set(PERMISSION_REQUEST, maybePermission.value);
            const result = await this.doLocalDebug(ctx);
            return result;
        } finally {
            ctx.config.get(GLOBAL_CONFIG)?.delete(PERMISSION_REQUEST);
        }
    }

    async doLocalDebug(ctx: SolutionContext): Promise<Result<any, FxError>> {
        const maybeSelectedPlugins = this.getSelectedPlugins(ctx);

        if (maybeSelectedPlugins.isErr()) {
            return maybeSelectedPlugins;
        }

        const selectedPlugins = maybeSelectedPlugins.value;
        const maybeManifest = await this.reloadManifestAndCheckRequiredFields(ctx);
        if (maybeManifest.isErr()) {
            return err(maybeManifest.error);
        }
        const manifest = maybeManifest.value;

        // Just to trigger M365 login before the concurrent execution of localDebug. 
        // Because concurrent exectution of localDebug may getAccessToken() concurrently, which
        // causes 2 M365 logins before the token caching in common lib takes effect.
        await ctx.appStudioToken?.getAccessToken();

        const pluginsWithCtx: PluginsWithContext[] = this.getPluginAndContextArray(ctx, selectedPlugins, manifest);
        const localDebugWithCtx: LifecyclesWithContext[] = pluginsWithCtx.map(([plugin, context]) => {
            return [plugin?.localDebug?.bind(plugin), context, plugin.name];
        });
        const postLocalDebugWithCtx: LifecyclesWithContext[] = pluginsWithCtx.map(([plugin, context]) => {
            return [plugin?.postLocalDebug?.bind(plugin), context, plugin.name];
        });

        const localDebugResult = await executeConcurrently("", localDebugWithCtx);
        if (localDebugResult.isErr()) {
            return localDebugResult;
        }
        if (selectedPlugins.some((plugin) => plugin.name === this.aadPlugin.name)) {
            const aadPlugin: AadAppForTeamsPlugin = this.aadPlugin as any;
            const result = aadPlugin.setApplicationInContext(getPluginContext(ctx, this.aadPlugin.name, manifest), true);
            if (result.isErr()) {
                return result;
            }
        }
        const result = this.loadTeamsAppTenantId(ctx.config, await ctx.appStudioToken?.getJsonObject());

        if (result.isErr()) {
            return result;
        }
        
        const postLocalDebugResult = await executeConcurrently("post", postLocalDebugWithCtx);
        if (postLocalDebugResult.isErr()) {
            return postLocalDebugResult;
        }

        const maybeConfig = this.getLocalDebugConfig(ctx.config);

        if (maybeConfig.isErr()) {
            return maybeConfig;
        }

        const {localTabEndpoint, localTabDomain, localAADId, localBotDomain, botId, webApplicationInfoResource} = maybeConfig.value;

        const validDomains: string[] = [];

        if (localTabDomain) {
            validDomains.push(localTabDomain);
        }

        if (localBotDomain) {
            validDomains.push(localBotDomain);
        }

        const manifestTpl = (await fs.readFile(`${ctx.root}/.${ConfigFolderName}/${REMOTE_MANIFEST}`)).toString();
        const [appDefinition, _updatedManifest] = AppStudio.getDevAppDefinition(
            manifestTpl,
            localAADId,
            validDomains,
            webApplicationInfoResource,
            false,
            localTabEndpoint,
            manifest.name.short,
            manifest.version,
            botId,
            "-local-debug"
        );

        const localTeamsAppID = ctx.config.get(GLOBAL_CONFIG)?.getString(LOCAL_DEBUG_TEAMS_APP_ID);
        // If localTeamsAppID is present, we should reuse the teams app id.
        if (localTeamsAppID) {
            const result = await this.updateApp(
                localTeamsAppID, 
                appDefinition, 
                "localDebug", 
                ctx.logProvider, 
                await ctx.appStudioToken?.getAccessToken(),
                ctx.root
            );
            if (result.isErr()) {
                return result;
            }
        } else {
            const maybeTeamsAppId = await this.createAndUpdateApp(
                appDefinition,
                "localDebug",
                ctx.logProvider,
                await ctx.appStudioToken?.getAccessToken(),
                ctx.root,
            );
            if (maybeTeamsAppId.isErr()) {
                return maybeTeamsAppId;
            }
            ctx.config.get(GLOBAL_CONFIG)?.set(LOCAL_DEBUG_TEAMS_APP_ID, maybeTeamsAppId.value);
        }
        return ok(Void);
    }

    private parseTeamsAppTenantId(appStudioToken?: object): Result<string, FxError> {
        if (appStudioToken === undefined) {
            return err(
                returnSystemError(
                    new Error("Graph token json is undefined"),
                    "Solution",
                    SolutionError.NoAppStudioToken,
                ),
            );
        }

        const teamsAppTenantId = (appStudioToken as any).tid;
        if (
            teamsAppTenantId === undefined ||
            !(typeof teamsAppTenantId === "string") ||
            teamsAppTenantId.length === 0
        ) {
            return err(
                returnSystemError(
                    new Error("Cannot find teams app tenant id"),
                    "Solution",
                    SolutionError.NoTeamsAppTenantId,
                ),
            );
        }
        return ok(teamsAppTenantId);
    }
    private loadTeamsAppTenantId(config: SolutionConfig, appStudioToken?: object): Result<SolutionConfig, FxError> {
        return this.parseTeamsAppTenantId(appStudioToken).andThen((teamsAppTenantId) => {
            config.get(GLOBAL_CONFIG)?.set("teamsAppTenantId", teamsAppTenantId);
            return ok(config);
        });
    }

    private getConfigForCreatingManifest(config: SolutionConfig, localDebug: boolean): Result<{tabEndpoint?: string, tabDomain?:string, aadId: string, botDomain?: string, botId?: string, webApplicationInfoResource: string}, FxError> {
        const tabEndpoint = localDebug ? config.get(this.localDebugPlugin.name)?.getString(LOCAL_DEBUG_TAB_ENDPOINT) : config.get(this.fehostPlugin.name)?.getString(FRONTEND_ENDPOINT);
        const tabDomain = localDebug ? config.get(this.localDebugPlugin.name)?.getString(LOCAL_DEBUG_TAB_DOMAIN) : config.get(this.fehostPlugin.name)?.getString(FRONTEND_DOMAIN);
        const aadId = config.get(this.aadPlugin.name)?.getString(localDebug ? LOCAL_DEBUG_AAD_ID : REMOTE_AAD_ID);
        const botId = config.get(this.botPlugin.name)?.getString(localDebug ? LOCAL_BOT_ID : BOT_ID);
        const botDomain = localDebug ? config.get(this.localDebugPlugin.name)?.getString(LOCAL_DEBUG_BOT_DOMAIN) : config.get(this.botPlugin.name)?.getString(BOT_DOMAIN);
        // This config value is set by aadPlugin.setApplicationInContext. so aadPlugin.setApplicationInContext needs to run first.
        const webApplicationInfoResource = config.get(this.aadPlugin.name)?.getString(localDebug ? LOCAL_WEB_APPLICATION_INFO_SOURCE : WEB_APPLICATION_INFO_SOURCE);
        if (!webApplicationInfoResource) {
            return err(returnSystemError(
                new Error("Failed to get webApplicationInfoResource, make sure you do the provision first."), 
                "Solution", 
                localDebug ? SolutionError.GetLocalDebugConfigError : SolutionError.GetRemoteConfigError));
        }

        if (!aadId) {
            return err(
                returnSystemError(
                    new Error(`config ${LOCAL_DEBUG_AAD_ID} is missing`),
                    "Solution",
                    localDebug ? SolutionError.GetLocalDebugConfigError : SolutionError.GetRemoteConfigError,
                ),
            );
        }
        // localTabEndpoint, bots and composeExtensions can't all be undefined
        if (!tabEndpoint && !botId) {
            return err(
                returnSystemError(
                    new Error(`${localDebug ? LOCAL_DEBUG_TAB_ENDPOINT : FRONTEND_ENDPOINT}, ${localDebug ? LOCAL_BOT_ID : BOT_ID}  are all missing`),
                    "Solution",
                    localDebug ? SolutionError.GetLocalDebugConfigError : SolutionError.GetRemoteConfigError,
                ),
            );
        }
        if ((tabEndpoint && !tabDomain) || (!tabEndpoint && tabDomain)) {
            return err(
                returnSystemError(
                    new Error(`Invalid config for tab: ${localDebug ? LOCAL_DEBUG_TAB_ENDPOINT : FRONTEND_ENDPOINT}=${tabEndpoint} ${localDebug ? LOCAL_DEBUG_TAB_DOMAIN : FRONTEND_DOMAIN}=${tabDomain}`),
                    "Solution",
                    localDebug ? SolutionError.GetLocalDebugConfigError : SolutionError.GetRemoteConfigError,
                ),
            );
        }
        if (botId) {
            if (!botDomain) {
                return err(
                    returnSystemError(
                        new Error(`${localDebug ? LOCAL_DEBUG_BOT_DOMAIN : BOT_DOMAIN} is undefined`),
                        "Solution",
                        localDebug ? SolutionError.GetLocalDebugConfigError : SolutionError.GetRemoteConfigError,
                    )
                );
            }
        }

        
        return ok({tabEndpoint, tabDomain, aadId, botDomain, botId, webApplicationInfoResource});
    }

    private getLocalDebugConfig(config: SolutionConfig): Result<{localTabEndpoint?: string, localTabDomain?:string, localAADId: string, localBotDomain?: string, botId?: string, webApplicationInfoResource: string}, FxError> {
        return this.getConfigForCreatingManifest(config, true).map((conf) => {
            return {
                localTabEndpoint: conf.tabEndpoint,
                localTabDomain: conf.tabDomain,
                localAADId: conf.aadId,
                localBotDomain: conf.botDomain,
                botId: conf.botId,
                webApplicationInfoResource: conf.webApplicationInfoResource,
            };
        });
    }

    async callFunc(func: Func, ctx: SolutionContext): Promise<Result<any, FxError>> {
        const namespace = func.namespace;
        const array = namespace.split("/");
        const maybeManifest = await this.reloadManifestAndCheckRequiredFields(ctx);
        const manifest = maybeManifest.isOk() ? maybeManifest.value : undefined;
        if (array.length === 2) {
            const pluginName = array[1];
            const plugin = this.pluginMap.get(pluginName);
            if (plugin && plugin.callFunc) {
                const pctx = getPluginContext(ctx, plugin.name, manifest);
                if (func.method === "aadUpdatePermission") {
                    const result = await this.getPermissionRequest(ctx);
                    if (result.isErr()) {
                        return result;
                    }
                    ctx.config.get(GLOBAL_CONFIG)?.set(PERMISSION_REQUEST, result.value);
                }
                const result = await plugin.callFunc(func, pctx);
                // Remove permissionRequest to prevent its persistence in config.
                ctx.config.get(GLOBAL_CONFIG)?.delete(PERMISSION_REQUEST);
                return result;
            }
        }
        else if(array.length === 1){
            if (func.method === "askSubscription") {
                if (!ctx.config.get(GLOBAL_CONFIG)?.getString("subscriptionId")) {
                    const azureToken = await ctx.azureAccountProvider?.getAccountCredentialAsync();
                    if (azureToken === undefined) {
                        return err(
                            returnUserError(
                                new Error("Please login to azure using Azure Account Extension"),
                                "Solution",
                                SolutionError.NotLoginToAzure,
                            ),
                        );
                    }
                    const result = await askSubscription(ctx.config, azureToken, ctx.dialog);
                    if (result.isErr()) {
                        return err(result.error);
                    }
                    ctx.config.get(GLOBAL_CONFIG)?.set("subscriptionId", result.value);
                }
                return ok(null);
            }
        }
        return err(
            returnUserError(
                new Error(`CallFuncRouteFailed:${JSON.stringify(func)}`),
                "Solution",
                `CallFuncRouteFailed`,
            ),
        );
    }

    getAzureSolutionSettings(ctx: SolutionContext):AzureSolutionSettings{
        return ctx.projectSettings?.solutionSettings as AzureSolutionSettings;
    }

    async getQuestionsForAddResource(ctx: SolutionContext, manifest?: TeamsAppManifest): Promise<Result<QTreeNode | undefined, FxError>>{
       
        const settings = this.getAzureSolutionSettings(ctx);

        if(!(settings.hostType === HostTypeOptionAzure.id && settings.capabilities && settings.capabilities.includes(TabOptionItem.id))){
            return err(
                returnUserError(
                    new Error("Add resource is only supported for Tab app hosted in Azure."),
                    "Solution",
                    SolutionError.AddResourceNotSupport,
                ),
            );
        }

        const selectedPlugins = settings.activeResourcePlugins;
        
        if(!selectedPlugins) {
            return err(
                returnUserError(
                    new Error("selectedPlugins is empty"),
                    "Solution",
                    SolutionError.InternelError,
                ),
            );
        }
 
        const alreadyHaveFunction = selectedPlugins.includes(this.functionPlugin.name);
        const alreadyHaveSQL = selectedPlugins.includes(this.sqlPlugin.name);
        const alreadyHaveAPIM = selectedPlugins.includes(this.apimPlugin.name);
        
        const addQuestion = createAddAzureResourceQuestion(alreadyHaveFunction, alreadyHaveSQL, alreadyHaveAPIM);

        const addAzureResourceNode = new QTreeNode(addQuestion);
        
        // there two cases to add function re-scaffold: 1. select add function   2. select add sql and function is not selected when creating
        if (this.functionPlugin.getQuestions) {
            const pluginCtx = getPluginContext(ctx, this.functionPlugin.name, manifest);
            const res = await this.functionPlugin.getQuestions(Stage.update, pluginCtx);
            if (res.isErr()) return res;
            if (res.value) {
                const azure_function = res.value as QTreeNode;
                if (alreadyHaveFunction){
                    // if already has function, the question will appear depends on whether user select function, otherwise, the question will always show
                    azure_function.condition = { contains: AzureResourceFunction.id };
                }
                else { // if not function activated, select any option will trigger function question
                    azure_function.condition = { minItems: 1};
                }
                if (azure_function.data) addAzureResourceNode.addChild(azure_function);
            }
        }

        //Azure SQL
        if (this.sqlPlugin.getQuestions && !alreadyHaveSQL) {
            const pluginCtx = getPluginContext(ctx, this.sqlPlugin.name, manifest);
            const res = await this.sqlPlugin.getQuestions(Stage.update, pluginCtx);
            if (res.isErr()) return res;
            if (res.value) {
                const azure_sql = res.value as QTreeNode;
                azure_sql.condition = { contains: AzureResourceSQL.id };
                if (azure_sql.data) addAzureResourceNode.addChild(azure_sql);
            }
        }

        //APIM
        if (this.apimPlugin.getQuestions && !alreadyHaveAPIM) {
            const pluginCtx = getPluginContext(ctx, this.apimPlugin.name, manifest);
            const res = await this.apimPlugin.getQuestions(Stage.update, pluginCtx);
            if (res.isErr()) return res;
            if (res.value) {
                const groupNode = new QTreeNode({type:NodeType.group});
                groupNode.condition = { contains: AzureResourceApim.id };
                addAzureResourceNode.addChild(groupNode);
                const apim = res.value as QTreeNode;
                if (apim.data){
                    const funcNode =  new QTreeNode(AskSubscriptionQuestion);
                    groupNode.addChild(funcNode);
                    groupNode.addChild(apim);
                } 
            }
        } 
        return ok(addAzureResourceNode);
    }

    async getQuestionsForAddCapability(ctx: SolutionContext, manifest: TeamsAppManifest): Promise<Result<QTreeNode | undefined, FxError>> {
        
        const settings = this.getAzureSolutionSettings(ctx);

        if(!(settings.hostType === HostTypeOptionAzure.id)){
            return err(
                returnUserError(
                    new Error("Add capability is not supported for SPFx project"),
                    "Solution",
                    SolutionError.AddResourceNotSupport,
                ),
            );
        }

        const capabilities = settings.capabilities;

        if(!capabilities) {
            return err(
                returnUserError(
                    new Error("capabilities is empty"),
                    "Solution",
                    SolutionError.InternelError,
                ),
            );
        }
        const alreadyHaveTab = capabilities.includes(TabOptionItem.id);

        const alreadyHaveBotOrMe = capabilities.includes(BotOptionItem.id) || capabilities.includes(MessageExtensionItem.id);

        if (alreadyHaveBotOrMe && alreadyHaveTab) {
            const cannotAddCapWarnMsg = "Your App already has both Tab and Bot/Me, can not Add Capability.";
            await ctx.dialog?.communicate(
                new DialogMsg(DialogType.Show, {
                    description: cannotAddCapWarnMsg,
                    level: MsgLevel.Warning,
                }),
            );
            return ok(undefined);
        }
        
        const addCapQuestion = addCapabilityQuestion(alreadyHaveTab, alreadyHaveBotOrMe);

        const addCapNode = new QTreeNode(addCapQuestion);

        //Tab sub tree
        if(!alreadyHaveTab){
            const tabRes = await this.getTabScaffoldQuestions(ctx, false);
            if (tabRes.isErr()) return tabRes;
            if (tabRes.value) {
                const tabNode = tabRes.value;
                tabNode.condition = { contains: TabOptionItem.id };
                addCapNode.addChild(tabNode);
            }
        }

        //Bot sub tree
        if(!alreadyHaveBotOrMe && this.botPlugin.getQuestions){
            const maybeManifest = await this.reloadManifestAndCheckRequiredFields(ctx);
            const pluginCtx = getPluginContext(ctx, this.botPlugin.name, maybeManifest.isOk() ? maybeManifest.value :undefined);
            const res = await this.botPlugin.getQuestions(Stage.create, pluginCtx);
            if (res.isErr()) return res;
            if (res.value) {
                const child = res.value as QTreeNode;
                child.condition = { containsAny: [BotOptionItem.id, MessageExtensionItem.id] };
                if (child.data) addCapNode.addChild(child);
            }
        }

        return ok(addCapNode);
    }

    /**
     * user questions for customized task
     */
    async getQuestionsForUserTask(func: Func, ctx: SolutionContext): Promise<Result<QTreeNode | undefined, FxError>> {
        const namespace = func.namespace;
        const array = namespace.split("/");

        const maybeManifest = await this.reloadManifestAndCheckRequiredFields(ctx);
        if (maybeManifest.isErr()) {
            return err(maybeManifest.error);
        }
        const manifest = maybeManifest.value;
        if(func.method === "addCapability"){
            return await this.getQuestionsForAddCapability(ctx, manifest);
        }
        if (array.length == 2) {
            const pluginName = array[1];
            const plugin = this.pluginMap.get(pluginName);
            if (plugin) {
                if (plugin.getQuestionsForUserTask) {
                    const maybeManifest = await this.reloadManifestAndCheckRequiredFields(ctx);
                    if (maybeManifest.isErr()) {
                        return err(maybeManifest.error);
                    }
                    const manifest = maybeManifest.value;
                    const pctx = getPluginContext(ctx, plugin.name, manifest);
                    return await plugin.getQuestionsForUserTask(func, pctx);
                } else {
                    return ok(undefined);
                }
            }
        }
        return err(
            returnUserError(
                new Error(`getQuestionsForUserTaskRouteFailed:${JSON.stringify(func)}`),
                "Solution",
                `getQuestionsForUserTaskRouteFailed`,
            ),
        );
    }
    async executeAddResource(ctx: SolutionContext): Promise<Result<any, FxError>> {
        if(!ctx.answers){
            return err(
                returnUserError(
                    new Error(`answer is empty!`),
                    "Solution",
                    SolutionError.InternelError,
                )
            );
        }
        const settings = this.getAzureSolutionSettings(ctx);
        const originalSettings = deepCopy(settings);
        if(!(settings.hostType === HostTypeOptionAzure.id && settings.capabilities && settings.capabilities.includes(TabOptionItem.id))){
            return err(
                returnUserError(
                    new Error("Add resource is only supported for Tab app hosted in Azure."),
                    "Solution",
                    SolutionError.AddResourceNotSupport,
                ),
            );
        }
        const selectedPlugins = settings.activeResourcePlugins;
       
        const alreadyHaveFunction = selectedPlugins?.includes(this.functionPlugin.name);
        const alreadyHaveSql = selectedPlugins?.includes(this.sqlPlugin.name);
        const alreadyHaveApim = selectedPlugins?.includes(this.apimPlugin.name);

        const addResourcesAnswer = ctx.answers?.get(AzureSolutionQuestionNames.AddResources) as string[];

        const addSQL = addResourcesAnswer.includes(AzureResourceSQL.id);
        const addFunc = addResourcesAnswer.includes(AzureResourceFunction.id);
        const addApim = addResourcesAnswer.includes(AzureResourceApim.id);

        if( (alreadyHaveSql && addSQL) || (alreadyHaveApim && addApim) ){
            return err(
                returnUserError(
                    new Error("SQL/APIM is already added."),
                    "Solution",
                    SolutionError.AddResourceNotSupport,
                ),
            );
        }

        const notifications: string[] = [];
        const pluginsToScaffold:LoadedPlugin[] = [this.localDebugPlugin];
        const azureResource = settings.azureResources || [];
        if ( addFunc || ((addSQL || addApim) && !alreadyHaveFunction)) {
            pluginsToScaffold.push(this.functionPlugin);
            if(!azureResource.includes(AzureResourceFunction.id))
                azureResource.push(AzureResourceFunction.id);
            notifications.push(AzureResourceFunction.label);
        }
        if (addSQL && !alreadyHaveSql) {
            pluginsToScaffold.push(this.sqlPlugin);
            azureResource.push(AzureResourceSQL.id);
            notifications.push(AzureResourceSQL.label);
        }
        if (addApim && !alreadyHaveApim) {
            pluginsToScaffold.push(this.apimPlugin);
            azureResource.push(AzureResourceApim.id);
            notifications.push(AzureResourceApim.label);
        }
        
        if (notifications.length > 0) {
            this.reloadPlugins(settings);
            ctx.logProvider?.info(`start scaffolding ${notifications.join(",")}.....`);
            const scaffoldRes = await this.doScaffold(ctx, pluginsToScaffold);
            if (scaffoldRes.isErr()) {
                ctx.logProvider?.info(`failed to scaffold ${notifications.join(",")}!`);
                ctx.projectSettings!.solutionSettings = originalSettings;
                return err(scaffoldRes.error);
            }
            ctx.logProvider?.info(`finish scaffolding ${notifications.join(",")}!`);
            ctx.config.get(GLOBAL_CONFIG)?.set(SOLUTION_PROVISION_SUCCEEDED, false); //if selected plugin changed, we need to re-do provision
            await ctx.dialog?.communicate(
                new DialogMsg(DialogType.Show, {
                    description: util.format(getStrings().solution.AddResourceNotice, notifications.join(",")),
                    level: MsgLevel.Info,
                }),
            );
        }
        return ok(Void);
    }
    async executeAddCapability(func: Func, ctx: SolutionContext): Promise<Result<any, FxError>> {
        if(!ctx.answers){
            return err(
                returnUserError(
                    new Error(`answer is emtry!`),
                    "Solution",
                    SolutionError.InternelError,
                )
            );
        }
        const settings = this.getAzureSolutionSettings(ctx);
        const originalSettings = deepCopy(settings);
        if(!(settings.hostType === HostTypeOptionAzure.id)){
            return err(
                returnUserError(
                    new Error("Add capability is not supported for SPFx project"),
                    "Solution",
                    SolutionError.FailedToAddCapability,
                ),
            );
        }

        const capabilitiesAnswer = ctx.answers.getStringArray(AzureSolutionQuestionNames.Capabilities);
        if(!capabilitiesAnswer || capabilitiesAnswer.length === 0){
            return ok(Void);
        }

        if( ( settings.capabilities?.includes(BotOptionItem.id) || settings.capabilities?.includes(MessageExtensionItem.id) ) 
            && ( capabilitiesAnswer.includes(BotOptionItem.id) || capabilitiesAnswer.includes(MessageExtensionItem.id) ) ){
            return err(
                returnUserError(
                    new Error("Application already contains a Bot and/or Messaging Extension"),
                    "Solution",
                    SolutionError.FailedToAddCapability,
                ),
            );
        }

        let change = false;
        const notifications:string[]  = [];
        const pluginsToScaffold:LoadedPlugin[] = [this.localDebugPlugin];
        for(const cap of capabilitiesAnswer!){
            if(!settings.capabilities.includes(cap)){
                settings.capabilities.push(cap);
                change = true;
                if(cap === TabOptionItem.id){
                    notifications.push("Azure Tab Frontend");
                    pluginsToScaffold.push(this.fehostPlugin);
                }
                else if((cap === BotOptionItem.id || cap === MessageExtensionItem.id) && !pluginsToScaffold.includes(this.botPlugin)){
                    notifications.push("Bot/MessageExtension");
                    pluginsToScaffold.push(this.botPlugin);
                }
            }
        }

        if(change){
            this.reloadPlugins(settings);
            if (this.isAzureProject(ctx)) {
                const manifest = await AppStudio.createManifest(ctx.projectSettings!);
                if (manifest) Object.assign(ctx.app, manifest);
                await fs.writeFile(`${ctx.root}/.${ConfigFolderName}/${REMOTE_MANIFEST}`, JSON.stringify(manifest, null, 4));
                await fs.writeJSON(`${ctx.root}/permissions.json`, DEFAULT_PERMISSION_REQUEST, { spaces: 4 });
            } else {
                const manifest = await ((this.spfxPlugin as unknown) as SpfxPlugin).getManifest();
                await fs.writeFile(`${ctx.root}/.${ConfigFolderName}/${REMOTE_MANIFEST}`, JSON.stringify(manifest, null, 4));
            }
            ctx.logProvider?.info(`start scaffolding ${notifications.join(",")}.....`);
            const scaffoldRes = await this.doScaffold(ctx, pluginsToScaffold);
            if (scaffoldRes.isErr()) {
                ctx.logProvider?.info(`failed to scaffold ${notifications.join(",")}!`);
                ctx.projectSettings!.solutionSettings = originalSettings;
                return err(scaffoldRes.error);
            }
            ctx.logProvider?.info(`finish scaffolding ${notifications.join(",")}!`);
            ctx.config.get(GLOBAL_CONFIG)?.set(SOLUTION_PROVISION_SUCCEEDED, false); 
            await ctx.dialog?.communicate(
                new DialogMsg(DialogType.Show, {
                    description: util.format(getStrings().solution.AddCapabilityNotice, notifications.join(",")),
                    level: MsgLevel.Info,
                }),
            );
            return ok({});
        }
        const cannotAddCapWarnMsg = "Add nothing";
        await ctx.dialog?.communicate(
            new DialogMsg(DialogType.Show, {
                description: cannotAddCapWarnMsg,
                level: MsgLevel.Warning,
            }),
        );
        return ok({});
    }
    /**
     * execute user task
     */
    async executeUserTask(func: Func, ctx: SolutionContext): Promise<Result<any, FxError>> {
        const namespace = func.namespace;
        const method = func.method;
        const array = namespace.split("/");
        if(method === "addCapability"){
            return await this.executeAddCapability(func, ctx);
        }
        if (namespace.includes("solution")) {
            if (method === "registerTeamsAppAndAad") {
                const maybeParams = this.extractParamForRegisterTeamsAppAndAad(ctx.answers);
                if (maybeParams.isErr()) {
                    return maybeParams;
                }
                return this.registerTeamsAppAndAad(ctx, maybeParams.value);
            } else if (method === "VSpublish") {
                // VSpublish means VS calling cli to do publish. It is different than normal cli work flow
                // It's teamsfx init followed by teamsfx  publish without running provision.
                // Using executeUserTask here could bypass the fx project check.
                if (ctx.platform !== "vs") {
                    return err(
                        returnSystemError(new Error(`VS publish is not supposed to run on platform ${ctx.platform}`), 
                        "Solution", 
                        SolutionError.UnsupportedPlatform));
                }
                const appStudioPlugin: AppStudioPlugin = this.appStudioPlugin as any;
                const pluginCtx = getPluginContext(ctx, this.appStudioPlugin.name);
                return appStudioPlugin.publish(pluginCtx);
            } else if (method === "validateManifest") {
                const appStudioPlugin: AppStudioPlugin = this.appStudioPlugin as any;
                const pluginCtx = getPluginContext(ctx, this.appStudioPlugin.name);

                let manifestString: string | undefined = undefined;
                if (this.spfxSelected(ctx)) {
                    manifestString = (await fs.readFile(`${ctx.root}/.${ConfigFolderName}/${REMOTE_MANIFEST}`)).toString();
                } else {
                    const maybeManifest = await this.reloadManifestAndCheckRequiredFields(ctx);
                    if (maybeManifest.isErr()) {
                        return maybeManifest;
                    }
                    const manifestTpl = maybeManifest.value;
                    const manifest = this.createManifestForRemote(ctx, manifestTpl).map((result) => result[1]);
                    if (manifest.isOk()) {
                        manifestString = JSON.stringify(manifest.value);
                    } else {
                        ctx.logProvider?.error("[Teams Toolkit] Manifest Validation failed!");
                        await ctx.dialog?.communicate(
                            new DialogMsg(DialogType.Show, {
                                description: manifest.error.message,
                                level: MsgLevel.Error,
                            }),
                        );
                        return err(manifest.error);
                    }
                }
                return await appStudioPlugin.validateManifest(pluginCtx, manifestString);
            } else if (method === "buildPackage") {
                const appStudioPlugin: AppStudioPlugin = this.appStudioPlugin as any;
                const pluginCtx = getPluginContext(ctx, this.appStudioPlugin.name);

                let manifestString: string | undefined = undefined;

                if (this.spfxSelected(ctx)) {
                    manifestString = (await fs.readFile(`${ctx.root}/.${ConfigFolderName}/${REMOTE_MANIFEST}`)).toString();
                } else {
                    const manifestTpl: TeamsAppManifest = await fs.readJSON(`${ctx.root}/.${ConfigFolderName}/${REMOTE_MANIFEST}`);
                    const manifest = this.createManifestForRemote(ctx, manifestTpl).map((result) => result[1]);
                    if (manifest.isOk()) {
                        manifestString = JSON.stringify(manifest.value);
                    } else {
                        ctx.logProvider?.error("[Teams Toolkit] Teams Package built failed!");
                        await ctx.dialog?.communicate(
                            new DialogMsg(DialogType.Show, {
                                description: manifest.error.message,
                                level: MsgLevel.Error,
                            }),
                        );
                        return err(manifest.error);
                    }
                }
                return await appStudioPlugin.buildTeamsPackage(pluginCtx, `${ctx.root}/.${ConfigFolderName}`, manifestString);
            } else if (method === "aadUpdatePermission" && array.length == 2) {
                const pluginName = array[1];
                const plugin = this.pluginMap.get(pluginName);
                if (plugin && plugin.executeUserTask) {

                    const maybeManifest = await this.reloadManifestAndCheckRequiredFields(ctx);
                    if (maybeManifest.isErr()) {
                        return maybeManifest;
                    }
                    const manifestTpl = maybeManifest.value;

                    const pctx = getPluginContext(ctx, plugin.name, manifestTpl);
                    let result = await this.getPermissionRequest(ctx);
                    if (result.isErr()) {
                        return result;
                    }
                    ctx.config.get(GLOBAL_CONFIG)?.set(PERMISSION_REQUEST, result.value);
                    result = await plugin.executeUserTask(func, pctx);
                    // Remove permissionRequest to prevent its persistence in config.
                    ctx.config.get(GLOBAL_CONFIG)?.delete(PERMISSION_REQUEST);
                    return result;
                }
            }
        } 
        
        return err(
            returnUserError(
                new Error(`executeUserTaskRouteFailed:${JSON.stringify(func)}`),
                "Solution",
                `executeUserTaskRouteFailed`,
            ),
        );
    }

    private extractParamForRegisterTeamsAppAndAad(
        answers?: ConfigMap,
    ): Result<ParamForRegisterTeamsAppAndAad, FxError> {
        if (answers == undefined) {
            return err(
                returnSystemError(
                    new Error("Input is undefined"),
                    "Solution",
                    SolutionError.FailedToGetParamForRegisterTeamsAppAndAad,
                ),
            );
        }

        const param: ParamForRegisterTeamsAppAndAad = {
            "app-name": "",
            endpoint: "",
            environment: "local",
            "root-path": "",
        };
        for (const key of Object.keys(param)) {
            const value = answers.getString(key);
            if (value == undefined) {
                return err(
                    returnSystemError(
                        new Error(`${key} not found`),
                        "Solution",
                        SolutionError.FailedToGetParamForRegisterTeamsAppAndAad,
                    ),
                );
            }
            (param as any)[key] = value;
        }

        return ok(param);
    }

    private prepareConfigForRegisterTeamsAppAndAad(
        config: SolutionConfig,
        params: ParamForRegisterTeamsAppAndAad,
    ): string {
        const endpoint = params.endpoint;
        const domain = new URL(endpoint).hostname;

        if (config.get(GLOBAL_CONFIG) == undefined) {
            config.set(GLOBAL_CONFIG, new ConfigMap());
        }
        config.get(GLOBAL_CONFIG)!.set(PERMISSION_REQUEST, JSON.stringify(DEFAULT_PERMISSION_REQUEST));

        if (config.get(this.aadPlugin.name) == undefined) {
            config.set(this.aadPlugin.name, new ConfigMap());
        }
        config.get(this.aadPlugin.name)!.set("domain", domain);
        config.get(this.aadPlugin.name)!.set("endpoint", endpoint);
        return domain;
    }

    private extractConfigForRegisterTeamsAppAndAad(config: SolutionConfig, isLocal: boolean): Result<{ aadId: string, applicationIdUri: string, clientSecret: string }, FxError> {
        const aadId = config.get(this.aadPlugin.name)?.get(isLocal ? LOCAL_DEBUG_AAD_ID : REMOTE_AAD_ID);
        if (aadId === undefined || typeof aadId !== "string") {
            return err(
                returnSystemError(
                    new Error(`config ${LOCAL_DEBUG_AAD_ID} is missing`),
                    "Solution",
                    SolutionError.RegisterTeamsAppAndAadError,
                ),
            );
        }
        const applicationIdUri = config.get(this.aadPlugin.name)?.get(isLocal ? LOCAL_APPLICATION_ID_URIS : REMOTE_APPLICATION_ID_URIS);
        if (applicationIdUri === undefined || typeof applicationIdUri !== "string") {
            return err(
                returnSystemError(
                    new Error(`config ${LOCAL_APPLICATION_ID_URIS} is missing`),
                    "Solution",
                    SolutionError.RegisterTeamsAppAndAadError,
                ),
            );
        }
        const clientSecret = config.get(this.aadPlugin.name)?.get(isLocal ? LOCAL_CLIENT_SECRET : REMOTE_CLIENT_SECRET);
        if (clientSecret === undefined || typeof clientSecret !== "string") {
            return err(
                returnSystemError(
                    new Error(`config ${LOCAL_CLIENT_SECRET} is missing`),
                    "Solution",
                    SolutionError.RegisterTeamsAppAndAadError,
                ),
            );
        }
        return ok({
            aadId,
            applicationIdUri,
            clientSecret
        });
    }

    /**
     * This function is only called by cli: teamsfx init. The context may be different from that of vsc: no .${ConfigFolderName} folder, no permissions.json
     * In order to reuse aad plugin, we need to pretend we are still in vsc context. Currently, we don't support icons, because icons are not included in the
     * current contract.
     */
    private async registerTeamsAppAndAad(
        ctx: SolutionContext,
        params: ParamForRegisterTeamsAppAndAad,
    ): Promise<
        Result<
            { teamsAppId: string; clientId: string; clientSecret: string; tenantId: string; applicationIdUri: string },
            FxError
        >
    > {
        const rootPath = params["root-path"];
        const isLocal: boolean = params.environment === "local";
        const mockedManifest = new TeamsAppManifest();
        mockedManifest.name.short = params["app-name"];
        const domain = this.prepareConfigForRegisterTeamsAppAndAad(ctx.config, params);
        const aadPluginCtx = getPluginContext(ctx, this.aadPlugin.name, mockedManifest);
        const aadPlugin: AadAppForTeamsPlugin = this.aadPlugin as any;

        const provisionResult = isLocal ? await aadPlugin.localDebug(aadPluginCtx) : await aadPlugin.provision(aadPluginCtx);
        if (provisionResult.isErr()) {
            return provisionResult;
        }
        aadPlugin.setApplicationInContext(aadPluginCtx, isLocal);
        const postProvisionResult = isLocal ? await aadPlugin.postLocalDebug(aadPluginCtx) : await aadPlugin.postProvision(aadPluginCtx);
        if (postProvisionResult.isErr()) {
            return postProvisionResult;
        }

        const configResult = this.extractConfigForRegisterTeamsAppAndAad(ctx.config, isLocal);
        if (configResult.isErr()) {
            return err(configResult.error);
        }

        const manifestPath: string = path.join(rootPath, "manifest", isLocal ? "local" : "remote", "manifest.json");
        const appSettingsJSONPath = path.join(rootPath, "blazor-server-tabs", isLocal ? "appsettings.Development.json" : "appsettings.json");

        const manifestTpl = (await fs.readFile(manifestPath)).toString();
        const manifestStr: string = Mustache.render(manifestTpl, {
            "client-id": configResult.value.aadId,
            "app-name": params["app-name"],
            endpoint: params.endpoint,
            domain: domain,
            "application-id-uri": configResult.value.applicationIdUri,
        });
        const manifest: TeamsAppManifest = JSON.parse(manifestStr);
        await fs.writeFile(manifestPath, manifestStr);
        const appDefinition = AppStudio.convertToAppDefinition(manifest, true);
        const maybeTeamsAppId = await this.createAndUpdateApp(
            appDefinition,
            "remote",
            ctx.logProvider,
            await ctx.appStudioToken?.getAccessToken(),
        );
        if (maybeTeamsAppId.isErr()) {
            return err(maybeTeamsAppId.error);
        }
        const teamsAppId = maybeTeamsAppId.value;

        const appSettingsJSONTpl = (await fs.readFile(appSettingsJSONPath)).toString();
        const maybeTenantId = this.parseTeamsAppTenantId(await ctx.appStudioToken?.getJsonObject());
        if (maybeTenantId.isErr()) {
            return err(maybeTenantId.error);
        }
        const appSettingsJSON = Mustache.render(appSettingsJSONTpl, { "client-id": configResult.value.aadId, "client-secret": configResult.value.clientSecret, "application-id-uri": configResult.value.applicationIdUri, "endpoint": params.endpoint, "tenant-id": maybeTenantId.value, });
        await fs.writeFile(appSettingsJSONPath, appSettingsJSON);

        if (isLocal) {
            const launchSettingsJSONPath: string = path.join(rootPath, "blazor-server-tabs", "Properties", "launchSettings.json");
            const launchSettingsJSONTpl = (await fs.readFile(launchSettingsJSONPath)).toString();
            const launchSettingsJSON = Mustache.render(launchSettingsJSONTpl, { "teams-app-id": teamsAppId });
            await fs.writeFile(launchSettingsJSONPath, launchSettingsJSON);
        }
        // Remove permissionRequest to prevent its persistence in config.
        ctx.config.get(GLOBAL_CONFIG)?.delete(PERMISSION_REQUEST);
        return ok({
            teamsAppId: teamsAppId,
            clientId: configResult.value.aadId,
            clientSecret: configResult.value.clientSecret,
            tenantId: maybeTenantId.value,
            applicationIdUri: configResult.value.applicationIdUri
        });

    }
}<|MERGE_RESOLUTION|>--- conflicted
+++ resolved
@@ -360,16 +360,10 @@
         //Reload plugins according to user answers
         this.reloadPlugins(solutionSettings);
 
-<<<<<<< HEAD
         const templatesFolder = getTemplatesFolder();
-        const defaultColorPath = `${templatesFolder}\\plugins\\solution\\defaultIcon.png`;
-        const defaultOutlinePath = `${templatesFolder}\\plugins\\solution\\defaultOutline.png`;
-        // const defaultColorPath = path.join(__dirname, "../../../../templates/plugins/solution/defaultIcon.png");
-        // const defaultOutlinePath = path.join(__dirname, "../../../../templates/plugins/solution/defaultIcon.png");
-=======
-        const defaultColorPath = path.join(__dirname, "../../../../templates/plugins/solution/defaultIcon.png");
-        const defaultOutlinePath = path.join(__dirname, "../../../../templates/plugins/solution/defaultOutline.png");
->>>>>>> 493de939
+        const defaultColorPath = path.join(templatesFolder ,"plugins", "solution", "defaultIcon.png");
+        const defaultOutlinePath = path.join(templatesFolder, "plugins", "solution", "defaultOutline.png");
+
         await fs.copy(defaultColorPath, `${ctx.root}/.${ConfigFolderName}/color.png`);
         await fs.copy(defaultOutlinePath, `${ctx.root}/.${ConfigFolderName}/outline.png`);
         if (this.isAzureProject(ctx)) {
