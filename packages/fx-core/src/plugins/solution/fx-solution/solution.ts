--- conflicted
+++ resolved
@@ -95,10 +95,7 @@
     createCapabilityQuestion,
     createAddAzureResourceQuestion,
     AskSubscriptionQuestion,
-<<<<<<< HEAD
     createAddCapabilityQuestion,
-=======
->>>>>>> eef28b12
     ProgrammingLanguageQuestion,
 } from "./question";
 import Mustache from "mustache";
@@ -1198,65 +1195,8 @@
         if (!featureFlag) featureFlag = false;
         if (stage === Stage.create) {
             const capQuestion = createCapabilityQuestion(featureFlag);
-<<<<<<< HEAD
-            const capNode = new QTreeNode(capQuestion);
-=======
-            const capabilities = new QTreeNode(capQuestion);
-
-            node.addChild(capabilities);
-            node.addChild(new QTreeNode(ProgrammingLanguageQuestion));
-
-            /////tab
-            const tab_group = new QTreeNode({ type: NodeType.group });
-            tab_group.condition = { contains: TabOptionItem.label };
-            capabilities.addChild(tab_group);
-
-            const tab_scope = new QTreeNode(TabScopQuestion);
-            tab_group.addChild(tab_scope);
-
-            const frontend_host_type = new QTreeNode(FrontendHostTypeQuestion);
-            tab_group.addChild(frontend_host_type);
-
-            //Frontend plugin
-            if (this.fehostPlugin.getQuestions) {
-                const pluginCtx = getPluginContext(ctx, this.fehostPlugin.name);
-                const res = await this.fehostPlugin.getQuestions(stage, pluginCtx);
-                if (res.isErr()) return res;
-                if (res.value) {
-                    const frontend = res.value as QTreeNode;
-                    frontend.condition = { equals: HostTypeOptionAzure.label };
-                    if (frontend.data) frontend_host_type.addChild(frontend);
-                }
-            }
-
-            const azure_resources = new QTreeNode(AzureResourcesQuestion);
-            azure_resources.condition = { equals: HostTypeOptionAzure.label };
-            frontend_host_type.addChild(azure_resources);
-
-            //SPFX plugin
-            if (this.spfxPlugin.getQuestions) {
-                const pluginCtx = getPluginContext(ctx, this.spfxPlugin.name);
-                const res = await this.spfxPlugin.getQuestions(stage, pluginCtx);
-                if (res.isErr()) return res;
-                if (res.value) {
-                    const spfx = res.value as QTreeNode;
-                    spfx.condition = { equals: HostTypeOptionSPFx.label };
-                    if (spfx.data) frontend_host_type.addChild(spfx);
-                }
-            }
-
-            //Azure Function
-            if (this.functionPlugin.getQuestions) {
-                const pluginCtx = getPluginContext(ctx, this.functionPlugin.name, this.manifest);
-                const res = await this.functionPlugin.getQuestions(stage, pluginCtx);
-                if (res.isErr()) return res;
-                if (res.value) {
-                    const azure_function = res.value as QTreeNode;
-                    azure_function.condition = { minItems: 1 };
-                    if (azure_function.data) azure_resources.addChild(azure_function);
-                }
-            }
->>>>>>> eef28b12
+ 
+            const capNode = new QTreeNode(capQuestion); 
 
             node.addChild(capNode);
             
