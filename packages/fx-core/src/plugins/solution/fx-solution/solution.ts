--- conflicted
+++ resolved
@@ -102,11 +102,8 @@
 import { LocalSettingsProvider } from "../../../common/localSettingsProvider";
 import { PluginDisplayName } from "../../../common/constants";
 import { LocalSettingsTeamsAppKeys } from "../../../common/localSettingsConstants";
-<<<<<<< HEAD
 import { scaffoldReadmeAndLocalSettings } from "./v2/scaffolding";
-=======
 import { PermissionRequestFileProvider } from "../../../core/permissionRequest";
->>>>>>> 0b071c87
 
 export type LoadedPlugin = Plugin;
 export type PluginsWithContext = [LoadedPlugin, PluginContext];
@@ -372,31 +369,11 @@
       const capabilities = (ctx.projectSettings?.solutionSettings as AzureSolutionSettings)
         .capabilities;
       const azureResources = (ctx.projectSettings?.solutionSettings as AzureSolutionSettings)
-<<<<<<< HEAD
         .azureResources;
       await scaffoldReadmeAndLocalSettings(capabilities, azureResources, ctx.root);
-=======
-        ?.azureResources;
-      const hasBackend = azureResources?.includes(AzureResourceFunction.id);
-
-      if (isMultiEnvEnabled()) {
-        const localSettingsProvider = new LocalSettingsProvider(ctx.root);
-        const localSettings = await localSettingsProvider.load();
-
-        if (localSettings !== undefined) {
-          // Add local settings for the new added capability/resource
-          await localSettingsProvider.save(
-            localSettingsProvider.incrementalInit(localSettings!, hasBackend, hasBot)
-          );
-        } else {
-          // Initialize a local settings on scaffolding
-          await localSettingsProvider.save(localSettingsProvider.init(hasTab, hasBackend, hasBot));
-        }
-
-        // remove local debug config from env info
-        ctx.config.delete(PluginNames.LDEBUG);
-      }
->>>>>>> 0b071c87
+
+      // remove local debug config from env info
+      ctx.config.delete(PluginNames.LDEBUG);
     }
 
     if (isArmSupportEnabled()) {
