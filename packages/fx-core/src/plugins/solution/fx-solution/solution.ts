--- conflicted
+++ resolved
@@ -20,24 +20,14 @@
   Solution,
   SolutionConfig,
   SolutionContext,
-  DialogMsg,
-  DialogType,
   TeamsAppManifest,
-  LogProvider,
   OptionItem,
-  MsgLevel,
   ConfigFolderName,
   AzureSolutionSettings,
-  UserError,
   Platform,
-  QuestionType,
   Inputs,
   DynamicPlatforms,
   SubscriptionInfo,
-<<<<<<< HEAD
-  errAsync
-=======
->>>>>>> cbcb9318
 } from "@microsoft/teamsfx-api";
 import { checkSubscription, fillInCommonQuestions } from "./commonQuestions";
 import { executeLifecycles, executeConcurrently, LifecyclesWithContext } from "./executor";
@@ -89,7 +79,7 @@
 import { AadAppForTeamsPlugin } from "../../resource/aad";
 import { FunctionPlugin } from "../../resource/function";
 import { SimpleAuthPlugin } from "../../resource/simpleauth";
-import localdebug, { LocalDebugPlugin } from "../../resource/localdebug";
+import { LocalDebugPlugin } from "../../resource/localdebug";
 import { ApimPlugin } from "../../resource/apim";
 import { IAppDefinition } from "./appstudio/interface";
 import {
@@ -117,7 +107,11 @@
 import * as util from "util";
 import { deepCopy, getStrings, isUserCancelError } from "../../../common/tools";
 import { getTemplatesFolder } from "../../..";
-import { createAllResourcePlugins, createAllResourcePluginsMap, loadActivatedResourcePlugins } from "./resourcePluginLoader";
+import {
+  createAllResourcePlugins,
+  createAllResourcePluginsMap,
+  loadActivatedResourcePlugins,
+} from "./resourcePluginLoader";
 
 export type LoadedPlugin = Plugin & { name: string; displayName: string };
 export type PluginsWithContext = [LoadedPlugin, PluginContext];
@@ -144,94 +138,7 @@
   SOLUTION = "solution",
 }
 
-function newIdentityPlugin(): LoadedPlugin {
-  const plugin: Plugin = new IdentityPlugin();
-  const pluginWithMeta: LoadedPlugin = plugin as LoadedPlugin;
-  pluginWithMeta.name = "fx-resource-identity";
-  pluginWithMeta.displayName = "Microsoft Identity";
-  return pluginWithMeta;
-}
-
-function newFehostPlugin(): LoadedPlugin {
-  const plugin: Plugin = new FrontendPlugin();
-  const pluginWithMeta: LoadedPlugin = plugin as LoadedPlugin;
-  pluginWithMeta.name = "fx-resource-frontend-hosting";
-  pluginWithMeta.displayName = "Tab Front-end";
-  return pluginWithMeta;
-}
-
-function newSqlPlugin(): LoadedPlugin {
-  const plugin: Plugin = new SqlPlugin();
-  const pluginWithMeta: LoadedPlugin = plugin as LoadedPlugin;
-  pluginWithMeta.name = "fx-resource-azure-sql";
-  pluginWithMeta.displayName = "Azure SQL Datebase";
-  return pluginWithMeta;
-}
-
-function newSpfxPlugin(): LoadedPlugin {
-  const plugin: Plugin = new SpfxPlugin();
-  const pluginWithMeta: LoadedPlugin = plugin as LoadedPlugin;
-  pluginWithMeta.name = "fx-resource-spfx";
-  pluginWithMeta.displayName = "SharePoint Framework (SPFx)";
-  return pluginWithMeta;
-}
-
-function newBotPlugin(): LoadedPlugin {
-  const plugin: Plugin = new TeamsBot();
-  const pluginWithMeta: LoadedPlugin = plugin as LoadedPlugin;
-  pluginWithMeta.name = "fx-resource-bot";
-  pluginWithMeta.displayName = "Bot";
-  return pluginWithMeta;
-}
-
-function newAadPlugin(): LoadedPlugin {
-  const plugin: Plugin = new AadAppForTeamsPlugin();
-  const pluginWithMeta: LoadedPlugin = plugin as LoadedPlugin;
-  pluginWithMeta.name = "fx-resource-aad-app-for-teams";
-  pluginWithMeta.displayName = "AAD";
-  return pluginWithMeta;
-}
-
-function newFunctionPlugin(): LoadedPlugin {
-  const plugin: Plugin = new FunctionPlugin();
-  const pluginWithMeta: LoadedPlugin = plugin as LoadedPlugin;
-  pluginWithMeta.name = "fx-resource-function";
-  pluginWithMeta.displayName = "Azure Function";
-  return pluginWithMeta;
-}
-
-function newSimpleAuthPlugin(): LoadedPlugin {
-  const plugin: Plugin = new SimpleAuthPlugin();
-  const pluginWithMeta: LoadedPlugin = plugin as LoadedPlugin;
-  pluginWithMeta.name = "fx-resource-simple-auth";
-  pluginWithMeta.displayName = "Simple Auth";
-  return pluginWithMeta;
-}
-
-function newLocalDebugPlugin(): LoadedPlugin {
-  const plugin: Plugin = new LocalDebugPlugin();
-  const pluginWithMeta: LoadedPlugin = plugin as LoadedPlugin;
-  pluginWithMeta.name = "fx-resource-local-debug";
-  pluginWithMeta.displayName = "LocalDebug";
-  return pluginWithMeta;
-}
-
-function newApimPlugin(): LoadedPlugin {
-  const plugin: Plugin = new ApimPlugin();
-  const pluginWithMeta: LoadedPlugin = plugin as LoadedPlugin;
-  pluginWithMeta.name = "fx-resource-apim";
-  pluginWithMeta.displayName = "API Management";
-  return pluginWithMeta;
-}
-
-function newAppStudioPlugin(): LoadedPlugin {
-  const plugin: Plugin = new AppStudioPlugin();
-  const pluginWithMeta: LoadedPlugin = plugin as LoadedPlugin;
-  pluginWithMeta.name = "fx-resource-appstudio";
-  pluginWithMeta.displayName = "App Studio";
-  return pluginWithMeta;
-}
-
+const appStudioPlugin = new AppStudioPlugin();
 // Maybe we need a state machine to track state transition.
 export enum SolutionRunningState {
   Idle = "idle",
@@ -242,9 +149,9 @@
 
 export class TeamsAppSolution implements Solution {
   name = "fx-solution-azure";
-   
+
   runningState: SolutionRunningState;
- 
+
   constructor() {
     this.runningState = SolutionRunningState.Idle;
   }
@@ -382,7 +289,6 @@
     await fs.copy(defaultColorPath, `${ctx.root}/.${ConfigFolderName}/color.png`);
     await fs.copy(defaultOutlinePath, `${ctx.root}/.${ConfigFolderName}/outline.png`);
     if (this.isAzureProject(ctx)) {
-      const appStudioPlugin: AppStudioPlugin = this.appStudioPlugin as any;
       const manifest = await appStudioPlugin.createManifest(ctx.projectSettings!);
       // if (manifest) Object.assign(ctx.app, manifest);
       await fs.writeFile(
@@ -397,7 +303,7 @@
         [SolutionTelemetryProperty.Capabilities]: solutionSettings.capabilities.join(";"),
       });
     } else {
-      const manifest = await (new SpfxPlugin()).getManifest();
+      const manifest = await new SpfxPlugin().getManifest();
       await fs.writeFile(
         `${ctx.root}/.${ConfigFolderName}/${REMOTE_MANIFEST}`,
         JSON.stringify(manifest, null, 4)
@@ -406,103 +312,10 @@
     return ok(Void);
   }
 
-<<<<<<< HEAD
-  async open(ctx: SolutionContext): Promise<Result<any, FxError>> {
-    return this.reloadManifestAndCheckRequiredFields(ctx);
-  }
-
-  private async reloadManifest(ctx: SolutionContext): Promise<Result<TeamsAppManifest, FxError>> {
-    try {
-      const manifest = await fs.readJson(`${ctx.root}/.${ConfigFolderName}/${REMOTE_MANIFEST}`);
-      if (!manifest) {
-        return err(
-          returnSystemError(
-            new Error("Failed to read manifest file"),
-            "Solution",
-            SolutionError.FailedToLoadManifestFile
-          )
-        );
-      }
-      // Object.assign(ctx.app, manifest);
-      return ok(manifest);
-    } catch (e) {
-      return err(
-        returnSystemError(
-          new Error("Failed to read manifest file"),
-          "Solution",
-          SolutionError.FailedToLoadManifestFile
-        )
-      );
-    }
-  }
-
-  private async reloadManifestAndCheckRequiredFields(
-    ctx: SolutionContext
-  ): Promise<Result<TeamsAppManifest, FxError>> {
-    const result = await this.reloadManifest(ctx);
-    return result.andThen((manifest) => {
-      if (
-        manifest === undefined ||
-        manifest.name.short === undefined ||
-        manifest.name.short.length === 0
-      ) {
-        return err(
-          returnSystemError(
-            new Error("Name is missing"),
-            "Solution",
-            SolutionError.FailedToLoadManifestFile
-          )
-        );
-      }
-      return ok(manifest);
-    });
-  }
-
-  reloadPlugins(solutionSettings: AzureSolutionSettings){
+  reloadPlugins(solutionSettings: AzureSolutionSettings) {
     const res = loadActivatedResourcePlugins(solutionSettings);
-    if(res.isErr()) 
-      throw res.error;
-    if(res.value)
-      solutionSettings.activeResourcePlugins = res.value.map(p=>p.name);
-=======
-  reloadPlugins(solutionSettings: AzureSolutionSettings): void {
-    const pluginNameSet = new Set<string>();
-    pluginNameSet.add(this.localDebugPlugin.name);
-
-    if (solutionSettings.hostType === HostTypeOptionSPFx.id) {
-      pluginNameSet.add(this.spfxPlugin.name);
-    } else {
-      const cap = solutionSettings.capabilities!;
-      if (cap.includes(TabOptionItem.id)) {
-        pluginNameSet.add(this.fehostPlugin.name);
-        const azureResources = solutionSettings.azureResources
-          ? solutionSettings.azureResources
-          : [];
-        if (azureResources.includes(AzureResourceSQL.id)) {
-          pluginNameSet.add(this.sqlPlugin.name);
-          pluginNameSet.add(this.identityPlugin.name);
-          pluginNameSet.add(this.functionPlugin.name);
-        }
-        if (azureResources.includes(AzureResourceApim.id)) {
-          pluginNameSet.add(this.apimPlugin.name);
-          pluginNameSet.add(this.functionPlugin.name);
-        }
-        if (azureResources.includes(AzureResourceFunction.id)) {
-          pluginNameSet.add(this.functionPlugin.name);
-        }
-        // AAD, LocalDebug and runtimeConnector are enabled for azure by default
-        pluginNameSet.add(this.aadPlugin.name);
-        pluginNameSet.add(this.simpleAuthPlugin.name);
-      }
-      if (cap.includes(BotOptionItem.id) || cap.includes(MessageExtensionItem.id)) {
-        // Bot/Message extension plugin depend on aad plugin.
-        // Currently, Bot and Message Extension features are both implemented in botPlugin
-        pluginNameSet.add(this.botPlugin.name);
-        pluginNameSet.add(this.aadPlugin.name);
-      }
-    }
-    solutionSettings.activeResourcePlugins = Array.from(pluginNameSet);
->>>>>>> cbcb9318
+    if (res.isErr()) throw res.error;
+    if (res.value) solutionSettings.activeResourcePlugins = res.value.map((p) => p.name);
   }
 
   private spfxSelected(ctx: SolutionContext): boolean {
@@ -519,40 +332,6 @@
     return HostTypeOptionAzure.id === settings.hostType;
   }
 
-<<<<<<< HEAD
-  async scaffoldOne(plugin: LoadedPlugin, ctx: SolutionContext): Promise<Result<any, FxError>> {
-    const maybeManifest = await this.reloadManifestAndCheckRequiredFields(ctx);
-    if (maybeManifest.isErr()) {
-      return maybeManifest;
-    }
-    const manifest = maybeManifest.value;
-    const pctx = getPluginContext(ctx, plugin.name, manifest);
-    if (plugin.preScaffold) {
-      const result = await plugin.preScaffold(pctx);
-      if (result.isErr()) {
-        return result;
-      }
-    }
-    if (plugin.scaffold) {
-      const result = await plugin.scaffold(pctx);
-      if (result.isErr()) {
-        return result;
-      }
-    }
-    if (plugin.postScaffold) {
-      const result = await plugin.postScaffold(pctx);
-      if (result.isErr()) {
-        return result;
-      }
-    }
-    return ok(null);
-  }
-
-  /**
-   * update
-   */
-=======
->>>>>>> cbcb9318
   async update(ctx: SolutionContext): Promise<Result<any, FxError>> {
     return await this.executeAddResource(ctx);
   }
@@ -583,7 +362,7 @@
     ctx: SolutionContext,
     selectedPlugins: LoadedPlugin[]
   ): Promise<Result<any, FxError>> {
-    const appStudioPlugin: AppStudioPlugin = this.appStudioPlugin as any;
+    const appStudioPlugin: AppStudioPlugin = new AppStudioPlugin();
     const maybeManifest = await appStudioPlugin.reloadManifestAndCheckRequiredFields(ctx.root);
     if (maybeManifest.isErr()) {
       return maybeManifest;
@@ -695,7 +474,6 @@
       validDomains.push(botDomain);
     }
 
-    const appStudioPlugin: AppStudioPlugin = this.appStudioPlugin as any;
     return ok(
       appStudioPlugin.getDevAppDefinition(
         JSON.stringify(manifest),
@@ -717,7 +495,6 @@
   private async createAndConfigTeamsManifest(
     ctx: SolutionContext
   ): Promise<Result<IAppDefinition, FxError>> {
-    const appStudioPlugin: AppStudioPlugin = this.appStudioPlugin as any;
     const maybeManifest = await appStudioPlugin.reloadManifestAndCheckRequiredFields(ctx.root);
     if (maybeManifest.isErr()) {
       return err(maybeManifest.error);
@@ -727,7 +504,6 @@
     let appDefinition: IAppDefinition;
     let updatedManifest: TeamsAppManifest;
     if (this.spfxSelected(ctx)) {
-      const appStudioPlugin: AppStudioPlugin = this.appStudioPlugin as any;
       appDefinition = appStudioPlugin.convertToAppDefinition(manifest, false);
       updatedManifest = manifest;
     } else {
@@ -741,7 +517,6 @@
     const teamsAppId = ctx.config.get(GLOBAL_CONFIG)?.getString(REMOTE_TEAMS_APP_ID);
     if (!teamsAppId) {
       ctx.logProvider?.info(`Teams app not created`);
-      const appStudioPlugin: AppStudioPlugin = this.appStudioPlugin as any;
       const result = await appStudioPlugin.updateApp(
         appDefinition,
         "remote",
@@ -762,7 +537,6 @@
     } else {
       ctx.logProvider?.info(`Teams app already created: ${teamsAppId}`);
       appDefinition.appId = teamsAppId;
-      const appStudioPlugin: AppStudioPlugin = this.appStudioPlugin as any;
       const result = await appStudioPlugin.updateApp(
         appDefinition,
         "remote",
@@ -889,7 +663,6 @@
     }
     const selectedPlugins = maybeSelectedPlugins.value;
 
-    const appStudioPlugin: AppStudioPlugin = this.appStudioPlugin as any;
     const maybeManifest = await appStudioPlugin.reloadManifestAndCheckRequiredFields(ctx.root);
     if (maybeManifest.isErr()) {
       return maybeManifest;
@@ -975,9 +748,7 @@
         ctx.logProvider?.info("[Teams Toolkit]: provison finished!");
         const aadPlugin = new AadAppForTeamsPlugin();
         if (selectedPlugins.some((plugin) => plugin.name === aadPlugin.name)) {
-          return aadPlugin.setApplicationInContext(
-            getPluginContext(ctx, aadPlugin.name, manifest)
-          );
+          return aadPlugin.setApplicationInContext(getPluginContext(ctx, aadPlugin.name, manifest));
         }
         return ok(undefined);
       },
@@ -1075,7 +846,6 @@
       return res;
     }
 
-    const appStudioPlugin: AppStudioPlugin = this.appStudioPlugin as any;
     const loadManifestResult = await appStudioPlugin.reloadManifestAndCheckRequiredFields(ctx.root);
 
     if (loadManifestResult.isErr()) {
@@ -1096,17 +866,12 @@
       );
     }
     const pluginMapRes = createAllResourcePluginsMap();
-    if(pluginMapRes.isErr()) return err(pluginMapRes.error);
+    if (pluginMapRes.isErr()) return err(pluginMapRes.error);
     const pluginMap = pluginMapRes.value;
     const pluginsToDeploy: LoadedPlugin[] = [];
     for (const optionId of optionsToDeploy) {
-<<<<<<< HEAD
       const filtered = pluginMap.get(optionId);
-      if (filtered && res.value.find(p => p.name === filtered.name)) {
-=======
-      const filtered = this.pluginMap.get(optionId);
       if (filtered && res.value.find((p) => p.name === filtered.name)) {
->>>>>>> cbcb9318
         pluginsToDeploy.push(filtered);
       }
     }
@@ -1148,7 +913,6 @@
       );
     }
 
-    const appStudioPlugin: AppStudioPlugin = this.appStudioPlugin as any;
     const maybeManifestTpl = await appStudioPlugin.reloadManifestAndCheckRequiredFields(ctx.root);
     if (maybeManifestTpl.isErr()) {
       return err(maybeManifestTpl.error);
@@ -1197,7 +961,7 @@
     const tabNode = new QTreeNode({ type: "group" });
 
     //Frontend plugin
-    const fehostPlugin:Plugin = new FrontendPlugin();
+    const fehostPlugin: Plugin = new FrontendPlugin();
     if (fehostPlugin.getQuestions) {
       const pluginCtx = getPluginContext(ctx, fehostPlugin.name);
       const res = await fehostPlugin.getQuestions(Stage.create, pluginCtx);
@@ -1211,7 +975,7 @@
     if (addAzureResource) {
       const azureResourceNode = new QTreeNode(AzureResourcesQuestion);
       tabNode.addChild(azureResourceNode);
-      const functionPlugin:Plugin = new FunctionPlugin();
+      const functionPlugin: Plugin = new FunctionPlugin();
       //Azure Function
       if (functionPlugin.getQuestions) {
         const pluginCtx = getPluginContext(ctx, functionPlugin.name);
@@ -1223,7 +987,7 @@
           if (azure_function.data) azureResourceNode.addChild(azure_function);
         }
       }
-      const sqlPlugin:Plugin = new SqlPlugin();
+      const sqlPlugin: Plugin = new SqlPlugin();
       //Azure SQL
       if (sqlPlugin.getQuestions) {
         const pluginCtx = getPluginContext(ctx, sqlPlugin.name);
@@ -1247,18 +1011,13 @@
     stage: Stage,
     ctx: SolutionContext
   ): Promise<Result<QTreeNode | undefined, FxError>> {
-<<<<<<< HEAD
-    const isDynamicQuestion = DynamicPlatforms.includes(ctx.answers!.platform);
-=======
     const isDynamicQuestion = DynamicPlatforms.includes(ctx.answers!.platform!);
->>>>>>> cbcb9318
     const node = new QTreeNode({ type: "group" });
     let manifest: TeamsAppManifest | undefined = undefined;
     if (stage !== Stage.create && isDynamicQuestion) {
       const checkRes = this.checkWhetherSolutionIsIdle();
       if (checkRes.isErr()) return err(checkRes.error);
 
-      const appStudioPlugin: AppStudioPlugin = this.appStudioPlugin as any;
       const maybeManifest = await appStudioPlugin.reloadManifestAndCheckRequiredFields(ctx.root);
       if (maybeManifest.isErr()) {
         return err(maybeManifest.error);
@@ -1278,7 +1037,7 @@
       capNode.addChild(hostTypeNode);
 
       // 1.1.1 SPFX Tab
-      const spfxPlugin:Plugin = new SpfxPlugin();
+      const spfxPlugin: Plugin = new SpfxPlugin();
       if (spfxPlugin.getQuestions) {
         const pluginCtx = getPluginContext(ctx, spfxPlugin.name);
         const res = await spfxPlugin.getQuestions(Stage.create, pluginCtx);
@@ -1300,7 +1059,7 @@
       }
 
       // 1.2 Bot
-      const botPlugin:Plugin = new TeamsBot();
+      const botPlugin: Plugin = new TeamsBot();
       if (botPlugin.getQuestions) {
         const pluginCtx = getPluginContext(ctx, botPlugin.name);
         const res = await botPlugin.getQuestions(stage, pluginCtx);
@@ -1328,16 +1087,10 @@
           return err(res.error);
         }
         pluginsToProvision = res.value;
-<<<<<<< HEAD
-      }
-      else {
+      } else {
         const allPluginsRes = createAllResourcePlugins();
-        if(allPluginsRes.isErr()) return err(allPluginsRes.error);
+        if (allPluginsRes.isErr()) return err(allPluginsRes.error);
         pluginsToProvision = allPluginsRes.value;
-=======
-      } else {
-        pluginsToProvision = this.allPlugins;
->>>>>>> cbcb9318
       }
       if (!isDynamicQuestion) {
         node.addChild(new QTreeNode(AskSubscriptionQuestion));
@@ -1380,16 +1133,10 @@
           );
         }
         pluginsToDeploy = res.value.filter((plugin) => !!plugin.deploy);
-<<<<<<< HEAD
-      }
-      else {
+      } else {
         const allPluginsRes = createAllResourcePlugins();
-        if(allPluginsRes.isErr()) return err(allPluginsRes.error);
+        if (allPluginsRes.isErr()) return err(allPluginsRes.error);
         pluginsToDeploy = allPluginsRes.value.filter((plugin) => !!plugin.deploy);
-=======
-      } else {
-        pluginsToDeploy = this.allPlugins.filter((plugin) => !!plugin.deploy);
->>>>>>> cbcb9318
       }
 
       if (pluginsToDeploy.length === 0) {
@@ -1461,7 +1208,7 @@
           }
         }
       }
-      const pluginsToPublish = [new AppStudioPlugin];
+      const pluginsToPublish = [new AppStudioPlugin()];
       for (const plugin of pluginsToPublish) {
         const pluginCtx = getPluginContext(ctx, plugin.name, manifest);
         if (plugin.getQuestions) {
@@ -1500,7 +1247,6 @@
 
     const selectedPlugins = maybeSelectedPlugins.value;
 
-    const appStudioPlugin: AppStudioPlugin = this.appStudioPlugin as any;
     const maybeManifest = await appStudioPlugin.reloadManifestAndCheckRequiredFields(ctx.root);
     if (maybeManifest.isErr()) {
       return err(maybeManifest.error);
@@ -1596,7 +1342,6 @@
     const localTeamsAppID = ctx.config.get(GLOBAL_CONFIG)?.getString(LOCAL_DEBUG_TEAMS_APP_ID);
     // If localTeamsAppID is present, we should reuse the teams app id.
     if (localTeamsAppID) {
-      const appStudioPlugin: AppStudioPlugin = this.appStudioPlugin as any;
       const result = await appStudioPlugin.updateApp(
         appDefinition,
         "localDebug",
@@ -1610,7 +1355,6 @@
         return result;
       }
     } else {
-      const appStudioPlugin: AppStudioPlugin = this.appStudioPlugin as any;
       const maybeTeamsAppId = await appStudioPlugin.updateApp(
         appDefinition,
         "localDebug",
@@ -1835,9 +1579,9 @@
         )
       );
     }
-    const functionPlugin:Plugin = new FunctionPlugin();
-    const sqlPlugin:Plugin = new SqlPlugin();
-    const apimPlugin:Plugin = new ApimPlugin();
+    const functionPlugin: Plugin = new FunctionPlugin();
+    const sqlPlugin: Plugin = new SqlPlugin();
+    const apimPlugin: Plugin = new ApimPlugin();
     const alreadyHaveFunction = selectedPlugins.includes(functionPlugin.name);
     const alreadyHaveSQL = selectedPlugins.includes(sqlPlugin.name);
     const alreadyHaveAPIM = selectedPlugins.includes(apimPlugin.name);
@@ -1958,20 +1702,10 @@
     }
 
     //Bot sub tree
-<<<<<<< HEAD
-    const botPlugin:Plugin = new TeamsBot();
+    const botPlugin: Plugin = new TeamsBot();
     if ((!alreadyHaveBotOrMe || !isDynamicQuestion) && botPlugin.getQuestions) {
-      const pluginCtx = getPluginContext(
-        ctx,
-        botPlugin.name,
-        manifest
-      );
+      const pluginCtx = getPluginContext(ctx, botPlugin.name, manifest);
       const res = await botPlugin.getQuestions(Stage.create, pluginCtx);
-=======
-    if ((!alreadyHaveBotOrMe || !isDynamicQuestion) && this.botPlugin.getQuestions) {
-      const pluginCtx = getPluginContext(ctx, this.botPlugin.name, manifest);
-      const res = await this.botPlugin.getQuestions(Stage.create, pluginCtx);
->>>>>>> cbcb9318
       if (res.isErr()) return res;
       if (res.value) {
         const child = res.value as QTreeNode;
@@ -1995,7 +1729,6 @@
     const array = namespace.split("/");
     let manifest: TeamsAppManifest | undefined = undefined;
     if (isDynamicQuestion) {
-      const appStudioPlugin: AppStudioPlugin = this.appStudioPlugin as any;
       const maybeManifest = await appStudioPlugin.reloadManifestAndCheckRequiredFields(ctx.root);
       if (maybeManifest.isErr()) {
         return err(maybeManifest.error);
@@ -2011,7 +1744,7 @@
     if (array.length == 2) {
       const pluginName = array[1];
       const pluginMapRes = createAllResourcePluginsMap();
-      if(pluginMapRes.isErr()) return err(pluginMapRes.error);
+      if (pluginMapRes.isErr()) return err(pluginMapRes.error);
       const pluginMap = pluginMapRes.value;
       const plugin = pluginMap.get(pluginName);
       if (plugin) {
@@ -2060,9 +1793,9 @@
       );
     }
     const selectedPlugins = settings.activeResourcePlugins;
-    const functionPlugin:Plugin = new FunctionPlugin();
-    const sqlPlugin:Plugin = new SqlPlugin();
-    const apimPlugin:Plugin = new ApimPlugin();
+    const functionPlugin: Plugin = new FunctionPlugin();
+    const sqlPlugin: Plugin = new SqlPlugin();
+    const apimPlugin: Plugin = new ApimPlugin();
     const alreadyHaveFunction = selectedPlugins?.includes(functionPlugin.name);
     const alreadyHaveSql = selectedPlugins?.includes(sqlPlugin.name);
     const alreadyHaveApim = selectedPlugins?.includes(apimPlugin.name);
@@ -2103,13 +1836,8 @@
     const pluginsToScaffold: LoadedPlugin[] = [new LocalDebugPlugin()];
     const azureResource = settings.azureResources || [];
     if (addFunc || ((addSQL || addApim) && !alreadyHaveFunction)) {
-<<<<<<< HEAD
       pluginsToScaffold.push(functionPlugin);
-      if (!azureResource.includes(AzureResourceFunction.id)){
-=======
-      pluginsToScaffold.push(this.functionPlugin);
       if (!azureResource.includes(AzureResourceFunction.id)) {
->>>>>>> cbcb9318
         azureResource.push(AzureResourceFunction.id);
         addNewResoruceToProvision = true;
       }
@@ -2244,7 +1972,6 @@
     if (change) {
       await this.reloadPlugins(settings);
       if (this.isAzureProject(ctx)) {
-        const appStudioPlugin: AppStudioPlugin = this.appStudioPlugin as any;
         const manifest = await appStudioPlugin.createManifest(ctx.projectSettings!);
         // if (manifest) Object.assign(ctx.app, manifest);
         await fs.writeFile(
@@ -2255,7 +1982,7 @@
           spaces: 4,
         });
       } else {
-        const manifest = await (new SpfxPlugin()).getManifest();
+        const manifest = await new SpfxPlugin().getManifest();
         await fs.writeFile(
           `${ctx.root}/.${ConfigFolderName}/${REMOTE_MANIFEST}`,
           JSON.stringify(manifest, null, 4)
@@ -2350,7 +2077,6 @@
             await fs.readFile(`${ctx.root}/.${ConfigFolderName}/${REMOTE_MANIFEST}`)
           ).toString();
         } else {
-          const appStudioPlugin: AppStudioPlugin = this.appStudioPlugin as any;
           const maybeManifest = await appStudioPlugin.reloadManifestAndCheckRequiredFields(
             ctx.root
           );
@@ -2433,11 +2159,10 @@
       } else if (array.length == 2) {
         const pluginName = array[1];
         const pluginMapRes = createAllResourcePluginsMap();
-        if(pluginMapRes.isErr()) return err(pluginMapRes.error);
+        if (pluginMapRes.isErr()) return err(pluginMapRes.error);
         const pluginMap = pluginMapRes.value;
         const plugin = pluginMap.get(pluginName);
         if (plugin && plugin.executeUserTask) {
-          const appStudioPlugin: AppStudioPlugin = this.appStudioPlugin as any;
           const maybeManifest = await appStudioPlugin.reloadManifestAndCheckRequiredFields(
             ctx.root
           );
@@ -2521,9 +2246,7 @@
     isLocal: boolean
   ): Result<{ aadId: string; applicationIdUri: string; clientSecret: string }, FxError> {
     const aadPlugin = new AadAppForTeamsPlugin();
-    const aadId = config
-      .get(aadPlugin.name)
-      ?.get(isLocal ? LOCAL_DEBUG_AAD_ID : REMOTE_AAD_ID);
+    const aadId = config.get(aadPlugin.name)?.get(isLocal ? LOCAL_DEBUG_AAD_ID : REMOTE_AAD_ID);
     if (aadId === undefined || typeof aadId !== "string") {
       return err(
         returnSystemError(
@@ -2632,7 +2355,6 @@
     });
     const manifest: TeamsAppManifest = JSON.parse(manifestStr);
     await fs.writeFile(manifestPath, manifestStr);
-    const appStudioPlugin: AppStudioPlugin = this.appStudioPlugin as any;
     const appDefinition = appStudioPlugin.convertToAppDefinition(manifest, true);
     const maybeTeamsAppId = await appStudioPlugin.updateApp(
       appDefinition,
