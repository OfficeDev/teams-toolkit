/* eslint-disable @typescript-eslint/ban-types */
/* eslint-disable @typescript-eslint/no-unused-vars */
/* eslint-disable @typescript-eslint/no-explicit-any */
/* eslint-disable @typescript-eslint/no-non-null-assertion */
// Copyright (c) Microsoft Corporation.
// Licensed under the MIT license.
import { hooks } from "@feathersjs/hooks/lib";
import {
  ArchiveFolderName,
  AzureSolutionSettings,
  Colors,
  combine,
  ConfigMap,
  DynamicPlatforms,
  err,
  Func,
  FxError,
  Inputs,
  ok,
  OptionItem,
  Platform,
  Plugin,
  PluginContext,
  ProjectSettings,
  QTreeNode,
  Result,
  returnSystemError,
  returnUserError,
  Solution,
  SolutionConfig,
  SolutionContext,
  SolutionSettings,
  Stage,
  SubscriptionInfo,
  TeamsAppManifest,
} from "@microsoft/teamsfx-api";
import axios from "axios";
import * as fs from "fs-extra";
import Mustache from "mustache";
import path from "path";
import { Container, Service } from "typedi";
import * as util from "util";
import { PluginDisplayName } from "../../../common/constants";
import { LocalSettingsTeamsAppKeys } from "../../../common/localSettingsConstants";
import {
  AadOwner,
  Collaborator,
  ResourcePermission,
  TeamsAppAdmin,
} from "../../../common/permissionInterface";
import {
  deepCopy,
  getStrings,
  isArmSupportEnabled,
  isMultiEnvEnabled,
  isUserCancelError,
} from "../../../common/tools";
import { CopyFileError } from "../../../core";
import { askTargetEnvironment } from "../../../core/middleware/envInfoLoader";
import { ErrorHandlerMW } from "../../../core/middleware/errorHandler";
import { PermissionRequestFileProvider } from "../../../core/permissionRequest";
import { SolutionPlugins } from "../../../core/SolutionPluginContainer";
import { AadAppForTeamsPlugin, AppStudioPlugin, SpfxPlugin } from "../../resource";
import { IUserList } from "../../resource/appstudio/interfaces/IAppDefinition";
import { copyParameterJson, deployArmTemplates, generateArmTemplate, getParameterJson } from "./arm";
import { checkSubscription, fillInCommonQuestions } from "./commonQuestions";
import {
  ARM_TEMPLATE_OUTPUT,
  CancelError,
  DEFAULT_PERMISSION_REQUEST,
  GLOBAL_CONFIG,
  LOCAL_APPLICATION_ID_URIS,
  LOCAL_CLIENT_SECRET,
  LOCAL_DEBUG_AAD_ID,
  LOCAL_DEBUG_TEAMS_APP_ID,
  PluginNames,
  REMOTE_AAD_ID,
  REMOTE_APPLICATION_ID_URIS,
  REMOTE_CLIENT_SECRET,
  REMOTE_TEAMS_APP_ID,
  REMOTE_TENANT_ID,
  SolutionError,
  SolutionTelemetryComponentName,
  SolutionTelemetryEvent,
  SolutionTelemetryProperty,
  SolutionTelemetrySuccess,
  SOLUTION_PROVISION_SUCCEEDED,
  SUBSCRIPTION_ID,
  SUBSCRIPTION_NAME,
  USER_INFO,
  Void,
} from "./constants";
import { executeConcurrently, executeLifecycles, LifecyclesWithContext } from "./executor";
import {
  addCapabilityQuestion,
  AskSubscriptionQuestion,
  AzureResourceApim,
  AzureResourceFunction,
  AzureResourceSQL,
  AzureResourcesQuestion,
  AzureSolutionQuestionNames,
  BotOptionItem,
  createAddAzureResourceQuestion,
  createCapabilityQuestion,
  createV1CapabilityQuestion,
  DeployPluginSelectQuestion,
  FrontendHostTypeQuestion,
  HostTypeOptionAzure,
  HostTypeOptionSPFx,
  MessageExtensionItem,
  ProgrammingLanguageQuestion,
  TabOptionItem,
} from "./question";
import {
  getActivatedResourcePlugins,
  getAllResourcePluginMap,
  getAllResourcePlugins,
  ResourcePlugins,
} from "./ResourcePluginContainer";
import { getPluginContext, sendErrorTelemetryThenReturnError } from "./utils/util";
import {
  canAddCapability,
  canAddResource,
  confirmRegenerateArmTemplate,
  extractParamForRegisterTeamsAppAndAad,
  ParamForRegisterTeamsAppAndAad,
} from "./v2/executeUserTask";
import { blockV1Project, ensurePermissionRequest, parseTeamsAppTenantId } from "./v2/utils";
import { askForProvisionConsent } from "./v2/provision";
import { scaffoldReadmeAndLocalSettings } from "./v2/scaffolding";
<<<<<<< HEAD
=======
import { ensurePermissionRequest, isAzureProject, parseTeamsAppTenantId } from "./v2/utils";
>>>>>>> a4c5e1be

export type LoadedPlugin = Plugin;
export type PluginsWithContext = [LoadedPlugin, PluginContext];

// Maybe we need a state machine to track state transition.
export enum SolutionRunningState {
  Idle = "idle",
  ProvisionInProgress = "ProvisionInProgress",
  DeployInProgress = "DeployInProgress",
  PublishInProgress = "PublishInProgress",
}

@Service(SolutionPlugins.AzureTeamsSolution)
export class TeamsAppSolution implements Solution {
  SpfxPlugin: SpfxPlugin;
  AppStudioPlugin: AppStudioPlugin;
  BotPlugin: Plugin;
  AadPlugin: Plugin;
  FrontendPlugin: Plugin;
  FunctionPlugin: Plugin;
  SqlPlugin: Plugin;
  ApimPlugin: Plugin;
  LocalDebugPlugin: Plugin;

  name = "fx-solution-azure";

  runningState: SolutionRunningState;

  constructor() {
    this.SpfxPlugin = Container.get<SpfxPlugin>(ResourcePlugins.SpfxPlugin);
    this.AppStudioPlugin = Container.get<AppStudioPlugin>(ResourcePlugins.AppStudioPlugin);
    this.BotPlugin = Container.get<Plugin>(ResourcePlugins.BotPlugin);
    this.AadPlugin = Container.get<Plugin>(ResourcePlugins.AadPlugin);
    this.FrontendPlugin = Container.get<Plugin>(ResourcePlugins.FrontendPlugin);
    this.FunctionPlugin = Container.get<Plugin>(ResourcePlugins.FunctionPlugin);
    this.SqlPlugin = Container.get<Plugin>(ResourcePlugins.SqlPlugin);
    this.ApimPlugin = Container.get<Plugin>(ResourcePlugins.ApimPlugin);
    this.LocalDebugPlugin = Container.get<Plugin>(ResourcePlugins.LocalDebugPlugin);
    this.runningState = SolutionRunningState.Idle;
  }

  private getPluginAndContextArray(
    ctx: SolutionContext,
    selectedPlugins: LoadedPlugin[]
  ): PluginsWithContext[] {
    // let pluginContextConstructor = getPluginContextConstructor(ctx);
    return selectedPlugins.map((plugin) => [plugin, getPluginContext(ctx, plugin.name)]);
  }

  async init(ctx: SolutionContext): Promise<Result<any, FxError>> {
    return ok({});
  }

  assertSettingsNotEmpty<T>(settings: T | undefined, key: string): Result<T, FxError> {
    if (!settings) {
      return err(
        returnSystemError(new Error(`${key} is undefined`), "Solution", SolutionError.InternelError)
      );
    }
    return ok(settings);
  }

  fillInSolutionSettings(ctx: SolutionContext): Result<AzureSolutionSettings, FxError> {
    const assertList: [
      Result<Inputs, FxError>,
      Result<ProjectSettings, FxError>,
      Result<SolutionSettings, FxError>
    ] = [
      this.assertSettingsNotEmpty<Inputs>(ctx.answers, "answers"),
      this.assertSettingsNotEmpty<ProjectSettings>(ctx.projectSettings, "projectSettings"),
      this.assertSettingsNotEmpty<SolutionSettings>(
        ctx?.projectSettings?.solutionSettings,
        "solutionSettings"
      ),
    ];
    const assertRes = combine(assertList);
    if (assertRes.isErr()) {
      return err(assertRes.error);
    }
    const [answers, projectSettings, solutionSettingsSource] = assertRes.value;

    const capabilities = (answers[AzureSolutionQuestionNames.Capabilities] as string[]) || [];
    if (!capabilities || capabilities.length === 0) {
      return err(
        returnSystemError(
          new Error("capabilities is empty"),
          "Solution",
          SolutionError.InternelError
        )
      );
    }
    let hostType = answers[AzureSolutionQuestionNames.HostType] as string;
    if (capabilities.includes(BotOptionItem.id) || capabilities.includes(MessageExtensionItem.id))
      hostType = HostTypeOptionAzure.id;
    if (!hostType) {
      return err(
        returnSystemError(
          new Error("hostType is undefined"),
          "Solution",
          SolutionError.InternelError
        )
      );
    }
    let azureResources: string[] | undefined;
    if (hostType === HostTypeOptionAzure.id && capabilities.includes(TabOptionItem.id)) {
      azureResources = answers[AzureSolutionQuestionNames.AzureResources] as string[];
      if (azureResources) {
        if (
          (azureResources.includes(AzureResourceSQL.id) ||
            azureResources.includes(AzureResourceApim.id)) &&
          !azureResources.includes(AzureResourceFunction.id)
        ) {
          azureResources.push(AzureResourceFunction.id);
        }
      } else azureResources = [];
    }
    const solutionSettings: AzureSolutionSettings = {
      name: solutionSettingsSource.name,
      version: solutionSettingsSource.version,
      hostType: hostType,
      capabilities: capabilities,
      azureResources: azureResources || [],
      activeResourcePlugins: [],
    };
    projectSettings.solutionSettings = solutionSettings;
    return ok(solutionSettings);
  }

  async fillInV1SolutionSettings(
    ctx: SolutionContext
  ): Promise<Result<AzureSolutionSettings, FxError>> {
    const assertList: [
      Result<Inputs, FxError>,
      Result<ProjectSettings, FxError>,
      Result<SolutionSettings, FxError>
    ] = [
      this.assertSettingsNotEmpty<Inputs>(ctx.answers, "answers"),
      this.assertSettingsNotEmpty<ProjectSettings>(ctx.projectSettings, "projectSettings"),
      this.assertSettingsNotEmpty<SolutionSettings>(
        ctx?.projectSettings?.solutionSettings,
        "solutionSettings"
      ),
    ];
    const assertRes = combine(assertList);
    if (assertRes.isErr()) {
      return err(assertRes.error);
    }
    const [answers, projectSettings, solutionSettingsSource] = assertRes.value;

    const isTypescriptProject = await fs.pathExists(
      path.join(ctx.root, ArchiveFolderName, "tsconfig.json")
    );
    projectSettings.programmingLanguage = isTypescriptProject ? "typescript" : "javascript";

    const capability = answers[AzureSolutionQuestionNames.V1Capability] as string;
    if (!capability) {
      return err(
        returnSystemError(
          new Error("capabilities is empty"),
          "Solution",
          SolutionError.InternelError
        )
      );
    }

    const solutionSettings: AzureSolutionSettings = {
      name: solutionSettingsSource.name,
      version: solutionSettingsSource.version,
      hostType: HostTypeOptionAzure.id,
      capabilities: [capability],
      azureResources: [],
      activeResourcePlugins: [],
      migrateFromV1: solutionSettingsSource?.migrateFromV1,
    };
    projectSettings.solutionSettings = solutionSettings;
    return ok(solutionSettings);
  }

  /**
   * create
   */
  async create(ctx: SolutionContext): Promise<Result<any, FxError>> {
    ctx.telemetryReporter?.sendTelemetryEvent(SolutionTelemetryEvent.CreateStart, {
      [SolutionTelemetryProperty.Component]: SolutionTelemetryComponentName,
    });

    // ensure that global namespace is present
    if (!ctx.envInfo.profile.has(GLOBAL_CONFIG)) {
      ctx.envInfo.profile.set(GLOBAL_CONFIG, new ConfigMap());
    }

    // Only non-SPFx project will ask this question.
    const lang = ctx.answers![AzureSolutionQuestionNames.ProgrammingLanguage] as string;
    if (lang) {
      ctx.projectSettings!.programmingLanguage = lang;
    }

    const settingsRes = this.fillInSolutionSettings(ctx);
    if (settingsRes.isErr()) {
      return err(
        sendErrorTelemetryThenReturnError(
          SolutionTelemetryEvent.Create,
          settingsRes.error,
          ctx.telemetryReporter
        )
      );
    }

    const solutionSettings = settingsRes.value;

    //Reload plugins according to user answers
    await this.reloadPlugins(solutionSettings);

    if (this.isAzureProject(ctx)) {
      await fs.writeJSON(`${ctx.root}/permissions.json`, DEFAULT_PERMISSION_REQUEST, { spaces: 4 });
      ctx.telemetryReporter?.sendTelemetryEvent(SolutionTelemetryEvent.Create, {
        [SolutionTelemetryProperty.Component]: SolutionTelemetryComponentName,
        [SolutionTelemetryProperty.Success]: SolutionTelemetrySuccess.Yes,
        [SolutionTelemetryProperty.Resources]: solutionSettings.azureResources.join(";"),
        [SolutionTelemetryProperty.Capabilities]: solutionSettings.capabilities.join(";"),
        [SolutionTelemetryProperty.ProgrammingLanguage]:
          ctx.projectSettings?.programmingLanguage ?? "",
      });
    }
    return ok(Void);
  }

  // Migrate
  async migrate(ctx: SolutionContext): Promise<Result<any, FxError>> {
    ctx.telemetryReporter?.sendTelemetryEvent(SolutionTelemetryEvent.MigrateStart, {
      [SolutionTelemetryProperty.Component]: SolutionTelemetryComponentName,
    });

    // ensure that global namespace is present
    if (!ctx.envInfo.profile.has(GLOBAL_CONFIG)) {
      ctx.envInfo.profile.set(GLOBAL_CONFIG, new ConfigMap());
    }

    const settingsRes = await this.fillInV1SolutionSettings(ctx);
    if (settingsRes.isErr()) {
      return err(
        sendErrorTelemetryThenReturnError(
          SolutionTelemetryEvent.Migrate,
          settingsRes.error,
          ctx.telemetryReporter
        )
      );
    }

    const solutionSettings = settingsRes.value;
    const selectedPlugins = await this.reloadPlugins(solutionSettings);

    const results: Result<any, FxError>[] = await Promise.all<Result<any, FxError>>(
      selectedPlugins.map<Promise<Result<any, FxError>>>((migratePlugin) => {
        return this.executeUserTask(
          {
            namespace: `${PluginNames.SOLUTION}/${migratePlugin.name}`,
            method: "migrateV1Project",
            params: {},
          },
          ctx
        );
      })
    );

    const errorResult = results.find((result) => {
      return result.isErr();
    });

    if (errorResult) {
      return errorResult;
    }

    const capabilities = (ctx.projectSettings?.solutionSettings as AzureSolutionSettings)
      .capabilities;
    const azureResources = (ctx.projectSettings?.solutionSettings as AzureSolutionSettings)
      .azureResources;
    await scaffoldReadmeAndLocalSettings(capabilities, azureResources, ctx.root, true);

    ctx.telemetryReporter?.sendTelemetryEvent(SolutionTelemetryEvent.Migrate, {
      [SolutionTelemetryProperty.Component]: SolutionTelemetryComponentName,
      [SolutionTelemetryProperty.Success]: SolutionTelemetrySuccess.Yes,
    });

    ctx.ui?.showMessage("info", `Success: ${getStrings().solution.MigrateSuccessNotice}`, false);
    return ok(Void);
  }

  reloadPlugins(solutionSettings: AzureSolutionSettings): Plugin[] {
    const res = getActivatedResourcePlugins(solutionSettings);
    solutionSettings.activeResourcePlugins = res.map((p) => p.name);
    return res;
  }

  private spfxSelected(ctx: SolutionContext): boolean {
    // Generally, if SPFx is selected, there should be no other plugins. But we don't check this invariant here.
    const spfxExists = this.getAzureSolutionSettings(ctx).activeResourcePlugins.some(
      (pluginName) => pluginName === this.SpfxPlugin.name
    );
    return spfxExists === undefined ? false : spfxExists;
  }

  private isAzureProject(ctx?: SolutionContext): boolean {
    if (!ctx) return true;
    const settings = this.getAzureSolutionSettings(ctx);
    return HostTypeOptionAzure.id === settings.hostType;
  }

  async update(ctx: SolutionContext): Promise<Result<any, FxError>> {
    const v1Blocked = blockV1Project(ctx.projectSettings?.solutionSettings);
    if (v1Blocked.isErr()) {
      return v1Blocked;
    }
    return await this.executeAddResource(ctx);
  }

  private getSelectedPlugins(ctx: SolutionContext): Result<Plugin[], FxError> {
    const settings = this.getAzureSolutionSettings(ctx);
    const plugins = getActivatedResourcePlugins(settings);
    settings.activeResourcePlugins = plugins.map((p) => p.name);
    return ok(plugins);
  }

  /**
   * scaffold
   */
  @hooks([ErrorHandlerMW])
  async scaffold(ctx: SolutionContext): Promise<Result<any, FxError>> {
    const maybeSelectedPlugins = this.getSelectedPlugins(ctx);
    if (maybeSelectedPlugins.isErr()) {
      return maybeSelectedPlugins;
    }
    const selectedPlugins = maybeSelectedPlugins.value;
    const result = await this.doScaffold(ctx, selectedPlugins, true);
    if (result.isOk()) {
      ctx.ui?.showMessage("info", `Success: ${getStrings().solution.ScaffoldSuccessNotice}`, false);
    }
    return result;
  }

  async doScaffold(
    ctx: SolutionContext,
    selectedPlugins: LoadedPlugin[],
    generateResourceTemplate: boolean
  ): Promise<Result<any, FxError>> {
    const pluginsWithCtx: PluginsWithContext[] = this.getPluginAndContextArray(
      ctx,
      selectedPlugins
    );
    const preScaffoldWithCtx: LifecyclesWithContext[] = pluginsWithCtx.map(([plugin, context]) => {
      return [plugin?.preScaffold?.bind(plugin), context, plugin.name];
    });
    const scaffoldWithCtx: LifecyclesWithContext[] = pluginsWithCtx.map(([plugin, context]) => {
      return [plugin?.scaffold?.bind(plugin), context, plugin.name];
    });
    const postScaffoldWithCtx: LifecyclesWithContext[] = pluginsWithCtx.map(([plugin, context]) => {
      return [plugin?.postScaffold?.bind(plugin), context, plugin.name];
    });

    const res = await executeLifecycles(preScaffoldWithCtx, scaffoldWithCtx, postScaffoldWithCtx);

    if (res.isOk()) {
      const capabilities = (ctx.projectSettings?.solutionSettings as AzureSolutionSettings)
        .capabilities;
      const azureResources = (ctx.projectSettings?.solutionSettings as AzureSolutionSettings)
        .azureResources;
      await scaffoldReadmeAndLocalSettings(capabilities, azureResources, ctx.root);
    }

    if (isArmSupportEnabled() && generateResourceTemplate && this.isAzureProject(ctx)) {
      return await generateArmTemplate(ctx);
    } else {
      return res;
    }
  }
  async createEnv(ctx: SolutionContext): Promise<Result<any, FxError>> {
    if (
      isArmSupportEnabled() &&
      isAzureProject(ctx.projectSettings!.solutionSettings as AzureSolutionSettings)
    ) {
      try {
        if(ctx.answers!.copy === true) {
          await copyParameterJson(ctx, ctx.answers!.sourceEnvName);
        }
        else {
          await getParameterJson(ctx);
        }
      } catch (e) {
        return err(CopyFileError(e));
      }
    }
    return ok(Void);
  }

  /**
   * Checks whether solution's state is idle
   */
  private checkWhetherSolutionIsIdle(): Result<Void, FxError> {
    switch (this.runningState) {
      case SolutionRunningState.Idle:
        return ok(Void);
      case SolutionRunningState.ProvisionInProgress:
        return err(
          returnUserError(
            new Error("Provision in progress. Please wait for its completion."),
            "Solution",
            SolutionError.ProvisionInProgress
          )
        );
      case SolutionRunningState.DeployInProgress:
        return err(
          returnUserError(
            new Error("Deployment in progress. Please wait for its completion."),
            "Solution",
            SolutionError.DeploymentInProgress
          )
        );
      case SolutionRunningState.PublishInProgress:
        return err(
          returnUserError(
            new Error("Publish in progress. Please wait for its completion."),
            "Solution",
            SolutionError.PublishInProgress
          )
        );
    }
  }

  private checkWetherProvisionSucceeded(solutionConfig: SolutionConfig): boolean {
    return !!solutionConfig.get(GLOBAL_CONFIG)?.getBoolean(SOLUTION_PROVISION_SUCCEEDED);
  }

  /**
   * Provision resources. It can only run in a non-SPFx project when solution's running state is Idle.
   * Solution's provisionSucceeded config value will be set to true if provision succeeds, to false otherwise.
   *
   */
  @hooks([ErrorHandlerMW])
  async provision(ctx: SolutionContext): Promise<Result<any, FxError>> {
    const v1Blocked = blockV1Project(ctx.projectSettings?.solutionSettings);
    if (v1Blocked.isErr()) {
      return v1Blocked;
    }

    const canProvision = this.checkWhetherSolutionIsIdle();
    if (canProvision.isErr()) {
      return canProvision;
    }

    try {
      // Just to trigger M365 login before the concurrent execution of provision.
      // Because concurrent exectution of provision may getAccessToken() concurrently, which
      // causes 2 M365 logins before the token caching in common lib takes effect.
      await ctx.appStudioToken?.getAccessToken();

      this.runningState = SolutionRunningState.ProvisionInProgress;

      if (this.isAzureProject(ctx)) {
        if (ctx.permissionRequestProvider === undefined) {
          ctx.permissionRequestProvider = new PermissionRequestFileProvider(ctx.root);
        }
        const result = await ensurePermissionRequest(
          ctx.projectSettings?.solutionSettings as AzureSolutionSettings,
          ctx.permissionRequestProvider
        );
        if (result.isErr()) {
          return result;
        }
      }

      const provisionResult = await this.doProvision(ctx);
      if (provisionResult.isOk()) {
        const msg = util.format(
          `Success: ${getStrings().solution.ProvisionSuccessNotice}`,
          ctx.projectSettings?.appName
        );
        ctx.logProvider?.info(msg);
        ctx.ui?.showMessage("info", msg, false);
        ctx.envInfo.profile.get(GLOBAL_CONFIG)?.set(SOLUTION_PROVISION_SUCCEEDED, true);
      } else {
        if (!isUserCancelError(provisionResult.error)) {
          const msg = util.format(
            getStrings().solution.ProvisionFailNotice,
            ctx.projectSettings?.appName
          );
          ctx.logProvider?.error(msg);
          ctx.envInfo.profile.get(GLOBAL_CONFIG)?.set(SOLUTION_PROVISION_SUCCEEDED, false);
        }
      }
      return provisionResult;
    } finally {
      this.runningState = SolutionRunningState.Idle;
    }
  }

  /**
   * provision
   */
  async doProvision(ctx: SolutionContext): Promise<Result<any, FxError>> {
    const maybeSelectedPlugins = this.getSelectedPlugins(ctx);
    if (maybeSelectedPlugins.isErr()) {
      return maybeSelectedPlugins;
    }
    const selectedPlugins = maybeSelectedPlugins.value;

    if (this.isAzureProject(ctx)) {
      //1. ask common questions for azure resources.
      const appName = ctx.projectSettings!.appName;
      const res = await fillInCommonQuestions(
        ctx,
        appName,
        ctx.envInfo.profile,
        ctx.azureAccountProvider,
        await ctx.appStudioToken?.getJsonObject()
      );
      if (res.isErr()) {
        return res;
      }
      const consentResult = await askForProvisionConsent(ctx);
      if (consentResult.isErr()) {
        return consentResult;
      }
    }

    const pluginsWithCtx: PluginsWithContext[] = this.getPluginAndContextArray(
      ctx,
      selectedPlugins
    );
    const preProvisionWithCtx: LifecyclesWithContext[] = pluginsWithCtx.map(([plugin, context]) => {
      return [plugin?.preProvision?.bind(plugin), context, plugin.name];
    });
    const provisionWithCtx: LifecyclesWithContext[] = pluginsWithCtx.map(([plugin, context]) => {
      return [plugin?.provision?.bind(plugin), context, plugin.name];
    });
    const postProvisionWithCtx: LifecyclesWithContext[] = pluginsWithCtx.map(
      ([plugin, context]) => {
        return [plugin?.postProvision?.bind(plugin), context, plugin.name];
      }
    );

    return executeLifecycles(
      preProvisionWithCtx,
      provisionWithCtx,
      postProvisionWithCtx,
      async () => {
        ctx.logProvider?.info(
          util.format(getStrings().solution.ProvisionStartNotice, PluginDisplayName.Solution)
        );
        return ok(undefined);
      },
      async (provisionResults?: Result<any, FxError>[]) => {
        if (!isMultiEnvEnabled()) {
          if (provisionWithCtx.length === provisionResults?.length) {
            provisionWithCtx.map(function (plugin, index) {
              if (plugin[2] === PluginNames.APPST) {
                const teamsAppResult = provisionResults[index];
                if (teamsAppResult.isOk()) {
                  ctx.envInfo.profile
                    .get(GLOBAL_CONFIG)
                    ?.set(REMOTE_TEAMS_APP_ID, teamsAppResult.value);
                }
              }
            });
          }
        }

        if (provisionResults) {
          for (const result of provisionResults) {
            if (result.isErr()) {
              return result;
            }
          }
        }
        ctx.logProvider?.info(
          util.format(getStrings().solution.ProvisionFinishNotice, PluginDisplayName.Solution)
        );

        if (isArmSupportEnabled() && this.isAzureProject(ctx)) {
          const armDeploymentResult = await deployArmTemplates(ctx);
          if (armDeploymentResult.isErr()) {
            return armDeploymentResult;
          }
        }

        const aadPlugin = this.AadPlugin as AadAppForTeamsPlugin;
        if (selectedPlugins.some((plugin) => plugin.name === aadPlugin.name)) {
          return await aadPlugin.executeUserTask(
            {
              namespace: `${PluginNames.SOLUTION}/${PluginNames.AAD}`,
              method: "setApplicationInContext",
              params: { isLocal: false },
            },
            getPluginContext(ctx, aadPlugin.name)
          );
        }
        return ok(undefined);
      },
      async () => {
        ctx.envInfo.profile.get(GLOBAL_CONFIG)?.delete(ARM_TEMPLATE_OUTPUT);
        ctx.logProvider?.info(
          util.format(getStrings().solution.ConfigurationFinishNotice, PluginDisplayName.Solution)
        );
        return ok(undefined);
      }
    );
  }

  @hooks([ErrorHandlerMW])
  async deploy(ctx: SolutionContext): Promise<Result<any, FxError>> {
    const v1Blocked = blockV1Project(ctx.projectSettings?.solutionSettings);
    if (v1Blocked.isErr()) {
      return v1Blocked;
    }

    const isAzureProject = this.isAzureProject(ctx);
    const provisioned = this.checkWetherProvisionSucceeded(ctx.envInfo.profile);
    if (isAzureProject && !provisioned) {
      return err(
        returnUserError(
          new Error(
            util.format(getStrings().solution.NotProvisionedNotice, ctx.projectSettings?.appName)
          ),
          "Solution",
          SolutionError.CannotDeployBeforeProvision
        )
      );
    }
    try {
      if (this.isAzureProject(ctx)) {
        // Just to trigger M365 login before the concurrent execution of deploy.
        // Because concurrent exectution of deploy may getAccessToken() concurrently, which
        // causes 2 M365 logins before the token caching in common lib takes effect.
        await ctx.appStudioToken?.getAccessToken();
      }

      this.runningState = SolutionRunningState.DeployInProgress;
      const result = await this.doDeploy(ctx);
      if (result.isOk()) {
        if (this.isAzureProject(ctx)) {
          const msg = util.format(
            `Success: ${getStrings().solution.DeploySuccessNotice}`,
            ctx.projectSettings?.appName
          );
          ctx.logProvider?.info(msg);
          ctx.ui?.showMessage("info", msg, false);
        }
      } else {
        const msg = util.format(
          getStrings().solution.DeployFailNotice,
          ctx.projectSettings?.appName
        );
        ctx.logProvider?.info(msg);
      }

      return result;
    } finally {
      this.runningState = SolutionRunningState.Idle;
    }
  }

  /**
   * deploy
   */
  private async doDeploy(ctx: SolutionContext): Promise<Result<any, FxError>> {
    const res = this.getSelectedPlugins(ctx);
    if (res.isErr()) {
      return res;
    }
    const optionsToDeploy = ctx.answers![
      AzureSolutionQuestionNames.PluginSelectionDeploy
    ] as string[];
    if (optionsToDeploy === undefined || optionsToDeploy.length === 0) {
      return err(
        returnUserError(
          new Error(`No plugin selected`),
          "Solution",
          SolutionError.NoResourcePluginSelected
        )
      );
    }

    const pluginMap = getAllResourcePluginMap();
    const pluginsToDeploy: LoadedPlugin[] = [];
    for (const optionId of optionsToDeploy) {
      const filtered = pluginMap.get(optionId);
      if (filtered && res.value.find((p) => p.name === filtered.name)) {
        pluginsToDeploy.push(filtered);
      }
    }
    ctx.logProvider?.info(
      util.format(
        getStrings().solution.SelectedPluginsToDeployNotice,
        PluginDisplayName.Solution,
        JSON.stringify(pluginsToDeploy.map((p) => p.name))
      )
    );
    if (this.isAzureProject(ctx)) {
      //make sure sub is selected
      await ctx.azureAccountProvider?.getSelectedSubscription(true);
    }
    const pluginsWithCtx: PluginsWithContext[] = this.getPluginAndContextArray(
      ctx,
      pluginsToDeploy
    );
    const preDeployWithCtx: LifecyclesWithContext[] = pluginsWithCtx.map(([plugin, context]) => {
      return [plugin?.preDeploy?.bind(plugin), context, plugin.name];
    });
    const deployWithCtx: LifecyclesWithContext[] = pluginsWithCtx.map(([plugin, context]) => {
      return [plugin?.deploy?.bind(plugin), context, plugin.name];
    });
    const postDeployWithCtx: LifecyclesWithContext[] = pluginsWithCtx.map(([plugin, context]) => {
      return [plugin?.postDeploy?.bind(plugin), context, plugin.name];
    });

    ctx.logProvider?.info(
      util.format(getStrings().solution.DeployStartNotice, PluginDisplayName.Solution)
    );

    return executeLifecycles(preDeployWithCtx, deployWithCtx, postDeployWithCtx);
  }
  @hooks([ErrorHandlerMW])
  async publish(ctx: SolutionContext): Promise<Result<any, FxError>> {
    const v1Blocked = blockV1Project(ctx.projectSettings?.solutionSettings);
    if (v1Blocked.isErr()) {
      return v1Blocked;
    }

    const checkRes = this.checkWhetherSolutionIsIdle();
    if (checkRes.isErr()) return err(checkRes.error);
    const isAzureProject = this.isAzureProject(ctx);
    const provisioned = this.checkWetherProvisionSucceeded(ctx.envInfo.profile);
    if (!provisioned) {
      return err(
        returnUserError(
          new Error(
            util.format(getStrings().solution.NotProvisionedNotice, ctx.projectSettings?.appName)
          ),
          "Solution",
          SolutionError.CannotPublishBeforeProvision
        )
      );
    }

    try {
      this.runningState = SolutionRunningState.PublishInProgress;

      const pluginsWithCtx: PluginsWithContext[] = this.getPluginAndContextArray(ctx, [
        this.AppStudioPlugin,
      ]);
      const publishWithCtx: LifecyclesWithContext[] = pluginsWithCtx.map(([plugin, context]) => {
        return [plugin?.publish?.bind(plugin), context, plugin.name];
      });

      ctx.logProvider?.info(
        util.format(getStrings().solution.PublishStartNotice, PluginDisplayName.Solution)
      );

      const results = await executeConcurrently("", publishWithCtx);

      for (const result of results) {
        if (result.isErr()) {
          const msg = util.format(
            getStrings().solution.PublishFailNotice,
            ctx.projectSettings?.appName
          );
          ctx.logProvider?.info(msg);
          return result;
        }
      }
      return ok(undefined);
    } finally {
      this.runningState = SolutionRunningState.Idle;
    }
  }

  async getTabScaffoldQuestions(
    ctx: SolutionContext,
    addAzureResource: boolean
  ): Promise<Result<QTreeNode | undefined, FxError>> {
    const tabNode = new QTreeNode({ type: "group" });

    //Frontend plugin
    const fehostPlugin: Plugin = this.FrontendPlugin;
    if (fehostPlugin.getQuestions) {
      const pluginCtx = getPluginContext(ctx, fehostPlugin.name);
      const res = await fehostPlugin.getQuestions(Stage.create, pluginCtx);
      if (res.isErr()) return res;
      if (res.value) {
        const frontendNode = res.value as QTreeNode;
        if (frontendNode.data) tabNode.addChild(frontendNode);
      }
    }

    if (addAzureResource) {
      const azureResourceNode = new QTreeNode(AzureResourcesQuestion);
      tabNode.addChild(azureResourceNode);
      const functionPlugin: Plugin = this.FunctionPlugin;
      //Azure Function
      if (functionPlugin.getQuestions) {
        const pluginCtx = getPluginContext(ctx, functionPlugin.name);
        const res = await functionPlugin.getQuestions(Stage.create, pluginCtx);
        if (res.isErr()) return res;
        if (res.value) {
          const azure_function = res.value as QTreeNode;
          azure_function.condition = { minItems: 1 };
          if (azure_function.data) azureResourceNode.addChild(azure_function);
        }
      }
      const sqlPlugin: Plugin = this.SqlPlugin;
      //Azure SQL
      if (sqlPlugin.getQuestions) {
        const pluginCtx = getPluginContext(ctx, sqlPlugin.name);
        const res = await sqlPlugin.getQuestions(Stage.create, pluginCtx);
        if (res.isErr()) return res;
        if (res.value) {
          const azure_sql = res.value as QTreeNode;
          azure_sql.condition = { contains: AzureResourceSQL.id };
          if (azure_sql.data) azureResourceNode.addChild(azure_sql);
        }
      }
    }
    return ok(tabNode);
  }

  /**
   * collect solution level question
   * @param ctx
   */
  async getQuestions(
    stage: Stage,
    ctx: SolutionContext
  ): Promise<Result<QTreeNode | undefined, FxError>> {
    const isDynamicQuestion = DynamicPlatforms.includes(ctx.answers!.platform!);
    const node = new QTreeNode({ type: "group" });
    if (stage !== Stage.create && isDynamicQuestion) {
      const checkRes = this.checkWhetherSolutionIsIdle();
      if (checkRes.isErr()) return err(checkRes.error);
    }

    if (stage === Stage.create) {
      // 1. capabilities
      const capQuestion = createCapabilityQuestion();
      const capNode = new QTreeNode(capQuestion);
      node.addChild(capNode);

      // 1.1 hostType
      const hostTypeNode = new QTreeNode(FrontendHostTypeQuestion);
      hostTypeNode.condition = { contains: TabOptionItem.id };
      capNode.addChild(hostTypeNode);

      // 1.1.1 SPFX Tab
      const spfxPlugin: Plugin = new SpfxPlugin();
      if (spfxPlugin.getQuestions) {
        const pluginCtx = getPluginContext(ctx, spfxPlugin.name);
        const res = await spfxPlugin.getQuestions(Stage.create, pluginCtx);
        if (res.isErr()) return res;
        if (res.value) {
          const spfxNode = res.value as QTreeNode;
          spfxNode.condition = { equals: HostTypeOptionSPFx.id };
          if (spfxNode.data) hostTypeNode.addChild(spfxNode);
        }
      }

      // 1.1.2 Azure Tab
      const tabRes = await this.getTabScaffoldQuestions(ctx, true);
      if (tabRes.isErr()) return tabRes;
      if (tabRes.value) {
        const tabNode = tabRes.value;
        tabNode.condition = { equals: HostTypeOptionAzure.id };
        hostTypeNode.addChild(tabNode);
      }

      // 1.2 Bot
      const botPlugin: Plugin = this.BotPlugin;
      if (botPlugin.getQuestions) {
        const pluginCtx = getPluginContext(ctx, botPlugin.name);
        const res = await botPlugin.getQuestions(stage, pluginCtx);
        if (res.isErr()) return res;
        if (res.value) {
          const botGroup = res.value as QTreeNode;
          botGroup.condition = { containsAny: [BotOptionItem.id, MessageExtensionItem.id] };
          capNode.addChild(botGroup);
        }
      }

      // 1.3 Language
      const programmingLanguage = new QTreeNode(ProgrammingLanguageQuestion);
      programmingLanguage.condition = { minItems: 1 };
      capNode.addChild(programmingLanguage);
    } else if (stage == Stage.migrateV1) {
      const capQuestion = createV1CapabilityQuestion();
      const capNode = new QTreeNode(capQuestion);
      node.addChild(capNode);
    } else if (stage === Stage.provision) {
      if (isDynamicQuestion) {
        const v1Blocked = blockV1Project(ctx.projectSettings?.solutionSettings);
        if (v1Blocked.isErr()) {
          return err(v1Blocked.error);
        }
        const provisioned = this.checkWetherProvisionSucceeded(ctx.envInfo.profile);
        if (provisioned) return ok(undefined);
      }
      let pluginsToProvision: LoadedPlugin[];
      if (isDynamicQuestion) {
        const res = this.getSelectedPlugins(ctx);
        if (res.isErr()) {
          return err(res.error);
        }
        pluginsToProvision = res.value;
      } else {
        pluginsToProvision = getAllResourcePlugins();
      }
      if (!isDynamicQuestion) {
        node.addChild(new QTreeNode(AskSubscriptionQuestion));
      }
      for (const plugin of pluginsToProvision) {
        if (plugin.getQuestions) {
          const pluginCtx = getPluginContext(ctx, plugin.name);
          const getQuestionRes = await plugin.getQuestions(stage, pluginCtx);
          if (getQuestionRes.isErr()) return getQuestionRes;
          if (getQuestionRes.value) {
            const subnode = getQuestionRes.value as QTreeNode;
            node.addChild(subnode);
          }
        }
      }
    } else if (stage === Stage.deploy) {
      if (isDynamicQuestion) {
        const v1Blocked = blockV1Project(ctx.projectSettings?.solutionSettings);
        if (v1Blocked.isErr()) {
          return err(v1Blocked.error);
        }

        const isAzureProject = this.isAzureProject(ctx);
        const provisioned = this.checkWetherProvisionSucceeded(ctx.envInfo.profile);
        if (isAzureProject && !provisioned) {
          return err(
            returnUserError(
              new Error(getStrings().solution.FailedToDeployBeforeProvision),
              "Solution",
              SolutionError.CannotDeployBeforeProvision
            )
          );
        }
      }
      let pluginsToDeploy: LoadedPlugin[];
      if (isDynamicQuestion) {
        const res = this.getSelectedPlugins(ctx);
        if (res.isErr()) {
          return err(
            returnUserError(
              new Error("No resource to deploy"),
              "Solution",
              SolutionError.NoResourceToDeploy
            )
          );
        }
        pluginsToDeploy = res.value.filter((plugin) => !!plugin.deploy);
      } else {
        const allPlugins = getAllResourcePlugins();
        pluginsToDeploy = allPlugins.filter((plugin) => !!plugin.deploy);
      }

      if (pluginsToDeploy.length === 0) {
        return err(
          returnUserError(
            new Error("No resource to deploy"),
            "Solution",
            SolutionError.NoResourceToDeploy
          )
        );
      }
      const pluginPrefix = "fx-resource-";
      const options: OptionItem[] = pluginsToDeploy.map((plugin) => {
        const item: OptionItem = {
          id: plugin.name,
          label: plugin.displayName,
          cliName: plugin.name.replace(pluginPrefix, ""),
        };
        return item;
      });

      const selectQuestion = DeployPluginSelectQuestion;
      selectQuestion.staticOptions = options;
      selectQuestion.default = options.map((i) => i.id);
      const pluginSelection = new QTreeNode(selectQuestion);
      node.addChild(pluginSelection);

      for (const plugin of pluginsToDeploy) {
        if (plugin.getQuestions) {
          const pluginCtx = getPluginContext(ctx, plugin.name);
          const getQuestionRes = await plugin.getQuestions(stage, pluginCtx);
          if (getQuestionRes.isErr()) return getQuestionRes;
          if (getQuestionRes.value) {
            const subnode = getQuestionRes.value as QTreeNode;
            subnode.condition = { contains: plugin.name };
            if (subnode.data) pluginSelection.addChild(subnode);
          }
        }
      }
    } else if (stage === Stage.publish) {
      if (isDynamicQuestion) {
        const v1Blocked = blockV1Project(ctx.projectSettings?.solutionSettings);
        if (v1Blocked.isErr()) {
          return err(v1Blocked.error);
        }
        const isAzureProject = this.isAzureProject(ctx);
        const provisioned = this.checkWetherProvisionSucceeded(ctx.envInfo.profile);
        if (isAzureProject && !provisioned) {
          return err(
            returnUserError(
              new Error(getStrings().solution.FailedToPublishBeforeProvision),
              "Solution",
              SolutionError.CannotPublishBeforeProvision
            )
          );
        }
        if (!provisioned && this.spfxSelected(ctx)) {
          if (ctx.answers?.platform === Platform.VSCode) {
            ctx.ui?.showMessage(
              "error",
              getStrings().solution.SPFxAskProvisionBeforePublish,
              false
            );
            throw CancelError;
          } else {
            return err(
              returnUserError(
                new Error(getStrings().solution.SPFxAskProvisionBeforePublish),
                "Solution",
                SolutionError.CannotPublishBeforeProvision
              )
            );
          }
        }
      }
      const pluginsToPublish = [this.AppStudioPlugin];
      for (const plugin of pluginsToPublish) {
        const pluginCtx = getPluginContext(ctx, plugin.name);
        if (plugin.getQuestions) {
          const getQuestionRes = await plugin.getQuestions(stage, pluginCtx);
          if (getQuestionRes.isErr()) return getQuestionRes;
          if (getQuestionRes.value) {
            const subnode = getQuestionRes.value as QTreeNode;
            node.addChild(subnode);
          }
        }
      }
    }
    return ok(node);
  }

  async localDebug(ctx: SolutionContext): Promise<Result<any, FxError>> {
    if (!this.spfxSelected(ctx)) {
      if (ctx.permissionRequestProvider === undefined) {
        ctx.permissionRequestProvider = new PermissionRequestFileProvider(ctx.root);
      }

      const result = await ensurePermissionRequest(
        ctx.projectSettings?.solutionSettings as AzureSolutionSettings,
        ctx.permissionRequestProvider
      );

      if (result.isErr()) {
        return result;
      }
    }

    return await this.doLocalDebug(ctx);
  }

  async doLocalDebug(ctx: SolutionContext): Promise<Result<any, FxError>> {
    const maybeSelectedPlugins = this.getSelectedPlugins(ctx);

    if (maybeSelectedPlugins.isErr()) {
      return maybeSelectedPlugins;
    }

    const selectedPlugins = maybeSelectedPlugins.value;

    // Just to trigger M365 login before the concurrent execution of localDebug.
    // Because concurrent exectution of localDebug may getAccessToken() concurrently, which
    // causes 2 M365 logins before the token caching in common lib takes effect.
    await ctx.appStudioToken?.getAccessToken();

    const pluginsWithCtx: PluginsWithContext[] = this.getPluginAndContextArray(
      ctx,
      selectedPlugins
    );
    const localDebugWithCtx: LifecyclesWithContext[] = pluginsWithCtx.map(([plugin, context]) => {
      return [plugin?.localDebug?.bind(plugin), context, plugin.name];
    });
    const postLocalDebugWithCtx: LifecyclesWithContext[] = pluginsWithCtx.map(
      ([plugin, context]) => {
        return [plugin?.postLocalDebug?.bind(plugin), context, plugin.name];
      }
    );

    const localDebugResults = await executeConcurrently("", localDebugWithCtx);
    for (const localDebugResult of localDebugResults) {
      if (localDebugResult.isErr()) {
        return localDebugResult;
      }
    }

    if (!this.spfxSelected(ctx)) {
      const aadPlugin = this.AadPlugin as AadAppForTeamsPlugin;
      if (selectedPlugins.some((plugin) => plugin.name === aadPlugin.name)) {
        const result = await aadPlugin.executeUserTask(
          {
            namespace: `${PluginNames.SOLUTION}/${PluginNames.AAD}`,
            method: "setApplicationInContext",
            params: { isLocal: true },
          },
          getPluginContext(ctx, aadPlugin.name)
        );
        if (result.isErr()) {
          return result;
        }
      }
    }

    // set local debug Teams app tenant id in context.
    const result = this.loadTeamsAppTenantId(ctx, true, await ctx.appStudioToken?.getJsonObject());
    if (result.isErr()) {
      return result;
    }

    const postLocalDebugResults = await executeConcurrently("post", postLocalDebugWithCtx);

    const combinedPostLocalDebugResults = combine(postLocalDebugResults);
    if (combinedPostLocalDebugResults.isErr()) {
      return combinedPostLocalDebugResults;
    }

    // set local debug Teams app id in context.
    if (postLocalDebugWithCtx.length === combinedPostLocalDebugResults.value.length) {
      postLocalDebugWithCtx.map(function (plugin, index) {
        if (plugin[2] === PluginNames.APPST) {
          if (isMultiEnvEnabled()) {
            ctx.localSettings?.teamsApp.set(
              LocalSettingsTeamsAppKeys.TeamsAppId,
              combinedPostLocalDebugResults.value[index]
            );
          } else {
            ctx.envInfo.profile
              .get(GLOBAL_CONFIG)
              ?.set(LOCAL_DEBUG_TEAMS_APP_ID, combinedPostLocalDebugResults.value[index]);
          }
        }
      });
    }

    return ok(Void);
  }

  @hooks([ErrorHandlerMW])
  async grantPermission(ctx: SolutionContext): Promise<Result<ResourcePermission[], FxError>> {
    ctx.telemetryReporter?.sendTelemetryEvent(SolutionTelemetryEvent.GrantPermissionStart, {
      [SolutionTelemetryProperty.Component]: SolutionTelemetryComponentName,
    });

    try {
      const result = await this.checkAndGetCurrentUserInfo(ctx);
      if (result.isErr()) {
        return err(
          sendErrorTelemetryThenReturnError(
            SolutionTelemetryEvent.GrantPermission,
            result.error,
            ctx.telemetryReporter
          )
        );
      }

      const email = ctx.answers!["email"] as string;
      const userInfo = await this.getUserInfo(ctx, email);

      if (!userInfo) {
        return err(
          sendErrorTelemetryThenReturnError(
            SolutionTelemetryEvent.GrantPermission,
            returnUserError(
              new Error(
                "Cannot find user in current tenant, please check whether your email address is correct"
              ),
              "Solution",
              SolutionError.CannotFindUserInCurrentTenant
            ),
            ctx.telemetryReporter
          )
        );
      }

      ctx.envInfo.profile.get(GLOBAL_CONFIG)?.set(USER_INFO, JSON.stringify(userInfo));

      const pluginsWithCtx: PluginsWithContext[] = this.getPluginAndContextArray(ctx, [
        this.AadPlugin,
        this.AppStudioPlugin,
      ]);

      const grantPermissionWithCtx: LifecyclesWithContext[] = pluginsWithCtx.map(
        ([plugin, context]) => {
          return [plugin?.grantPermission?.bind(plugin), context, plugin.name];
        }
      );

      if (ctx.answers?.platform === Platform.CLI) {
        const aadAppTenantId = ctx.envInfo.profile?.get(PluginNames.AAD)?.get(REMOTE_TENANT_ID);

        const message = [
          { content: `Account to grant permission: `, color: Colors.BRIGHT_WHITE },
          { content: userInfo.userPrincipalName + "\n", color: Colors.BRIGHT_MAGENTA },
          {
            content: `Starting grant permission for environment: `,
            color: Colors.BRIGHT_WHITE,
          },
          // Todo, when multi-environment is ready, we will update to current environment
          { content: "default\n", color: Colors.BRIGHT_MAGENTA },
          { content: `Tenant ID: `, color: Colors.BRIGHT_WHITE },
          { content: aadAppTenantId + "\n", color: Colors.BRIGHT_MAGENTA },
        ];

        ctx.ui?.showMessage("info", message, false);
      }

      const results = await executeConcurrently("", grantPermissionWithCtx);
      const permissions: ResourcePermission[] = [];
      const errors: any = [];
      for (const result of results) {
        if (result.isErr()) {
          errors.push(result);
          continue;
        }

        if (result && result.value) {
          for (const res of result.value) {
            permissions.push(res as ResourcePermission);
          }
        }
      }

      let errorMsg = "";
      if (errors.length > 0) {
        errorMsg += `Failed to grant permission for the below resources to user: ${email}.\n Resource details: \n`;
        for (const fxError of errors) {
          errorMsg += fxError.error.message + "\n";
        }
      }

      if (ctx.answers?.platform === Platform.CLI) {
        for (const permission of permissions) {
          const message = [
            { content: `${permission.roles?.join(",")} `, color: Colors.BRIGHT_MAGENTA },
            { content: "permission has been granted to ", color: Colors.BRIGHT_WHITE },
            { content: permission.name, color: Colors.BRIGHT_MAGENTA },
            { content: ", Resource ID: ", color: Colors.BRIGHT_WHITE },
            { content: `${permission.resourceId}`, color: Colors.BRIGHT_MAGENTA },
          ];

          ctx.ui?.showMessage("info", message, false);
        }

        ctx.ui?.showMessage(
          "info",
          `\nSkip grant permission for Azure resources. You may want to handle that via Azure portal. `,
          false
        );

        if (errorMsg) {
          for (const fxError of errors) {
            ctx.ui?.showMessage("error", errorMsg, false);
          }
        }
      }

      if (errorMsg) {
        return err(
          sendErrorTelemetryThenReturnError(
            SolutionTelemetryEvent.GrantPermission,
            returnUserError(new Error(errorMsg), "Solution", SolutionError.FailedToGrantPermission),
            ctx.telemetryReporter
          )
        );
      }

      ctx.telemetryReporter?.sendTelemetryEvent(SolutionTelemetryEvent.GrantPermission, {
        [SolutionTelemetryProperty.Component]: SolutionTelemetryComponentName,
        [SolutionTelemetryProperty.Success]: SolutionTelemetrySuccess.Yes,
      });

      return ok(permissions);
    } finally {
      ctx.envInfo.profile.get(GLOBAL_CONFIG)?.delete(USER_INFO);
      this.runningState = SolutionRunningState.Idle;
    }
  }

  @hooks([ErrorHandlerMW])
  async checkPermission(ctx: SolutionContext): Promise<Result<ResourcePermission[], FxError>> {
    ctx.telemetryReporter?.sendTelemetryEvent(SolutionTelemetryEvent.CheckPermissionStart, {
      [SolutionTelemetryProperty.Component]: SolutionTelemetryComponentName,
    });

    try {
      const result = await this.checkAndGetCurrentUserInfo(ctx);
      if (result.isErr()) {
        return err(
          sendErrorTelemetryThenReturnError(
            SolutionTelemetryEvent.CheckPermission,
            result.error,
            ctx.telemetryReporter
          )
        );
      }

      const userInfo = result.value as IUserList;

      ctx.envInfo.profile.get(GLOBAL_CONFIG)?.set(USER_INFO, JSON.stringify(userInfo));

      const pluginsWithCtx: PluginsWithContext[] = this.getPluginAndContextArray(ctx, [
        this.AadPlugin,
        this.AppStudioPlugin,
      ]);

      const checkPermissionWithCtx: LifecyclesWithContext[] = pluginsWithCtx.map(
        ([plugin, context]) => {
          return [plugin?.checkPermission?.bind(plugin), context, plugin.name];
        }
      );

      if (ctx.answers?.platform === Platform.CLI) {
        const aadAppTenantId = ctx.envInfo.profile?.get(PluginNames.AAD)?.get(REMOTE_TENANT_ID);

        const message = [
          { content: `Account used to check: `, color: Colors.BRIGHT_WHITE },
          { content: userInfo.userPrincipalName + "\n", color: Colors.BRIGHT_MAGENTA },
          {
            content: `Starting check permission for environment: `,
            color: Colors.BRIGHT_WHITE,
          },
          // Todo, when multi-environment is ready, we will update to current environment
          { content: "default\n", color: Colors.BRIGHT_MAGENTA },
          { content: `Tenant ID: `, color: Colors.BRIGHT_WHITE },
          { content: aadAppTenantId + "\n", color: Colors.BRIGHT_MAGENTA },
        ];

        ctx.ui?.showMessage("info", message, false);
      }

      const results = await executeConcurrently("", checkPermissionWithCtx);

      const permissions: ResourcePermission[] = [];
      const errors: any = [];

      for (const result of results) {
        if (result.isErr()) {
          errors.push(result);
          continue;
        }
        if (result && result.value) {
          for (const res of result.value) {
            permissions.push(res as ResourcePermission);
          }
        }
      }

      let errorMsg = "";
      if (errors.length > 0) {
        errorMsg += `Failed to check permission for the below resources.\n Resource details: \n`;
        for (const fxError of errors) {
          errorMsg += fxError.error.message + "\n";
        }
      }

      if (ctx.answers?.platform === Platform.CLI) {
        for (const permission of permissions) {
          const message = [
            { content: `Resource ID: `, color: Colors.BRIGHT_WHITE },
            { content: permission.resourceId ?? "undefined", color: Colors.BRIGHT_MAGENTA },
            { content: `, Resource Name: `, color: Colors.BRIGHT_WHITE },
            { content: permission.name, color: Colors.BRIGHT_MAGENTA },
            { content: `, Permission: `, color: Colors.BRIGHT_WHITE },
            {
              content: permission.roles ? permission.roles.toString() : "undefined" + "\n",
              color: Colors.BRIGHT_MAGENTA,
            },
          ];

          ctx.ui?.showMessage("info", message, false);
        }
      }

      if (errorMsg) {
        return err(
          sendErrorTelemetryThenReturnError(
            SolutionTelemetryEvent.CheckPermission,
            returnUserError(new Error(errorMsg), "Solution", SolutionError.FailedToCheckPermission),
            ctx.telemetryReporter
          )
        );
      }

      const aadPermission = permissions.find((permission) => permission.name === "Azure AD App");
      const teamsAppPermission = permissions.find((permission) => permission.name === "Teams App");

      ctx.telemetryReporter?.sendTelemetryEvent(SolutionTelemetryEvent.CheckPermission, {
        [SolutionTelemetryProperty.Component]: SolutionTelemetryComponentName,
        [SolutionTelemetryProperty.Success]: SolutionTelemetrySuccess.Yes,
        [SolutionTelemetryProperty.AadPermission]: aadPermission?.roles
          ? aadPermission.roles.join(";")
          : "undefined",
        [SolutionTelemetryProperty.TeamsAppPermission]: teamsAppPermission?.roles
          ? teamsAppPermission.roles.join(";")
          : "undefined",
      });

      return ok(permissions);
    } finally {
      ctx.envInfo.profile.get(GLOBAL_CONFIG)?.delete(USER_INFO);
      this.runningState = SolutionRunningState.Idle;
    }
  }

  @hooks([ErrorHandlerMW])
  async listCollaborator(ctx: SolutionContext): Promise<Result<Collaborator[], FxError>> {
    ctx.telemetryReporter?.sendTelemetryEvent(SolutionTelemetryEvent.ListCollaboratorStart, {
      [SolutionTelemetryProperty.Component]: SolutionTelemetryComponentName,
    });

    try {
      const result = await this.checkAndGetCurrentUserInfo(ctx);
      if (result.isErr()) {
        return err(
          sendErrorTelemetryThenReturnError(
            SolutionTelemetryEvent.ListCollaborator,
            result.error,
            ctx.telemetryReporter
          )
        );
      }
      const userInfo = result.value as IUserList;

      const pluginsWithCtx: PluginsWithContext[] = this.getPluginAndContextArray(ctx, [
        this.AppStudioPlugin,
        this.AadPlugin,
      ]);

      const listCollaboratorWithCtx: LifecyclesWithContext[] = pluginsWithCtx.map(
        ([plugin, context]) => {
          return [plugin?.listCollaborator?.bind(plugin), context, plugin.name];
        }
      );

      if (ctx.answers?.platform === Platform.CLI) {
        const aadAppTenantId = ctx.envInfo.profile?.get(PluginNames.AAD)?.get(REMOTE_TENANT_ID);
        const message = [
          { content: `Account used to check: `, color: Colors.BRIGHT_WHITE },
          { content: userInfo.userPrincipalName + "\n", color: Colors.BRIGHT_MAGENTA },
          {
            content: `Starting list all collaborators for environment: `,
            color: Colors.BRIGHT_WHITE,
          },
          // Todo, when multi-environment is ready, we will update to current environment
          { content: "default\n", color: Colors.BRIGHT_MAGENTA },
          { content: `Tenant ID: `, color: Colors.BRIGHT_WHITE },
          { content: aadAppTenantId + "\n", color: Colors.BRIGHT_MAGENTA },
        ];

        ctx.ui?.showMessage("info", message, false);
      }

      const results = await executeConcurrently("", listCollaboratorWithCtx);

      const errors: any = [];

      for (const result of results) {
        if (result.isErr()) {
          errors.push(result);
        }
      }

      let errorMsg = "";
      if (errors.length > 0) {
        errorMsg += `Failed to list collaborator for the project.\n Error details: \n`;
        for (const fxError of errors) {
          errorMsg += fxError.error.message + "\n";
        }
      }

      if (errorMsg) {
        return err(
          sendErrorTelemetryThenReturnError(
            SolutionTelemetryEvent.ListCollaborator,
            returnUserError(
              new Error(errorMsg),
              "Solution",
              SolutionError.FailedToListCollaborator
            ),
            ctx.telemetryReporter
          )
        );
      }

      const teamsAppOwners: TeamsAppAdmin[] = results[0].isErr() ? [] : results[0].value;
      const aadOwners: AadOwner[] = results[1].isErr() ? [] : results[1].value;
      const collaborators: Collaborator[] = [];

      for (const teamsAppOwner of teamsAppOwners) {
        const aadOwner = aadOwners.find(
          (owner) => owner.userObjectId === teamsAppOwner.userObjectId
        );

        collaborators.push({
          // Sometimes app studio will return null as userPrincipalName, thus using aad's instead.
          userPrincipalName:
            teamsAppOwner.userPrincipalName ??
            aadOwner?.userPrincipalName ??
            teamsAppOwner.userObjectId,
          userObjectId: teamsAppOwner.userObjectId,
          isAadOwner: aadOwner ? true : false,
          aadResourceId: aadOwner ? aadOwner.resourceId : undefined,
          teamsAppResourceId: teamsAppOwner.resourceId,
        });
      }

      if (ctx.answers?.platform === Platform.CLI) {
        for (const collaborator of collaborators) {
          const message = [
            { content: `Account: `, color: Colors.BRIGHT_WHITE },
            { content: collaborator.userPrincipalName + "\n", color: Colors.BRIGHT_MAGENTA },
            { content: `Resource ID: `, color: Colors.BRIGHT_WHITE },
            { content: collaborator.teamsAppResourceId, color: Colors.BRIGHT_MAGENTA },
            { content: `, Resource Name: `, color: Colors.BRIGHT_WHITE },
            { content: `Teams App`, color: Colors.BRIGHT_MAGENTA },
            { content: `, Permission: `, color: Colors.BRIGHT_WHITE },
            { content: `Administrator`, color: Colors.BRIGHT_MAGENTA },
          ];

          if (collaborator.aadResourceId) {
            message.push(
              { content: `\nResource ID: `, color: Colors.BRIGHT_WHITE },
              { content: collaborator.aadResourceId, color: Colors.BRIGHT_MAGENTA },
              { content: `, Resource Name: `, color: Colors.BRIGHT_WHITE },
              { content: `AAD App`, color: Colors.BRIGHT_MAGENTA },
              { content: `, Permission: `, color: Colors.BRIGHT_WHITE },
              { content: `Owner`, color: Colors.BRIGHT_MAGENTA }
            );
          }

          message.push({ content: "\n", color: Colors.BRIGHT_WHITE });
          ctx.ui?.showMessage("info", message, false);
        }
      }

      const aadOwnerCount = collaborators.filter(
        (collaborator) => collaborator.aadResourceId && collaborator.isAadOwner
      ).length;
      ctx.telemetryReporter?.sendTelemetryEvent(SolutionTelemetryEvent.ListCollaborator, {
        [SolutionTelemetryProperty.Component]: SolutionTelemetryComponentName,
        [SolutionTelemetryProperty.Success]: SolutionTelemetrySuccess.Yes,
        [SolutionTelemetryProperty.CollaboratorCount]: collaborators.length.toString(),
        [SolutionTelemetryProperty.AadOwnerCount]: aadOwnerCount.toString(),
      });

      return ok(collaborators);
    } finally {
      this.runningState = SolutionRunningState.Idle;
    }
  }

  private async checkAndGetCurrentUserInfo(ctx: SolutionContext): Promise<Result<any, FxError>> {
    const canProcess = this.checkWhetherSolutionIsIdle();
    if (canProcess.isErr()) {
      return canProcess;
    }

    const provisioned = this.checkWetherProvisionSucceeded(ctx.envInfo.profile);
    if (!provisioned) {
      return err(
        returnUserError(
          new Error(
            "Failed to process because the resources have not been provisioned yet. Make sure you do the provision first."
          ),
          "Solution",
          SolutionError.CannotProcessBeforeProvision
        )
      );
    }

    const user = await this.getUserInfo(ctx);

    if (!user) {
      return err(
        returnSystemError(
          new Error("Failed to retrieve current user info from graph token"),
          "Solution",
          SolutionError.FailedToRetrieveUserInfo
        )
      );
    }

    const aadAppTenantId = ctx.envInfo.profile?.get(PluginNames.AAD)?.get(REMOTE_TENANT_ID);
    if (!aadAppTenantId || user.tenantId != (aadAppTenantId as string)) {
      return err(
        returnUserError(
          new Error(
            "Tenant id of your account and the provisioned Azure AD app does not match. Please check whether you logined with wrong account."
          ),
          "Solution",
          SolutionError.M365AccountNotMatch
        )
      );
    }

    return ok(user);
  }

  private loadTeamsAppTenantId(
    ctx: SolutionContext,
    isLocalDebug: boolean,
    appStudioToken?: object
  ): Result<SolutionContext, FxError> {
    return parseTeamsAppTenantId(appStudioToken as Record<string, unknown> | undefined).andThen(
      (teamsAppTenantId) => {
        if (isLocalDebug && isMultiEnvEnabled()) {
          ctx.localSettings?.teamsApp.set(LocalSettingsTeamsAppKeys.TenantId, teamsAppTenantId);
        } else {
          ctx.envInfo.profile.get(GLOBAL_CONFIG)?.set("teamsAppTenantId", teamsAppTenantId);
        }

        return ok(ctx);
      }
    );
  }

  getAzureSolutionSettings(ctx: SolutionContext): AzureSolutionSettings {
    return ctx.projectSettings?.solutionSettings as AzureSolutionSettings;
  }

  async getQuestionsForAddResource(
    func: Func,
    ctx: SolutionContext
  ): Promise<Result<QTreeNode | undefined, FxError>> {
    const v1Blocked = blockV1Project(ctx.projectSettings?.solutionSettings);
    if (v1Blocked.isErr()) {
      return err(v1Blocked.error);
    }

    const isDynamicQuestion = DynamicPlatforms.includes(ctx.answers!.platform!);
    const settings = this.getAzureSolutionSettings(ctx);

    if (
      isDynamicQuestion &&
      !(
        settings.hostType === HostTypeOptionAzure.id &&
        settings.capabilities &&
        settings.capabilities.includes(TabOptionItem.id)
      )
    ) {
      return err(
        returnUserError(
          new Error("Add resource is only supported for Tab app hosted in Azure."),
          "Solution",
          SolutionError.AddResourceNotSupport
        )
      );
    }

    const selectedPlugins = settings.activeResourcePlugins || [];

    if (!selectedPlugins) {
      return err(
        returnUserError(
          new Error("selectedPlugins is empty"),
          "Solution",
          SolutionError.InternelError
        )
      );
    }
    const functionPlugin: Plugin = this.FunctionPlugin;
    const sqlPlugin: Plugin = this.SqlPlugin;
    const apimPlugin: Plugin = this.ApimPlugin;
    const alreadyHaveFunction = selectedPlugins.includes(functionPlugin.name);
    const alreadyHaveSQL = selectedPlugins.includes(sqlPlugin.name);
    const alreadyHaveAPIM = selectedPlugins.includes(apimPlugin.name);

    const addQuestion = createAddAzureResourceQuestion(
      alreadyHaveFunction,
      alreadyHaveSQL,
      alreadyHaveAPIM
    );

    const addAzureResourceNode = new QTreeNode(addQuestion);

    // there two cases to add function re-scaffold: 1. select add function   2. select add sql and function is not selected when creating
    if (functionPlugin.getQuestionsForUserTask) {
      const pluginCtx = getPluginContext(ctx, functionPlugin.name);
      const res = await functionPlugin.getQuestionsForUserTask(func, pluginCtx);
      if (res.isErr()) return res;
      if (res.value) {
        const azure_function = res.value as QTreeNode;
        if (alreadyHaveFunction) {
          // if already has function, the question will appear depends on whether user select function, otherwise, the question will always show
          azure_function.condition = { contains: AzureResourceFunction.id };
        } else {
          // if not function activated, select any option will trigger function question
          azure_function.condition = { minItems: 1 };
        }
        if (azure_function.data) addAzureResourceNode.addChild(azure_function);
      }
    }

    //Azure SQL
    if (sqlPlugin.getQuestionsForUserTask && !alreadyHaveSQL) {
      const pluginCtx = getPluginContext(ctx, sqlPlugin.name);
      const res = await sqlPlugin.getQuestionsForUserTask(func, pluginCtx);
      if (res.isErr()) return res;
      if (res.value) {
        const azure_sql = res.value as QTreeNode;
        azure_sql.condition = { contains: AzureResourceSQL.id };
        if (azure_sql.data) addAzureResourceNode.addChild(azure_sql);
      }
    }

    //APIM
    if (apimPlugin.getQuestionsForUserTask && (!alreadyHaveAPIM || !isDynamicQuestion)) {
      const pluginCtx = getPluginContext(ctx, apimPlugin.name);
      const res = await apimPlugin.getQuestionsForUserTask(func, pluginCtx);
      if (res.isErr()) return res;
      if (res.value) {
        const groupNode = new QTreeNode({ type: "group" });
        groupNode.condition = { contains: AzureResourceApim.id };
        addAzureResourceNode.addChild(groupNode);
        const apim = res.value as QTreeNode;
        if (apim.data) {
          const funcNode = new QTreeNode(AskSubscriptionQuestion);
          AskSubscriptionQuestion.func = async (
            inputs: Inputs
          ): Promise<Result<SubscriptionInfo, FxError>> => {
            const res = await checkSubscription(ctx);
            if (res.isOk()) {
              const sub = res.value;
              inputs.subscriptionId = sub.subscriptionId;
              inputs.tenantId = sub.tenantId;
            }
            return res;
          };
          groupNode.addChild(funcNode);
          groupNode.addChild(apim);
        }
      }
    }
    return ok(addAzureResourceNode);
  }

  async getQuestionsForAddCapability(
    ctx: SolutionContext
  ): Promise<Result<QTreeNode | undefined, FxError>> {
    const v1Blocked = blockV1Project(ctx.projectSettings?.solutionSettings);
    if (v1Blocked.isErr()) {
      return err(v1Blocked.error);
    }

    const isDynamicQuestion = DynamicPlatforms.includes(ctx.answers!.platform!);
    const settings = this.getAzureSolutionSettings(ctx);

    if (!(settings.hostType === HostTypeOptionAzure.id) && isDynamicQuestion) {
      return err(
        returnUserError(
          new Error("Add capability is not supported for SPFx project"),
          "Solution",
          SolutionError.AddResourceNotSupport
        )
      );
    }

    const capabilities = settings.capabilities || [];

    const alreadyHaveTab = capabilities.includes(TabOptionItem.id);

    const alreadyHaveBotOrMe =
      capabilities.includes(BotOptionItem.id) || capabilities.includes(MessageExtensionItem.id);

    if (alreadyHaveBotOrMe && alreadyHaveTab) {
      const cannotAddCapWarnMsg =
        "Your App already has both Tab and Bot/Me, can not Add Capability.";
      ctx.ui?.showMessage("error", cannotAddCapWarnMsg, false);
      return ok(undefined);
    }

    const addCapQuestion = addCapabilityQuestion(alreadyHaveTab, alreadyHaveBotOrMe);

    const addCapNode = new QTreeNode(addCapQuestion);

    //Tab sub tree
    if (!alreadyHaveTab || !isDynamicQuestion) {
      const tabRes = await this.getTabScaffoldQuestions(ctx, false);
      if (tabRes.isErr()) return tabRes;
      if (tabRes.value) {
        const tabNode = tabRes.value;
        tabNode.condition = { contains: TabOptionItem.id };
        addCapNode.addChild(tabNode);
      }
    }

    //Bot sub tree
    const botPlugin: Plugin = this.BotPlugin;
    if ((!alreadyHaveBotOrMe || !isDynamicQuestion) && botPlugin.getQuestions) {
      const pluginCtx = getPluginContext(ctx, botPlugin.name);
      const res = await botPlugin.getQuestions(Stage.create, pluginCtx);
      if (res.isErr()) return res;
      if (res.value) {
        const child = res.value as QTreeNode;
        child.condition = { containsAny: [BotOptionItem.id, MessageExtensionItem.id] };
        if (child.data) addCapNode.addChild(child);
      }
    }

    return ok(addCapNode);
  }

  /**
   * user questions for customized task
   */
  async getQuestionsForUserTask(
    func: Func,
    ctx: SolutionContext
  ): Promise<Result<QTreeNode | undefined, FxError>> {
    const isDynamicQuestion = DynamicPlatforms.includes(ctx.answers!.platform!);
    const namespace = func.namespace;
    const array = namespace.split("/");
    if (func.method === "addCapability") {
      return await this.getQuestionsForAddCapability(ctx);
    }
    if (func.method === "addResource") {
      return await this.getQuestionsForAddResource(func, ctx);
    }
    if (array.length == 2) {
      const pluginName = array[1];
      const pluginMap = getAllResourcePluginMap();
      const plugin = pluginMap.get(pluginName);
      if (plugin) {
        if (plugin.getQuestionsForUserTask) {
          const pctx = getPluginContext(ctx, plugin.name);
          return await plugin.getQuestionsForUserTask(func, pctx);
        } else {
          return ok(undefined);
        }
      }
    }
    return ok(undefined);
  }

  async executeAddResource(ctx: SolutionContext): Promise<Result<any, FxError>> {
    ctx.telemetryReporter?.sendTelemetryEvent(SolutionTelemetryEvent.AddResourceStart, {
      [SolutionTelemetryProperty.Component]: SolutionTelemetryComponentName,
    });

    if (!ctx.answers) {
      return err(
        returnUserError(new Error(`answer is empty!`), "Solution", SolutionError.InternelError)
      );
    }
    const settings = this.getAzureSolutionSettings(ctx);
    const originalSettings = deepCopy(settings);
    const canProceed = canAddResource(settings, ctx.telemetryReporter!);
    if (canProceed.isErr()) {
      return canProceed;
    }

    const selectedPlugins = settings.activeResourcePlugins;
    const functionPlugin: Plugin = this.FunctionPlugin;
    const sqlPlugin: Plugin = this.SqlPlugin;
    const apimPlugin: Plugin = this.ApimPlugin;
    const alreadyHaveFunction = selectedPlugins?.includes(functionPlugin.name);
    const alreadyHaveSql = selectedPlugins?.includes(sqlPlugin.name);
    const alreadyHaveApim = selectedPlugins?.includes(apimPlugin.name);

    const addResourcesAnswer = ctx.answers[AzureSolutionQuestionNames.AddResources] as string[];

    if (!addResourcesAnswer) {
      return err(
        returnUserError(
          new Error(`answer of ${AzureSolutionQuestionNames.AddResources} is empty!`),
          "Solution",
          SolutionError.InvalidInput
        )
      );
    }

    const addSQL = addResourcesAnswer.includes(AzureResourceSQL.id);
    const addFunc = addResourcesAnswer.includes(AzureResourceFunction.id);
    const addApim = addResourcesAnswer.includes(AzureResourceApim.id);

    if ((alreadyHaveSql && addSQL) || (alreadyHaveApim && addApim)) {
      const e = returnUserError(
        new Error("SQL/APIM is already added."),
        "Solution",
        SolutionError.AddResourceNotSupport
      );
      return err(
        sendErrorTelemetryThenReturnError(
          SolutionTelemetryEvent.AddResource,
          e,
          ctx.telemetryReporter
        )
      );
    }

    let addNewResoruceToProvision = false;
    const notifications: string[] = [];
    const pluginsToScaffold: LoadedPlugin[] = [this.LocalDebugPlugin];
    const azureResource = Array.from(settings.azureResources || []);
    if (addFunc || ((addSQL || addApim) && !alreadyHaveFunction)) {
      pluginsToScaffold.push(functionPlugin);
      if (!azureResource.includes(AzureResourceFunction.id)) {
        azureResource.push(AzureResourceFunction.id);
        addNewResoruceToProvision = true;
      }
      notifications.push(AzureResourceFunction.label);
    }
    if (addSQL && !alreadyHaveSql) {
      pluginsToScaffold.push(sqlPlugin);
      azureResource.push(AzureResourceSQL.id);
      notifications.push(AzureResourceSQL.label);
      addNewResoruceToProvision = true;
    }
    if (addApim && !alreadyHaveApim) {
      pluginsToScaffold.push(apimPlugin);
      azureResource.push(AzureResourceApim.id);
      notifications.push(AzureResourceApim.label);
      addNewResoruceToProvision = true;
    }

    if (notifications.length > 0) {
      if (isArmSupportEnabled() && addNewResoruceToProvision) {
        const confirmed = await confirmRegenerateArmTemplate(ctx.ui);
        if (!confirmed) {
          return ok(Void);
        }
      }
      settings.azureResources = azureResource;
      await this.reloadPlugins(settings);
      ctx.logProvider?.info(`start scaffolding ${notifications.join(",")}.....`);
      const scaffoldRes = await this.doScaffold(ctx, pluginsToScaffold, addNewResoruceToProvision);
      if (scaffoldRes.isErr()) {
        ctx.logProvider?.info(`failed to scaffold ${notifications.join(",")}!`);
        ctx.projectSettings!.solutionSettings = originalSettings;
        return err(
          sendErrorTelemetryThenReturnError(
            SolutionTelemetryEvent.AddResource,
            scaffoldRes.error,
            ctx.telemetryReporter
          )
        );
      }
      ctx.logProvider?.info(`finish scaffolding ${notifications.join(",")}!`);
      if (addNewResoruceToProvision)
        ctx.envInfo.profile.get(GLOBAL_CONFIG)?.set(SOLUTION_PROVISION_SUCCEEDED, false); //if selected plugin changed, we need to re-do provision
      ctx.ui?.showMessage(
        "info",
        util.format(
          ctx.answers.platform === Platform.CLI
            ? getStrings().solution.AddResourceNoticeForCli
            : getStrings().solution.AddResourceNotice,
          notifications.join(",")
        ),
        false
      );
    }

    ctx.telemetryReporter?.sendTelemetryEvent(SolutionTelemetryEvent.AddResource, {
      [SolutionTelemetryProperty.Component]: SolutionTelemetryComponentName,
      [SolutionTelemetryProperty.Success]: SolutionTelemetrySuccess.Yes,
      [SolutionTelemetryProperty.Resources]: addResourcesAnswer.join(";"),
    });
    return ok(Void);
  }

  async executeAddCapability(ctx: SolutionContext): Promise<Result<any, FxError>> {
    ctx.telemetryReporter?.sendTelemetryEvent(SolutionTelemetryEvent.AddCapabilityStart, {
      [SolutionTelemetryProperty.Component]: SolutionTelemetryComponentName,
    });
    if (!ctx.answers) {
      return err(
        returnUserError(new Error(`answer is empty!`), "Solution", SolutionError.InternelError)
      );
    }
    const settings = this.getAzureSolutionSettings(ctx);
    const originalSettings = deepCopy(settings);
    const canProceed = canAddCapability(settings, ctx.telemetryReporter!);
    if (canProceed.isErr()) {
      return canProceed;
    }

    const capabilitiesAnswer = ctx.answers[AzureSolutionQuestionNames.Capabilities] as string[];
    if (!capabilitiesAnswer || capabilitiesAnswer.length === 0) {
      ctx.telemetryReporter?.sendTelemetryEvent(SolutionTelemetryEvent.AddCapability, {
        [SolutionTelemetryProperty.Component]: SolutionTelemetryComponentName,
        [SolutionTelemetryProperty.Success]: SolutionTelemetrySuccess.Yes,
        [SolutionTelemetryProperty.Capabilities]: [].join(";"),
      });
      return ok(Void);
    }

    if (
      (settings.capabilities?.includes(BotOptionItem.id) ||
        settings.capabilities?.includes(MessageExtensionItem.id)) &&
      (capabilitiesAnswer.includes(BotOptionItem.id) ||
        capabilitiesAnswer.includes(MessageExtensionItem.id))
    ) {
      const e = returnUserError(
        new Error("Application already contains a Bot and/or Messaging Extension"),
        "Solution",
        SolutionError.FailedToAddCapability
      );
      return err(
        sendErrorTelemetryThenReturnError(
          SolutionTelemetryEvent.AddCapability,
          e,
          ctx.telemetryReporter
        )
      );
    }
    let change = false;
    const notifications: string[] = [];
    const pluginsToScaffold: LoadedPlugin[] = [this.LocalDebugPlugin, this.AppStudioPlugin];
    const capabilities = Array.from(settings.capabilities);
    for (const cap of capabilitiesAnswer!) {
      if (!capabilities.includes(cap)) {
        capabilities.push(cap);
        change = true;
        if (cap === TabOptionItem.id) {
          notifications.push("Azure Tab Frontend");
          pluginsToScaffold.push(this.FrontendPlugin);
        } else if (
          (cap === BotOptionItem.id || cap === MessageExtensionItem.id) &&
          !pluginsToScaffold.includes(this.BotPlugin)
        ) {
          notifications.push("Bot/MessageExtension");
          pluginsToScaffold.push(this.BotPlugin);
        }
      }
    }

    if (change) {
      if (isArmSupportEnabled()) {
        const confirmed = await confirmRegenerateArmTemplate(ctx.ui);
        if (!confirmed) {
          return ok(Void);
        }
      }
      settings.capabilities = capabilities;
      await this.reloadPlugins(settings);
      ctx.logProvider?.info(`start scaffolding ${notifications.join(",")}.....`);
      const scaffoldRes = await this.doScaffold(ctx, pluginsToScaffold, true);
      if (scaffoldRes.isErr()) {
        ctx.logProvider?.info(`failed to scaffold ${notifications.join(",")}!`);
        ctx.projectSettings!.solutionSettings = originalSettings;
        return err(
          sendErrorTelemetryThenReturnError(
            SolutionTelemetryEvent.AddCapability,
            scaffoldRes.error,
            ctx.telemetryReporter
          )
        );
      }
      ctx.logProvider?.info(`finish scaffolding ${notifications.join(",")}!`);
      ctx.envInfo.profile.get(GLOBAL_CONFIG)?.set(SOLUTION_PROVISION_SUCCEEDED, false);
      const msg = util.format(
        ctx.answers.platform === Platform.CLI
          ? getStrings().solution.AddCapabilityNoticeForCli
          : getStrings().solution.AddCapabilityNotice,
        notifications.join(",")
      );
      ctx.ui?.showMessage("info", msg, false);

      ctx.telemetryReporter?.sendTelemetryEvent(SolutionTelemetryEvent.AddCapability, {
        [SolutionTelemetryProperty.Component]: SolutionTelemetryComponentName,
        [SolutionTelemetryProperty.Success]: SolutionTelemetrySuccess.Yes,
        [SolutionTelemetryProperty.Capabilities]: capabilitiesAnswer.join(";"),
      });
      return ok({});
    }
    const cannotAddCapWarnMsg = "Add nothing";
    ctx.ui?.showMessage("warn", cannotAddCapWarnMsg, false);
    ctx.telemetryReporter?.sendTelemetryEvent(SolutionTelemetryEvent.AddCapability, {
      [SolutionTelemetryProperty.Component]: SolutionTelemetryComponentName,
      [SolutionTelemetryProperty.Success]: SolutionTelemetrySuccess.Yes,
      [SolutionTelemetryProperty.Capabilities]: [].join(";"),
    });
    return ok({});
  }
  /**
   * execute user task
   */
  @hooks([ErrorHandlerMW])
  async executeUserTask(func: Func, ctx: SolutionContext): Promise<Result<any, FxError>> {
    if (!ctx.answers)
      return err(
        returnUserError(new Error(`answer is empty!`), "Solution", SolutionError.InternelError)
      );
    const namespace = func.namespace;
    const method = func.method;
    const array = namespace.split("/");
    if (method === "addCapability") {
      return this.executeAddCapability(ctx!);
    }
    if (method === "addResource") {
      return this.executeAddResource(ctx);
    }
    if (namespace.includes("solution")) {
      if (method === "registerTeamsAppAndAad") {
        const maybeParams = extractParamForRegisterTeamsAppAndAad(ctx.answers);
        if (maybeParams.isErr()) {
          return maybeParams;
        }
        return this.registerTeamsAppAndAad(ctx, maybeParams.value);
      } else if (method === "VSpublish") {
        // VSpublish means VS calling cli to do publish. It is different than normal cli work flow
        // It's teamsfx init followed by teamsfx  publish without running provision.
        // Using executeUserTask here could bypass the fx project check.
        if (ctx.answers?.platform !== "vs") {
          return err(
            returnSystemError(
              new Error(`VS publish is not supposed to run on platform ${ctx.answers?.platform}`),
              "Solution",
              SolutionError.UnsupportedPlatform
            )
          );
        }
        const appStudioPlugin = this.AppStudioPlugin as AppStudioPlugin;
        const pluginCtx = getPluginContext(ctx, appStudioPlugin.name);
        return appStudioPlugin.publish(pluginCtx);
      } else if (method === "validateManifest") {
        const appStudioPlugin = this.AppStudioPlugin as AppStudioPlugin;
        const pluginCtx = getPluginContext(ctx, appStudioPlugin.name);
        return await appStudioPlugin.executeUserTask(func, pluginCtx);
      } else if (method === "buildPackage") {
        const appStudioPlugin = this.AppStudioPlugin as AppStudioPlugin;
        const pluginCtx = getPluginContext(ctx, appStudioPlugin.name);
        return await appStudioPlugin.executeUserTask(func, pluginCtx);
      } else if (array.length == 2) {
        const pluginName = array[1];
        const pluginMap = getAllResourcePluginMap();
        const plugin = pluginMap.get(pluginName);
        if (plugin && plugin.executeUserTask) {
          const pctx = getPluginContext(ctx, plugin.name);
          return plugin.executeUserTask(func, pctx);
        }
      }
    }

    return err(
      returnUserError(
        new Error(`executeUserTaskRouteFailed:${JSON.stringify(func)}`),
        "Solution",
        `executeUserTaskRouteFailed`
      )
    );
  }

  private prepareConfigForRegisterTeamsAppAndAad(
    config: SolutionConfig,
    params: ParamForRegisterTeamsAppAndAad
  ): string {
    const endpoint = params.endpoint;
    const domain = new URL(endpoint).hostname;

    if (config.get(GLOBAL_CONFIG) == undefined) {
      config.set(GLOBAL_CONFIG, new ConfigMap());
    }

    const aadPlugin = this.AadPlugin;
    if (config.get(aadPlugin.name) == undefined) {
      config.set(aadPlugin.name, new ConfigMap());
    }
    config.get(aadPlugin.name)!.set("domain", domain);
    config.get(aadPlugin.name)!.set("endpoint", endpoint);
    return domain;
  }

  private extractConfigForRegisterTeamsAppAndAad(
    config: SolutionConfig,
    isLocal: boolean
  ): Result<{ aadId: string; applicationIdUri: string; clientSecret: string }, FxError> {
    const aadPlugin = this.AadPlugin;
    const aadId = config.get(aadPlugin.name)?.get(isLocal ? LOCAL_DEBUG_AAD_ID : REMOTE_AAD_ID);
    if (aadId === undefined || typeof aadId !== "string") {
      return err(
        returnSystemError(
          new Error(`config ${LOCAL_DEBUG_AAD_ID} is missing`),
          "Solution",
          SolutionError.RegisterTeamsAppAndAadError
        )
      );
    }
    const applicationIdUri = config
      .get(aadPlugin.name)
      ?.get(isLocal ? LOCAL_APPLICATION_ID_URIS : REMOTE_APPLICATION_ID_URIS);
    if (applicationIdUri === undefined || typeof applicationIdUri !== "string") {
      return err(
        returnSystemError(
          new Error(`config ${LOCAL_APPLICATION_ID_URIS} is missing`),
          "Solution",
          SolutionError.RegisterTeamsAppAndAadError
        )
      );
    }
    const clientSecret = config
      .get(aadPlugin.name)
      ?.get(isLocal ? LOCAL_CLIENT_SECRET : REMOTE_CLIENT_SECRET);
    if (clientSecret === undefined || typeof clientSecret !== "string") {
      return err(
        returnSystemError(
          new Error(`config ${LOCAL_CLIENT_SECRET} is missing`),
          "Solution",
          SolutionError.RegisterTeamsAppAndAadError
        )
      );
    }
    return ok({
      aadId,
      applicationIdUri,
      clientSecret,
    });
  }

  /**
   * This function is only called by cli: teamsfx init. The context may be different from that of vsc: no .${ConfigFolderName} folder, no permissions.json
   * In order to reuse aad plugin, we need to pretend we are still in vsc context. Currently, we don't support icons, because icons are not included in the
   * current contract.
   */
  private async registerTeamsAppAndAad(
    ctx: SolutionContext,
    params: ParamForRegisterTeamsAppAndAad
  ): Promise<
    Result<
      {
        teamsAppId: string;
        clientId: string;
        clientSecret: string;
        tenantId: string;
        applicationIdUri: string;
      },
      FxError
    >
  > {
    const rootPath = params["root-path"];
    const isLocal: boolean = params.environment === "local";
    const mockedManifest = new TeamsAppManifest();
    mockedManifest.name.short = params["app-name"];
    const domain = this.prepareConfigForRegisterTeamsAppAndAad(ctx.envInfo.profile, params);
    const aadPlugin = this.AadPlugin as AadAppForTeamsPlugin;
    const aadPluginCtx = getPluginContext(ctx, aadPlugin.name);

    if (ctx.permissionRequestProvider === undefined) {
      ctx.permissionRequestProvider = {
        async checkPermissionRequest(): Promise<Result<undefined, FxError>> {
          return ok(undefined);
        },
        async getPermissionRequest(): Promise<Result<string, FxError>> {
          return ok(JSON.stringify(DEFAULT_PERMISSION_REQUEST));
        },
      };
    }

    const provisionResult = isLocal
      ? await aadPlugin.localDebug(aadPluginCtx)
      : await aadPlugin.provision(aadPluginCtx);
    if (provisionResult.isErr()) {
      return provisionResult;
    }
    await aadPlugin.executeUserTask(
      {
        namespace: `${PluginNames.SOLUTION}/${PluginNames.AAD}`,
        method: "setApplicationInContext",
        params: { isLocal: isLocal },
      },
      aadPluginCtx
    );
    const postProvisionResult = isLocal
      ? await aadPlugin.postLocalDebug(aadPluginCtx)
      : await aadPlugin.postProvision(aadPluginCtx);
    if (postProvisionResult.isErr()) {
      return postProvisionResult;
    }

    const configResult = this.extractConfigForRegisterTeamsAppAndAad(ctx.envInfo.profile, isLocal);
    if (configResult.isErr()) {
      return err(configResult.error);
    }

    const manifestPath: string = path.join(
      rootPath,
      "manifest",
      isLocal ? "local" : "remote",
      "manifest.json"
    );
    const appSettingsJSONPath = path.join(
      rootPath,
      isLocal ? "appsettings.Development.json" : "appsettings.json"
    );

    const manifestTpl = (await fs.readFile(manifestPath)).toString();
    const manifestStr: string = Mustache.render(manifestTpl, {
      "client-id": configResult.value.aadId,
      "app-name": params["app-name"],
      endpoint: params.endpoint,
      domain: domain,
      "application-id-uri": configResult.value.applicationIdUri,
    });
    const manifest: TeamsAppManifest = JSON.parse(manifestStr);
    await fs.writeFile(manifestPath, manifestStr);
    const appStudioPlugin: AppStudioPlugin = this.AppStudioPlugin as any;
    const func: Func = {
      namespace: `${PluginNames.SOLUTION}/${PluginNames.APPST}`,
      method: "getAppDefinitionAndUpdate",
      params: {
        type: "remote",
        manifest: manifest,
      },
    };
    const maybeTeamsAppId = await appStudioPlugin.executeUserTask(
      func,
      getPluginContext(ctx, this.AppStudioPlugin.name)
    );
    if (maybeTeamsAppId.isErr()) {
      return err(maybeTeamsAppId.error);
    }
    const teamsAppId = maybeTeamsAppId.value;

    const appSettingsJSONTpl = (await fs.readFile(appSettingsJSONPath)).toString();
    const maybeTenantId = parseTeamsAppTenantId(await ctx.appStudioToken?.getJsonObject());
    if (maybeTenantId.isErr()) {
      return err(maybeTenantId.error);
    }
    const appSettingsJSON = Mustache.render(appSettingsJSONTpl, {
      "client-id": configResult.value.aadId,
      "client-secret": configResult.value.clientSecret,
      "application-id-uri": configResult.value.applicationIdUri,
      endpoint: params.endpoint,
      "tenant-id": maybeTenantId.value,
    });
    await fs.writeFile(appSettingsJSONPath, appSettingsJSON);

    if (isLocal) {
      const launchSettingsJSONPath: string = path.join(
        rootPath,
        "Properties",
        "launchSettings.json"
      );
      const launchSettingsJSONTpl = (await fs.readFile(launchSettingsJSONPath)).toString();
      const launchSettingsJSON = Mustache.render(launchSettingsJSONTpl, {
        "teams-app-id": teamsAppId,
      });
      await fs.writeFile(launchSettingsJSONPath, launchSettingsJSON);
    }

    return ok({
      teamsAppId: teamsAppId,
      clientId: configResult.value.aadId,
      clientSecret: configResult.value.clientSecret,
      tenantId: maybeTenantId.value,
      applicationIdUri: configResult.value.applicationIdUri,
    });
  }

  private async getUserInfo(ctx: SolutionContext, email?: string): Promise<IUserList | undefined> {
    const currentUser = await ctx.graphTokenProvider?.getJsonObject();

    if (!currentUser) {
      return undefined;
    }

    const tenantId = currentUser["tid"] as string;
    let aadId = currentUser["oid"] as string;
    let userPrincipalName = currentUser["unique_name"] as string;
    let displayName = currentUser["name"] as string;
    const isAdministrator = true;

    if (email) {
      const graphToken = await ctx.graphTokenProvider?.getAccessToken();
      const instance = axios.create({
        baseURL: "https://graph.microsoft.com/v1.0",
      });
      instance.defaults.headers.common["Authorization"] = `Bearer ${graphToken}`;
      const res = await instance.get(`/users?$filter=startsWith(mail,'${email}')`);
      if (!res || !res.data || !res.data.value) {
        return undefined;
      }

      const collaborator = res.data.value.find((user: any) => user.mail === email);

      if (!collaborator) {
        return undefined;
      }

      aadId = collaborator.id;
      userPrincipalName = collaborator.userPrincipalName;
      displayName = collaborator.displayName;
    }

    return {
      tenantId,
      aadId,
      userPrincipalName,
      displayName,
      isAdministrator,
    };
  }
}<|MERGE_RESOLUTION|>--- conflicted
+++ resolved
@@ -62,7 +62,12 @@
 import { SolutionPlugins } from "../../../core/SolutionPluginContainer";
 import { AadAppForTeamsPlugin, AppStudioPlugin, SpfxPlugin } from "../../resource";
 import { IUserList } from "../../resource/appstudio/interfaces/IAppDefinition";
-import { copyParameterJson, deployArmTemplates, generateArmTemplate, getParameterJson } from "./arm";
+import {
+  copyParameterJson,
+  deployArmTemplates,
+  generateArmTemplate,
+  getParameterJson,
+} from "./arm";
 import { checkSubscription, fillInCommonQuestions } from "./commonQuestions";
 import {
   ARM_TEMPLATE_OUTPUT,
@@ -125,13 +130,14 @@
   extractParamForRegisterTeamsAppAndAad,
   ParamForRegisterTeamsAppAndAad,
 } from "./v2/executeUserTask";
-import { blockV1Project, ensurePermissionRequest, parseTeamsAppTenantId } from "./v2/utils";
+import {
+  blockV1Project,
+  isAzureProject,
+  ensurePermissionRequest,
+  parseTeamsAppTenantId,
+} from "./v2/utils";
 import { askForProvisionConsent } from "./v2/provision";
 import { scaffoldReadmeAndLocalSettings } from "./v2/scaffolding";
-<<<<<<< HEAD
-=======
-import { ensurePermissionRequest, isAzureProject, parseTeamsAppTenantId } from "./v2/utils";
->>>>>>> a4c5e1be
 
 export type LoadedPlugin = Plugin;
 export type PluginsWithContext = [LoadedPlugin, PluginContext];
@@ -513,10 +519,9 @@
       isAzureProject(ctx.projectSettings!.solutionSettings as AzureSolutionSettings)
     ) {
       try {
-        if(ctx.answers!.copy === true) {
+        if (ctx.answers!.copy === true) {
           await copyParameterJson(ctx, ctx.answers!.sourceEnvName);
-        }
-        else {
+        } else {
           await getParameterJson(ctx);
         }
       } catch (e) {
