--- conflicted
+++ resolved
@@ -29,12 +29,8 @@
     OptionItem,
     MsgLevel,
     ConfigFolderName,
-<<<<<<< HEAD
-    Platform
-=======
     Platform,
     AzureSolutionSettings
->>>>>>> 07bc020b
 } from "fx-api";
 import { askSubscription, fillInCommonQuestions } from "./commonQuestions";
 import { executeLifecycles, executeConcurrently, LifecyclesWithContext } from "./executor";
