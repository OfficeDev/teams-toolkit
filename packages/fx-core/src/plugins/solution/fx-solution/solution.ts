/* eslint-disable @typescript-eslint/ban-types */
/* eslint-disable @typescript-eslint/no-unused-vars */
/* eslint-disable @typescript-eslint/no-explicit-any */
/* eslint-disable @typescript-eslint/no-non-null-assertion */
// Copyright (c) Microsoft Corporation.
// Licensed under the MIT license.
import {
    ok,
    err,
    QTreeNode,
    ConfigMap,
    NodeType,
    Stage,
    returnSystemError,
    returnUserError,
    PluginContext,
    Plugin,
    Func,
    FxError,
    Result,
    Solution,
    SolutionConfig,
    SolutionContext,
    DialogMsg,
    DialogType,
    TeamsAppManifest,
    LogProvider,
    OptionItem,
    MsgLevel,
    ConfigFolderName,
    AzureSolutionSettings,
    Err,
    UserError,
    SystemError
} from "fx-api";
import { askSubscription, fillInCommonQuestions } from "./commonQuestions";
import { executeLifecycles, executeConcurrently, LifecyclesWithContext } from "./executor";
import { getPluginContext } from "./util";
import { AppStudio } from "./appstudio/appstudio";
import * as fs from "fs-extra";
import {
    DEFAULT_PERMISSION_REQUEST,
    GLOBAL_CONFIG,
    PERMISSION_REQUEST,
    SolutionError,
    LOCAL_DEBUG_TAB_DOMAIN,
    LOCAL_DEBUG_TAB_ENDPOINT,
    LOCAL_DEBUG_AAD_ID,
    LOCAL_DEBUG_TEAMS_APP_ID,
    FRONTEND_DOMAIN,
    FRONTEND_ENDPOINT,
    REMOTE_TEAMS_APP_ID,
    Void,
    SOLUTION_PROVISION_SUCCEEDED,
    BOT_DOMAIN,
    LOCAL_APPLICATION_ID_URIS,
    LOCAL_CLIENT_SECRET,
    LOCAL_DEBUG_BOT_DOMAIN,
    REMOTE_AAD_ID,
    REMOTE_APPLICATION_ID_URIS,
    REMOTE_CLIENT_SECRET,
    WEB_APPLICATION_INFO_SOURCE,
    LOCAL_WEB_APPLICATION_INFO_SOURCE,
    PROGRAMMING_LANGUAGE,
    REMOTE_MANIFEST,
    BOT_ID,
    LOCAL_BOT_ID,
    STATIC_TABS_TPL,
    CONFIGURABLE_TABS_TPL,
    BOTS_TPL,
} from "./constants";

import { SpfxPlugin } from "../../resource/spfx";
import { FrontendPlugin } from "../../resource/frontend";
import { IdentityPlugin } from "../../resource/identity";
import { SqlPlugin } from "../../resource/sql";
import { TeamsBot } from "../../resource/bot";
import { AadAppForTeamsPlugin } from "../../resource/aad";
import { FunctionPlugin } from "../../resource/function";
import { SimpleAuthPlugin } from "../../resource/simpleauth";
import { LocalDebugPlugin } from "../../resource/localdebug";
import { ApimPlugin } from "../../resource/apim/src";
import { IAppDefinition } from "./appstudio/interface";
import {
    AzureResourceFunction,
    AzureResourceSQL,
    AzureResourcesQuestion,
    AzureSolutionQuestionNames,
    BotOptionItem,
    DeployPluginSelectQuestion,
    HostTypeOptionAzure,
    HostTypeOptionSPFx,
    FrontendHostTypeQuestion,
    TabOptionItem,
    MessageExtensionItem,
    AzureResourceApim,
    createCapabilityQuestion,
    createAddAzureResourceQuestion,
    AskSubscriptionQuestion,
    createAddCapabilityQuestion,
    ProgrammingLanguageQuestion,
} from "./question";
import Mustache from "mustache";
import path from "path";
import { AppStudioPlugin } from "../../resource/appstudio";
import { ErrorResponse } from "@azure/arm-resources/esm/models/mappers";
import * as strings from "../../../resources/strings.json";
import * as util from "util";

type LoadedPlugin = Plugin & { name: string; displayName: string; };
export type PluginsWithContext = [LoadedPlugin, PluginContext];

type ParamForRegisterTeamsAppAndAad = {
    "app-name": string;
    environment: "local" | "remote";
    endpoint: string;
    "root-path": string;
};

function newIdentityPlugin(): LoadedPlugin {
    const plugin: Plugin = new IdentityPlugin();
    const pluginWithMeta: LoadedPlugin = plugin as LoadedPlugin;
    pluginWithMeta.name = "fx-resource-identity";
    pluginWithMeta.displayName = "Microsoft Identity";
    return pluginWithMeta;
}

function newFehostPlugin(): LoadedPlugin {
    const plugin: Plugin = new FrontendPlugin();
    const pluginWithMeta: LoadedPlugin = plugin as LoadedPlugin;
    pluginWithMeta.name = "fx-resource-frontend-hosting";
    pluginWithMeta.displayName = "Tab Front-end";
    return pluginWithMeta;
}

function newSqlPlugin(): LoadedPlugin {
    const plugin: Plugin = new SqlPlugin();
    const pluginWithMeta: LoadedPlugin = plugin as LoadedPlugin;
    pluginWithMeta.name = "fx-resource-azure-sql";
    pluginWithMeta.displayName = "Azure SQL Datebase";
    return pluginWithMeta;
}

function newSpfxPlugin(): LoadedPlugin {
    const plugin: Plugin = new SpfxPlugin();
    const pluginWithMeta: LoadedPlugin = plugin as LoadedPlugin;
    pluginWithMeta.name = "fx-resource-spfx";
    pluginWithMeta.displayName = "SharePoint Framework (SPFx)";
    return pluginWithMeta;
}

function newBotPlugin(): LoadedPlugin {
    const plugin: Plugin = new TeamsBot();
    const pluginWithMeta: LoadedPlugin = plugin as LoadedPlugin;
    pluginWithMeta.name = "fx-resource-bot";
    pluginWithMeta.displayName = "Bot";
    return pluginWithMeta;
}

function newAadPlugin(): LoadedPlugin {
    const plugin: Plugin = new AadAppForTeamsPlugin();
    const pluginWithMeta: LoadedPlugin = plugin as LoadedPlugin;
    pluginWithMeta.name = "fx-resource-aad-app-for-teams";
    pluginWithMeta.displayName = "AAD";
    return pluginWithMeta;
}

function newFunctionPlugin(): LoadedPlugin {
    const plugin: Plugin = new FunctionPlugin();
    const pluginWithMeta: LoadedPlugin = plugin as LoadedPlugin;
    pluginWithMeta.name = "fx-resource-function";
    pluginWithMeta.displayName = "Azure Function";
    return pluginWithMeta;
}

function newSimpleAuthPlugin(): LoadedPlugin {
    const plugin: Plugin = new SimpleAuthPlugin();
    const pluginWithMeta: LoadedPlugin = plugin as LoadedPlugin;
    pluginWithMeta.name = "fx-resource-simple-auth";
    pluginWithMeta.displayName = "Simple Auth";
    return pluginWithMeta;
}

function newLocalDebugPlugin(): LoadedPlugin {
    const plugin: Plugin = new LocalDebugPlugin();
    const pluginWithMeta: LoadedPlugin = plugin as LoadedPlugin;
    pluginWithMeta.name = "fx-resource-local-debug";
    pluginWithMeta.displayName = "LocalDebug";
    return pluginWithMeta;
}

function newApimPlugin(): LoadedPlugin {
    const plugin: Plugin = new ApimPlugin();
    const pluginWithMeta: LoadedPlugin = plugin as LoadedPlugin;
    pluginWithMeta.name = "fx-resource-apim";
    pluginWithMeta.displayName = "API Management";
    return pluginWithMeta;
}

function newAppStudioPlugin(): LoadedPlugin {
    const plugin: Plugin = new AppStudioPlugin();
    const pluginWithMeta: LoadedPlugin = plugin as LoadedPlugin;
    pluginWithMeta.name = "fx-resource-appstudio";
    pluginWithMeta.displayName = "App Studio";
    return pluginWithMeta;
}

// Maybe we need a state machine to track state transition.
enum SolutionRunningState {
    Idle = "idle",
    ProvisionInProgress = "ProvisionInProgress",
    DeployInProgress = "DeployInProgress",
    PublishInProgress = "PublishInProgress"
}

export class TeamsAppSolution implements Solution {
    identityPlugin: LoadedPlugin = newIdentityPlugin();
    fehostPlugin: LoadedPlugin = newFehostPlugin();
    sqlPlugin: LoadedPlugin = newSqlPlugin();
    spfxPlugin: LoadedPlugin = newSpfxPlugin();
    botPlugin: LoadedPlugin = newBotPlugin();
    aadPlugin: LoadedPlugin = newAadPlugin();
    functionPlugin: LoadedPlugin = newFunctionPlugin();
    simpleAuthPlugin: LoadedPlugin = newSimpleAuthPlugin();
    localDebugPlugin: LoadedPlugin = newLocalDebugPlugin();
    apimPlugin: LoadedPlugin = newApimPlugin();
    appStudioPlugin: LoadedPlugin = newAppStudioPlugin();

    runningState: SolutionRunningState;

    allPlugins = [
        this.identityPlugin,
        this.fehostPlugin,
        this.sqlPlugin,
        this.spfxPlugin,
        this.botPlugin,
        this.aadPlugin,
        this.functionPlugin,
        this.simpleAuthPlugin,
        this.localDebugPlugin,
        this.apimPlugin,
    ];
    pluginMap: Map<string, LoadedPlugin> = new Map<string, LoadedPlugin>();

    constructor() {
        for (const plugin of this.allPlugins) {
            this.pluginMap.set(plugin.name, plugin);
        }
        this.runningState = SolutionRunningState.Idle;
    }

    private getPluginAndContextArray(ctx: SolutionContext, selectedPlugins: LoadedPlugin[], manifest: TeamsAppManifest): PluginsWithContext[] {
        // let pluginContextConstructor = getPluginContextConstructor(ctx);
        return selectedPlugins.map((plugin) => [plugin, getPluginContext(ctx, plugin.name, manifest)]);
    }

    async init(ctx: SolutionContext): Promise<Result<any, FxError>> {
        return ok({});
    }

    fillInSolutionSettings(ctx: SolutionContext): Result<any, FxError> {
        const answers = ctx.answers;
        if(!answers) {
            return err(
                returnSystemError(
                    new Error("answer is undefined"),
                    "Solution",
                    SolutionError.InternelError,
                ),
            );
        }
        const projectSettings = ctx.projectSettings;
        if(!projectSettings){
            return err(
                returnSystemError(
                    new Error("projectSettings is undefined"),
                    "Solution",
                    SolutionError.InternelError,
                ),
            );
        }

        if(!projectSettings.solutionSettings){
            return err(
                returnSystemError(
                    new Error("solutionSettings is undefined"),
                    "Solution",
                    SolutionError.InternelError,
                ),
            );
        }

        const capabilities = answers.getStringArray(AzureSolutionQuestionNames.Capabilities);
        if(!capabilities){
            return err(
                returnSystemError(
                    new Error("capabilities is undefined"),
                    "Solution",
                    SolutionError.InternelError,
                ),
            );
        }
        const hostType = answers.getString(AzureSolutionQuestionNames.HostType);
        const azureResources = answers.getStringArray(AzureSolutionQuestionNames.AzureResources);

        if(azureResources){
            if( (azureResources.includes(AzureResourceSQL.id) || azureResources.includes(AzureResourceApim.id)) && !azureResources.includes(AzureResourceFunction.id)){
                azureResources.push(AzureResourceFunction.id);
            }
        }

        const solutionSettings:AzureSolutionSettings = {
            name: projectSettings.solutionSettings.name,
            version: projectSettings.solutionSettings.version,
            capabilities : capabilities,
            hostType: hostType,
            azureResources: azureResources,
            activeResourcePlugins:[]
        }; 
        projectSettings.solutionSettings = solutionSettings;
        return ok({});
    }

    /**
     * create
     */
    async create(ctx: SolutionContext): Promise<Result<any, FxError>> {
        // ensure that global namespace is present
        if (!ctx.config.has(GLOBAL_CONFIG)) {
            ctx.config.set(GLOBAL_CONFIG, new ConfigMap());
        }
        
        // Only non-SPFx project will ask this question.
        const lang = ctx.answers?.getString(AzureSolutionQuestionNames.ProgrammingLanguage);
        if (lang) {
            ctx.config.get(GLOBAL_CONFIG)?.set(PROGRAMMING_LANGUAGE, lang);
        }

        const settingsRes = this.fillInSolutionSettings(ctx);
        if(settingsRes.isErr()) 
            return settingsRes;
        const settings = this.getAzureSolutionSettings(ctx);

        //Reload plugins according to user answers
        this.reloadPlugins(ctx);

        const defaultIconPath = path.join(__dirname, "../../../../templates/plugins/solution/defaultIcon.png");
        await fs.copy(defaultIconPath, `${ctx.root}/.${ConfigFolderName}/color.png`);
        await fs.copy(defaultIconPath, `${ctx.root}/.${ConfigFolderName}/outline.png`);
        if (this.isAzureProject(ctx)) {
            const manifest = await AppStudio.createManifest(ctx.projectSettings!);
            if (manifest) Object.assign(ctx.app, manifest);
            await fs.writeFile(`${ctx.root}/.${ConfigFolderName}/${REMOTE_MANIFEST}`, JSON.stringify(manifest, null, 4));
            await fs.writeJSON(`${ctx.root}/permissions.json`, DEFAULT_PERMISSION_REQUEST, { spaces: 4 });
        } else {
            const manifest = await ((this.spfxPlugin as unknown) as SpfxPlugin).getManifest();
            await fs.writeFile(`${ctx.root}/.${ConfigFolderName}/${REMOTE_MANIFEST}`, JSON.stringify(manifest, null, 4));
        }
        return ok(Void);
    }

    async open(ctx: SolutionContext): Promise<Result<any, FxError>> {
        return this.reloadManifestAndCheckRequiredFields(ctx);
    }

    private async reloadManifest(ctx: SolutionContext): Promise<Result<TeamsAppManifest, FxError>> {
        try {
            const manifest = await fs.readJson(`${ctx.root}/.${ConfigFolderName}/${REMOTE_MANIFEST}`);
            if (!manifest) {
                return err(
                    returnSystemError(
                        new Error("Failed to read manifest file"),
                        "Solution",
                        SolutionError.FailedToLoadManifestFile,
                    ),
                );
            }
            Object.assign(ctx.app, manifest);
            return ok(manifest);
        } catch (e) {
            return err(
                returnSystemError(
                    new Error("Failed to read manifest file"),
                    "Solution",
                    SolutionError.FailedToLoadManifestFile,
                ),
            );
        }
    }

    private async reloadManifestAndCheckRequiredFields(ctx: SolutionContext): Promise<Result<TeamsAppManifest, FxError>> {
        const result = await this.reloadManifest(ctx);
        return result.andThen((manifest) => {
            if (
                manifest === undefined ||
                manifest.name.short === undefined ||
                manifest.name.short.length === 0
            ) {
                return err(
                    returnSystemError(
                        new Error("Name is missing"),
                        "Solution",
                        SolutionError.FailedToLoadManifestFile,
                    ),
                );
            }
            return ok(manifest);
        });
    }

    reloadPlugins(ctx: SolutionContext): void {
        
        const solutionSettings: AzureSolutionSettings = ctx.projectSettings?.solutionSettings as AzureSolutionSettings;

        const cap = solutionSettings.capabilities;

        const pluginNameSet = new Set<string>();
        pluginNameSet.add(this.localDebugPlugin.name);

        if (cap.includes(TabOptionItem.label)) {
            const frontendHostType = solutionSettings.hostType;
            if (HostTypeOptionAzure.label === frontendHostType) {
                pluginNameSet.add(this.fehostPlugin.name);
                const azureResources = solutionSettings.azureResources? solutionSettings.azureResources:[];
                if (azureResources.includes(AzureResourceSQL.id)) {
                    pluginNameSet.add(this.sqlPlugin.name);
                    pluginNameSet.add(this.identityPlugin.name);
                    pluginNameSet.add(this.functionPlugin.name);
                }
                if (azureResources.includes(AzureResourceApim.id)) {
                    pluginNameSet.add(this.apimPlugin.name);
                    pluginNameSet.add(this.functionPlugin.name);
                }
                if (azureResources.includes(AzureResourceFunction.id)) {
                    pluginNameSet.add(this.functionPlugin.name);
                }
                // AAD, LocalDebug and runtimeConnector are enabled for azure by default
                pluginNameSet.add(this.aadPlugin.name);
                pluginNameSet.add(this.simpleAuthPlugin.name);
            } else if (HostTypeOptionSPFx.label === frontendHostType) {
                pluginNameSet.add(this.spfxPlugin.name);
            }
        }

        if (cap.includes(BotOptionItem.id) || cap.includes(MessageExtensionItem.id)) {
            // Bot/Message extension plugin depend on aad plugin.
            // Currently, Bot and Message Extension features are both implemented in botPlugin
            pluginNameSet.add(this.botPlugin.name);
            pluginNameSet.add(this.aadPlugin.name);
        }

        solutionSettings.activeResourcePlugins = Array.from(pluginNameSet);
    }

    private spfxSelected(ctx: SolutionContext): boolean {
        // Generally, if SPFx is selected, there should be no other plugins. But we don't check this invariant here.
        const spfxExists = this.getAzureSolutionSettings(ctx).activeResourcePlugins.some((pluginName) => pluginName === this.spfxPlugin.name);
        return spfxExists === undefined ? false : spfxExists;
    }

    private isAzureProject(ctx: SolutionContext): boolean{
        const settings = this.getAzureSolutionSettings(ctx);
        if(settings.capabilities.includes(BotOptionItem.id) || settings.capabilities.includes(MessageExtensionItem.id) 
                    || (settings.capabilities.includes(TabOptionItem.id) && HostTypeOptionAzure.id === settings.hostType) )
            return true;
        return false;
    }

    async scaffoldOne(plugin: LoadedPlugin, ctx: SolutionContext): Promise<Result<any, FxError>> {
        const maybeManifest = await this.reloadManifestAndCheckRequiredFields(ctx);
        if (maybeManifest.isErr()) {
            return maybeManifest;
        }
        const manifest = maybeManifest.value;
        const pctx = getPluginContext(ctx, plugin.name, manifest);
        if (plugin.preScaffold) {
            const result = await plugin.preScaffold(pctx);
            if (result.isErr()) {
                return result;
            }
        }
        if (plugin.scaffold) {
            const result = await plugin.scaffold(pctx);
            if (result.isErr()) {
                return result;
            }
        }
        if (plugin.postScaffold) {
            const result = await plugin.postScaffold(pctx);
            if (result.isErr()) {
                return result;
            }
        }
        return ok(null);
    }

    async provisionOne(plugin: LoadedPlugin, ctx: SolutionContext): Promise<Result<any, FxError>> {
        const maybeManifest = await this.reloadManifestAndCheckRequiredFields(ctx);
        if (maybeManifest.isErr()) {
            return maybeManifest;
        }
        const manifest = maybeManifest.value;

        const pctx = getPluginContext(ctx, plugin.name, manifest);
        if (plugin.preProvision) {
            const result = await plugin.preProvision(pctx);
            if (result.isErr()) {
                return result;
            }
        }
        if (plugin.provision) {
            const result = await plugin.provision(pctx);
            if (result.isErr()) {
                return result;
            }
        }
        if (plugin.postProvision) {
            const result = await plugin.postProvision(pctx);
            if (result.isErr()) {
                return result;
            }
        }
        return ok(null);
    }

    /**
     * update
     */
    async update(ctx: SolutionContext): Promise<Result<any, FxError>> {
        const settings = this.getAzureSolutionSettings(ctx);
        const selectedPlugins = settings.activeResourcePlugins;
        const isSPFx = selectedPlugins?.includes(this.spfxPlugin.name);
        if (isSPFx) {
            return err(
                returnUserError(
                    new Error("Cannot add resource for SPFx project."),
                    "Solution",
                    SolutionError.CannotAddResourceForSPFx,
                ),
            );
        }

        const alreadyHaveFunction = selectedPlugins?.includes(this.functionPlugin.name);
        const alreadyHaveSql = selectedPlugins?.includes(this.sqlPlugin.name);
        const alreadyHaveApim = selectedPlugins?.includes(this.apimPlugin.name);

        const addResourcesInQuestion = ctx.answers?.get(AzureSolutionQuestionNames.AddResources) as string[];

        const addSQL = addResourcesInQuestion.includes(AzureResourceSQL.label);
        const addFunc = addResourcesInQuestion.includes(AzureResourceFunction.label);
        const addApim = addResourcesInQuestion.includes(AzureResourceApim.label);

        const addResourceForPlugin: string[] = [];
        const addResourceItemsForNotification: string[] = [];
        if ((addFunc || addSQL || addApim) && !alreadyHaveFunction) {
            addResourceForPlugin.push(AzureResourceFunction.label);
        }
        if (addSQL && !alreadyHaveSql) {
            addResourceForPlugin.push(AzureResourceSQL.label);
            addResourceItemsForNotification.push(AzureResourceSQL.description!);
        }
        if (addApim && !alreadyHaveApim) {
            addResourceForPlugin.push(AzureResourceApim.label);
            addResourceItemsForNotification.push(AzureResourceApim.description!);
        }

       
        if (addFunc || ((addSQL || addApim) && !alreadyHaveFunction)) {
            ctx.logProvider?.info(`start scaffolding Azure Function .....`);
            const result1 = await this.scaffoldOne(this.functionPlugin, ctx);
            if (result1.isErr()) {
                ctx.logProvider?.info(`failed to scaffold Azure Function!`);
                return err(result1.error);
            }
            ctx.logProvider?.info(`finish scaffolding Azure Function!`);
            addResourceItemsForNotification.push(AzureResourceFunction.description!);
        }

        if (!alreadyHaveApim && addApim) {

            // Scaffold apim
            ctx.logProvider?.info(`start scaffolding API Management .....`);
            const result = await this.scaffoldOne(this.apimPlugin, ctx);
            if (result.isErr()) {
                ctx.logProvider?.info(`failed to scaffold API Management!`);
                return err(result.error);
            }
            ctx.logProvider?.info(`finish scaffolding API Management!`);
            addResourceItemsForNotification.push(AzureResourceApim.description!);
        }

        if (addResourceItemsForNotification.length > 0) {
            // add azureResources and reload plugins
            let reloadPlugin = false;
            for (const item of addResourceForPlugin) {
                if (!settings.azureResources?.includes(item)) {
                    settings.azureResources?.push(item);
                    reloadPlugin = true;
                }
            }
            if (reloadPlugin) {
                this.reloadPlugins(ctx);
                ctx.logProvider?.info(`start scaffolding Local Debug Configs.....`);
                const scaffoldRes = await this.scaffoldOne(this.localDebugPlugin, ctx);
                if (scaffoldRes.isErr()) {
                    ctx.logProvider?.info(`failed to scaffold Debug Configs!`);
                    return err(scaffoldRes.error);
                }
                ctx.logProvider?.info(`finish scaffolding Local Debug Configs!`);

                ctx.config.get(GLOBAL_CONFIG)?.set(SOLUTION_PROVISION_SUCCEEDED, false); //if selected plugin changed, we need to re-do provision
            }
            await ctx.dialog?.communicate(
                new DialogMsg(DialogType.Show, {
                    description: `[Teams Toolkit] Resource "${addResourceItemsForNotification.join(
                        ",",
                    )}" have been successfully configured for your project, trigger 'TeamsFx - Provision Resource' will create the resource(s) in your Azure subscription.`,
                    level: MsgLevel.Info,
                }),
            );
        }
        return ok(Void);
    }


    private getSelectedPlugins(ctx: SolutionContext): Result<LoadedPlugin[], FxError> {
        const settings = this.getAzureSolutionSettings(ctx);
        const pluginNames = settings.activeResourcePlugins;
        const selectedPlugins = [];
        for (const pluginName of pluginNames as string[]) {
            const plugin = this.pluginMap.get(pluginName);
            if (plugin === undefined) {
                return err(
                    returnUserError(
                        new Error(`Plugin name ${pluginName} is not valid`),
                        "Solution",
                        SolutionError.PluginNotFound,
                    ),
                );
            }
            selectedPlugins.push(plugin);
        }
        return ok(selectedPlugins);
    }

    /**
     * scaffold
     */
    async scaffold(ctx: SolutionContext): Promise<Result<any, FxError>> {
        const maybeSelectedPlugins = this.getSelectedPlugins(ctx);
        if (maybeSelectedPlugins.isErr()) {
            return maybeSelectedPlugins;
        }
        const selectedPlugins = maybeSelectedPlugins.value;

        const maybeManifest = await this.reloadManifestAndCheckRequiredFields(ctx);
        if (maybeManifest.isErr()) {
            return maybeManifest;
        }
        const manifest = maybeManifest.value;

        const pluginsWithCtx: PluginsWithContext[] = this.getPluginAndContextArray(ctx, selectedPlugins, manifest);
        const preScaffoldWithCtx: LifecyclesWithContext[] = pluginsWithCtx.map(([plugin, context]) => {
            return [plugin?.preScaffold?.bind(plugin), context, plugin.name];
        });
        const scaffoldWithCtx: LifecyclesWithContext[] = pluginsWithCtx.map(([plugin, context]) => {
            return [plugin?.scaffold?.bind(plugin), context, plugin.name];
        });
        const postScaffoldWithCtx: LifecyclesWithContext[] = pluginsWithCtx.map(([plugin, context]) => {
            return [plugin?.postScaffold?.bind(plugin), context, plugin.name];
        });

        return executeLifecycles(preScaffoldWithCtx, scaffoldWithCtx, postScaffoldWithCtx);
    }

    /**
     * Load the content of the latest permissions.json file to config
     * @param rootPath root path of this project
     * @param config solution config
     */
    private async getPermissionRequest(
        ctx:SolutionContext
    ): Promise<Result<string, FxError>> {
        if (!this.isAzureProject(ctx)) {
            return err(
                returnUserError(
                    new Error("Cannot update permission for SPFx project"),
                    "Solution",
                    SolutionError.CannotUpdatePermissionForSPFx,
                ),
            );
        }
        const path = `${ctx.root}/permissions.json`;
        if (!(await fs.pathExists(path))) {
            return err(
                returnSystemError(
                    new Error("permissions.json is missing"),
                    "Solution",
                    SolutionError.MissingPermissionsJson,
                ),
            );
        }
        const permissionRequest = await fs.readJSON(path);
        return ok(JSON.stringify(permissionRequest));
    }

    private createManifestForRemote(ctx: SolutionContext, manifest: TeamsAppManifest): Result<[IAppDefinition, TeamsAppManifest], FxError> {
        const maybeSelectedPlugins = this.getSelectedPlugins(ctx);
        if (maybeSelectedPlugins.isErr()) {
            return err(maybeSelectedPlugins.error);
        }
        const selectedPlugins = maybeSelectedPlugins.value;
        if (selectedPlugins.some((plugin) => plugin.name === this.botPlugin.name)) {
            const capabilities = (ctx.projectSettings?.solutionSettings as AzureSolutionSettings).capabilities;
            const hasBot = capabilities?.includes(BotOptionItem.label);
            const hasMsgExt = capabilities?.includes(MessageExtensionItem.id);
            if (!hasBot && !hasMsgExt) {
                return err(
                    returnSystemError(
                        new Error("One of bot and Message Extension is expected to be selected"),
                        "Solution",
                        SolutionError.InternelError,
                    ),
                );
            }
        }
        const maybeConfig = this.getConfigForCreatingManifest(ctx.config, false);
        if (maybeConfig.isErr()) {
            return err(maybeConfig.error);
        }

        const {tabEndpoint, tabDomain, aadId, botDomain, botId, webApplicationInfoResource} = maybeConfig.value;

        const validDomains: string[] = [];

        if (tabDomain) {
            validDomains.push(tabDomain);
        }

        if (botDomain) {
            validDomains.push(botDomain);
        }

        return ok(AppStudio.getDevAppDefinition(
            JSON.stringify(manifest),
            aadId,
            validDomains,
            webApplicationInfoResource,
            false,
            tabEndpoint,
            manifest.name.short,
            manifest.version,
            botId,
        ));
    }

    // The assumptions of this function are:
    // 1. this.manifest is not undefined(for azure projects) already contains the latest manifest(loaded via reloadManifestAndCheckRequiredFields)
    // 2. provision of frontend hosting is done and config values has already been loaded into ctx.config
    private async createAndConfigTeamsManifest(ctx: SolutionContext): Promise<Result<IAppDefinition, FxError>> {
        const maybeManifest = await this.reloadManifestAndCheckRequiredFields(ctx);
        if (maybeManifest.isErr()) {
            return err(maybeManifest.error);
        }
        const manifest = maybeManifest.value;
        
        let appDefinition: IAppDefinition;
        let updatedManifest: TeamsAppManifest;
        if (this.spfxSelected(ctx)) {
            appDefinition = AppStudio.convertToAppDefinition(manifest, false);
            updatedManifest = manifest;
        } else {
            const result = this.createManifestForRemote(ctx, manifest);
            if (result.isErr()) {
                return err(result.error);
            }
            [appDefinition, updatedManifest] = result.value;
        }
        
        const teamsAppId = ctx.config.get(GLOBAL_CONFIG)?.getString(REMOTE_TEAMS_APP_ID);
        if (!teamsAppId) {
            ctx.logProvider?.info(`Teams app not created`);
            const result = await this.createAndUpdateApp(
                appDefinition,
                "remote",
                ctx.logProvider,
                await ctx.appStudioToken?.getAccessToken(),
                ctx.root,
            );
            if (result.isErr()) {
                return result.map((_) => appDefinition);
            }

            ctx.logProvider?.info(`Teams app created ${result.value}`);
            appDefinition.appId = result.value;
            ctx.config.get(GLOBAL_CONFIG)?.set(REMOTE_TEAMS_APP_ID, result.value);
            return ok(appDefinition);
        } else {
            ctx.logProvider?.info(`Teams app already created: ${teamsAppId}`);
            appDefinition.appId = teamsAppId;
            const result = await this.updateApp(
                teamsAppId,
                appDefinition,
                "remote",
                ctx.logProvider,
                await ctx.appStudioToken?.getAccessToken(),
                ctx.root,
            );
            if (result.isErr()) {
                return result.map((_) => appDefinition);
            }
            ctx.logProvider?.info(`Teams app updated ${JSON.stringify(updatedManifest)}`);
            return ok(appDefinition);
        }
    }

    /**
     * Checks whether solution's state is idle
     */
    private checkWhetherSolutionIsIdle(): Result<Void, FxError> {
        if (this.runningState === SolutionRunningState.Idle) {
            return ok(Void);
        }

        if (this.runningState === SolutionRunningState.ProvisionInProgress) {
            return err(
                returnUserError(
                    new Error("Provision in progress. Please wait for its completion."),
                    "Solution",
                    SolutionError.ProvisionInProgress,
                ),
            );
        }
        if (this.runningState === SolutionRunningState.DeployInProgress) {
            return err(
                returnUserError(
                    new Error("Deployment in progress. Please wait for its completion."),
                    "Solution",
                    SolutionError.DeploymentInProgress,
                ),
            );
        }
        return err(
            returnSystemError(
                new Error(`unknown solution state: ${this.runningState}`),
                "Solution",
                SolutionError.UnknownSolutionRunningState,
            ),
        );
    }

    private checkWetherProvisionSucceeded(solutionConfig: SolutionConfig): boolean {
        return !!solutionConfig.get(GLOBAL_CONFIG)?.getBoolean(SOLUTION_PROVISION_SUCCEEDED);
    }

    /**
     * Provision resources. It can only run in a non-SPFx project when solution's running state is Idle.
     * Solution's provisionSucceeded config value will be set to true if provision succeeds, to false otherwise.
     *
     */
    async provision(ctx: SolutionContext): Promise<Result<any, FxError>> {

        const canProvision = this.checkWhetherSolutionIsIdle();
        if (canProvision.isErr()) {
            return canProvision;
        }
        
        try {
            // Just to trigger M365 login before the concurrent execution of provision. 
            // Because concurrent exectution of provision may getAccessToken() concurrently, which
            // causes 2 M365 logins before the token caching in common lib takes effect.
            await ctx.appStudioToken?.getAccessToken();

            this.runningState = SolutionRunningState.ProvisionInProgress;
            if (this.isAzureProject(ctx)) {
                const maybePermission = await this.getPermissionRequest(ctx);
                if (maybePermission.isErr()) {
                    return maybePermission;
                }
                ctx.config.get(GLOBAL_CONFIG)?.set(PERMISSION_REQUEST, maybePermission.value);
            }   

            const provisionResult = await this.doProvision(ctx);
            if (provisionResult.isOk()) {
                ctx.logProvider?.info(`[Teams Toolkit] provision success!`);
                await ctx.dialog?.communicate(
                    new DialogMsg(DialogType.Show, {
                        description: "[Teams Toolkit] provision success!",
                        level: MsgLevel.Info,
                    }),
                );
                ctx.config.get(GLOBAL_CONFIG)?.set(SOLUTION_PROVISION_SUCCEEDED, true);
            } else {
                ctx.logProvider?.error(`[Teams Toolkit] provision failed!`);
                ctx.config.get(GLOBAL_CONFIG)?.set(SOLUTION_PROVISION_SUCCEEDED, false);
                const resourceGroupName = ctx.config.get(GLOBAL_CONFIG)?.getString("resourceGroupName");
                const subscriptionId = ctx.config.get(GLOBAL_CONFIG)?.getString("subscriptionId");
                const error = provisionResult.error;
                error.message += " " + util.format(strings.solution.ProvisionFailNotice, subscriptionId, resourceGroupName);
                if(error instanceof UserError){
                    const ue = error as UserError;
                    if(!ue.helpLink){
                        ue.helpLink = "https://aka.ms/teamsfx-solution-help";
                    }
                }
            }
            return provisionResult;
        } finally {
            this.runningState = SolutionRunningState.Idle;
            // Remove permissionRequest to prevent its persistence in config.
            ctx.config.get(GLOBAL_CONFIG)?.delete(PERMISSION_REQUEST);
        }
    }

    /**
     * provision
     */
    async doProvision(ctx: SolutionContext): Promise<Result<any, FxError>> {
        const maybeSelectedPlugins = this.getSelectedPlugins(ctx);
        if (maybeSelectedPlugins.isErr()) {
            return maybeSelectedPlugins;
        }
        const selectedPlugins = maybeSelectedPlugins.value;

        const maybeManifest = await this.reloadManifestAndCheckRequiredFields(ctx);
        if (maybeManifest.isErr()) {
            return maybeManifest;
        }
        const manifest = maybeManifest.value;

        if (this.isAzureProject(ctx)) {
            //1. ask common questions for azure resources.
            const appName = manifest.name.short;
            const res = await fillInCommonQuestions(
                ctx,
                appName,
                ctx.config,
                ctx.dialog,
                await ctx.azureAccountProvider?.getAccountCredentialAsync(),
                await ctx.appStudioToken?.getJsonObject(),
            );
            if (res.isErr()) {
                return res;
            }
        }

        const pluginsWithCtx: PluginsWithContext[] = this.getPluginAndContextArray(ctx, selectedPlugins, manifest);
        const preProvisionWithCtx: LifecyclesWithContext[] = pluginsWithCtx.map(([plugin, context]) => {
            return [plugin?.preProvision?.bind(plugin), context, plugin.name];
        });
        const provisionWithCtx: LifecyclesWithContext[] = pluginsWithCtx.map(([plugin, context]) => {
            return [plugin?.provision?.bind(plugin), context, plugin.name];
        });
        const postProvisionWithCtx: LifecyclesWithContext[] = pluginsWithCtx.map(([plugin, context]) => {
            return [plugin?.postProvision?.bind(plugin), context, plugin.name];
        });

        return executeLifecycles(
            preProvisionWithCtx,
            provisionWithCtx,
            postProvisionWithCtx,
            async () => {
                ctx.logProvider?.info("[Teams Toolkit]: Start provisioning. It could take several minutes.");
                return ok(undefined);
            },
            async () => {
                ctx.logProvider?.info("[Teams Toolkit]: provison finished!");
                if (selectedPlugins.some((plugin) => plugin.name === this.aadPlugin.name)) {
                    const aadPlugin: AadAppForTeamsPlugin = this.aadPlugin as any;
                    return aadPlugin.setApplicationInContext(
                        getPluginContext(ctx, this.aadPlugin.name, manifest),
                    );
                    
                }
                return ok(undefined);
            },
            async () => {
                const result = this.createAndConfigTeamsManifest(ctx);
                ctx.logProvider?.info("[Teams Toolkit]: configuration finished!");
                return result;
            },
        );
    }

    private canDeploy(ctx: SolutionContext): Result<Void, FxError> {
        if (!this.isAzureProject(ctx)) {
            return ok(Void);
        }
        return this.checkWhetherSolutionIsIdle().andThen((_) => {
            return this.checkWetherProvisionSucceeded(ctx.config)
                ? ok(Void)
                : err(
                    returnUserError(
                        new Error("Please provision before deploying"),
                        "Solution",
                        SolutionError.CannotDeployBeforeProvision,
                    ),
                );
        });
    }

    private async canPublish(ctx: SolutionContext, manifestTpl: TeamsAppManifest): Promise<Result<TeamsAppManifest, FxError>> {
        const isIdle = this.checkWhetherSolutionIsIdle();
        if (isIdle.isErr()) {
            return err(isIdle.error);
        }

        const isProvisionSucceeded = this.checkWetherProvisionSucceeded(ctx.config);
        if (!isProvisionSucceeded) {
            return err(
                returnUserError(
                    new Error("Please provision before publishing"),
                    "Solution",
                    SolutionError.CannotPublishBeforeProvision,
                ),
            );
        }

        if (this.spfxSelected(ctx)) {
            const manifestString = (await fs.readFile(`${ctx.root}/.${ConfigFolderName}/${REMOTE_MANIFEST}`)).toString();
            return ok(JSON.parse(manifestString));
        } else {
            return this.createManifestForRemote(ctx, manifestTpl).map((result) => result[1]);
        }
    }

    async deploy(ctx: SolutionContext): Promise<Result<any, FxError>> {
        const canDeploy = this.canDeploy(ctx);
        if (canDeploy.isErr()) {
            return canDeploy;
        }
        try {
            if (this.isAzureProject(ctx)) {
                // Just to trigger M365 login before the concurrent execution of deploy. 
                // Because concurrent exectution of deploy may getAccessToken() concurrently, which
                // causes 2 M365 logins before the token caching in common lib takes effect.
                await ctx.appStudioToken?.getAccessToken();
            }

            this.runningState = SolutionRunningState.DeployInProgress;
            const result = await this.doDeploy(ctx);
            if (result.isOk()) {
                ctx.logProvider?.info(`[Teams Toolkit] deploy success!`);
                await ctx.dialog?.communicate(
                    new DialogMsg(DialogType.Show, {
                        description: "[Teams Toolkit]: deploy finished successfully!",
                        level: MsgLevel.Info,
                    }),
                );
            } else {
                ctx.logProvider?.error(`[Teams Toolkit] deploy failed!`);
            }

            return result;
        } finally {
            this.runningState = SolutionRunningState.Idle;
        }
    }

    /**
     * deploy
     */
    private async doDeploy(ctx: SolutionContext): Promise<Result<any, FxError>> {
        const res = this.getSelectedPlugins(ctx);
        if (res.isErr()) {
            return res;
        }

        const loadManifestResult = await this.reloadManifestAndCheckRequiredFields(ctx);
        if (loadManifestResult.isErr()) {
            return loadManifestResult;
        }
        const manifest = loadManifestResult.value;

        const optionsToDeploy = ctx.answers?.getStringArray(AzureSolutionQuestionNames.PluginSelectionDeploy);
        if (optionsToDeploy === undefined || optionsToDeploy.length === 0) {
            return err(
                returnUserError(new Error(`No plugin selected`), "Solution", SolutionError.NoResourcePluginSelected),
            );
        }

        const pluginsToDeploy: LoadedPlugin[] = [];
        for (const optionId of optionsToDeploy) {
            const filtered = this.pluginMap.get(optionId);
            if (filtered) {
                pluginsToDeploy.push(filtered);
            }
        }
        ctx.logProvider?.info(
            `[Solution] Selected plugins to deploy:${JSON.stringify(pluginsToDeploy.map((p) => p.name))}`,
        );
        const pluginsWithCtx: PluginsWithContext[] = this.getPluginAndContextArray(ctx, pluginsToDeploy, manifest);
        const preDeployWithCtx: LifecyclesWithContext[] = pluginsWithCtx.map(([plugin, context]) => {
            return [plugin?.preDeploy?.bind(plugin), context, plugin.name];
        });
        const deployWithCtx: LifecyclesWithContext[] = pluginsWithCtx.map(([plugin, context]) => {
            return [plugin?.deploy?.bind(plugin), context, plugin.name];
        });
        const postDeployWithCtx: LifecyclesWithContext[] = pluginsWithCtx.map(([plugin, context]) => {
            return [plugin?.postDeploy?.bind(plugin), context, plugin.name];
        });

        ctx.logProvider?.info(`[Solution] deploy start!`);

        return executeLifecycles(preDeployWithCtx, deployWithCtx, postDeployWithCtx);
    }

    async publish(ctx: SolutionContext): Promise<Result<any, FxError>> {

        const maybeManifestTpl = await this.reloadManifestAndCheckRequiredFields(ctx);
        if (maybeManifestTpl.isErr()) {
            return err(maybeManifestTpl.error);
        }
        const manifestTpl = maybeManifestTpl.value;

        const maybeManifest = await this.canPublish(ctx, manifestTpl);
        if (maybeManifest.isErr()) {
            return maybeManifest;
        }
        const manifest = maybeManifest.value;
        try {
            this.runningState = SolutionRunningState.PublishInProgress;

            const pluginsWithCtx: PluginsWithContext[] = this.getPluginAndContextArray(ctx, [this.appStudioPlugin], manifest);
            const publishWithCtx: LifecyclesWithContext[] = pluginsWithCtx.map(([plugin, context]) => {
                return [plugin?.publish?.bind(plugin), context, plugin.name];
            });

            ctx.logProvider?.info(`[Solution] publish start!`);

            return await executeConcurrently("", publishWithCtx);
        } finally {
            this.runningState = SolutionRunningState.Idle;
        }
    }

    async getTabScaffoldQuestions(ctx: SolutionContext):Promise<Result<QTreeNode | undefined, FxError>> {
        
        const frontendHostType = new QTreeNode(FrontendHostTypeQuestion);

        //Frontend plugin
        if (this.fehostPlugin.getQuestions) {
            const pluginCtx = getPluginContext(ctx, this.fehostPlugin.name);
            const res = await this.fehostPlugin.getQuestions(Stage.create, pluginCtx);
            if (res.isErr()) return res;
            if (res.value) {
                const frontend = res.value as QTreeNode;
                frontend.condition = { equals: HostTypeOptionAzure.id };
                if (frontend.data) frontendHostType.addChild(frontend);
            }
        }

        const azure_resources = new QTreeNode(AzureResourcesQuestion);
        azure_resources.condition = { equals: HostTypeOptionAzure.id };
        frontendHostType.addChild(azure_resources);

        //SPFX plugin
        if (this.spfxPlugin.getQuestions) {
            const pluginCtx = getPluginContext(ctx, this.spfxPlugin.name);
            const res = await this.spfxPlugin.getQuestions(Stage.create, pluginCtx);
            if (res.isErr()) return res;
            if (res.value) {
                const spfx = res.value as QTreeNode;
                spfx.condition = { equals: HostTypeOptionSPFx.id };
                if (spfx.data) frontendHostType.addChild(spfx);
            }
        }

        //Azure Function
        if (this.functionPlugin.getQuestions) {
            const pluginCtx = getPluginContext(ctx, this.functionPlugin.name);
            const res = await this.functionPlugin.getQuestions(Stage.create, pluginCtx);
            if (res.isErr()) return res;
            if (res.value) {
                const azure_function = res.value as QTreeNode;
                azure_function.condition = { minItems: 1 };
                if (azure_function.data) azure_resources.addChild(azure_function);
            }
        }

        //Azure SQL
        if (this.sqlPlugin.getQuestions) {
            const pluginCtx = getPluginContext(ctx, this.sqlPlugin.name);
            const res = await this.sqlPlugin.getQuestions(Stage.create, pluginCtx);
            if (res.isErr()) return res;
            if (res.value) {
                const azure_sql = res.value as QTreeNode;
                azure_sql.condition = { contains: AzureResourceSQL.label };
                if (azure_sql.data) azure_resources.addChild(azure_sql);
            }
        }

        return ok(frontendHostType);
    }

    /**
     * collect solution level question
     * @param ctx
     */
    async getQuestions(stage: Stage, ctx: SolutionContext): Promise<Result<QTreeNode | undefined, FxError>> {
        const node = new QTreeNode({ type: NodeType.group });
        let manifest: TeamsAppManifest | undefined = undefined;
        if (stage !== Stage.create) {
            const maybeManifest = await this.reloadManifestAndCheckRequiredFields(ctx);
            if (maybeManifest.isErr()) {
                return err(maybeManifest.error);
            }
            manifest = maybeManifest.value;
        }
        
        if (stage === Stage.create) {
            const capQuestion = createCapabilityQuestion();
 
            const capNode = new QTreeNode(capQuestion); 

            node.addChild(capNode);
            
            /////Tab
            const tabRes = await this.getTabScaffoldQuestions(ctx);
            if (tabRes.isErr()) return tabRes;
            if (tabRes.value) {
                const tabNode = tabRes.value;
                tabNode.condition = { contains: TabOptionItem.id };
                capNode.addChild(tabNode);
            }

            ////Bot
            if (this.botPlugin.getQuestions) {
                const pluginCtx = getPluginContext(ctx, this.botPlugin.name);
                const res = await this.botPlugin.getQuestions(stage, pluginCtx);
                if (res.isErr()) return res;
                if (res.value) {
                    const botGroup = res.value as QTreeNode;
                    botGroup.condition = { containsAny: [BotOptionItem.id, MessageExtensionItem.id] };
                    capNode.addChild(botGroup);
                }
            }

            //// programming languate
            const programmingLanguage = new QTreeNode(ProgrammingLanguageQuestion);
            programmingLanguage.condition = { namespace: "fx-solution-azure", method: "whetherToAskProgrammingLanguageQuestion" }; //dynamic condition
            capNode.addChild(programmingLanguage);
        } else if (stage === Stage.update) {
            return await this.getQuestionsForAddResource(ctx, manifest);
        } else if (stage === Stage.provision) {
            const checkRes = this.checkWhetherSolutionIsIdle();
            if (checkRes.isErr()) return err(checkRes.error);

            const res = this.getSelectedPlugins(ctx);
            if (res.isErr()) {
                return err(res.error);
            }
            for (const plugin of res.value) {
                if (plugin.getQuestions) {
                    const pluginCtx = getPluginContext(ctx, plugin.name, manifest);
                    const getQuestionRes = await plugin.getQuestions(stage, pluginCtx);
                    if (getQuestionRes.isErr()) return getQuestionRes;
                    if (getQuestionRes.value) {
                        const subnode = getQuestionRes.value as QTreeNode;
                        node.addChild(subnode);
                    }
                }
            }
        } else if (stage === Stage.deploy) {
            const canDeploy = this.canDeploy(ctx);
            if (canDeploy.isErr()) {
                return err(canDeploy.error);
            }
            const res = this.getSelectedPlugins(ctx);
            if (res.isErr()) {
                return err(
                    returnUserError(new Error("No resource to deploy"), "Solution", SolutionError.NoResourceToDeploy),
                );
            }
            const pluginsToDeploy = res.value.filter((plugin) => !!plugin.deploy);
            if(pluginsToDeploy.length === 0){
                return err(
                    returnUserError(new Error("No resource to deploy"), "Solution", SolutionError.NoResourceToDeploy),
                );
            }
            const pluginPrefix = "fx-resource-";
            const options: OptionItem[] = pluginsToDeploy.map((plugin) => {
                const item: OptionItem = { id: plugin.name, label: plugin.displayName, cliName: plugin.name.replace(pluginPrefix, "") };
                return item;
            });
            
            const selectQuestion = DeployPluginSelectQuestion;
            selectQuestion.option = options;
            selectQuestion.default = options.map(i=>i.id);
            const pluginSelection = new QTreeNode(selectQuestion);
            node.addChild(pluginSelection);

            for (const plugin of pluginsToDeploy) {
                if (plugin.getQuestions) {
                    const pluginCtx = getPluginContext(ctx, plugin.name, manifest);
                    const getQuestionRes = await plugin.getQuestions(stage, pluginCtx);
                    if (getQuestionRes.isErr()) return getQuestionRes;
                    if (getQuestionRes.value) {
                        const subnode = getQuestionRes.value as QTreeNode;
                        subnode.condition = { contains: plugin.name };
                        if (subnode.data) pluginSelection.addChild(subnode);
                    }
                }
            }
        } else if (stage === Stage.publish) {
            const pluginsToPublish = [this.appStudioPlugin];
            for (const plugin of pluginsToPublish) {
                const pluginCtx = getPluginContext(ctx, plugin.name, manifest);
                if (plugin.getQuestions) {
                    const getQuestionRes = await plugin.getQuestions(stage, pluginCtx);
                    if (getQuestionRes.isErr()) return getQuestionRes;
                    if (getQuestionRes.value) {
                        const subnode = getQuestionRes.value as QTreeNode;
                        node.addChild(subnode);
                    }
                }
            }
        }
        return ok(node);
    }


    // Update app manifest
    private async updateApp(
        teamsAppId: string,
        appDefinition: IAppDefinition,
        type: "localDebug" | "remote",
        logProvider?: LogProvider,
        appStudioToken?: string,
        projectRoot?: string,
    ): Promise<Result<string, FxError>> {
        if (appStudioToken === undefined || appStudioToken.length === 0) {
            return err(
                returnSystemError(
                    new Error("Failed to get app studio token"),
                    "Solution",
                    SolutionError.FailedToGetAppStudioToken,
                ),
            );
        }
        appDefinition.appId = teamsAppId;
        const colorIconContent = (projectRoot && appDefinition.colorIcon && !appDefinition.colorIcon.startsWith("https://")) ? 
            (await fs.readFile(`${projectRoot}/.${ConfigFolderName}/${appDefinition.colorIcon}`)).toString("base64") : undefined;
        const outlineIconContent = (projectRoot && appDefinition.outlineIcon && !appDefinition.outlineIcon.startsWith("https://")) ? 
            (await fs.readFile(`${projectRoot}/.${ConfigFolderName}/${appDefinition.outlineIcon}`)).toString("base64") : undefined;
        try {
            await AppStudio.updateApp(teamsAppId, appDefinition, appStudioToken, logProvider, colorIconContent, outlineIconContent);
            return ok(teamsAppId);
        } catch (e) {
            if (e instanceof Error) {
                return err(
                    returnSystemError(
                        new Error(`Failed to update ${type} teams app manifest due to ${e.name}: ${e.message}`),
                        "Solution",
                        type === "remote"
                            ? SolutionError.FailedToUpdateAppIdInAppStudio
                            : SolutionError.FailedToUpdateLocalAppIdInAppStudio,
                    ),
                );
            }
            throw e;
        }
    }

    private async createAndUpdateApp(
        appDefinition: IAppDefinition,
        type: "localDebug" | "remote",
        logProvider?: LogProvider,
        appStudioToken?: string,
        projectRoot?: string,
    ): Promise<Result<string, FxError>> {
        await logProvider?.debug(`${type} appDefinition: ${JSON.stringify(appDefinition)}`);
        if (appStudioToken === undefined || appStudioToken.length === 0) {
            return err(
                returnSystemError(
                    new Error("Failed to get app studio token"),
                    "Solution",
                    SolutionError.FailedToGetAppStudioToken,
                ),
            );
        }
        const colorIconContent = (projectRoot && appDefinition.colorIcon && !appDefinition.colorIcon.startsWith("https://")) ? 
            (await fs.readFile(`${projectRoot}/.${ConfigFolderName}/${appDefinition.colorIcon}`)).toString("base64") : undefined;
        const outlineIconContent = (projectRoot && appDefinition.outlineIcon && !appDefinition.outlineIcon.startsWith("https://")) ? 
            (await fs.readFile(`${projectRoot}/.${ConfigFolderName}/${appDefinition.outlineIcon}`)).toString("base64") : undefined;
        const appDef = await AppStudio.createApp(appDefinition, appStudioToken, logProvider, colorIconContent, outlineIconContent);
        const teamsAppId = appDef?.teamsAppId;
        if (appDef === undefined || teamsAppId === undefined) {
            return err(
                returnSystemError(
                    new Error(`Failed to create ${type} teams app id`),
                    "Solution",
                    type === "remote"
                        ? SolutionError.FailedToCreateAppIdInAppStudio
                        : SolutionError.FailedToCreateLocalAppIdInAppStudio,
                ),
            );
        }
        appDefinition.outlineIcon = appDef.outlineIcon;
        appDefinition.colorIcon = appDef.colorIcon;

        return this.updateApp(teamsAppId, appDefinition, type, logProvider, appStudioToken, projectRoot);
    }

    async localDebug(ctx: SolutionContext): Promise<Result<any, FxError>> {
        const maybePermission = await this.getPermissionRequest(ctx);
        if (maybePermission.isErr()) {
            return maybePermission;
        }
        try {
            ctx.config.get(GLOBAL_CONFIG)?.set(PERMISSION_REQUEST, maybePermission.value);
            const result = await this.doLocalDebug(ctx);
            return result;
        } finally {
            ctx.config.get(GLOBAL_CONFIG)?.delete(PERMISSION_REQUEST);
        }
    }

    async doLocalDebug(ctx: SolutionContext): Promise<Result<any, FxError>> {
        const maybeSelectedPlugins = this.getSelectedPlugins(ctx);

        if (maybeSelectedPlugins.isErr()) {
            return maybeSelectedPlugins;
        }

        const selectedPlugins = maybeSelectedPlugins.value;
        const maybeManifest = await this.reloadManifestAndCheckRequiredFields(ctx);
        if (maybeManifest.isErr()) {
            return err(maybeManifest.error);
        }
        const manifest = maybeManifest.value;

        // Just to trigger M365 login before the concurrent execution of localDebug. 
        // Because concurrent exectution of localDebug may getAccessToken() concurrently, which
        // causes 2 M365 logins before the token caching in common lib takes effect.
        await ctx.appStudioToken?.getAccessToken();

        const pluginsWithCtx: PluginsWithContext[] = this.getPluginAndContextArray(ctx, selectedPlugins, manifest);
        const localDebugWithCtx: LifecyclesWithContext[] = pluginsWithCtx.map(([plugin, context]) => {
            return [plugin?.localDebug?.bind(plugin), context, plugin.name];
        });
        const postLocalDebugWithCtx: LifecyclesWithContext[] = pluginsWithCtx.map(([plugin, context]) => {
            return [plugin?.postLocalDebug?.bind(plugin), context, plugin.name];
        });

        const localDebugResult = await executeConcurrently("", localDebugWithCtx);
        if (localDebugResult.isErr()) {
            return localDebugResult;
        }
        if (selectedPlugins.some((plugin) => plugin.name === this.aadPlugin.name)) {
            const aadPlugin: AadAppForTeamsPlugin = this.aadPlugin as any;
            const result = aadPlugin.setApplicationInContext(getPluginContext(ctx, this.aadPlugin.name, manifest), true);
            if (result.isErr()) {
                return result;
            }
        }
        const result = this.loadTeamsAppTenantId(ctx.config, await ctx.appStudioToken?.getJsonObject());

        if (result.isErr()) {
            return result;
        }
        
        const postLocalDebugResult = await executeConcurrently("post", postLocalDebugWithCtx);
        if (postLocalDebugResult.isErr()) {
            return postLocalDebugResult;
        }

        const maybeConfig = this.getLocalDebugConfig(ctx.config);

        if (maybeConfig.isErr()) {
            return maybeConfig;
        }

        const {localTabEndpoint, localTabDomain, localAADId, localBotDomain, botId, webApplicationInfoResource} = maybeConfig.value;

        const validDomains: string[] = [];

        if (localTabDomain) {
            validDomains.push(localTabDomain);
        }

        if (localBotDomain) {
            validDomains.push(localBotDomain);
        }

        const manifestTpl = (await fs.readFile(`${ctx.root}/.${ConfigFolderName}/${REMOTE_MANIFEST}`)).toString();
        const [appDefinition, _updatedManifest] = AppStudio.getDevAppDefinition(
            manifestTpl,
            localAADId,
            validDomains,
            webApplicationInfoResource,
            false,
            localTabEndpoint,
            manifest.name.short,
            manifest.version,
            botId,
        );

        const localTeamsAppID = ctx.config.get(GLOBAL_CONFIG)?.getString(LOCAL_DEBUG_TEAMS_APP_ID);
        // If localTeamsAppID is present, we should reuse the teams app id.
        if (localTeamsAppID) {
            const result = await this.updateApp(
                localTeamsAppID, 
                appDefinition, 
                "localDebug", 
                ctx.logProvider, 
                await ctx.appStudioToken?.getAccessToken(),
                ctx.root
            );
            if (result.isErr()) {
                return result;
            }
        } else {
            const maybeTeamsAppId = await this.createAndUpdateApp(
                appDefinition,
                "localDebug",
                ctx.logProvider,
                await ctx.appStudioToken?.getAccessToken(),
                ctx.root,
            );
            if (maybeTeamsAppId.isErr()) {
                return maybeTeamsAppId;
            }
            ctx.config.get(GLOBAL_CONFIG)?.set(LOCAL_DEBUG_TEAMS_APP_ID, maybeTeamsAppId.value);
        }
        return ok(Void);
    }

    private parseTeamsAppTenantId(appStudioToken?: object): Result<string, FxError> {
        if (appStudioToken === undefined) {
            return err(
                returnSystemError(
                    new Error("Graph token json is undefined"),
                    "Solution",
                    SolutionError.NoAppStudioToken,
                ),
            );
        }

        const teamsAppTenantId = (appStudioToken as any).tid;
        if (
            teamsAppTenantId === undefined ||
            !(typeof teamsAppTenantId === "string") ||
            teamsAppTenantId.length === 0
        ) {
            return err(
                returnSystemError(
                    new Error("Cannot find teams app tenant id"),
                    "Solution",
                    SolutionError.NoTeamsAppTenantId,
                ),
            );
        }
        return ok(teamsAppTenantId);
    }
    private loadTeamsAppTenantId(config: SolutionConfig, appStudioToken?: object): Result<SolutionConfig, FxError> {
        return this.parseTeamsAppTenantId(appStudioToken).andThen((teamsAppTenantId) => {
            config.get(GLOBAL_CONFIG)?.set("teamsAppTenantId", teamsAppTenantId);
            return ok(config);
        });
    }

    private getConfigForCreatingManifest(config: SolutionConfig, localDebug: boolean): Result<{tabEndpoint?: string, tabDomain?:string, aadId: string, botDomain?: string, botId?: string, webApplicationInfoResource: string}, FxError> {
        const tabEndpoint = localDebug ? config.get(this.localDebugPlugin.name)?.getString(LOCAL_DEBUG_TAB_ENDPOINT) : config.get(this.fehostPlugin.name)?.getString(FRONTEND_ENDPOINT);
        const tabDomain = localDebug ? config.get(this.localDebugPlugin.name)?.getString(LOCAL_DEBUG_TAB_DOMAIN) : config.get(this.fehostPlugin.name)?.getString(FRONTEND_DOMAIN);
        const aadId = config.get(this.aadPlugin.name)?.getString(localDebug ? LOCAL_DEBUG_AAD_ID : REMOTE_AAD_ID);
        const botId = config.get(this.botPlugin.name)?.getString(localDebug ? LOCAL_BOT_ID : BOT_ID);
        const botDomain = localDebug ? config.get(this.localDebugPlugin.name)?.getString(LOCAL_DEBUG_BOT_DOMAIN) : config.get(this.botPlugin.name)?.getString(BOT_DOMAIN);
        // This config value is set by aadPlugin.setApplicationInContext. so aadPlugin.setApplicationInContext needs to run first.
        const webApplicationInfoResource = config.get(this.aadPlugin.name)?.getString(localDebug ? LOCAL_WEB_APPLICATION_INFO_SOURCE : WEB_APPLICATION_INFO_SOURCE);
        if (!webApplicationInfoResource) {
            return err(returnSystemError(
                new Error("Failed to get webApplicationInfoResource"), 
                "Solution", 
                localDebug ? SolutionError.GetLocalDebugConfigError : SolutionError.GetRemoteConfigError));
        }

        if (!aadId) {
            return err(
                returnSystemError(
                    new Error(`config ${LOCAL_DEBUG_AAD_ID} is missing`),
                    "Solution",
                    localDebug ? SolutionError.GetLocalDebugConfigError : SolutionError.GetRemoteConfigError,
                ),
            );
        }
        // localTabEndpoint, bots and composeExtensions can't all be undefined
        if (!tabEndpoint && !botId) {
            return err(
                returnSystemError(
                    new Error(`${localDebug ? LOCAL_DEBUG_TAB_ENDPOINT : FRONTEND_ENDPOINT}, ${localDebug ? LOCAL_BOT_ID : BOT_ID}  are all missing`),
                    "Solution",
                    localDebug ? SolutionError.GetLocalDebugConfigError : SolutionError.GetRemoteConfigError,
                ),
            );
        }
        if ((tabEndpoint && !tabDomain) || (!tabEndpoint && tabDomain)) {
            return err(
                returnSystemError(
                    new Error(`Invalid config for tab: ${localDebug ? LOCAL_DEBUG_TAB_ENDPOINT : FRONTEND_ENDPOINT}=${tabEndpoint} ${localDebug ? LOCAL_DEBUG_TAB_DOMAIN : FRONTEND_DOMAIN}=${tabDomain}`),
                    "Solution",
                    localDebug ? SolutionError.GetLocalDebugConfigError : SolutionError.GetRemoteConfigError,
                ),
            );
        }
        if (botId) {
            if (!botDomain) {
                return err(
                    returnSystemError(
                        new Error(`${localDebug ? LOCAL_DEBUG_BOT_DOMAIN : BOT_DOMAIN} is undefined`),
                        "Solution",
                        localDebug ? SolutionError.GetLocalDebugConfigError : SolutionError.GetRemoteConfigError,
                    )
                );
            }
        }

        
        return ok({tabEndpoint, tabDomain, aadId, botDomain, botId, webApplicationInfoResource});
    }

    private getLocalDebugConfig(config: SolutionConfig): Result<{localTabEndpoint?: string, localTabDomain?:string, localAADId: string, localBotDomain?: string, botId?: string, webApplicationInfoResource: string}, FxError> {
        return this.getConfigForCreatingManifest(config, true).map((conf) => {
            return {
                localTabEndpoint: conf.tabEndpoint,
                localTabDomain: conf.tabDomain,
                localAADId: conf.aadId,
                localBotDomain: conf.botDomain,
                botId: conf.botId,
                webApplicationInfoResource: conf.webApplicationInfoResource,
            };
        });
    }

    async callFunc(func: Func, ctx: SolutionContext): Promise<Result<any, FxError>> {
        const namespace = func.namespace;
        const array = namespace.split("/");
        const maybeManifest = await this.reloadManifestAndCheckRequiredFields(ctx);
        if (maybeManifest.isErr()) {
            return err(maybeManifest.error);
        }
        const manifest = maybeManifest.value;
        if (array.length === 2) {
            const pluginName = array[1];
            const plugin = this.pluginMap.get(pluginName);
            if (plugin && plugin.callFunc) {
                const pctx = getPluginContext(ctx, plugin.name, manifest);
                if (func.method === "aadUpdatePermission") {
                    const result = await this.getPermissionRequest(ctx);
                    if (result.isErr()) {
                        return result;
                    }
                    ctx.config.get(GLOBAL_CONFIG)?.set(PERMISSION_REQUEST, result.value);
                }
                const result = await plugin.callFunc(func, pctx);
                // Remove permissionRequest to prevent its persistence in config.
                ctx.config.get(GLOBAL_CONFIG)?.delete(PERMISSION_REQUEST);
                return result;
            }
        }
        else if(array.length === 1){
            if (func.method === "askSubscription") {
                if (!ctx.config.get(GLOBAL_CONFIG)?.getString("subscriptionId")) {
                    const azureToken = await ctx.azureAccountProvider?.getAccountCredentialAsync();
                    if (azureToken === undefined) {
                        return err(
                            returnUserError(
                                new Error("Please login to azure using Azure Account Extension"),
                                "Solution",
                                SolutionError.NotLoginToAzure,
                            ),
                        );
                    }
                    const result = await askSubscription(ctx.config, azureToken, ctx.dialog);
                    if (result.isErr()) {
                        return err(result.error);
                    }
                    ctx.config.get(GLOBAL_CONFIG)?.set("subscriptionId", result.value);
                }
                return ok(null);
            }
            else if (func.method === "whetherToAskProgrammingLanguageQuestion") {
                const capabilities = ctx.answers?.getStringArray(AzureSolutionQuestionNames.Capabilities);
                const hostType = ctx.answers?.getString(AzureSolutionQuestionNames.HostType);
                if(capabilities?.includes(BotOptionItem.id) || capabilities?.includes(MessageExtensionItem.id) 
                    || (capabilities?.includes(TabOptionItem.id) && HostTypeOptionAzure.id === hostType) )
                    return ok(undefined);
                else 
                    return ok(`SPFx don't need to ask programming languate question!`);
            }
        }
        return err(
            returnUserError(
                new Error(`CallFuncRouteFailed:${JSON.stringify(func)}`),
                "Solution",
                `CallFuncRouteFailed`,
            ),
        );
    }

    getAzureSolutionSettings(ctx: SolutionContext):AzureSolutionSettings{
        return ctx.projectSettings?.solutionSettings as AzureSolutionSettings;
    }

    async getQuestionsForAddResource(ctx: SolutionContext, manifest?: TeamsAppManifest): Promise<Result<QTreeNode | undefined, FxError>>{
       
        const settings = this.getAzureSolutionSettings(ctx);

        const selectedPlugins = settings.activeResourcePlugins;
        
        if(!selectedPlugins) {
            return err(
                returnUserError(
                    new Error("selectedPlugins is empty"),
                    "Solution",
                    SolutionError.InternelError,
                ),
            );
        }

        const haveAzureFrontend = selectedPlugins.some(i=> (i === this.fehostPlugin.name));

        if(!haveAzureFrontend){
            return err(
                returnUserError(
                    new Error("Add resource is only supported for Tab app hosted in Azure."),
                    "Solution",
                    SolutionError.AddResourceNotSupport,
                ),
            );
        }

        const alreadyHaveFunction = selectedPlugins.includes(this.functionPlugin.name);
        const alreadyHaveSQL = selectedPlugins.includes(this.sqlPlugin.name);
        const alreadyHaveAPIM = selectedPlugins.includes(this.apimPlugin.name);
        
        const addQuestion = createAddAzureResourceQuestion(alreadyHaveFunction, alreadyHaveSQL, alreadyHaveAPIM);

        const addAzureResourceNode = new QTreeNode(addQuestion);
        
        // there two cases to add function re-scaffold: 1. select add function   2. select add sql and function is not selected when creating
        if (this.functionPlugin.getQuestions) {
            const pluginCtx = getPluginContext(ctx, this.functionPlugin.name, manifest);
            const res = await this.functionPlugin.getQuestions(Stage.update, pluginCtx);
            if (res.isErr()) return res;
            if (res.value) {
                const azure_function = res.value as QTreeNode;
                if (alreadyHaveFunction){
                    // if already has function, the question will appear depends on whether user select function, otherwise, the question will always show
                    azure_function.condition = { contains: AzureResourceFunction.id };
                }
                else { // if not function activated, select any option will trigger function question
                    azure_function.condition = { minItems: 1};
                }
                if (azure_function.data) addAzureResourceNode.addChild(azure_function);
            }
        }

        //Azure SQL
        if (this.sqlPlugin.getQuestions && !alreadyHaveSQL) {
            const pluginCtx = getPluginContext(ctx, this.sqlPlugin.name, manifest);
            const res = await this.sqlPlugin.getQuestions(Stage.update, pluginCtx);
            if (res.isErr()) return res;
            if (res.value) {
                const azure_sql = res.value as QTreeNode;
                azure_sql.condition = { contains: AzureResourceSQL.id };
                if (azure_sql.data) addAzureResourceNode.addChild(azure_sql);
            }
        }

        //APIM
        if (this.apimPlugin.getQuestions && !alreadyHaveAPIM) {
            const pluginCtx = getPluginContext(ctx, this.apimPlugin.name, manifest);
            const res = await this.apimPlugin.getQuestions(Stage.update, pluginCtx);
            if (res.isErr()) return res;
            if (res.value) {
                const groupNode = new QTreeNode({type:NodeType.group});
                groupNode.condition = { contains: AzureResourceApim.id };
                addAzureResourceNode.addChild(groupNode);
                const apim = res.value as QTreeNode;
                if (apim.data){
                    const funcNode =  new QTreeNode(AskSubscriptionQuestion);
                    groupNode.addChild(funcNode);
                    groupNode.addChild(apim);
                } 
            }
        } 
        return ok(addAzureResourceNode);
    }

    async getQuestionsForAddCapability(ctx: SolutionContext, manifest: TeamsAppManifest): Promise<Result<QTreeNode | undefined, FxError>> {
        
        const settings = this.getAzureSolutionSettings(ctx);

        const selectedPlugins = settings.activeResourcePlugins;

        if(!selectedPlugins) {
            return err(
                returnUserError(
                    new Error("selectedPlugins is empty"),
                    "Solution",
                    SolutionError.InternelError,
                ),
            );
        }
        const alreadyHaveTab = selectedPlugins.some(i=>i === this.fehostPlugin.name || i === this.spfxPlugin.name);

        const alreadyHaveBot = selectedPlugins.includes( this.botPlugin.name );

        if (alreadyHaveBot && alreadyHaveTab) {
            const cannotAddCapWarnMsg = "Your App already has both Tab and Bot, can not Add Capability.";
            await ctx.dialog?.communicate(
                new DialogMsg(DialogType.Show, {
                    description: cannotAddCapWarnMsg,
                    level: MsgLevel.Warning,
                }),
            );
            return ok(undefined);
        }
        
        const addCapQuestion = createAddCapabilityQuestion(alreadyHaveTab, alreadyHaveBot);

        const addCapNode = new QTreeNode(addCapQuestion);

        //Tab sub tree
        if(!alreadyHaveTab){
            const tabRes = await this.getTabScaffoldQuestions(ctx);
            if (tabRes.isErr()) return tabRes;
            if (tabRes.value) {
                const tabNode = tabRes.value;
                tabNode.condition = { contains: TabOptionItem.id };
                addCapNode.addChild(tabNode);
            }
        }

        //Bot sub tree
        if(!alreadyHaveBot && this.botPlugin.getQuestions){
            const maybeManifest = await this.reloadManifestAndCheckRequiredFields(ctx);
            if (maybeManifest.isErr()) {
                return err(maybeManifest.error);
            }
            const manifest = maybeManifest.value;
            const pluginCtx = getPluginContext(ctx, this.botPlugin.name, manifest);
            const res = await this.botPlugin.getQuestions(Stage.create, pluginCtx);
            if (res.isErr()) return res;
            if (res.value) {
                const child = res.value as QTreeNode;
                child.condition = { contains: BotOptionItem.id };
                if (child.data) addCapNode.addChild(child);
            }
        }

        //// programming languate
        const programmingLanguageInConfig = ctx.config.get(GLOBAL_CONFIG)?.getString(PROGRAMMING_LANGUAGE);
        if(!programmingLanguageInConfig){// add capability to SPFx project, only bot/me will be the options
            const programmingLanguage = new QTreeNode(ProgrammingLanguageQuestion);
            programmingLanguage.condition = { namespace: "fx-solution-azure", method: "whetherToAskProgrammingLanguageQuestion" }; //dynamic condition
            addCapNode.addChild(programmingLanguage);
        }
        return ok(addCapNode);
    }

    /**
     * user questions for customized task
     */
    async getQuestionsForUserTask(func: Func, ctx: SolutionContext): Promise<Result<QTreeNode | undefined, FxError>> {
        const namespace = func.namespace;
        const array = namespace.split("/");

        const maybeManifest = await this.reloadManifestAndCheckRequiredFields(ctx);
        if (maybeManifest.isErr()) {
            return err(maybeManifest.error);
        }
        const manifest = maybeManifest.value;
        if(func.method === "addCapability"){
            return await this.getQuestionsForAddCapability(ctx, manifest);
        }
        if (array.length == 2) {
            const pluginName = array[1];
            const plugin = this.pluginMap.get(pluginName);
            if (plugin) {
                if (plugin.getQuestionsForUserTask) {
                    const maybeManifest = await this.reloadManifestAndCheckRequiredFields(ctx);
                    if (maybeManifest.isErr()) {
                        return err(maybeManifest.error);
                    }
                    const manifest = maybeManifest.value;
                    const pctx = getPluginContext(ctx, plugin.name, manifest);
                    return await plugin.getQuestionsForUserTask(func, pctx);
                } else {
                    return ok(undefined);
                }
            }
        }
        return err(
            returnUserError(
                new Error(`getQuestionsForUserTaskRouteFailed:${JSON.stringify(func)}`),
                "Solution",
                `getQuestionsForUserTaskRouteFailed`,
            ),
        );
    }
    async executeAddCapability(func: Func, ctx: SolutionContext): Promise<Result<any, FxError>> {
        if(!ctx.answers){
            return err(
                returnUserError(
                    new Error(`answer is emtry!`),
                    "Solution",
                    SolutionError.InternelError,
                )
            );
        }

        // add programming language config if exits
        const lang = ctx.answers.getString(AzureSolutionQuestionNames.ProgrammingLanguage);
        if (lang) {
            ctx.config.get(GLOBAL_CONFIG)?.set(PROGRAMMING_LANGUAGE, lang);
        }

        const capabilitiesAnswer = ctx.answers.getStringArray(AzureSolutionQuestionNames.Capabilities);

        if(!capabilitiesAnswer || capabilitiesAnswer.length === 0){
            return ok(Void);
        }
        
        const settings = this.getAzureSolutionSettings(ctx);

        let reload = false;
        const oldCapabilities:string[] = [];
        for(const i of settings.capabilities) oldCapabilities.push(i);
        for(const cap of capabilitiesAnswer!){
            if(!settings.capabilities.includes(cap)){
                settings.capabilities.push(cap);
                reload = true;
            }
        }

        const addCapabilityNotification:string[]  = [];
        const maybeManifest = await this.reloadManifestAndCheckRequiredFields(ctx);
        if (maybeManifest.isErr()) {
            return maybeManifest;
        }
        const manifest = maybeManifest.value;

        if(capabilitiesAnswer?.includes(TabOptionItem.id)){
            const hostType = ctx.answers?.getString(AzureSolutionQuestionNames.HostType);
            settings.hostType = hostType;
            if(hostType === HostTypeOptionAzure.id){
                ctx.logProvider?.info(`start scaffolding Azure Tab Frontend .....`);
                const scaffoldRes = await this.scaffoldOne(this.fehostPlugin, ctx);
                if (scaffoldRes.isErr()) {
                    ctx.logProvider?.info(`failed to scaffold Azure Tab Frontend!`);
                    settings.capabilities = oldCapabilities; //rollback
                    return err(scaffoldRes.error);
                }
                ctx.logProvider?.info(`finish scaffolding Azure Tab Frontend!`);
                addCapabilityNotification.push("Azure Tab Frontend");
                manifest.staticTabs = STATIC_TABS_TPL;
                manifest.configurableTabs = CONFIGURABLE_TABS_TPL;
            } else if(hostType === HostTypeOptionSPFx.id){
                ctx.logProvider?.info(`start scaffolding SPFx Tab Frontend.....`);
                const scaffoldRes = await this.scaffoldOne(this.spfxPlugin, ctx);
                if (scaffoldRes.isErr()) {
                    ctx.logProvider?.info(`failed to scaffold SPFx Tab Frontend!`);
                    settings.capabilities = oldCapabilities; //rollback
                    return err(scaffoldRes.error);
                }
                ctx.logProvider?.info(`finish scaffolding SPFx Tab Frontend!`);
                addCapabilityNotification.push("SPFx Tab Frontend");
            }
        }

        if(capabilitiesAnswer?.includes(BotOptionItem.id) || capabilitiesAnswer?.includes(MessageExtensionItem.id)){
            ctx.logProvider?.info(`start scaffolding Bot.....`);
            ctx.answers.set(AzureSolutionQuestionNames.Capabilities, settings.capabilities);
            const scaffoldRes = await this.scaffoldOne(this.botPlugin, ctx);
            if (scaffoldRes.isErr()) {
                ctx.logProvider?.info(`failed to scaffold Bot!`);
                settings.capabilities = oldCapabilities; //rollback
                return err(scaffoldRes.error);
            }
            ctx.logProvider?.info(`finish scaffolding Bot!`);
<<<<<<< HEAD
            addCapabilityNotification.push("Bot/MessageExtension");
=======
            addCapabilityNotification.push("Bot");
            manifest.bots = BOTS_TPL;
>>>>>>> fc56e51c
        }

        if(addCapabilityNotification.length > 0){
            // finally add capabilities array and reload plugins
            if(reload){
                this.reloadPlugins(ctx);
                ctx.logProvider?.info(`start scaffolding Local Debug Configs.....`);
                const scaffoldRes = await this.scaffoldOne(this.localDebugPlugin, ctx);
                if (scaffoldRes.isErr()) {
                    ctx.logProvider?.info(`failed to scaffold Debug Configs!`);
                    settings.capabilities = oldCapabilities; //rollback
                    return err(scaffoldRes.error);
                }
                ctx.logProvider?.info(`finish scaffolding Local Debug Configs!`);
                ctx.config.get(GLOBAL_CONFIG)?.set(SOLUTION_PROVISION_SUCCEEDED, false); //if selected plugin changed, we need to re-do provision

                if (this.isAzureProject(ctx)) {
                    const manifest = await AppStudio.createManifest(ctx.projectSettings!);
                    if (manifest) Object.assign(ctx.app, manifest);
                    await fs.writeFile(`${ctx.root}/.${ConfigFolderName}/${REMOTE_MANIFEST}`, JSON.stringify(manifest, null, 4));
                    await fs.writeJSON(`${ctx.root}/permissions.json`, DEFAULT_PERMISSION_REQUEST, { spaces: 4 });
                } else {
                    const manifest = await ((this.spfxPlugin as unknown) as SpfxPlugin).getManifest();
                    await fs.writeFile(`${ctx.root}/.${ConfigFolderName}/${REMOTE_MANIFEST}`, JSON.stringify(manifest, null, 4));
                }
            }
            await ctx.dialog?.communicate(
                new DialogMsg(DialogType.Show, {
                    description: `[Teams Toolkit] Capability "${addCapabilityNotification.join(
                        ",",
                    )}" have been successfully configured for your project, trigger 'TeamsFx - Provision Resource' will create the resource(s) in your Azure subscription.`,
                    level: MsgLevel.Info,
                }),
            );
        }
        // Need to persist updated manifest with just added bot or tab fields.
        await fs.writeFile(`${ctx.root}/.${ConfigFolderName}/${REMOTE_MANIFEST}`, JSON.stringify(manifest, null, 4));
        return ok({});
    }
    /**
     * execute user task
     */
    async executeUserTask(func: Func, ctx: SolutionContext): Promise<Result<any, FxError>> {
        const namespace = func.namespace;
        const method = func.method;
        const array = namespace.split("/");
        if(method === "addCapability"){
            return await this.executeAddCapability(func, ctx);
        }
        if (namespace.includes("solution")) {
            if (method === "registerTeamsAppAndAad") {
                const maybeParams = this.extractParamForRegisterTeamsAppAndAad(ctx.answers);
                if (maybeParams.isErr()) {
                    return maybeParams;
                }
                return this.registerTeamsAppAndAad(ctx, maybeParams.value);
            } else if (method === "VSpublish") {
                // VSpublish means VS calling cli to do publish. It is different than normal cli work flow
                // It's teamsfx init followed by teamsfx  publish without running provision.
                // Using executeUserTask here could bypass the fx project check.
                if (ctx.platform !== "vs") {
                    return err(
                        returnSystemError(new Error(`VS publish is not supposed to run on platform ${ctx.platform}`), 
                        "Solution", 
                        SolutionError.UnsupportedPlatform));
                }
                const appStudioPlugin: AppStudioPlugin = this.appStudioPlugin as any;
                const pluginCtx = getPluginContext(ctx, this.appStudioPlugin.name);
                return appStudioPlugin.publish(pluginCtx);
            } else if (method === "validateManifest") {
                const appStudioPlugin: AppStudioPlugin = this.appStudioPlugin as any;
                const pluginCtx = getPluginContext(ctx, this.appStudioPlugin.name);

                let manifestString: string | undefined = undefined;
                if (this.spfxSelected(ctx)) {
                    manifestString = (await fs.readFile(`${ctx.root}/.${ConfigFolderName}/${REMOTE_MANIFEST}`)).toString();
                } else {
                    const maybeManifest = await this.reloadManifestAndCheckRequiredFields(ctx);
                    if (maybeManifest.isErr()) {
                        return maybeManifest;
                    }
                    const manifestTpl = maybeManifest.value;
                    const manifest = this.createManifestForRemote(ctx, manifestTpl).map((result) => result[1]);
                    if (manifest.isOk()) {
                        manifestString = JSON.stringify(manifest.value);
                    } else {
                        ctx.logProvider?.error("[Teams Toolkit] Manifest Validation failed!");
                        await ctx.dialog?.communicate(
                            new DialogMsg(DialogType.Show, {
                                description: manifest.error.message,
                                level: MsgLevel.Error,
                            }),
                        );
                        return err(manifest.error);
                    }
                }
                return await appStudioPlugin.validateManifest(pluginCtx, manifestString);
            } else if (method === "buildPackage") {
                const appStudioPlugin: AppStudioPlugin = this.appStudioPlugin as any;
                const pluginCtx = getPluginContext(ctx, this.appStudioPlugin.name);

                let manifestString: string | undefined = undefined;

                if (this.spfxSelected(ctx)) {
                    manifestString = (await fs.readFile(`${ctx.root}/.${ConfigFolderName}/${REMOTE_MANIFEST}`)).toString();
                } else {
                    const manifestTpl: TeamsAppManifest = await fs.readJSON(`${ctx.root}/.${ConfigFolderName}/${REMOTE_MANIFEST}`);
                    const manifest = this.createManifestForRemote(ctx, manifestTpl).map((result) => result[1]);
                    if (manifest.isOk()) {
                        manifestString = JSON.stringify(manifest.value);
                    } else {
                        ctx.logProvider?.error("[Teams Toolkit] Teams Package built failed!");
                        await ctx.dialog?.communicate(
                            new DialogMsg(DialogType.Show, {
                                description: manifest.error.message,
                                level: MsgLevel.Error,
                            }),
                        );
                        return err(manifest.error);
                    }
                }
                return await appStudioPlugin.buildTeamsPackage(pluginCtx, `${ctx.root}/.${ConfigFolderName}`, manifestString);
            } else if (method === "aadUpdatePermission" && array.length == 2) {
                const pluginName = array[1];
                const plugin = this.pluginMap.get(pluginName);
                if (plugin && plugin.executeUserTask) {

                    const maybeManifest = await this.reloadManifestAndCheckRequiredFields(ctx);
                    if (maybeManifest.isErr()) {
                        return maybeManifest;
                    }
                    const manifestTpl = maybeManifest.value;

                    const pctx = getPluginContext(ctx, plugin.name, manifestTpl);
                    let result = await this.getPermissionRequest(ctx);
                    if (result.isErr()) {
                        return result;
                    }
                    ctx.config.get(GLOBAL_CONFIG)?.set(PERMISSION_REQUEST, result.value);
                    result = await plugin.executeUserTask(func, pctx);
                    // Remove permissionRequest to prevent its persistence in config.
                    ctx.config.get(GLOBAL_CONFIG)?.delete(PERMISSION_REQUEST);
                    return result;
                }
            }
        } 
        
        return err(
            returnUserError(
                new Error(`executeUserTaskRouteFailed:${JSON.stringify(func)}`),
                "Solution",
                `executeUserTaskRouteFailed`,
            ),
        );
    }

    private extractParamForRegisterTeamsAppAndAad(
        answers?: ConfigMap,
    ): Result<ParamForRegisterTeamsAppAndAad, FxError> {
        if (answers == undefined) {
            return err(
                returnSystemError(
                    new Error("Input is undefined"),
                    "Solution",
                    SolutionError.FailedToGetParamForRegisterTeamsAppAndAad,
                ),
            );
        }

        const param: ParamForRegisterTeamsAppAndAad = {
            "app-name": "",
            endpoint: "",
            environment: "local",
            "root-path": "",
        };
        for (const key of Object.keys(param)) {
            const value = answers.getString(key);
            if (value == undefined) {
                return err(
                    returnSystemError(
                        new Error(`${key} not found`),
                        "Solution",
                        SolutionError.FailedToGetParamForRegisterTeamsAppAndAad,
                    ),
                );
            }
            (param as any)[key] = value;
        }

        return ok(param);
    }

    private prepareConfigForRegisterTeamsAppAndAad(
        config: SolutionConfig,
        params: ParamForRegisterTeamsAppAndAad,
    ): string {
        const endpoint = params.endpoint;
        const domain = new URL(endpoint).hostname;

        if (config.get(GLOBAL_CONFIG) == undefined) {
            config.set(GLOBAL_CONFIG, new ConfigMap());
        }
        config.get(GLOBAL_CONFIG)!.set(PERMISSION_REQUEST, JSON.stringify(DEFAULT_PERMISSION_REQUEST));

        if (config.get(this.aadPlugin.name) == undefined) {
            config.set(this.aadPlugin.name, new ConfigMap());
        }
        config.get(this.aadPlugin.name)!.set("domain", domain);
        config.get(this.aadPlugin.name)!.set("endpoint", endpoint);
        return domain;
    }

    private extractConfigForRegisterTeamsAppAndAad(config: SolutionConfig, isLocal: boolean): Result<{ aadId: string, applicationIdUri: string, clientSecret: string }, FxError> {
        const aadId = config.get(this.aadPlugin.name)?.get(isLocal ? LOCAL_DEBUG_AAD_ID : REMOTE_AAD_ID);
        if (aadId === undefined || typeof aadId !== "string") {
            return err(
                returnSystemError(
                    new Error(`config ${LOCAL_DEBUG_AAD_ID} is missing`),
                    "Solution",
                    SolutionError.RegisterTeamsAppAndAadError,
                ),
            );
        }
        const applicationIdUri = config.get(this.aadPlugin.name)?.get(isLocal ? LOCAL_APPLICATION_ID_URIS : REMOTE_APPLICATION_ID_URIS);
        if (applicationIdUri === undefined || typeof applicationIdUri !== "string") {
            return err(
                returnSystemError(
                    new Error(`config ${LOCAL_APPLICATION_ID_URIS} is missing`),
                    "Solution",
                    SolutionError.RegisterTeamsAppAndAadError,
                ),
            );
        }
        const clientSecret = config.get(this.aadPlugin.name)?.get(isLocal ? LOCAL_CLIENT_SECRET : REMOTE_CLIENT_SECRET);
        if (clientSecret === undefined || typeof clientSecret !== "string") {
            return err(
                returnSystemError(
                    new Error(`config ${LOCAL_CLIENT_SECRET} is missing`),
                    "Solution",
                    SolutionError.RegisterTeamsAppAndAadError,
                ),
            );
        }
        return ok({
            aadId,
            applicationIdUri,
            clientSecret
        });
    }

    /**
     * This function is only called by cli: teamsfx init. The context may be different from that of vsc: no .${ConfigFolderName} folder, no permissions.json
     * In order to reuse aad plugin, we need to pretend we are still in vsc context. Currently, we don't support icons, because icons are not included in the
     * current contract.
     */
    private async registerTeamsAppAndAad(
        ctx: SolutionContext,
        params: ParamForRegisterTeamsAppAndAad,
    ): Promise<
        Result<
            { teamsAppId: string; clientId: string; clientSecret: string; tenantId: string; applicationIdUri: string },
            FxError
        >
    > {
        const rootPath = params["root-path"];
        const isLocal: boolean = params.environment === "local";
        const mockedManifest = new TeamsAppManifest();
        mockedManifest.name.short = params["app-name"];
        const domain = this.prepareConfigForRegisterTeamsAppAndAad(ctx.config, params);
        const aadPluginCtx = getPluginContext(ctx, this.aadPlugin.name, mockedManifest);
        const aadPlugin: AadAppForTeamsPlugin = this.aadPlugin as any;

        const provisionResult = isLocal ? await aadPlugin.localDebug(aadPluginCtx) : await aadPlugin.provision(aadPluginCtx);
        if (provisionResult.isErr()) {
            return provisionResult;
        }
        aadPlugin.setApplicationInContext(aadPluginCtx, isLocal);
        const postProvisionResult = isLocal ? await aadPlugin.postLocalDebug(aadPluginCtx) : await aadPlugin.postProvision(aadPluginCtx);
        if (postProvisionResult.isErr()) {
            return postProvisionResult;
        }

        const configResult = this.extractConfigForRegisterTeamsAppAndAad(ctx.config, isLocal);
        if (configResult.isErr()) {
            return err(configResult.error);
        }

        const manifestPath: string = path.join(rootPath, "manifest", isLocal ? "local" : "remote", "manifest.json");
        const appSettingsJSONPath = path.join(rootPath, "blazor-server-tabs", isLocal ? "appsettings.Development.json" : "appsettings.json");

        const manifestTpl = (await fs.readFile(manifestPath)).toString();
        const manifestStr: string = Mustache.render(manifestTpl, {
            "client-id": configResult.value.aadId,
            "app-name": params["app-name"],
            endpoint: params.endpoint,
            domain: domain,
            "application-id-uri": configResult.value.applicationIdUri,
        });
        const manifest: TeamsAppManifest = JSON.parse(manifestStr);
        await fs.writeFile(manifestPath, manifestStr);
        const appDefinition = AppStudio.convertToAppDefinition(manifest, true);
        const maybeTeamsAppId = await this.createAndUpdateApp(
            appDefinition,
            "remote",
            ctx.logProvider,
            await ctx.appStudioToken?.getAccessToken(),
        );
        if (maybeTeamsAppId.isErr()) {
            return err(maybeTeamsAppId.error);
        }
        const teamsAppId = maybeTeamsAppId.value;

        const appSettingsJSONTpl = (await fs.readFile(appSettingsJSONPath)).toString();
        const maybeTenantId = this.parseTeamsAppTenantId(await ctx.appStudioToken?.getJsonObject());
        if (maybeTenantId.isErr()) {
            return err(maybeTenantId.error);
        }
        const appSettingsJSON = Mustache.render(appSettingsJSONTpl, { "client-id": configResult.value.aadId, "client-secret": configResult.value.clientSecret, "application-id-uri": configResult.value.applicationIdUri, "endpoint": params.endpoint, "tenant-id": maybeTenantId.value, });
        await fs.writeFile(appSettingsJSONPath, appSettingsJSON);

        if (isLocal) {
            const launchSettingsJSONPath: string = path.join(rootPath, "blazor-server-tabs", "Properties", "launchSettings.json");
            const launchSettingsJSONTpl = (await fs.readFile(launchSettingsJSONPath)).toString();
            const launchSettingsJSON = Mustache.render(launchSettingsJSONTpl, { "teams-app-id": teamsAppId });
            await fs.writeFile(launchSettingsJSONPath, launchSettingsJSON);
        }
        // Remove permissionRequest to prevent its persistence in config.
        ctx.config.get(GLOBAL_CONFIG)?.delete(PERMISSION_REQUEST);
        return ok({
            teamsAppId: teamsAppId,
            clientId: configResult.value.aadId,
            clientSecret: configResult.value.clientSecret,
            tenantId: maybeTenantId.value,
            applicationIdUri: configResult.value.applicationIdUri
        });

    }
}<|MERGE_RESOLUTION|>--- conflicted
+++ resolved
@@ -1980,12 +1980,9 @@
                 return err(scaffoldRes.error);
             }
             ctx.logProvider?.info(`finish scaffolding Bot!`);
-<<<<<<< HEAD
+
             addCapabilityNotification.push("Bot/MessageExtension");
-=======
-            addCapabilityNotification.push("Bot");
             manifest.bots = BOTS_TPL;
->>>>>>> fc56e51c
         }
 
         if(addCapabilityNotification.length > 0){
