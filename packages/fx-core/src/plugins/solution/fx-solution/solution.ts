/* eslint-disable @typescript-eslint/ban-types */
/* eslint-disable @typescript-eslint/no-unused-vars */
/* eslint-disable @typescript-eslint/no-explicit-any */
/* eslint-disable @typescript-eslint/no-non-null-assertion */
// Copyright (c) Microsoft Corporation.
// Licensed under the MIT license.
import {
  ok,
  err,
  QTreeNode,
  ConfigMap,
  Stage,
  combine,
  returnSystemError,
  returnUserError,
  PluginContext,
  Plugin,
  Func,
  FxError,
  Result,
  Solution,
  SolutionConfig,
  SolutionContext,
  TeamsAppManifest,
  OptionItem,
  AppPackageFolderName,
  AzureSolutionSettings,
  Platform,
  Inputs,
  DynamicPlatforms,
  SubscriptionInfo,
  ProjectSettings,
  SolutionSettings,
} from "@microsoft/teamsfx-api";
import { checkSubscription, fillInCommonQuestions } from "./commonQuestions";
import { executeLifecycles, executeConcurrently, LifecyclesWithContext } from "./executor";
import { checkFileExist, getPluginContext, sendErrorTelemetryThenReturnError } from "./utils/util";
import * as fs from "fs-extra";
import {
  DEFAULT_PERMISSION_REQUEST,
  GLOBAL_CONFIG,
  SolutionError,
  LOCAL_DEBUG_AAD_ID,
  LOCAL_DEBUG_TEAMS_APP_ID,
  Void,
  SOLUTION_PROVISION_SUCCEEDED,
  LOCAL_APPLICATION_ID_URIS,
  LOCAL_CLIENT_SECRET,
  REMOTE_AAD_ID,
  REMOTE_APPLICATION_ID_URIS,
  REMOTE_CLIENT_SECRET,
  PROGRAMMING_LANGUAGE,
  REMOTE_TEAMS_APP_ID,
  CancelError,
  SolutionTelemetryProperty,
  SolutionTelemetryEvent,
  SolutionTelemetryComponentName,
  SolutionTelemetrySuccess,
  PluginNames,
  ARM_TEMPLATE_OUTPUT,
  USER_INFO,
  REMOTE_TENANT_ID,
} from "./constants";

import {
  AzureResourceFunction,
  AzureResourceSQL,
  AzureResourcesQuestion,
  AzureSolutionQuestionNames,
  BotOptionItem,
  DeployPluginSelectQuestion,
  HostTypeOptionAzure,
  HostTypeOptionSPFx,
  FrontendHostTypeQuestion,
  TabOptionItem,
  MessageExtensionItem,
  AzureResourceApim,
  createCapabilityQuestion,
  createAddAzureResourceQuestion,
  AskSubscriptionQuestion,
  addCapabilityQuestion,
  ProgrammingLanguageQuestion,
  createV1CapabilityQuestion,
} from "./question";
import Mustache from "mustache";
import path from "path";
import * as util from "util";
import {
  deepCopy,
  getStrings,
  isArmSupportEnabled,
  isMultiEnvEnabled,
  isUserCancelError,
} from "../../../common/tools";
import { getTemplatesFolder } from "../../..";
import {
  getActivatedResourcePlugins,
  getAllResourcePluginMap,
  getAllResourcePlugins,
  ResourcePlugins,
} from "./ResourcePluginContainer";
import { AadAppForTeamsPlugin, AppStudioPlugin, SpfxPlugin } from "../../resource";
import { ErrorHandlerMW } from "../../../core/middleware/errorHandler";
import { hooks } from "@feathersjs/hooks/lib";
import { Service, Container } from "typedi";
import { deployArmTemplates, generateArmTemplate } from "./arm";
import { LocalSettingsProvider } from "../../../common/localSettingsProvider";
import { PluginDisplayName } from "../../../common/constants";
import { LocalSettingsTeamsAppKeys } from "../../../common/localSettingsConstants";
import { scaffoldReadmeAndLocalSettings } from "./v2/scaffolding";
import { PermissionRequestFileProvider } from "../../../core/permissionRequest";
import { IUserList } from "../../resource/appstudio/interfaces/IAppDefinition";
import axios from "axios";
<<<<<<< HEAD
import { AadOwner, Collaborator, ResourcePermission } from "../../../common/permissionInterface";
import {
  canAddCapability,
  canAddResource,
  confirmRegenerateArmTemplate,
  extractParamForRegisterTeamsAppAndAad,
  ParamForRegisterTeamsAppAndAad,
} from "./v2/executeUserTask";
=======
import {
  AadOwner,
  Collaborator,
  ResourcePermission,
  TeamsAppAdmin,
} from "../../../common/permissionInterface";
>>>>>>> b10422ed

export type LoadedPlugin = Plugin;
export type PluginsWithContext = [LoadedPlugin, PluginContext];

// Maybe we need a state machine to track state transition.
export enum SolutionRunningState {
  Idle = "idle",
  ProvisionInProgress = "ProvisionInProgress",
  DeployInProgress = "DeployInProgress",
  PublishInProgress = "PublishInProgress",
}

@Service()
export class TeamsAppSolution implements Solution {
  SpfxPlugin: SpfxPlugin;
  AppStudioPlugin: AppStudioPlugin;
  BotPlugin: Plugin;
  AadPlugin: Plugin;
  FrontendPlugin: Plugin;
  FunctionPlugin: Plugin;
  SqlPlugin: Plugin;
  ApimPlugin: Plugin;
  LocalDebugPlugin: Plugin;

  name = "fx-solution-azure";

  runningState: SolutionRunningState;

  constructor() {
    this.SpfxPlugin = Container.get<SpfxPlugin>(ResourcePlugins.SpfxPlugin);
    this.AppStudioPlugin = Container.get<AppStudioPlugin>(ResourcePlugins.AppStudioPlugin);
    this.BotPlugin = Container.get<Plugin>(ResourcePlugins.BotPlugin);
    this.AadPlugin = Container.get<Plugin>(ResourcePlugins.AadPlugin);
    this.FrontendPlugin = Container.get<Plugin>(ResourcePlugins.FrontendPlugin);
    this.FunctionPlugin = Container.get<Plugin>(ResourcePlugins.FunctionPlugin);
    this.SqlPlugin = Container.get<Plugin>(ResourcePlugins.SqlPlugin);
    this.ApimPlugin = Container.get<Plugin>(ResourcePlugins.ApimPlugin);
    this.LocalDebugPlugin = Container.get<Plugin>(ResourcePlugins.LocalDebugPlugin);
    this.runningState = SolutionRunningState.Idle;
  }

  private getPluginAndContextArray(
    ctx: SolutionContext,
    selectedPlugins: LoadedPlugin[]
  ): PluginsWithContext[] {
    // let pluginContextConstructor = getPluginContextConstructor(ctx);
    return selectedPlugins.map((plugin) => [plugin, getPluginContext(ctx, plugin.name)]);
  }

  async init(ctx: SolutionContext): Promise<Result<any, FxError>> {
    return ok({});
  }

  assertSettingsNotEmpty<T>(settings: T | undefined, key: string): Result<T, FxError> {
    if (!settings) {
      return err(
        returnSystemError(new Error(`${key} is undefined`), "Solution", SolutionError.InternelError)
      );
    }
    return ok(settings);
  }

  fillInSolutionSettings(ctx: SolutionContext): Result<AzureSolutionSettings, FxError> {
    const assertList: [
      Result<Inputs, FxError>,
      Result<ProjectSettings, FxError>,
      Result<SolutionSettings, FxError>
    ] = [
      this.assertSettingsNotEmpty<Inputs>(ctx.answers, "answers"),
      this.assertSettingsNotEmpty<ProjectSettings>(ctx.projectSettings, "projectSettings"),
      this.assertSettingsNotEmpty<SolutionSettings>(
        ctx?.projectSettings?.solutionSettings,
        "solutionSettings"
      ),
    ];
    const assertRes = combine(assertList);
    if (assertRes.isErr()) {
      return err(assertRes.error);
    }
    const [answers, projectSettings, solutionSettingsSource] = assertRes.value;

    const capabilities = (answers[AzureSolutionQuestionNames.Capabilities] as string[]) || [];
    if (!capabilities || capabilities.length === 0) {
      return err(
        returnSystemError(
          new Error("capabilities is empty"),
          "Solution",
          SolutionError.InternelError
        )
      );
    }
    let hostType = answers[AzureSolutionQuestionNames.HostType] as string;
    if (capabilities.includes(BotOptionItem.id) || capabilities.includes(MessageExtensionItem.id))
      hostType = HostTypeOptionAzure.id;
    if (!hostType) {
      return err(
        returnSystemError(
          new Error("hostType is undefined"),
          "Solution",
          SolutionError.InternelError
        )
      );
    }
    let azureResources: string[] | undefined;
    if (hostType === HostTypeOptionAzure.id && capabilities.includes(TabOptionItem.id)) {
      azureResources = answers[AzureSolutionQuestionNames.AzureResources] as string[];
      if (azureResources) {
        if (
          (azureResources.includes(AzureResourceSQL.id) ||
            azureResources.includes(AzureResourceApim.id)) &&
          !azureResources.includes(AzureResourceFunction.id)
        ) {
          azureResources.push(AzureResourceFunction.id);
        }
      } else azureResources = [];
    }
    const solutionSettings: AzureSolutionSettings = {
      name: solutionSettingsSource.name,
      version: solutionSettingsSource.version,
      hostType: hostType,
      capabilities: capabilities,
      azureResources: azureResources || [],
      activeResourcePlugins: [],
    };
    projectSettings.solutionSettings = solutionSettings;
    return ok(solutionSettings);
  }

  async fillInV1SolutionSettings(
    ctx: SolutionContext
  ): Promise<Result<AzureSolutionSettings, FxError>> {
    const assertList: [
      Result<Inputs, FxError>,
      Result<ProjectSettings, FxError>,
      Result<SolutionSettings, FxError>
    ] = [
      this.assertSettingsNotEmpty<Inputs>(ctx.answers, "answers"),
      this.assertSettingsNotEmpty<ProjectSettings>(ctx.projectSettings, "projectSettings"),
      this.assertSettingsNotEmpty<SolutionSettings>(
        ctx?.projectSettings?.solutionSettings,
        "solutionSettings"
      ),
    ];
    const assertRes = combine(assertList);
    if (assertRes.isErr()) {
      return err(assertRes.error);
    }
    const [answers, projectSettings, solutionSettingsSource] = assertRes.value;

    const isTypescriptProject = await checkFileExist(path.join(ctx.root, "tsconfig.json"));
    projectSettings.programmingLanguage = isTypescriptProject ? "typescript" : "javascript";

    const capability = answers[AzureSolutionQuestionNames.V1Capability] as string;
    if (!capability) {
      return err(
        returnSystemError(
          new Error("capabilities is empty"),
          "Solution",
          SolutionError.InternelError
        )
      );
    }

    const solutionSettings: AzureSolutionSettings = {
      name: solutionSettingsSource.name,
      version: solutionSettingsSource.version,
      hostType: HostTypeOptionAzure.id,
      capabilities: [capability],
      azureResources: [],
      activeResourcePlugins: [],
      migrateFromV1: solutionSettingsSource?.migrateFromV1,
    };
    projectSettings.solutionSettings = solutionSettings;
    return ok(solutionSettings);
  }

  /**
   * create
   */
  async create(ctx: SolutionContext): Promise<Result<any, FxError>> {
    ctx.telemetryReporter?.sendTelemetryEvent(SolutionTelemetryEvent.CreateStart, {
      [SolutionTelemetryProperty.Component]: SolutionTelemetryComponentName,
    });

    // ensure that global namespace is present
    if (!ctx.config.has(GLOBAL_CONFIG)) {
      ctx.config.set(GLOBAL_CONFIG, new ConfigMap());
    }

    // Only non-SPFx project will ask this question.
    const lang = ctx.answers![AzureSolutionQuestionNames.ProgrammingLanguage] as string;
    if (lang) {
      ctx.projectSettings!.programmingLanguage = lang;
    }

    const settingsRes = this.fillInSolutionSettings(ctx);
    if (settingsRes.isErr()) {
      return err(
        sendErrorTelemetryThenReturnError(
          SolutionTelemetryEvent.Create,
          settingsRes.error,
          ctx.telemetryReporter
        )
      );
    }

    const solutionSettings = settingsRes.value;

    //Reload plugins according to user answers
    await this.reloadPlugins(solutionSettings);

    if (this.isAzureProject(ctx)) {
      await fs.writeJSON(`${ctx.root}/permissions.json`, DEFAULT_PERMISSION_REQUEST, { spaces: 4 });
      ctx.telemetryReporter?.sendTelemetryEvent(SolutionTelemetryEvent.Create, {
        [SolutionTelemetryProperty.Component]: SolutionTelemetryComponentName,
        [SolutionTelemetryProperty.Success]: SolutionTelemetrySuccess.Yes,
        [SolutionTelemetryProperty.Resources]: solutionSettings.azureResources.join(";"),
        [SolutionTelemetryProperty.Capabilities]: solutionSettings.capabilities.join(";"),
      });
    }
    return ok(Void);
  }

  // Migrate
  async migrate(ctx: SolutionContext): Promise<Result<any, FxError>> {
    ctx.telemetryReporter?.sendTelemetryEvent(SolutionTelemetryEvent.MigrateStart, {
      [SolutionTelemetryProperty.Component]: SolutionTelemetryComponentName,
    });

    // ensure that global namespace is present
    if (!ctx.config.has(GLOBAL_CONFIG)) {
      ctx.config.set(GLOBAL_CONFIG, new ConfigMap());
    }

    const settingsRes = await this.fillInV1SolutionSettings(ctx);
    if (settingsRes.isErr()) {
      return err(
        sendErrorTelemetryThenReturnError(
          SolutionTelemetryEvent.Migrate,
          settingsRes.error,
          ctx.telemetryReporter
        )
      );
    }

    const solutionSettings = settingsRes.value;
    const selectedPlugins = await this.reloadPlugins(solutionSettings);

    const results: Result<any, FxError>[] = await Promise.all<Result<any, FxError>>(
      selectedPlugins.map<Promise<Result<any, FxError>>>((migratePlugin) => {
        return this.executeUserTask(
          {
            namespace: `${PluginNames.SOLUTION}/${migratePlugin.name}`,
            method: "migrateV1Project",
            params: {},
          },
          ctx
        );
      })
    );

    const errorResult = results.find((result) => {
      return result.isErr();
    });

    if (errorResult) {
      return errorResult;
    }

    const capabilities = (ctx.projectSettings?.solutionSettings as AzureSolutionSettings)
      .capabilities;
    const azureResources = (ctx.projectSettings?.solutionSettings as AzureSolutionSettings)
      .azureResources;
    await scaffoldReadmeAndLocalSettings(capabilities, azureResources, ctx.root);

    ctx.telemetryReporter?.sendTelemetryEvent(SolutionTelemetryEvent.Migrate, {
      [SolutionTelemetryProperty.Component]: SolutionTelemetryComponentName,
      [SolutionTelemetryProperty.Success]: SolutionTelemetrySuccess.Yes,
    });
    return ok(Void);
  }

  reloadPlugins(solutionSettings: AzureSolutionSettings): Plugin[] {
    const res = getActivatedResourcePlugins(solutionSettings);
    solutionSettings.activeResourcePlugins = res.map((p) => p.name);
    return res;
  }

  private spfxSelected(ctx: SolutionContext): boolean {
    // Generally, if SPFx is selected, there should be no other plugins. But we don't check this invariant here.
    const spfxExists = this.getAzureSolutionSettings(ctx).activeResourcePlugins.some(
      (pluginName) => pluginName === this.SpfxPlugin.name
    );
    return spfxExists === undefined ? false : spfxExists;
  }

  private isAzureProject(ctx?: SolutionContext): boolean {
    if (!ctx) return true;
    const settings = this.getAzureSolutionSettings(ctx);
    return HostTypeOptionAzure.id === settings.hostType;
  }

  async update(ctx: SolutionContext): Promise<Result<any, FxError>> {
    const v1Blocked = this.blockV1Project(ctx.projectSettings?.solutionSettings);
    if (v1Blocked.isErr()) {
      return v1Blocked;
    }
    return await this.executeAddResource(ctx);
  }

  private getSelectedPlugins(ctx: SolutionContext): Result<Plugin[], FxError> {
    const settings = this.getAzureSolutionSettings(ctx);
    const plugins = getActivatedResourcePlugins(settings);
    settings.activeResourcePlugins = plugins.map((p) => p.name);
    return ok(plugins);
  }

  /**
   * scaffold
   */
  @hooks([ErrorHandlerMW])
  async scaffold(ctx: SolutionContext): Promise<Result<any, FxError>> {
    const maybeSelectedPlugins = this.getSelectedPlugins(ctx);
    if (maybeSelectedPlugins.isErr()) {
      return maybeSelectedPlugins;
    }
    const selectedPlugins = maybeSelectedPlugins.value;
    const result = await this.doScaffold(ctx, selectedPlugins, true);
    if (result.isOk()) {
      ctx.ui?.showMessage("info", `Success: ${getStrings().solution.ScaffoldSuccessNotice}`, false);
    }
    return result;
  }

  async doScaffold(
    ctx: SolutionContext,
    selectedPlugins: LoadedPlugin[],
    generateResourceTemplate: boolean
  ): Promise<Result<any, FxError>> {
    const pluginsWithCtx: PluginsWithContext[] = this.getPluginAndContextArray(
      ctx,
      selectedPlugins
    );
    const preScaffoldWithCtx: LifecyclesWithContext[] = pluginsWithCtx.map(([plugin, context]) => {
      return [plugin?.preScaffold?.bind(plugin), context, plugin.name];
    });
    const scaffoldWithCtx: LifecyclesWithContext[] = pluginsWithCtx.map(([plugin, context]) => {
      return [plugin?.scaffold?.bind(plugin), context, plugin.name];
    });
    const postScaffoldWithCtx: LifecyclesWithContext[] = pluginsWithCtx.map(([plugin, context]) => {
      return [plugin?.postScaffold?.bind(plugin), context, plugin.name];
    });

    const res = await executeLifecycles(preScaffoldWithCtx, scaffoldWithCtx, postScaffoldWithCtx);

    if (res.isOk()) {
      const capabilities = (ctx.projectSettings?.solutionSettings as AzureSolutionSettings)
        .capabilities;
      const azureResources = (ctx.projectSettings?.solutionSettings as AzureSolutionSettings)
        .azureResources;
      await scaffoldReadmeAndLocalSettings(capabilities, azureResources, ctx.root);
    }

    if (isArmSupportEnabled() && generateResourceTemplate) {
      return await generateArmTemplate(ctx);
    } else {
      return res;
    }
  }

  private async ensurePermissionRequest(ctx: SolutionContext): Promise<Result<undefined, FxError>> {
    if (ctx?.projectSettings?.solutionSettings?.migrateFromV1) {
      return ok(undefined);
    }

    if (!this.isAzureProject(ctx)) {
      return err(
        returnUserError(
          new Error("Cannot update permission for SPFx project"),
          "Solution",
          SolutionError.CannotUpdatePermissionForSPFx
        )
      );
    }

    if (ctx.permissionRequestProvider === undefined) {
      ctx.permissionRequestProvider = new PermissionRequestFileProvider(ctx.root);
    }

    const result = await ctx.permissionRequestProvider.checkPermissionRequest();
    if (result.isErr()) {
      return result;
    }

    return ok(undefined);
  }

  /**
   * Checks whether solution's state is idle
   */
  private checkWhetherSolutionIsIdle(): Result<Void, FxError> {
    switch (this.runningState) {
      case SolutionRunningState.Idle:
        return ok(Void);
      case SolutionRunningState.ProvisionInProgress:
        return err(
          returnUserError(
            new Error("Provision in progress. Please wait for its completion."),
            "Solution",
            SolutionError.ProvisionInProgress
          )
        );
      case SolutionRunningState.DeployInProgress:
        return err(
          returnUserError(
            new Error("Deployment in progress. Please wait for its completion."),
            "Solution",
            SolutionError.DeploymentInProgress
          )
        );
      case SolutionRunningState.PublishInProgress:
        return err(
          returnUserError(
            new Error("Publish in progress. Please wait for its completion."),
            "Solution",
            SolutionError.PublishInProgress
          )
        );
    }
  }

  private checkWetherProvisionSucceeded(solutionConfig: SolutionConfig): boolean {
    return !!solutionConfig.get(GLOBAL_CONFIG)?.getBoolean(SOLUTION_PROVISION_SUCCEEDED);
  }

  private blockV1Project(solutionSettings: SolutionSettings | undefined): Result<any, FxError> {
    if (solutionSettings?.migrateFromV1) {
      return err(
        returnUserError(
          new Error("Command is not supported in Teams Toolkit V1 Project"),
          "Solution",
          SolutionError.V1ProjectNotSupported
        )
      );
    }
    return ok(null);
  }

  /**
   * Provision resources. It can only run in a non-SPFx project when solution's running state is Idle.
   * Solution's provisionSucceeded config value will be set to true if provision succeeds, to false otherwise.
   *
   */
  @hooks([ErrorHandlerMW])
  async provision(ctx: SolutionContext): Promise<Result<any, FxError>> {
    const v1Blocked = this.blockV1Project(ctx.projectSettings?.solutionSettings);
    if (v1Blocked.isErr()) {
      return v1Blocked;
    }

    const canProvision = this.checkWhetherSolutionIsIdle();
    if (canProvision.isErr()) {
      return canProvision;
    }

    try {
      // Just to trigger M365 login before the concurrent execution of provision.
      // Because concurrent exectution of provision may getAccessToken() concurrently, which
      // causes 2 M365 logins before the token caching in common lib takes effect.
      await ctx.appStudioToken?.getAccessToken();

      this.runningState = SolutionRunningState.ProvisionInProgress;
      if (this.isAzureProject(ctx)) {
        const result = await this.ensurePermissionRequest(ctx);
        if (result.isErr()) {
          return result;
        }
      }

      const provisionResult = await this.doProvision(ctx);
      if (provisionResult.isOk()) {
        const msg = util.format(
          `Success: ${getStrings().solution.ProvisionSuccessNotice}`,
          ctx.projectSettings?.appName
        );
        ctx.logProvider?.info(msg);
        ctx.ui?.showMessage("info", msg, false);
        ctx.config.get(GLOBAL_CONFIG)?.set(SOLUTION_PROVISION_SUCCEEDED, true);
      } else {
        if (!isUserCancelError(provisionResult.error)) {
          const msg = util.format(
            getStrings().solution.ProvisionFailNotice,
            ctx.projectSettings?.appName
          );
          ctx.logProvider?.error(msg);
          ctx.config.get(GLOBAL_CONFIG)?.set(SOLUTION_PROVISION_SUCCEEDED, false);
        }
      }
      return provisionResult;
    } finally {
      this.runningState = SolutionRunningState.Idle;
    }
  }

  /**
   * provision
   */
  async doProvision(ctx: SolutionContext): Promise<Result<any, FxError>> {
    const maybeSelectedPlugins = this.getSelectedPlugins(ctx);
    if (maybeSelectedPlugins.isErr()) {
      return maybeSelectedPlugins;
    }
    const selectedPlugins = maybeSelectedPlugins.value;

    if (this.isAzureProject(ctx)) {
      //1. ask common questions for azure resources.
      const appName = ctx.projectSettings!.appName;
      const res = await fillInCommonQuestions(
        ctx,
        appName,
        ctx.config,
        ctx.azureAccountProvider,
        await ctx.appStudioToken?.getJsonObject()
      );
      if (res.isErr()) {
        return res;
      }
      const azureToken = await ctx.azureAccountProvider?.getAccountCredentialAsync();

      // Only Azure project requires this confirm dialog
      const username = (azureToken as any).username ? (azureToken as any).username : "";
      const subscriptionInfo = await ctx.azureAccountProvider?.getSelectedSubscription();

      const subscriptionId = subscriptionInfo?.subscriptionId;
      const subscriptionName = subscriptionInfo?.subscriptionName;
      const msg = util.format(
        getStrings().solution.ProvisionConfirmNotice,
        username,
        subscriptionName ? subscriptionName : subscriptionId
      );
      const confirmRes = await ctx.ui?.showMessage(
        "warn",
        msg,
        true,
        "Provision",
        "Pricing calculator"
      );
      const confirm = confirmRes?.isOk() ? confirmRes.value : undefined;

      if (confirm !== "Provision") {
        if (confirm === "Pricing calculator") {
          ctx.ui?.openUrl("https://azure.microsoft.com/en-us/pricing/calculator/");
        }
        return err(
          returnUserError(
            new Error(getStrings().solution.CancelProvision),
            "Solution",
            getStrings().solution.CancelProvision
          )
        );
      }
    }

    const pluginsWithCtx: PluginsWithContext[] = this.getPluginAndContextArray(
      ctx,
      selectedPlugins
    );
    const preProvisionWithCtx: LifecyclesWithContext[] = pluginsWithCtx.map(([plugin, context]) => {
      return [plugin?.preProvision?.bind(plugin), context, plugin.name];
    });
    const provisionWithCtx: LifecyclesWithContext[] = pluginsWithCtx.map(([plugin, context]) => {
      return [plugin?.provision?.bind(plugin), context, plugin.name];
    });
    const postProvisionWithCtx: LifecyclesWithContext[] = pluginsWithCtx.map(
      ([plugin, context]) => {
        return [plugin?.postProvision?.bind(plugin), context, plugin.name];
      }
    );

    return executeLifecycles(
      preProvisionWithCtx,
      provisionWithCtx,
      postProvisionWithCtx,
      async () => {
        ctx.logProvider?.info(
          util.format(getStrings().solution.ProvisionStartNotice, PluginDisplayName.Solution)
        );
        return ok(undefined);
      },
      async (provisionResults?: Result<any, FxError>[]) => {
        if (provisionWithCtx.length === provisionResults?.length) {
          provisionWithCtx.map(function (plugin, index) {
            if (plugin[2] === PluginNames.APPST) {
              const teamsAppResult = provisionResults[index];
              if (teamsAppResult.isOk()) {
                ctx.config.get(GLOBAL_CONFIG)?.set(REMOTE_TEAMS_APP_ID, teamsAppResult.value);
              }
            }
          });
        }

        if (provisionResults) {
          for (const result of provisionResults) {
            if (result.isErr()) {
              return result;
            }
          }
        }

        ctx.logProvider?.info(
          util.format(getStrings().solution.ProvisionFinishNotice, PluginDisplayName.Solution)
        );

        if (isArmSupportEnabled()) {
          const armDeploymentResult = await deployArmTemplates(ctx);
          if (armDeploymentResult.isErr()) {
            return armDeploymentResult;
          }
        }

        const aadPlugin = this.AadPlugin as AadAppForTeamsPlugin;
        if (selectedPlugins.some((plugin) => plugin.name === aadPlugin.name)) {
          return await aadPlugin.executeUserTask(
            {
              namespace: `${PluginNames.SOLUTION}/${PluginNames.AAD}`,
              method: "setApplicationInContext",
              params: { isLocal: false },
            },
            getPluginContext(ctx, aadPlugin.name)
          );
        }
        return ok(undefined);
      },
      async () => {
        ctx.config.get(GLOBAL_CONFIG)?.delete(ARM_TEMPLATE_OUTPUT);
        ctx.logProvider?.info(
          util.format(getStrings().solution.ConfigurationFinishNotice, PluginDisplayName.Solution)
        );
        return ok(undefined);
      }
    );
  }

  @hooks([ErrorHandlerMW])
  async deploy(ctx: SolutionContext): Promise<Result<any, FxError>> {
    const v1Blocked = this.blockV1Project(ctx.projectSettings?.solutionSettings);
    if (v1Blocked.isErr()) {
      return v1Blocked;
    }

    const isAzureProject = this.isAzureProject(ctx);
    const provisioned = this.checkWetherProvisionSucceeded(ctx.config);
    if (isAzureProject && !provisioned) {
      return err(
        returnUserError(
          new Error(
            util.format(getStrings().solution.NotProvisionedNotice, ctx.projectSettings?.appName)
          ),
          "Solution",
          SolutionError.CannotDeployBeforeProvision
        )
      );
    }
    try {
      if (this.isAzureProject(ctx)) {
        // Just to trigger M365 login before the concurrent execution of deploy.
        // Because concurrent exectution of deploy may getAccessToken() concurrently, which
        // causes 2 M365 logins before the token caching in common lib takes effect.
        await ctx.appStudioToken?.getAccessToken();
      }

      this.runningState = SolutionRunningState.DeployInProgress;
      const result = await this.doDeploy(ctx);
      if (result.isOk()) {
        if (this.isAzureProject(ctx)) {
          const msg = util.format(
            `Success: ${getStrings().solution.DeploySuccessNotice}`,
            ctx.projectSettings?.appName
          );
          ctx.logProvider?.info(msg);
          ctx.ui?.showMessage("info", msg, false);
        }
      } else {
        const msg = util.format(
          getStrings().solution.DeployFailNotice,
          ctx.projectSettings?.appName
        );
        ctx.logProvider?.info(msg);
      }

      return result;
    } finally {
      this.runningState = SolutionRunningState.Idle;
    }
  }

  /**
   * deploy
   */
  private async doDeploy(ctx: SolutionContext): Promise<Result<any, FxError>> {
    const res = this.getSelectedPlugins(ctx);
    if (res.isErr()) {
      return res;
    }
    const optionsToDeploy = ctx.answers![
      AzureSolutionQuestionNames.PluginSelectionDeploy
    ] as string[];
    if (optionsToDeploy === undefined || optionsToDeploy.length === 0) {
      return err(
        returnUserError(
          new Error(`No plugin selected`),
          "Solution",
          SolutionError.NoResourcePluginSelected
        )
      );
    }

    const pluginMap = getAllResourcePluginMap();
    const pluginsToDeploy: LoadedPlugin[] = [];
    for (const optionId of optionsToDeploy) {
      const filtered = pluginMap.get(optionId);
      if (filtered && res.value.find((p) => p.name === filtered.name)) {
        pluginsToDeploy.push(filtered);
      }
    }
    ctx.logProvider?.info(
      util.format(
        getStrings().solution.SelectedPluginsToDeployNotice,
        PluginDisplayName.Solution,
        JSON.stringify(pluginsToDeploy.map((p) => p.name))
      )
    );
    if (this.isAzureProject(ctx)) {
      //make sure sub is selected
      await ctx.azureAccountProvider?.getSelectedSubscription(true);
    }
    const pluginsWithCtx: PluginsWithContext[] = this.getPluginAndContextArray(
      ctx,
      pluginsToDeploy
    );
    const preDeployWithCtx: LifecyclesWithContext[] = pluginsWithCtx.map(([plugin, context]) => {
      return [plugin?.preDeploy?.bind(plugin), context, plugin.name];
    });
    const deployWithCtx: LifecyclesWithContext[] = pluginsWithCtx.map(([plugin, context]) => {
      return [plugin?.deploy?.bind(plugin), context, plugin.name];
    });
    const postDeployWithCtx: LifecyclesWithContext[] = pluginsWithCtx.map(([plugin, context]) => {
      return [plugin?.postDeploy?.bind(plugin), context, plugin.name];
    });

    ctx.logProvider?.info(
      util.format(getStrings().solution.DeployStartNotice, PluginDisplayName.Solution)
    );

    return executeLifecycles(preDeployWithCtx, deployWithCtx, postDeployWithCtx);
  }
  @hooks([ErrorHandlerMW])
  async publish(ctx: SolutionContext): Promise<Result<any, FxError>> {
    const v1Blocked = this.blockV1Project(ctx.projectSettings?.solutionSettings);
    if (v1Blocked.isErr()) {
      return v1Blocked;
    }

    const checkRes = this.checkWhetherSolutionIsIdle();
    if (checkRes.isErr()) return err(checkRes.error);
    const isAzureProject = this.isAzureProject(ctx);
    const provisioned = this.checkWetherProvisionSucceeded(ctx.config);
    if (!provisioned) {
      return err(
        returnUserError(
          new Error(
            util.format(getStrings().solution.NotProvisionedNotice, ctx.projectSettings?.appName)
          ),
          "Solution",
          SolutionError.CannotPublishBeforeProvision
        )
      );
    }

    try {
      this.runningState = SolutionRunningState.PublishInProgress;

      const pluginsWithCtx: PluginsWithContext[] = this.getPluginAndContextArray(ctx, [
        this.AppStudioPlugin,
      ]);
      const publishWithCtx: LifecyclesWithContext[] = pluginsWithCtx.map(([plugin, context]) => {
        return [plugin?.publish?.bind(plugin), context, plugin.name];
      });

      ctx.logProvider?.info(
        util.format(getStrings().solution.PublishStartNotice, PluginDisplayName.Solution)
      );

      const results = await executeConcurrently("", publishWithCtx);

      for (const result of results) {
        if (result.isErr()) {
          const msg = util.format(
            getStrings().solution.PublishFailNotice,
            ctx.projectSettings?.appName
          );
          ctx.logProvider?.info(msg);
          return result;
        }
      }
      return ok(undefined);
    } finally {
      this.runningState = SolutionRunningState.Idle;
    }
  }

  async getTabScaffoldQuestions(
    ctx: SolutionContext,
    addAzureResource: boolean
  ): Promise<Result<QTreeNode | undefined, FxError>> {
    const tabNode = new QTreeNode({ type: "group" });

    //Frontend plugin
    const fehostPlugin: Plugin = this.FrontendPlugin;
    if (fehostPlugin.getQuestions) {
      const pluginCtx = getPluginContext(ctx, fehostPlugin.name);
      const res = await fehostPlugin.getQuestions(Stage.create, pluginCtx);
      if (res.isErr()) return res;
      if (res.value) {
        const frontendNode = res.value as QTreeNode;
        if (frontendNode.data) tabNode.addChild(frontendNode);
      }
    }

    if (addAzureResource) {
      const azureResourceNode = new QTreeNode(AzureResourcesQuestion);
      tabNode.addChild(azureResourceNode);
      const functionPlugin: Plugin = this.FunctionPlugin;
      //Azure Function
      if (functionPlugin.getQuestions) {
        const pluginCtx = getPluginContext(ctx, functionPlugin.name);
        const res = await functionPlugin.getQuestions(Stage.create, pluginCtx);
        if (res.isErr()) return res;
        if (res.value) {
          const azure_function = res.value as QTreeNode;
          azure_function.condition = { minItems: 1 };
          if (azure_function.data) azureResourceNode.addChild(azure_function);
        }
      }
      const sqlPlugin: Plugin = this.SqlPlugin;
      //Azure SQL
      if (sqlPlugin.getQuestions) {
        const pluginCtx = getPluginContext(ctx, sqlPlugin.name);
        const res = await sqlPlugin.getQuestions(Stage.create, pluginCtx);
        if (res.isErr()) return res;
        if (res.value) {
          const azure_sql = res.value as QTreeNode;
          azure_sql.condition = { contains: AzureResourceSQL.id };
          if (azure_sql.data) azureResourceNode.addChild(azure_sql);
        }
      }
    }
    return ok(tabNode);
  }

  /**
   * collect solution level question
   * @param ctx
   */
  async getQuestions(
    stage: Stage,
    ctx: SolutionContext
  ): Promise<Result<QTreeNode | undefined, FxError>> {
    const isDynamicQuestion = DynamicPlatforms.includes(ctx.answers!.platform!);
    const node = new QTreeNode({ type: "group" });
    if (stage !== Stage.create && isDynamicQuestion) {
      const checkRes = this.checkWhetherSolutionIsIdle();
      if (checkRes.isErr()) return err(checkRes.error);
    }

    if (stage === Stage.create) {
      // 1. capabilities
      const capQuestion = createCapabilityQuestion();
      const capNode = new QTreeNode(capQuestion);
      node.addChild(capNode);

      // 1.1 hostType
      const hostTypeNode = new QTreeNode(FrontendHostTypeQuestion);
      hostTypeNode.condition = { contains: TabOptionItem.id };
      capNode.addChild(hostTypeNode);

      // 1.1.1 SPFX Tab
      const spfxPlugin: Plugin = new SpfxPlugin();
      if (spfxPlugin.getQuestions) {
        const pluginCtx = getPluginContext(ctx, spfxPlugin.name);
        const res = await spfxPlugin.getQuestions(Stage.create, pluginCtx);
        if (res.isErr()) return res;
        if (res.value) {
          const spfxNode = res.value as QTreeNode;
          spfxNode.condition = { equals: HostTypeOptionSPFx.id };
          if (spfxNode.data) hostTypeNode.addChild(spfxNode);
        }
      }

      // 1.1.2 Azure Tab
      const tabRes = await this.getTabScaffoldQuestions(ctx, true);
      if (tabRes.isErr()) return tabRes;
      if (tabRes.value) {
        const tabNode = tabRes.value;
        tabNode.condition = { equals: HostTypeOptionAzure.id };
        hostTypeNode.addChild(tabNode);
      }

      // 1.2 Bot
      const botPlugin: Plugin = this.BotPlugin;
      if (botPlugin.getQuestions) {
        const pluginCtx = getPluginContext(ctx, botPlugin.name);
        const res = await botPlugin.getQuestions(stage, pluginCtx);
        if (res.isErr()) return res;
        if (res.value) {
          const botGroup = res.value as QTreeNode;
          botGroup.condition = { containsAny: [BotOptionItem.id, MessageExtensionItem.id] };
          capNode.addChild(botGroup);
        }
      }

      // 1.3 Language
      const programmingLanguage = new QTreeNode(ProgrammingLanguageQuestion);
      programmingLanguage.condition = { minItems: 1 };
      capNode.addChild(programmingLanguage);
    } else if (stage == Stage.migrateV1) {
      const capQuestion = createV1CapabilityQuestion();
      const capNode = new QTreeNode(capQuestion);
      node.addChild(capNode);
    } else if (stage === Stage.provision) {
      if (isDynamicQuestion) {
        const v1Blocked = this.blockV1Project(ctx.projectSettings?.solutionSettings);
        if (v1Blocked.isErr()) {
          return v1Blocked;
        }
        const provisioned = this.checkWetherProvisionSucceeded(ctx.config);
        if (provisioned) return ok(undefined);
      }
      let pluginsToProvision: LoadedPlugin[];
      if (isDynamicQuestion) {
        const res = this.getSelectedPlugins(ctx);
        if (res.isErr()) {
          return err(res.error);
        }
        pluginsToProvision = res.value;
      } else {
        pluginsToProvision = getAllResourcePlugins();
      }
      if (!isDynamicQuestion) {
        node.addChild(new QTreeNode(AskSubscriptionQuestion));
      }
      for (const plugin of pluginsToProvision) {
        if (plugin.getQuestions) {
          const pluginCtx = getPluginContext(ctx, plugin.name);
          const getQuestionRes = await plugin.getQuestions(stage, pluginCtx);
          if (getQuestionRes.isErr()) return getQuestionRes;
          if (getQuestionRes.value) {
            const subnode = getQuestionRes.value as QTreeNode;
            node.addChild(subnode);
          }
        }
      }
    } else if (stage === Stage.deploy) {
      if (isDynamicQuestion) {
        const v1Blocked = this.blockV1Project(ctx.projectSettings?.solutionSettings);
        if (v1Blocked.isErr()) {
          return v1Blocked;
        }

        const isAzureProject = this.isAzureProject(ctx);
        const provisioned = this.checkWetherProvisionSucceeded(ctx.config);
        if (isAzureProject && !provisioned) {
          return err(
            returnUserError(
              new Error(getStrings().solution.FailedToDeployBeforeProvision),
              "Solution",
              SolutionError.CannotDeployBeforeProvision
            )
          );
        }
      }
      let pluginsToDeploy: LoadedPlugin[];
      if (isDynamicQuestion) {
        const res = this.getSelectedPlugins(ctx);
        if (res.isErr()) {
          return err(
            returnUserError(
              new Error("No resource to deploy"),
              "Solution",
              SolutionError.NoResourceToDeploy
            )
          );
        }
        pluginsToDeploy = res.value.filter((plugin) => !!plugin.deploy);
      } else {
        const allPlugins = getAllResourcePlugins();
        pluginsToDeploy = allPlugins.filter((plugin) => !!plugin.deploy);
      }

      if (pluginsToDeploy.length === 0) {
        return err(
          returnUserError(
            new Error("No resource to deploy"),
            "Solution",
            SolutionError.NoResourceToDeploy
          )
        );
      }
      const pluginPrefix = "fx-resource-";
      const options: OptionItem[] = pluginsToDeploy.map((plugin) => {
        const item: OptionItem = {
          id: plugin.name,
          label: plugin.displayName,
          cliName: plugin.name.replace(pluginPrefix, ""),
        };
        return item;
      });

      const selectQuestion = DeployPluginSelectQuestion;
      selectQuestion.staticOptions = options;
      selectQuestion.default = options.map((i) => i.id);
      const pluginSelection = new QTreeNode(selectQuestion);
      node.addChild(pluginSelection);

      for (const plugin of pluginsToDeploy) {
        if (plugin.getQuestions) {
          const pluginCtx = getPluginContext(ctx, plugin.name);
          const getQuestionRes = await plugin.getQuestions(stage, pluginCtx);
          if (getQuestionRes.isErr()) return getQuestionRes;
          if (getQuestionRes.value) {
            const subnode = getQuestionRes.value as QTreeNode;
            subnode.condition = { contains: plugin.name };
            if (subnode.data) pluginSelection.addChild(subnode);
          }
        }
      }
    } else if (stage === Stage.publish) {
      if (isDynamicQuestion) {
        const v1Blocked = this.blockV1Project(ctx.projectSettings?.solutionSettings);
        if (v1Blocked.isErr()) {
          return v1Blocked;
        }
        const isAzureProject = this.isAzureProject(ctx);
        const provisioned = this.checkWetherProvisionSucceeded(ctx.config);
        if (isAzureProject && !provisioned) {
          return err(
            returnUserError(
              new Error(getStrings().solution.FailedToPublishBeforeProvision),
              "Solution",
              SolutionError.CannotPublishBeforeProvision
            )
          );
        }
        if (!provisioned && this.spfxSelected(ctx)) {
          if (ctx.answers?.platform === Platform.VSCode) {
            ctx.ui?.showMessage(
              "error",
              getStrings().solution.SPFxAskProvisionBeforePublish,
              false
            );
            throw CancelError;
          } else {
            return err(
              returnUserError(
                new Error(getStrings().solution.SPFxAskProvisionBeforePublish),
                "Solution",
                SolutionError.CannotPublishBeforeProvision
              )
            );
          }
        }
      }
      const pluginsToPublish = [this.AppStudioPlugin];
      for (const plugin of pluginsToPublish) {
        const pluginCtx = getPluginContext(ctx, plugin.name);
        if (plugin.getQuestions) {
          const getQuestionRes = await plugin.getQuestions(stage, pluginCtx);
          if (getQuestionRes.isErr()) return getQuestionRes;
          if (getQuestionRes.value) {
            const subnode = getQuestionRes.value as QTreeNode;
            node.addChild(subnode);
          }
        }
      }
    }
    return ok(node);
  }

  async localDebug(ctx: SolutionContext): Promise<Result<any, FxError>> {
    const result = await this.ensurePermissionRequest(ctx);
    if (result.isErr()) {
      return result;
    }

    return await this.doLocalDebug(ctx);
  }

  async doLocalDebug(ctx: SolutionContext): Promise<Result<any, FxError>> {
    const maybeSelectedPlugins = this.getSelectedPlugins(ctx);

    if (maybeSelectedPlugins.isErr()) {
      return maybeSelectedPlugins;
    }

    const selectedPlugins = maybeSelectedPlugins.value;

    // Just to trigger M365 login before the concurrent execution of localDebug.
    // Because concurrent exectution of localDebug may getAccessToken() concurrently, which
    // causes 2 M365 logins before the token caching in common lib takes effect.
    await ctx.appStudioToken?.getAccessToken();

    const pluginsWithCtx: PluginsWithContext[] = this.getPluginAndContextArray(
      ctx,
      selectedPlugins
    );
    const localDebugWithCtx: LifecyclesWithContext[] = pluginsWithCtx.map(([plugin, context]) => {
      return [plugin?.localDebug?.bind(plugin), context, plugin.name];
    });
    const postLocalDebugWithCtx: LifecyclesWithContext[] = pluginsWithCtx.map(
      ([plugin, context]) => {
        return [plugin?.postLocalDebug?.bind(plugin), context, plugin.name];
      }
    );

    const localDebugResults = await executeConcurrently("", localDebugWithCtx);
    for (const localDebugResult of localDebugResults) {
      if (localDebugResult.isErr()) {
        return localDebugResult;
      }
    }

    const aadPlugin = this.AadPlugin as AadAppForTeamsPlugin;
    if (selectedPlugins.some((plugin) => plugin.name === aadPlugin.name)) {
      const result = await aadPlugin.executeUserTask(
        {
          namespace: `${PluginNames.SOLUTION}/${PluginNames.AAD}`,
          method: "setApplicationInContext",
          params: { isLocal: true },
        },
        getPluginContext(ctx, aadPlugin.name)
      );
      if (result.isErr()) {
        return result;
      }
    }

    // set local debug Teams app tenant id in context.
    const result = this.loadTeamsAppTenantId(ctx, true, await ctx.appStudioToken?.getJsonObject());
    if (result.isErr()) {
      return result;
    }

    const postLocalDebugResults = await executeConcurrently("post", postLocalDebugWithCtx);

    const combinedPostLocalDebugResults = combine(postLocalDebugResults);
    if (combinedPostLocalDebugResults.isErr()) {
      return combinedPostLocalDebugResults;
    }

    // set local debug Teams app id in context.
    if (postLocalDebugWithCtx.length === combinedPostLocalDebugResults.value.length) {
      postLocalDebugWithCtx.map(function (plugin, index) {
        if (plugin[2] === PluginNames.APPST) {
          if (isMultiEnvEnabled()) {
            ctx.localSettings?.teamsApp.set(
              LocalSettingsTeamsAppKeys.TeamsAppId,
              combinedPostLocalDebugResults.value[index]
            );
          } else {
            ctx.config
              .get(GLOBAL_CONFIG)
              ?.set(LOCAL_DEBUG_TEAMS_APP_ID, combinedPostLocalDebugResults.value[index]);
          }
        }
      });
    }

    return ok(Void);
  }

  @hooks([ErrorHandlerMW])
  async grantPermission(ctx: SolutionContext): Promise<Result<any, FxError>> {
    try {
      const result = await this.checkAndGetCurrentUserInfo(ctx);
      if (result.isErr()) {
        return result;
      }

      const email = ctx.answers!["email"] as string;
      const userInfo = await this.getUserInfo(ctx, email);

      if (!userInfo) {
        return err(
          returnUserError(
            new Error(
              "Cannot find user in current tenant, please check whether your email address is correct"
            ),
            "Solution",
            SolutionError.CannotFindUserInCurrentTenant
          )
        );
      }

      ctx.config.get(GLOBAL_CONFIG)?.set(USER_INFO, JSON.stringify(userInfo));

      const pluginsWithCtx: PluginsWithContext[] = this.getPluginAndContextArray(ctx, [
        this.AadPlugin,
        this.AppStudioPlugin,
      ]);

      const grantPermissionWithCtx: LifecyclesWithContext[] = pluginsWithCtx.map(
        ([plugin, context]) => {
          return [plugin?.grantPermission?.bind(plugin), context, plugin.name];
        }
      );

      if (ctx.answers?.platform === Platform.CLI) {
        const aadAppTenantId = ctx.config?.get(PluginNames.AAD)?.get(REMOTE_TENANT_ID);

        // Todo, when multi-environment is ready, we will update to current environment
        ctx.ui?.showMessage("info", `Starting permission grant for environment: default`, false);
        ctx.ui?.showMessage("info", `Tenant ID: ${aadAppTenantId}`, false);
      }

      const results = await executeConcurrently("", grantPermissionWithCtx);
      const permissions: ResourcePermission[] = [];
      const errors: any = [];
      for (const result of results) {
        if (result.isErr()) {
          errors.push(result);
          continue;
        }

        if (result && result.value) {
          for (const res of result.value) {
            permissions.push(res as ResourcePermission);
          }
        }
      }

      let errorMsg = "";
      if (errors.length > 0) {
        errorMsg += `Failed to grant permission for the below resources to user: ${email}.\n Resource details: \n`;
        for (const fxError of errors) {
          errorMsg += fxError.error.message + "\n";
        }
      }

      if (ctx.answers?.platform === Platform.CLI) {
        for (const permission of permissions) {
          ctx.ui?.showMessage(
            "info",
            `${permission.roles?.join(" ")} permission has been granted to ${
              permission.name
            }, ID: ${permission.resourceId}`,
            false
          );
        }

        ctx.ui?.showMessage(
          "info",
          `Skip grant permission for Azure resources. You may want to handle that via Azure portal. `,
          false
        );

        if (errorMsg) {
          for (const fxError of errors) {
            ctx.ui?.showMessage("error", errorMsg, false);
          }
        }
      }

      if (errorMsg) {
        return err(
          returnUserError(new Error(errorMsg), "Solution", SolutionError.FailedToGrantPermission)
        );
      }

      return ok(permissions);
    } finally {
      ctx.config.get(GLOBAL_CONFIG)?.delete(USER_INFO);
      this.runningState = SolutionRunningState.Idle;
    }
  }

  @hooks([ErrorHandlerMW])
  async checkPermission(ctx: SolutionContext): Promise<Result<any, FxError>> {
    try {
      const result = await this.checkAndGetCurrentUserInfo(ctx);
      if (result.isErr()) {
        return result;
      }

      const userInfo = result.value as IUserList;

      ctx.config.get(GLOBAL_CONFIG)?.set(USER_INFO, JSON.stringify(userInfo));

      const pluginsWithCtx: PluginsWithContext[] = this.getPluginAndContextArray(ctx, [
        this.AadPlugin,
        this.AppStudioPlugin,
      ]);

      const checkPermissionWithCtx: LifecyclesWithContext[] = pluginsWithCtx.map(
        ([plugin, context]) => {
          return [plugin?.checkPermission?.bind(plugin), context, plugin.name];
        }
      );

      if (ctx.answers?.platform === Platform.CLI) {
        const aadAppTenantId = ctx.config?.get(PluginNames.AAD)?.get(REMOTE_TENANT_ID);

        ctx.ui?.showMessage("info", `Account used to check: ${userInfo.userPrincipalName}`, false);
        // Todo, when multi-environment is ready, we will update to current environment
        ctx.ui?.showMessage("info", `Starting permission check for environment: default`, false);
        ctx.ui?.showMessage("info", `Tenant ID: ${aadAppTenantId}`, false);
      }

      const results = await executeConcurrently("", checkPermissionWithCtx);

      const permissions: ResourcePermission[] = [];
      const errors: any = [];

      for (const result of results) {
        if (result.isErr()) {
          errors.push(result);
          continue;
        }
        if (result && result.value) {
          for (const res of result.value) {
            permissions.push(res as ResourcePermission);
          }
        }
      }

      let errorMsg = "";
      if (errors.length > 0) {
        errorMsg += `Failed to check permission for the below resources.\n Resource details: \n`;
        for (const fxError of errors) {
          errorMsg += fxError.error.message + "\n";
        }
      }

      if (ctx.answers?.platform === Platform.CLI) {
        for (const permission of permissions) {
          ctx.ui?.showMessage(
            "info",
            `Resource ID: ${permission.resourceId}, Resource Name: ${permission.name}, Permission: ${permission.roles}`,
            false
          );
        }
      }

      if (errorMsg) {
        return err(
          returnUserError(new Error(errorMsg), "Solution", SolutionError.FailedToCheckPermission)
        );
      }

      return ok(permissions);
    } finally {
      ctx.config.get(GLOBAL_CONFIG)?.delete(USER_INFO);
      this.runningState = SolutionRunningState.Idle;
    }
  }

  @hooks([ErrorHandlerMW])
  async listCollaborator(ctx: SolutionContext): Promise<Result<Collaborator[], FxError>> {
    try {
      const result = await this.checkAndGetCurrentUserInfo(ctx);
      if (result.isErr()) {
        return result;
      }
      const userInfo = result.value as IUserList;

      const pluginsWithCtx: PluginsWithContext[] = this.getPluginAndContextArray(ctx, [
        this.AppStudioPlugin,
        this.AadPlugin,
      ]);

      const listCollaboratorWithCtx: LifecyclesWithContext[] = pluginsWithCtx.map(
        ([plugin, context]) => {
          return [plugin?.listCollaborator?.bind(plugin), context, plugin.name];
        }
      );

      if (ctx.answers?.platform === Platform.CLI) {
        const aadAppTenantId = ctx.config?.get(PluginNames.AAD)?.get(REMOTE_TENANT_ID);
        ctx.ui?.showMessage("info", `Account used to check: ${userInfo.userPrincipalName}`, false);

        // Todo, when multi-environment is ready, we will update to current environment
        ctx.ui?.showMessage(
          "info",
          `Starting list all collaborators for environment: default`,
          false
        );
        ctx.ui?.showMessage("info", `Tenant ID: ${aadAppTenantId}`, false);
      }

      const results = await executeConcurrently("", listCollaboratorWithCtx);

      const errors: any = [];

      for (const result of results) {
        if (result.isErr()) {
          errors.push(result);
        }
      }

      let errorMsg = "";
      if (errors.length > 0) {
        errorMsg += `Failed to list collaborator for the project.\n Error details: \n`;
        for (const fxError of errors) {
          errorMsg += fxError.error.message + "\n";
        }
      }

      if (errorMsg) {
        return err(
          returnUserError(new Error(errorMsg), "Solution", SolutionError.FailedToListCollaborator)
        );
      }

      const teamsAppOwners: TeamsAppAdmin[] = results[0].isErr() ? [] : results[0].value;
      const aadOwners: AadOwner[] = results[1].isErr() ? [] : results[1].value;
      const collaborators: Collaborator[] = [];

      for (const teamsAppOwner of teamsAppOwners) {
        const aadOwner = aadOwners.find(
          (owner) => owner.userObjectId === teamsAppOwner.userObjectId
        );

        collaborators.push({
          userPrincipalName: teamsAppOwner.userPrincipalName,
          userObjectId: teamsAppOwner.userObjectId,
          isAadOwner: aadOwner ? true : false,
          aadResourceId: aadOwner ? aadOwner.resourceId : undefined,
          teamsAppResourceId: teamsAppOwner.resourceId,
        });
      }

      if (ctx.answers?.platform === Platform.CLI) {
        for (const collaborator of collaborators) {
          ctx.ui?.showMessage("info", `Account: ${collaborator.userPrincipalName}`, false);

          ctx.ui?.showMessage(
            "info",
            `Resource ID: ${collaborator.teamsAppResourceId}, Resource Name: Teams App, Permission: Administrator`,
            false
          );

          if (collaborator.aadResourceId) {
            ctx.ui?.showMessage(
              "info",
              `Resource ID: ${collaborator.aadResourceId}, Resource Name: AAD App, Permission: Owner`,
              false
            );
          }
        }
      }

      return ok(collaborators);
    } finally {
      this.runningState = SolutionRunningState.Idle;
    }
  }

  private async checkAndGetCurrentUserInfo(ctx: SolutionContext): Promise<Result<any, FxError>> {
    const canProcess = this.checkWhetherSolutionIsIdle();
    if (canProcess.isErr()) {
      return canProcess;
    }

    const provisioned = this.checkWetherProvisionSucceeded(ctx.config);
    if (!provisioned) {
      return err(
        returnUserError(
          new Error(
            "Failed to process because the resources have not been provisioned yet. Make sure you do the provision first."
          ),
          "Solution",
          SolutionError.CannotProcessBeforeProvision
        )
      );
    }

    const user = await this.getUserInfo(ctx);

    if (!user) {
      return err(
        returnSystemError(
          new Error("Failed to retrieve current user info from graph token"),
          "Solution",
          SolutionError.FailedToRetrieveUserInfo
        )
      );
    }

    const aadAppTenantId = ctx.config?.get(PluginNames.AAD)?.get(REMOTE_TENANT_ID);
    if (!aadAppTenantId || user.tenantId != (aadAppTenantId as string)) {
      return err(
        returnUserError(
          new Error(
            "Tenant id of your account and the provisioned Azure AD app does not match. Please check whether you logined with wrong account."
          ),
          "Solution",
          SolutionError.M365AccountNotMatch
        )
      );
    }

    return ok(user);
  }

  private parseTeamsAppTenantId(appStudioToken?: object): Result<string, FxError> {
    if (appStudioToken === undefined) {
      return err(
        returnSystemError(
          new Error("Graph token json is undefined"),
          "Solution",
          SolutionError.NoAppStudioToken
        )
      );
    }

    const teamsAppTenantId = (appStudioToken as any).tid;
    if (
      teamsAppTenantId === undefined ||
      !(typeof teamsAppTenantId === "string") ||
      teamsAppTenantId.length === 0
    ) {
      return err(
        returnSystemError(
          new Error("Cannot find teams app tenant id"),
          "Solution",
          SolutionError.NoTeamsAppTenantId
        )
      );
    }
    return ok(teamsAppTenantId);
  }

  private loadTeamsAppTenantId(
    ctx: SolutionContext,
    isLocalDebug: boolean,
    appStudioToken?: object
  ): Result<SolutionContext, FxError> {
    return this.parseTeamsAppTenantId(appStudioToken).andThen((teamsAppTenantId) => {
      if (isLocalDebug && isMultiEnvEnabled()) {
        ctx.localSettings?.teamsApp.set(LocalSettingsTeamsAppKeys.TenantId, teamsAppTenantId);
      } else {
        ctx.config.get(GLOBAL_CONFIG)?.set("teamsAppTenantId", teamsAppTenantId);
      }

      return ok(ctx);
    });
  }

  getAzureSolutionSettings(ctx: SolutionContext): AzureSolutionSettings {
    return ctx.projectSettings?.solutionSettings as AzureSolutionSettings;
  }

  async getQuestionsForAddResource(
    func: Func,
    ctx: SolutionContext
  ): Promise<Result<QTreeNode | undefined, FxError>> {
    const v1Blocked = this.blockV1Project(ctx.projectSettings?.solutionSettings);
    if (v1Blocked.isErr()) {
      return v1Blocked;
    }

    const isDynamicQuestion = DynamicPlatforms.includes(ctx.answers!.platform!);
    const settings = this.getAzureSolutionSettings(ctx);

    if (
      isDynamicQuestion &&
      !(
        settings.hostType === HostTypeOptionAzure.id &&
        settings.capabilities &&
        settings.capabilities.includes(TabOptionItem.id)
      )
    ) {
      return err(
        returnUserError(
          new Error("Add resource is only supported for Tab app hosted in Azure."),
          "Solution",
          SolutionError.AddResourceNotSupport
        )
      );
    }

    const selectedPlugins = settings.activeResourcePlugins || [];

    if (!selectedPlugins) {
      return err(
        returnUserError(
          new Error("selectedPlugins is empty"),
          "Solution",
          SolutionError.InternelError
        )
      );
    }
    const functionPlugin: Plugin = this.FunctionPlugin;
    const sqlPlugin: Plugin = this.SqlPlugin;
    const apimPlugin: Plugin = this.ApimPlugin;
    const alreadyHaveFunction = selectedPlugins.includes(functionPlugin.name);
    const alreadyHaveSQL = selectedPlugins.includes(sqlPlugin.name);
    const alreadyHaveAPIM = selectedPlugins.includes(apimPlugin.name);

    const addQuestion = createAddAzureResourceQuestion(
      alreadyHaveFunction,
      alreadyHaveSQL,
      alreadyHaveAPIM
    );

    const addAzureResourceNode = new QTreeNode(addQuestion);

    // there two cases to add function re-scaffold: 1. select add function   2. select add sql and function is not selected when creating
    if (functionPlugin.getQuestionsForUserTask) {
      const pluginCtx = getPluginContext(ctx, functionPlugin.name);
      const res = await functionPlugin.getQuestionsForUserTask(func, pluginCtx);
      if (res.isErr()) return res;
      if (res.value) {
        const azure_function = res.value as QTreeNode;
        if (alreadyHaveFunction) {
          // if already has function, the question will appear depends on whether user select function, otherwise, the question will always show
          azure_function.condition = { contains: AzureResourceFunction.id };
        } else {
          // if not function activated, select any option will trigger function question
          azure_function.condition = { minItems: 1 };
        }
        if (azure_function.data) addAzureResourceNode.addChild(azure_function);
      }
    }

    //Azure SQL
    if (sqlPlugin.getQuestionsForUserTask && !alreadyHaveSQL) {
      const pluginCtx = getPluginContext(ctx, sqlPlugin.name);
      const res = await sqlPlugin.getQuestionsForUserTask(func, pluginCtx);
      if (res.isErr()) return res;
      if (res.value) {
        const azure_sql = res.value as QTreeNode;
        azure_sql.condition = { contains: AzureResourceSQL.id };
        if (azure_sql.data) addAzureResourceNode.addChild(azure_sql);
      }
    }

    //APIM
    if (apimPlugin.getQuestionsForUserTask && (!alreadyHaveAPIM || !isDynamicQuestion)) {
      const pluginCtx = getPluginContext(ctx, apimPlugin.name);
      const res = await apimPlugin.getQuestionsForUserTask(func, pluginCtx);
      if (res.isErr()) return res;
      if (res.value) {
        const groupNode = new QTreeNode({ type: "group" });
        groupNode.condition = { contains: AzureResourceApim.id };
        addAzureResourceNode.addChild(groupNode);
        const apim = res.value as QTreeNode;
        if (apim.data) {
          const funcNode = new QTreeNode(AskSubscriptionQuestion);
          AskSubscriptionQuestion.func = async (
            inputs: Inputs
          ): Promise<Result<SubscriptionInfo, FxError>> => {
            const res = await checkSubscription(ctx);
            if (res.isOk()) {
              const sub = res.value;
              inputs.subscriptionId = sub.subscriptionId;
              inputs.tenantId = sub.tenantId;
            }
            return res;
          };
          groupNode.addChild(funcNode);
          groupNode.addChild(apim);
        }
      }
    }
    return ok(addAzureResourceNode);
  }

  async getQuestionsForAddCapability(
    ctx: SolutionContext
  ): Promise<Result<QTreeNode | undefined, FxError>> {
    const v1Blocked = this.blockV1Project(ctx.projectSettings?.solutionSettings);
    if (v1Blocked.isErr()) {
      return v1Blocked;
    }

    const isDynamicQuestion = DynamicPlatforms.includes(ctx.answers!.platform!);
    const settings = this.getAzureSolutionSettings(ctx);

    if (!(settings.hostType === HostTypeOptionAzure.id) && isDynamicQuestion) {
      return err(
        returnUserError(
          new Error("Add capability is not supported for SPFx project"),
          "Solution",
          SolutionError.AddResourceNotSupport
        )
      );
    }

    const capabilities = settings.capabilities || [];

    const alreadyHaveTab = capabilities.includes(TabOptionItem.id);

    const alreadyHaveBotOrMe =
      capabilities.includes(BotOptionItem.id) || capabilities.includes(MessageExtensionItem.id);

    if (alreadyHaveBotOrMe && alreadyHaveTab) {
      const cannotAddCapWarnMsg =
        "Your App already has both Tab and Bot/Me, can not Add Capability.";
      ctx.ui?.showMessage("error", cannotAddCapWarnMsg, false);
      return ok(undefined);
    }

    const addCapQuestion = addCapabilityQuestion(alreadyHaveTab, alreadyHaveBotOrMe);

    const addCapNode = new QTreeNode(addCapQuestion);

    //Tab sub tree
    if (!alreadyHaveTab || !isDynamicQuestion) {
      const tabRes = await this.getTabScaffoldQuestions(ctx, false);
      if (tabRes.isErr()) return tabRes;
      if (tabRes.value) {
        const tabNode = tabRes.value;
        tabNode.condition = { contains: TabOptionItem.id };
        addCapNode.addChild(tabNode);
      }
    }

    //Bot sub tree
    const botPlugin: Plugin = this.BotPlugin;
    if ((!alreadyHaveBotOrMe || !isDynamicQuestion) && botPlugin.getQuestions) {
      const pluginCtx = getPluginContext(ctx, botPlugin.name);
      const res = await botPlugin.getQuestions(Stage.create, pluginCtx);
      if (res.isErr()) return res;
      if (res.value) {
        const child = res.value as QTreeNode;
        child.condition = { containsAny: [BotOptionItem.id, MessageExtensionItem.id] };
        if (child.data) addCapNode.addChild(child);
      }
    }

    return ok(addCapNode);
  }

  /**
   * user questions for customized task
   */
  async getQuestionsForUserTask(
    func: Func,
    ctx: SolutionContext
  ): Promise<Result<QTreeNode | undefined, FxError>> {
    const isDynamicQuestion = DynamicPlatforms.includes(ctx.answers!.platform!);
    const namespace = func.namespace;
    const array = namespace.split("/");
    if (func.method === "addCapability") {
      return await this.getQuestionsForAddCapability(ctx);
    }
    if (func.method === "addResource") {
      return await this.getQuestionsForAddResource(func, ctx);
    }
    if (array.length == 2) {
      const pluginName = array[1];
      const pluginMap = getAllResourcePluginMap();
      const plugin = pluginMap.get(pluginName);
      if (plugin) {
        if (plugin.getQuestionsForUserTask) {
          const pctx = getPluginContext(ctx, plugin.name);
          return await plugin.getQuestionsForUserTask(func, pctx);
        } else {
          return ok(undefined);
        }
      }
    }
    return ok(undefined);
  }

  async executeAddResource(ctx: SolutionContext): Promise<Result<any, FxError>> {
    ctx.telemetryReporter?.sendTelemetryEvent(SolutionTelemetryEvent.AddResourceStart, {
      [SolutionTelemetryProperty.Component]: SolutionTelemetryComponentName,
    });

    if (!ctx.answers) {
      return err(
        returnUserError(new Error(`answer is empty!`), "Solution", SolutionError.InternelError)
      );
    }
    const settings = this.getAzureSolutionSettings(ctx);
    const originalSettings = deepCopy(settings);
    const canProceed = canAddResource(settings, ctx.telemetryReporter!);
    if (canProceed.isErr()) {
      return canProceed;
    }

    const selectedPlugins = settings.activeResourcePlugins;
    const functionPlugin: Plugin = this.FunctionPlugin;
    const sqlPlugin: Plugin = this.SqlPlugin;
    const apimPlugin: Plugin = this.ApimPlugin;
    const alreadyHaveFunction = selectedPlugins?.includes(functionPlugin.name);
    const alreadyHaveSql = selectedPlugins?.includes(sqlPlugin.name);
    const alreadyHaveApim = selectedPlugins?.includes(apimPlugin.name);

    const addResourcesAnswer = ctx.answers[AzureSolutionQuestionNames.AddResources] as string[];

    if (!addResourcesAnswer) {
      return err(
        returnUserError(
          new Error(`answer of ${AzureSolutionQuestionNames.AddResources} is empty!`),
          "Solution",
          SolutionError.InvalidInput
        )
      );
    }

    const addSQL = addResourcesAnswer.includes(AzureResourceSQL.id);
    const addFunc = addResourcesAnswer.includes(AzureResourceFunction.id);
    const addApim = addResourcesAnswer.includes(AzureResourceApim.id);

    if ((alreadyHaveSql && addSQL) || (alreadyHaveApim && addApim)) {
      const e = returnUserError(
        new Error("SQL/APIM is already added."),
        "Solution",
        SolutionError.AddResourceNotSupport
      );
      return err(
        sendErrorTelemetryThenReturnError(
          SolutionTelemetryEvent.AddResource,
          e,
          ctx.telemetryReporter
        )
      );
    }

    let addNewResoruceToProvision = false;
    const notifications: string[] = [];
    const pluginsToScaffold: LoadedPlugin[] = [this.LocalDebugPlugin];
    const azureResource = Array.from(settings.azureResources || []);
    if (addFunc || ((addSQL || addApim) && !alreadyHaveFunction)) {
      pluginsToScaffold.push(functionPlugin);
      if (!azureResource.includes(AzureResourceFunction.id)) {
        azureResource.push(AzureResourceFunction.id);
        addNewResoruceToProvision = true;
      }
      notifications.push(AzureResourceFunction.label);
    }
    if (addSQL && !alreadyHaveSql) {
      pluginsToScaffold.push(sqlPlugin);
      azureResource.push(AzureResourceSQL.id);
      notifications.push(AzureResourceSQL.label);
      addNewResoruceToProvision = true;
    }
    if (addApim && !alreadyHaveApim) {
      pluginsToScaffold.push(apimPlugin);
      azureResource.push(AzureResourceApim.id);
      notifications.push(AzureResourceApim.label);
      addNewResoruceToProvision = true;
    }

    if (notifications.length > 0) {
      if (isArmSupportEnabled() && addNewResoruceToProvision) {
        const confirmed = await confirmRegenerateArmTemplate(ctx.ui);
        if (!confirmed) {
          return ok(Void);
        }
      }
      settings.azureResources = azureResource;
      await this.reloadPlugins(settings);
      ctx.logProvider?.info(`start scaffolding ${notifications.join(",")}.....`);
      const scaffoldRes = await this.doScaffold(ctx, pluginsToScaffold, addNewResoruceToProvision);
      if (scaffoldRes.isErr()) {
        ctx.logProvider?.info(`failed to scaffold ${notifications.join(",")}!`);
        ctx.projectSettings!.solutionSettings = originalSettings;
        return err(
          sendErrorTelemetryThenReturnError(
            SolutionTelemetryEvent.AddResource,
            scaffoldRes.error,
            ctx.telemetryReporter
          )
        );
      }
      ctx.logProvider?.info(`finish scaffolding ${notifications.join(",")}!`);
      if (addNewResoruceToProvision)
        ctx.config.get(GLOBAL_CONFIG)?.set(SOLUTION_PROVISION_SUCCEEDED, false); //if selected plugin changed, we need to re-do provision
      ctx.ui?.showMessage(
        "info",
        util.format(
          ctx.answers.platform === Platform.CLI
            ? getStrings().solution.AddResourceNoticeForCli
            : getStrings().solution.AddResourceNotice,
          notifications.join(",")
        ),
        false
      );
    }

    ctx.telemetryReporter?.sendTelemetryEvent(SolutionTelemetryEvent.AddResource, {
      [SolutionTelemetryProperty.Component]: SolutionTelemetryComponentName,
      [SolutionTelemetryProperty.Success]: SolutionTelemetrySuccess.Yes,
      [SolutionTelemetryProperty.Resources]: addResourcesAnswer.join(";"),
    });
    return ok(Void);
  }

  async executeAddCapability(ctx: SolutionContext): Promise<Result<any, FxError>> {
    ctx.telemetryReporter?.sendTelemetryEvent(SolutionTelemetryEvent.AddCapabilityStart, {
      [SolutionTelemetryProperty.Component]: SolutionTelemetryComponentName,
    });
    if (!ctx.answers) {
      return err(
        returnUserError(new Error(`answer is empty!`), "Solution", SolutionError.InternelError)
      );
    }
    const settings = this.getAzureSolutionSettings(ctx);
    const originalSettings = deepCopy(settings);
    const canProceed = canAddCapability(settings, ctx.telemetryReporter!);
    if (canProceed.isErr()) {
      return canProceed;
    }

    const capabilitiesAnswer = ctx.answers[AzureSolutionQuestionNames.Capabilities] as string[];
    if (!capabilitiesAnswer || capabilitiesAnswer.length === 0) {
      ctx.telemetryReporter?.sendTelemetryEvent(SolutionTelemetryEvent.AddCapability, {
        [SolutionTelemetryProperty.Component]: SolutionTelemetryComponentName,
        [SolutionTelemetryProperty.Success]: SolutionTelemetrySuccess.Yes,
        [SolutionTelemetryProperty.Capabilities]: [].join(";"),
      });
      return ok(Void);
    }

    if (
      (settings.capabilities?.includes(BotOptionItem.id) ||
        settings.capabilities?.includes(MessageExtensionItem.id)) &&
      (capabilitiesAnswer.includes(BotOptionItem.id) ||
        capabilitiesAnswer.includes(MessageExtensionItem.id))
    ) {
      const e = returnUserError(
        new Error("Application already contains a Bot and/or Messaging Extension"),
        "Solution",
        SolutionError.FailedToAddCapability
      );
      return err(
        sendErrorTelemetryThenReturnError(
          SolutionTelemetryEvent.AddCapability,
          e,
          ctx.telemetryReporter
        )
      );
    }
    let change = false;
    const notifications: string[] = [];
    const pluginsToScaffold: LoadedPlugin[] = [this.LocalDebugPlugin, this.AppStudioPlugin];
    const capabilities = Array.from(settings.capabilities);
    for (const cap of capabilitiesAnswer!) {
      if (!capabilities.includes(cap)) {
        capabilities.push(cap);
        change = true;
        if (cap === TabOptionItem.id) {
          notifications.push("Azure Tab Frontend");
          pluginsToScaffold.push(this.FrontendPlugin);
        } else if (
          (cap === BotOptionItem.id || cap === MessageExtensionItem.id) &&
          !pluginsToScaffold.includes(this.BotPlugin)
        ) {
          notifications.push("Bot/MessageExtension");
          pluginsToScaffold.push(this.BotPlugin);
        }
      }
    }

    if (change) {
      if (isArmSupportEnabled()) {
        const confirmed = await confirmRegenerateArmTemplate(ctx.ui);
        if (!confirmed) {
          return ok(Void);
        }
      }
      settings.capabilities = capabilities;
      await this.reloadPlugins(settings);
      ctx.logProvider?.info(`start scaffolding ${notifications.join(",")}.....`);
      const scaffoldRes = await this.doScaffold(ctx, pluginsToScaffold, true);
      if (scaffoldRes.isErr()) {
        ctx.logProvider?.info(`failed to scaffold ${notifications.join(",")}!`);
        ctx.projectSettings!.solutionSettings = originalSettings;
        return err(
          sendErrorTelemetryThenReturnError(
            SolutionTelemetryEvent.AddCapability,
            scaffoldRes.error,
            ctx.telemetryReporter
          )
        );
      }
      ctx.logProvider?.info(`finish scaffolding ${notifications.join(",")}!`);
      ctx.config.get(GLOBAL_CONFIG)?.set(SOLUTION_PROVISION_SUCCEEDED, false);
      const msg = util.format(
        ctx.answers.platform === Platform.CLI
          ? getStrings().solution.AddCapabilityNoticeForCli
          : getStrings().solution.AddCapabilityNotice,
        notifications.join(",")
      );
      ctx.ui?.showMessage("info", msg, false);

      ctx.telemetryReporter?.sendTelemetryEvent(SolutionTelemetryEvent.AddCapability, {
        [SolutionTelemetryProperty.Component]: SolutionTelemetryComponentName,
        [SolutionTelemetryProperty.Success]: SolutionTelemetrySuccess.Yes,
        [SolutionTelemetryProperty.Capabilities]: capabilitiesAnswer.join(";"),
      });
      return ok({});
    }
    const cannotAddCapWarnMsg = "Add nothing";
    ctx.ui?.showMessage("warn", cannotAddCapWarnMsg, false);
    ctx.telemetryReporter?.sendTelemetryEvent(SolutionTelemetryEvent.AddCapability, {
      [SolutionTelemetryProperty.Component]: SolutionTelemetryComponentName,
      [SolutionTelemetryProperty.Success]: SolutionTelemetrySuccess.Yes,
      [SolutionTelemetryProperty.Capabilities]: [].join(";"),
    });
    return ok({});
  }
  /**
   * execute user task
   */
  @hooks([ErrorHandlerMW])
  async executeUserTask(func: Func, ctx: SolutionContext): Promise<Result<any, FxError>> {
    if (!ctx.answers)
      return err(
        returnUserError(new Error(`answer is empty!`), "Solution", SolutionError.InternelError)
      );
    const namespace = func.namespace;
    const method = func.method;
    const array = namespace.split("/");
    if (method === "addCapability") {
      return this.executeAddCapability(ctx!);
    }
    if (method === "addResource") {
      return this.executeAddResource(ctx);
    }
    if (namespace.includes("solution")) {
      if (method === "registerTeamsAppAndAad") {
        const maybeParams = extractParamForRegisterTeamsAppAndAad(ctx.answers);
        if (maybeParams.isErr()) {
          return maybeParams;
        }
        return this.registerTeamsAppAndAad(ctx, maybeParams.value);
      } else if (method === "VSpublish") {
        // VSpublish means VS calling cli to do publish. It is different than normal cli work flow
        // It's teamsfx init followed by teamsfx  publish without running provision.
        // Using executeUserTask here could bypass the fx project check.
        if (ctx.answers?.platform !== "vs") {
          return err(
            returnSystemError(
              new Error(`VS publish is not supposed to run on platform ${ctx.answers?.platform}`),
              "Solution",
              SolutionError.UnsupportedPlatform
            )
          );
        }
        const appStudioPlugin = this.AppStudioPlugin as AppStudioPlugin;
        const pluginCtx = getPluginContext(ctx, appStudioPlugin.name);
        return appStudioPlugin.publish(pluginCtx);
      } else if (method === "validateManifest") {
        const appStudioPlugin = this.AppStudioPlugin as AppStudioPlugin;
        const pluginCtx = getPluginContext(ctx, appStudioPlugin.name);
        return await appStudioPlugin.executeUserTask(func, pluginCtx);
      } else if (method === "buildPackage") {
        const appStudioPlugin = this.AppStudioPlugin as AppStudioPlugin;
        const pluginCtx = getPluginContext(ctx, appStudioPlugin.name);
        return await appStudioPlugin.executeUserTask(func, pluginCtx);
      } else if (array.length == 2) {
        const pluginName = array[1];
        const pluginMap = getAllResourcePluginMap();
        const plugin = pluginMap.get(pluginName);
        if (plugin && plugin.executeUserTask) {
          const pctx = getPluginContext(ctx, plugin.name);
          return plugin.executeUserTask(func, pctx);
        }
      }
    }

    return err(
      returnUserError(
        new Error(`executeUserTaskRouteFailed:${JSON.stringify(func)}`),
        "Solution",
        `executeUserTaskRouteFailed`
      )
    );
  }

  private prepareConfigForRegisterTeamsAppAndAad(
    config: SolutionConfig,
    params: ParamForRegisterTeamsAppAndAad
  ): string {
    const endpoint = params.endpoint;
    const domain = new URL(endpoint).hostname;

    if (config.get(GLOBAL_CONFIG) == undefined) {
      config.set(GLOBAL_CONFIG, new ConfigMap());
    }

    const aadPlugin = this.AadPlugin;
    if (config.get(aadPlugin.name) == undefined) {
      config.set(aadPlugin.name, new ConfigMap());
    }
    config.get(aadPlugin.name)!.set("domain", domain);
    config.get(aadPlugin.name)!.set("endpoint", endpoint);
    return domain;
  }

  private extractConfigForRegisterTeamsAppAndAad(
    config: SolutionConfig,
    isLocal: boolean
  ): Result<{ aadId: string; applicationIdUri: string; clientSecret: string }, FxError> {
    const aadPlugin = this.AadPlugin;
    const aadId = config.get(aadPlugin.name)?.get(isLocal ? LOCAL_DEBUG_AAD_ID : REMOTE_AAD_ID);
    if (aadId === undefined || typeof aadId !== "string") {
      return err(
        returnSystemError(
          new Error(`config ${LOCAL_DEBUG_AAD_ID} is missing`),
          "Solution",
          SolutionError.RegisterTeamsAppAndAadError
        )
      );
    }
    const applicationIdUri = config
      .get(aadPlugin.name)
      ?.get(isLocal ? LOCAL_APPLICATION_ID_URIS : REMOTE_APPLICATION_ID_URIS);
    if (applicationIdUri === undefined || typeof applicationIdUri !== "string") {
      return err(
        returnSystemError(
          new Error(`config ${LOCAL_APPLICATION_ID_URIS} is missing`),
          "Solution",
          SolutionError.RegisterTeamsAppAndAadError
        )
      );
    }
    const clientSecret = config
      .get(aadPlugin.name)
      ?.get(isLocal ? LOCAL_CLIENT_SECRET : REMOTE_CLIENT_SECRET);
    if (clientSecret === undefined || typeof clientSecret !== "string") {
      return err(
        returnSystemError(
          new Error(`config ${LOCAL_CLIENT_SECRET} is missing`),
          "Solution",
          SolutionError.RegisterTeamsAppAndAadError
        )
      );
    }
    return ok({
      aadId,
      applicationIdUri,
      clientSecret,
    });
  }

  /**
   * This function is only called by cli: teamsfx init. The context may be different from that of vsc: no .${ConfigFolderName} folder, no permissions.json
   * In order to reuse aad plugin, we need to pretend we are still in vsc context. Currently, we don't support icons, because icons are not included in the
   * current contract.
   */
  private async registerTeamsAppAndAad(
    ctx: SolutionContext,
    params: ParamForRegisterTeamsAppAndAad
  ): Promise<
    Result<
      {
        teamsAppId: string;
        clientId: string;
        clientSecret: string;
        tenantId: string;
        applicationIdUri: string;
      },
      FxError
    >
  > {
    const rootPath = params["root-path"];
    const isLocal: boolean = params.environment === "local";
    const mockedManifest = new TeamsAppManifest();
    mockedManifest.name.short = params["app-name"];
    const domain = this.prepareConfigForRegisterTeamsAppAndAad(ctx.config, params);
    const aadPlugin = this.AadPlugin as AadAppForTeamsPlugin;
    const aadPluginCtx = getPluginContext(ctx, aadPlugin.name);

    if (ctx.permissionRequestProvider === undefined) {
      ctx.permissionRequestProvider = {
        async checkPermissionRequest(): Promise<Result<undefined, FxError>> {
          return ok(undefined);
        },
        async getPermissionRequest(): Promise<Result<string, FxError>> {
          return ok(JSON.stringify(DEFAULT_PERMISSION_REQUEST));
        },
      };
    }

    const provisionResult = isLocal
      ? await aadPlugin.localDebug(aadPluginCtx)
      : await aadPlugin.provision(aadPluginCtx);
    if (provisionResult.isErr()) {
      return provisionResult;
    }
    await aadPlugin.executeUserTask(
      {
        namespace: `${PluginNames.SOLUTION}/${PluginNames.AAD}`,
        method: "setApplicationInContext",
        params: { isLocal: isLocal },
      },
      aadPluginCtx
    );
    const postProvisionResult = isLocal
      ? await aadPlugin.postLocalDebug(aadPluginCtx)
      : await aadPlugin.postProvision(aadPluginCtx);
    if (postProvisionResult.isErr()) {
      return postProvisionResult;
    }

    const configResult = this.extractConfigForRegisterTeamsAppAndAad(ctx.config, isLocal);
    if (configResult.isErr()) {
      return err(configResult.error);
    }

    const manifestPath: string = path.join(
      rootPath,
      "manifest",
      isLocal ? "local" : "remote",
      "manifest.json"
    );
    const appSettingsJSONPath = path.join(
      rootPath,
      isLocal ? "appsettings.Development.json" : "appsettings.json"
    );

    const manifestTpl = (await fs.readFile(manifestPath)).toString();
    const manifestStr: string = Mustache.render(manifestTpl, {
      "client-id": configResult.value.aadId,
      "app-name": params["app-name"],
      endpoint: params.endpoint,
      domain: domain,
      "application-id-uri": configResult.value.applicationIdUri,
    });
    const manifest: TeamsAppManifest = JSON.parse(manifestStr);
    await fs.writeFile(manifestPath, manifestStr);
    const appStudioPlugin: AppStudioPlugin = this.AppStudioPlugin as any;
    const func: Func = {
      namespace: `${PluginNames.SOLUTION}/${PluginNames.APPST}`,
      method: "getAppDefinitionAndUpdate",
      params: {
        type: "remote",
        manifest: manifest,
      },
    };
    const maybeTeamsAppId = await appStudioPlugin.executeUserTask(
      func,
      getPluginContext(ctx, this.AppStudioPlugin.name)
    );
    if (maybeTeamsAppId.isErr()) {
      return err(maybeTeamsAppId.error);
    }
    const teamsAppId = maybeTeamsAppId.value;

    const appSettingsJSONTpl = (await fs.readFile(appSettingsJSONPath)).toString();
    const maybeTenantId = this.parseTeamsAppTenantId(await ctx.appStudioToken?.getJsonObject());
    if (maybeTenantId.isErr()) {
      return err(maybeTenantId.error);
    }
    const appSettingsJSON = Mustache.render(appSettingsJSONTpl, {
      "client-id": configResult.value.aadId,
      "client-secret": configResult.value.clientSecret,
      "application-id-uri": configResult.value.applicationIdUri,
      endpoint: params.endpoint,
      "tenant-id": maybeTenantId.value,
    });
    await fs.writeFile(appSettingsJSONPath, appSettingsJSON);

    if (isLocal) {
      const launchSettingsJSONPath: string = path.join(
        rootPath,
        "Properties",
        "launchSettings.json"
      );
      const launchSettingsJSONTpl = (await fs.readFile(launchSettingsJSONPath)).toString();
      const launchSettingsJSON = Mustache.render(launchSettingsJSONTpl, {
        "teams-app-id": teamsAppId,
      });
      await fs.writeFile(launchSettingsJSONPath, launchSettingsJSON);
    }

    return ok({
      teamsAppId: teamsAppId,
      clientId: configResult.value.aadId,
      clientSecret: configResult.value.clientSecret,
      tenantId: maybeTenantId.value,
      applicationIdUri: configResult.value.applicationIdUri,
    });
  }

  private async getUserInfo(ctx: SolutionContext, email?: string): Promise<IUserList | undefined> {
    const currentUser = await ctx.graphTokenProvider?.getJsonObject();

    if (!currentUser) {
      return undefined;
    }

    const tenantId = currentUser["tid"] as string;
    let aadId = currentUser["oid"] as string;
    let userPrincipalName = currentUser["unique_name"] as string;
    let displayName = currentUser["name"] as string;
    const isAdministrator = true;

    if (email) {
      const graphToken = await ctx.graphTokenProvider?.getAccessToken();
      const instance = axios.create({
        baseURL: "https://graph.microsoft.com/v1.0",
      });
      instance.defaults.headers.common["Authorization"] = `Bearer ${graphToken}`;
      const res = await instance.get(`/users?$filter=startsWith(mail,'${email}')`);
      if (!res || !res.data || !res.data.value) {
        return undefined;
      }

      const collaborator = res.data.value.find((user: any) => user.userPrincipalName === email);

      if (!collaborator) {
        return undefined;
      }

      aadId = collaborator.userObjectId;
      userPrincipalName = collaborator.userPrincipalName;
      displayName = collaborator.displayName;
    }

    return {
      tenantId,
      aadId,
      userPrincipalName,
      displayName,
      isAdministrator,
    };
  }
}<|MERGE_RESOLUTION|>--- conflicted
+++ resolved
@@ -111,8 +111,6 @@
 import { PermissionRequestFileProvider } from "../../../core/permissionRequest";
 import { IUserList } from "../../resource/appstudio/interfaces/IAppDefinition";
 import axios from "axios";
-<<<<<<< HEAD
-import { AadOwner, Collaborator, ResourcePermission } from "../../../common/permissionInterface";
 import {
   canAddCapability,
   canAddResource,
@@ -120,14 +118,12 @@
   extractParamForRegisterTeamsAppAndAad,
   ParamForRegisterTeamsAppAndAad,
 } from "./v2/executeUserTask";
-=======
 import {
   AadOwner,
   Collaborator,
   ResourcePermission,
   TeamsAppAdmin,
 } from "../../../common/permissionInterface";
->>>>>>> b10422ed
 
 export type LoadedPlugin = Plugin;
 export type PluginsWithContext = [LoadedPlugin, PluginContext];
