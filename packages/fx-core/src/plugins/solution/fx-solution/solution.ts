--- conflicted
+++ resolved
@@ -1087,7 +1087,6 @@
     }
 
     const localTeamsAppID = ctx.config.get(GLOBAL_CONFIG)?.getString(LOCAL_DEBUG_TEAMS_APP_ID);
-<<<<<<< HEAD
 
     if (postLocalDebugWithCtx.length === postLocalDebugResults.length) {
       postLocalDebugWithCtx.map(function (plugin, index) {
@@ -1097,26 +1096,6 @@
             ?.set(LOCAL_DEBUG_TEAMS_APP_ID, combined_postLocalDebugResults.value[index]);
         }
       });
-=======
-    const maybeManifest = await (
-      this.AppStudioPlugin as AppStudioPlugin
-    ).reloadManifestAndCheckRequiredFields(ctx.root);
-    if (maybeManifest.isErr()) {
-      return err(maybeManifest.error);
-    }
-    const manifest = maybeManifest.value;
-    const appStudioPlugin = this.AppStudioPlugin as AppStudioPlugin;
-    const maybeTeamsAppId = await appStudioPlugin.getAppDefinitionAndUpdate(
-      getPluginContext(ctx, this.AppStudioPlugin.name),
-      "localDebug",
-      manifest
-    );
-    if (maybeTeamsAppId.isErr()) {
-      return maybeTeamsAppId;
-    }
-    if (!localTeamsAppID) {
-      ctx.config.get(GLOBAL_CONFIG)?.set(LOCAL_DEBUG_TEAMS_APP_ID, maybeTeamsAppId.value);
->>>>>>> 0d0245b9
     }
 
     return ok(Void);
