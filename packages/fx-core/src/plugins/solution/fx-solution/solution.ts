--- conflicted
+++ resolved
@@ -557,14 +557,6 @@
             }
         }
 
-<<<<<<< HEAD
-        if (reloadPlugin) {
-            this.reloadPlugins(ctx);
-            ctx.config.get(GLOBAL_CONFIG)?.set(SOLUTION_PROVISION_SUCCEEDED, false); //if selected plugin changed, we need to re-do provision
-        }
-
-=======
->>>>>>> f2049348
         if (addFunc || ((addSQL || addApim) && !alreadyHaveFunction)) {
             ctx.logProvider?.info(`start scaffolding Azure Function .....`);
             const result1 = await this.scaffoldOne(this.functionPlugin, ctx);
@@ -591,7 +583,7 @@
 
         if (addResourceItemsForNotification.length > 0) {
             if (reloadPlugin) {
-                this.reloadPlugins(ctx.config, ctx.answers!);
+                this.reloadPlugins(ctx);
                 ctx.config.get(GLOBAL_CONFIG)?.set(SOLUTION_PROVISION_SUCCEEDED, false); //if selected plugin changed, we need to re-do provision
             }
             ctx.dialog?.communicate(
@@ -1902,7 +1894,7 @@
             answers.set(AzureSolutionQuestionNames.HostType, ctx.answers.getStringArray(AzureSolutionQuestionNames.HostType));
             answers.set(AzureSolutionQuestionNames.AzureResources, ctx.answers.getStringArray(AzureSolutionQuestionNames.AzureResources));
     
-            this.reloadPlugins(ctx.config, answers);
+            this.reloadPlugins(ctx);
         }
 
         return ok({});
