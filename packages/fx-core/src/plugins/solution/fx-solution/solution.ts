/* eslint-disable @typescript-eslint/ban-types */
/* eslint-disable @typescript-eslint/no-unused-vars */
/* eslint-disable @typescript-eslint/no-explicit-any */
/* eslint-disable @typescript-eslint/no-non-null-assertion */
// Copyright (c) Microsoft Corporation.
// Licensed under the MIT license.
import {
  ok,
  err,
  QTreeNode,
  ConfigMap,
  Stage,
  returnSystemError,
  returnUserError,
  PluginContext,
  Plugin,
  Func,
  FxError,
  Result,
  Solution,
  SolutionConfig,
  SolutionContext,
  DialogMsg,
  DialogType,
  TeamsAppManifest,
  LogProvider,
  OptionItem,
  MsgLevel,
  ConfigFolderName,
  AzureSolutionSettings,
  UserError,
  Platform,
  QuestionType,
  Inputs,
  DynamicPlatforms,
  SubscriptionInfo
} from "@microsoft/teamsfx-api";
import { checkSubscription, fillInCommonQuestions } from "./commonQuestions";
import { executeLifecycles, executeConcurrently, LifecyclesWithContext } from "./executor";
<<<<<<< HEAD
import { getPluginContext, getSubsriptionDisplayName} from "./util";
=======
import { getPluginContext, getSubsriptionDisplayName, sendErrorTelemetryThenReturnError } from "./util";
>>>>>>> f6e6ecf8
import { AppStudio } from "./appstudio/appstudio";
import * as fs from "fs-extra";
import {
  DEFAULT_PERMISSION_REQUEST,
  GLOBAL_CONFIG,
  PERMISSION_REQUEST,
  SolutionError,
  LOCAL_DEBUG_TAB_DOMAIN,
  LOCAL_DEBUG_TAB_ENDPOINT,
  LOCAL_DEBUG_AAD_ID,
  LOCAL_DEBUG_TEAMS_APP_ID,
  FRONTEND_DOMAIN,
  FRONTEND_ENDPOINT,
  REMOTE_TEAMS_APP_ID,
  Void,
  SOLUTION_PROVISION_SUCCEEDED,
  BOT_DOMAIN,
  LOCAL_APPLICATION_ID_URIS,
  LOCAL_CLIENT_SECRET,
  LOCAL_DEBUG_BOT_DOMAIN,
  REMOTE_AAD_ID,
  REMOTE_APPLICATION_ID_URIS,
  REMOTE_CLIENT_SECRET,
  WEB_APPLICATION_INFO_SOURCE,
  LOCAL_WEB_APPLICATION_INFO_SOURCE,
  PROGRAMMING_LANGUAGE,
  REMOTE_MANIFEST,
  BOT_ID,
  LOCAL_BOT_ID,
  CancelError,
  SolutionTelemetryProperty,
  SolutionTelemetryEvent,
  SolutionTelemetryComponentName,
  SolutionTelemetrySuccess,
} from "./constants";

import { SpfxPlugin } from "../../resource/spfx";
import { FrontendPlugin } from "../../resource/frontend";
import { IdentityPlugin } from "../../resource/identity";
import { SqlPlugin } from "../../resource/sql";
import { TeamsBot } from "../../resource/bot";
import { AadAppForTeamsPlugin } from "../../resource/aad";
import { FunctionPlugin } from "../../resource/function";
import { SimpleAuthPlugin } from "../../resource/simpleauth";
import { LocalDebugPlugin } from "../../resource/localdebug";
import { ApimPlugin } from "../../resource/apim";
import { IAppDefinition } from "./appstudio/interface";
import {
  AzureResourceFunction,
  AzureResourceSQL,
  AzureResourcesQuestion,
  AzureSolutionQuestionNames,
  BotOptionItem,
  DeployPluginSelectQuestion,
  HostTypeOptionAzure,
  HostTypeOptionSPFx,
  FrontendHostTypeQuestion,
  TabOptionItem,
  MessageExtensionItem,
  AzureResourceApim,
  createCapabilityQuestion,
  createAddAzureResourceQuestion,
  AskSubscriptionQuestion,
  addCapabilityQuestion,
  ProgrammingLanguageQuestion,
} from "./question";
import Mustache from "mustache";
import path from "path";
import { AppStudioPlugin } from "../../resource/appstudio";
import * as util from "util";
import { deepCopy, getStrings, isUserCancelError } from "../../../common/tools";
import { getTemplatesFolder } from "../../..";

type LoadedPlugin = Plugin & { name: string; displayName: string };
export type PluginsWithContext = [LoadedPlugin, PluginContext];

type ParamForRegisterTeamsAppAndAad = {
  "app-name": string;
  environment: "local" | "remote";
  endpoint: string;
  "root-path": string;
};

export enum PluginNames{
  SQL = "fx-resource-azure-sql",
  MSID = "fx-resource-identity",
  FE =  "fx-resource-frontend-hosting",
  SPFX = "fx-resource-spfx",
  BOT = "fx-resource-bot",
  AAD = "fx-resource-aad-app-for-teams",
  FUNC = "fx-resource-function",
  SA = "fx-resource-simple-auth",
  LDEBUG = "fx-resource-local-debug",
  APIM = "fx-resource-apim",
  APPST = "fx-resource-appstudio",
  SOLUTION = "solution"
}

function newIdentityPlugin(): LoadedPlugin {
  const plugin: Plugin = new IdentityPlugin();
  const pluginWithMeta: LoadedPlugin = plugin as LoadedPlugin;
  pluginWithMeta.name = "fx-resource-identity";
  pluginWithMeta.displayName = "Microsoft Identity";
  return pluginWithMeta;
}

function newFehostPlugin(): LoadedPlugin {
  const plugin: Plugin = new FrontendPlugin();
  const pluginWithMeta: LoadedPlugin = plugin as LoadedPlugin;
  pluginWithMeta.name = "fx-resource-frontend-hosting";
  pluginWithMeta.displayName = "Tab Front-end";
  return pluginWithMeta;
}

function newSqlPlugin(): LoadedPlugin {
  const plugin: Plugin = new SqlPlugin();
  const pluginWithMeta: LoadedPlugin = plugin as LoadedPlugin;
  pluginWithMeta.name = "fx-resource-azure-sql";
  pluginWithMeta.displayName = "Azure SQL Datebase";
  return pluginWithMeta;
}

function newSpfxPlugin(): LoadedPlugin {
  const plugin: Plugin = new SpfxPlugin();
  const pluginWithMeta: LoadedPlugin = plugin as LoadedPlugin;
  pluginWithMeta.name = "fx-resource-spfx";
  pluginWithMeta.displayName = "SharePoint Framework (SPFx)";
  return pluginWithMeta;
}

function newBotPlugin(): LoadedPlugin {
  const plugin: Plugin = new TeamsBot();
  const pluginWithMeta: LoadedPlugin = plugin as LoadedPlugin;
  pluginWithMeta.name = "fx-resource-bot";
  pluginWithMeta.displayName = "Bot";
  return pluginWithMeta;
}

function newAadPlugin(): LoadedPlugin {
  const plugin: Plugin = new AadAppForTeamsPlugin();
  const pluginWithMeta: LoadedPlugin = plugin as LoadedPlugin;
  pluginWithMeta.name = "fx-resource-aad-app-for-teams";
  pluginWithMeta.displayName = "AAD";
  return pluginWithMeta;
}

function newFunctionPlugin(): LoadedPlugin {
  const plugin: Plugin = new FunctionPlugin();
  const pluginWithMeta: LoadedPlugin = plugin as LoadedPlugin;
  pluginWithMeta.name = "fx-resource-function";
  pluginWithMeta.displayName = "Azure Function";
  return pluginWithMeta;
}

function newSimpleAuthPlugin(): LoadedPlugin {
  const plugin: Plugin = new SimpleAuthPlugin();
  const pluginWithMeta: LoadedPlugin = plugin as LoadedPlugin;
  pluginWithMeta.name = "fx-resource-simple-auth";
  pluginWithMeta.displayName = "Simple Auth";
  return pluginWithMeta;
}

function newLocalDebugPlugin(): LoadedPlugin {
  const plugin: Plugin = new LocalDebugPlugin();
  const pluginWithMeta: LoadedPlugin = plugin as LoadedPlugin;
  pluginWithMeta.name = "fx-resource-local-debug";
  pluginWithMeta.displayName = "LocalDebug";
  return pluginWithMeta;
}

function newApimPlugin(): LoadedPlugin {
  const plugin: Plugin = new ApimPlugin();
  const pluginWithMeta: LoadedPlugin = plugin as LoadedPlugin;
  pluginWithMeta.name = "fx-resource-apim";
  pluginWithMeta.displayName = "API Management";
  return pluginWithMeta;
}

function newAppStudioPlugin(): LoadedPlugin {
  const plugin: Plugin = new AppStudioPlugin();
  const pluginWithMeta: LoadedPlugin = plugin as LoadedPlugin;
  pluginWithMeta.name = "fx-resource-appstudio";
  pluginWithMeta.displayName = "App Studio";
  return pluginWithMeta;
}

// Maybe we need a state machine to track state transition.
export enum SolutionRunningState {
  Idle = "idle",
  ProvisionInProgress = "ProvisionInProgress",
  DeployInProgress = "DeployInProgress",
  PublishInProgress = "PublishInProgress",
}

export class TeamsAppSolution implements Solution {
  name = "fx-solution-azure";
  identityPlugin: LoadedPlugin = newIdentityPlugin();
  fehostPlugin: LoadedPlugin = newFehostPlugin();
  sqlPlugin: LoadedPlugin = newSqlPlugin();
  spfxPlugin: LoadedPlugin = newSpfxPlugin();
  botPlugin: LoadedPlugin = newBotPlugin();
  aadPlugin: LoadedPlugin = newAadPlugin();
  functionPlugin: LoadedPlugin = newFunctionPlugin();
  simpleAuthPlugin: LoadedPlugin = newSimpleAuthPlugin();
  localDebugPlugin: LoadedPlugin = newLocalDebugPlugin();
  apimPlugin: LoadedPlugin = newApimPlugin();
  appStudioPlugin: LoadedPlugin = newAppStudioPlugin();

  runningState: SolutionRunningState;

  allPlugins = [
    this.identityPlugin,
    this.fehostPlugin,
    this.sqlPlugin,
    this.spfxPlugin,
    this.botPlugin,
    this.aadPlugin,
    this.functionPlugin,
    this.simpleAuthPlugin,
    this.localDebugPlugin,
    this.apimPlugin,
  ];
  pluginMap: Map<string, LoadedPlugin> = new Map<string, LoadedPlugin>();

  constructor() {
    for (const plugin of this.allPlugins) {
      this.pluginMap.set(plugin.name, plugin);
    }
    this.runningState = SolutionRunningState.Idle;
  }

  private getPluginAndContextArray(
    ctx: SolutionContext,
    selectedPlugins: LoadedPlugin[],
    manifest: TeamsAppManifest
  ): PluginsWithContext[] {
    // let pluginContextConstructor = getPluginContextConstructor(ctx);
    return selectedPlugins.map((plugin) => [plugin, getPluginContext(ctx, plugin.name, manifest)]);
  }

  async init(ctx: SolutionContext): Promise<Result<any, FxError>> {
    return ok({});
  }

  fillInSolutionSettings(ctx: SolutionContext): Result<AzureSolutionSettings, FxError> {
    const answers = ctx.answers;
    if (!answers) {
      return err(
        returnSystemError(new Error("answer is undefined"), "Solution", SolutionError.InternelError)
      );
    }
    const projectSettings = ctx.projectSettings;
    if (!projectSettings) {
      return err(
        returnSystemError(
          new Error("projectSettings is undefined"),
          "Solution",
          SolutionError.InternelError
        )
      );
    }
    if (!projectSettings.solutionSettings) {
      return err(
        returnSystemError(
          new Error("solutionSettings is undefined"),
          "Solution",
          SolutionError.InternelError
        )
      );
    }
    const capabilities = answers[AzureSolutionQuestionNames.Capabilities] as string[] || [];
    if (!capabilities || capabilities.length === 0) {
      return err(
        returnSystemError(
          new Error("capabilities is empty"),
          "Solution",
          SolutionError.InternelError
        )
      );
    }
    let hostType = answers[AzureSolutionQuestionNames.HostType] as string;
    if (capabilities.includes(BotOptionItem.id) || capabilities.includes(MessageExtensionItem.id))
      hostType = HostTypeOptionAzure.id;
    if (!hostType) {
      return err(
        returnSystemError(
          new Error("hostType is undefined"),
          "Solution",
          SolutionError.InternelError
        )
      );
    }
    let azureResources: string[] | undefined;
    if (hostType === HostTypeOptionAzure.id && capabilities.includes(TabOptionItem.id)) {
      azureResources = answers[AzureSolutionQuestionNames.AzureResources] as string[];
      if (azureResources) {
        if (
          (azureResources.includes(AzureResourceSQL.id) ||
            azureResources.includes(AzureResourceApim.id)) &&
          !azureResources.includes(AzureResourceFunction.id)
        ) {
          azureResources.push(AzureResourceFunction.id);
        }
      } else azureResources = [];
    }
    const solutionSettings: AzureSolutionSettings = {
      name: projectSettings.solutionSettings.name,
      version: projectSettings.solutionSettings.version,
      hostType: hostType,
      capabilities: capabilities,
      azureResources: azureResources || [],
      activeResourcePlugins: [],
    };
    projectSettings.solutionSettings = solutionSettings;
    return ok(solutionSettings);
  }

  /**
   * create
   */
  async create(ctx: SolutionContext): Promise<Result<any, FxError>> {
    ctx.telemetryReporter?.sendTelemetryEvent(SolutionTelemetryEvent.CreateStart, {
      [SolutionTelemetryProperty.Component]: SolutionTelemetryComponentName,
    });

    // ensure that global namespace is present
    if (!ctx.config.has(GLOBAL_CONFIG)) {
      ctx.config.set(GLOBAL_CONFIG, new ConfigMap());
    }

    // Only non-SPFx project will ask this question.
    const lang = ctx.answers![AzureSolutionQuestionNames.ProgrammingLanguage] as string;
    if (lang) {
      ctx.config.get(GLOBAL_CONFIG)?.set(PROGRAMMING_LANGUAGE, lang);
    }

    const settingsRes = this.fillInSolutionSettings(ctx);
    if (settingsRes.isErr()) {
      return err(sendErrorTelemetryThenReturnError(SolutionTelemetryEvent.Create, settingsRes.error, ctx.telemetryReporter));
    }

    const solutionSettings = settingsRes.value;

    //Reload plugins according to user answers
    this.reloadPlugins(solutionSettings);

    const templatesFolder = getTemplatesFolder();
    const defaultColorPath = path.join(templatesFolder, "plugins", "solution", "defaultIcon.png");
    const defaultOutlinePath = path.join(
      templatesFolder,
      "plugins",
      "solution",
      "defaultOutline.png"
    );

    await fs.copy(defaultColorPath, `${ctx.root}/.${ConfigFolderName}/color.png`);
    await fs.copy(defaultOutlinePath, `${ctx.root}/.${ConfigFolderName}/outline.png`);
    if (this.isAzureProject(ctx)) {
      const manifest = await AppStudio.createManifest(ctx.projectSettings!);
      // if (manifest) Object.assign(ctx.app, manifest);
      await fs.writeFile(
        `${ctx.root}/.${ConfigFolderName}/${REMOTE_MANIFEST}`,
        JSON.stringify(manifest, null, 4)
      );
      await fs.writeJSON(`${ctx.root}/permissions.json`, DEFAULT_PERMISSION_REQUEST, { spaces: 4 });
      ctx.telemetryReporter?.sendTelemetryEvent(SolutionTelemetryEvent.Create, {
        [SolutionTelemetryProperty.Component]: SolutionTelemetryComponentName,
        [SolutionTelemetryProperty.Success]: SolutionTelemetrySuccess.Yes,
        [SolutionTelemetryProperty.Resources]: solutionSettings.azureResources.join(";"),
        [SolutionTelemetryProperty.Capabilities]: solutionSettings.capabilities.join(";")
      });
    } else {
      const manifest = await (this.spfxPlugin as unknown as SpfxPlugin).getManifest();
      await fs.writeFile(
        `${ctx.root}/.${ConfigFolderName}/${REMOTE_MANIFEST}`,
        JSON.stringify(manifest, null, 4)
      );
    }
    return ok(Void);
  }

  async open(ctx: SolutionContext): Promise<Result<any, FxError>> {
    return this.reloadManifestAndCheckRequiredFields(ctx);
  }

  private async reloadManifest(ctx: SolutionContext): Promise<Result<TeamsAppManifest, FxError>> {
    try {
      const manifest = await fs.readJson(`${ctx.root}/.${ConfigFolderName}/${REMOTE_MANIFEST}`);
      if (!manifest) {
        return err(
          returnSystemError(
            new Error("Failed to read manifest file"),
            "Solution",
            SolutionError.FailedToLoadManifestFile
          )
        );
      }
      // Object.assign(ctx.app, manifest);
      return ok(manifest);
    } catch (e) {
      return err(
        returnSystemError(
          new Error("Failed to read manifest file"),
          "Solution",
          SolutionError.FailedToLoadManifestFile
        )
      );
    }
  }

  private async reloadManifestAndCheckRequiredFields(
    ctx: SolutionContext
  ): Promise<Result<TeamsAppManifest, FxError>> {
    const result = await this.reloadManifest(ctx);
    return result.andThen((manifest) => {
      if (
        manifest === undefined ||
        manifest.name.short === undefined ||
        manifest.name.short.length === 0
      ) {
        return err(
          returnSystemError(
            new Error("Name is missing"),
            "Solution",
            SolutionError.FailedToLoadManifestFile
          )
        );
      }
      return ok(manifest);
    });
  }

  reloadPlugins(solutionSettings: AzureSolutionSettings): void {
    const pluginNameSet = new Set<string>();
    pluginNameSet.add(this.localDebugPlugin.name);

    if (solutionSettings.hostType === HostTypeOptionSPFx.id) {
      pluginNameSet.add(this.spfxPlugin.name);
    } else {
      const cap = solutionSettings.capabilities!;
      if (cap.includes(TabOptionItem.id)) {
        pluginNameSet.add(this.fehostPlugin.name);
        const azureResources = solutionSettings.azureResources
          ? solutionSettings.azureResources
          : [];
        if (azureResources.includes(AzureResourceSQL.id)) {
          pluginNameSet.add(this.sqlPlugin.name);
          pluginNameSet.add(this.identityPlugin.name);
          pluginNameSet.add(this.functionPlugin.name);
        }
        if (azureResources.includes(AzureResourceApim.id)) {
          pluginNameSet.add(this.apimPlugin.name);
          pluginNameSet.add(this.functionPlugin.name);
        }
        if (azureResources.includes(AzureResourceFunction.id)) {
          pluginNameSet.add(this.functionPlugin.name);
        }
        // AAD, LocalDebug and runtimeConnector are enabled for azure by default
        pluginNameSet.add(this.aadPlugin.name);
        pluginNameSet.add(this.simpleAuthPlugin.name);
      }
      if (cap.includes(BotOptionItem.id) || cap.includes(MessageExtensionItem.id)) {
        // Bot/Message extension plugin depend on aad plugin.
        // Currently, Bot and Message Extension features are both implemented in botPlugin
        pluginNameSet.add(this.botPlugin.name);
        pluginNameSet.add(this.aadPlugin.name);
      }
    }
    solutionSettings.activeResourcePlugins = Array.from(pluginNameSet);
  }

  private spfxSelected(ctx: SolutionContext): boolean {
    // Generally, if SPFx is selected, there should be no other plugins. But we don't check this invariant here.
    const spfxExists = this.getAzureSolutionSettings(ctx).activeResourcePlugins.some(
      (pluginName) => pluginName === this.spfxPlugin.name
    );
    return spfxExists === undefined ? false : spfxExists;
  }

  private isAzureProject(ctx?: SolutionContext): boolean {
    if(!ctx) return true;
    const settings = this.getAzureSolutionSettings(ctx);
    return HostTypeOptionAzure.id === settings.hostType;
  }

  async scaffoldOne(plugin: LoadedPlugin, ctx: SolutionContext): Promise<Result<any, FxError>> {
    const maybeManifest = await this.reloadManifestAndCheckRequiredFields(ctx);
    if (maybeManifest.isErr()) {
      return maybeManifest;
    }
    const manifest = maybeManifest.value;
    const pctx = getPluginContext(ctx, plugin.name, manifest);
    if (plugin.preScaffold) {
      const result = await plugin.preScaffold(pctx);
      if (result.isErr()) {
        return result;
      }
    }
    if (plugin.scaffold) {
      const result = await plugin.scaffold(pctx);
      if (result.isErr()) {
        return result;
      }
    }
    if (plugin.postScaffold) {
      const result = await plugin.postScaffold(pctx);
      if (result.isErr()) {
        return result;
      }
    }
    return ok(null);
  }

  async provisionOne(plugin: LoadedPlugin, ctx: SolutionContext): Promise<Result<any, FxError>> {
    const maybeManifest = await this.reloadManifestAndCheckRequiredFields(ctx);
    if (maybeManifest.isErr()) {
      return maybeManifest;
    }
    const manifest = maybeManifest.value;

    const pctx = getPluginContext(ctx, plugin.name, manifest);
    if (plugin.preProvision) {
      const result = await plugin.preProvision(pctx);
      if (result.isErr()) {
        return result;
      }
    }
    if (plugin.provision) {
      const result = await plugin.provision(pctx);
      if (result.isErr()) {
        return result;
      }
    }
    if (plugin.postProvision) {
      const result = await plugin.postProvision(pctx);
      if (result.isErr()) {
        return result;
      }
    }
    return ok(null);
  }

  /**
   * update
   */
  async update(ctx: SolutionContext): Promise<Result<any, FxError>> {
    return await this.executeAddResource(ctx);
  }

  private getSelectedPlugins(ctx: SolutionContext): Result<LoadedPlugin[], FxError> {
    const settings = this.getAzureSolutionSettings(ctx);
    const pluginNames = settings.activeResourcePlugins;
    const selectedPlugins = [];
    for (const pluginName of pluginNames as string[]) {
      const plugin = this.pluginMap.get(pluginName);
      if (plugin === undefined) {
        return err(
          returnUserError(
            new Error(`Plugin name ${pluginName} is not valid`),
            "Solution",
            SolutionError.PluginNotFound
          )
        );
      }
      selectedPlugins.push(plugin);
    }
    return ok(selectedPlugins);
  }
  
  /**
   * scaffold
   */
  async scaffold(ctx: SolutionContext): Promise<Result<any, FxError>> {
    const maybeSelectedPlugins = this.getSelectedPlugins(ctx);
    if (maybeSelectedPlugins.isErr()) {
      return maybeSelectedPlugins;
    }
    const selectedPlugins = maybeSelectedPlugins.value;
    const result = await this.doScaffold(ctx, selectedPlugins);
    if (result.isOk()) {
      await ctx.dialog?.communicate(
        new DialogMsg(DialogType.Show, {
          description: getStrings().solution.ScaffoldSuccessNotice,
          level: MsgLevel.Info,
        })
      );
    }
    return result;
  }

  async doScaffold(
    ctx: SolutionContext,
    selectedPlugins: LoadedPlugin[]
  ): Promise<Result<any, FxError>> {
    const maybeManifest = await this.reloadManifestAndCheckRequiredFields(ctx);
    if (maybeManifest.isErr()) {
      return maybeManifest;
    }
    const manifest = maybeManifest.value;

    const pluginsWithCtx: PluginsWithContext[] = this.getPluginAndContextArray(
      ctx,
      selectedPlugins,
      manifest
    );
    const preScaffoldWithCtx: LifecyclesWithContext[] = pluginsWithCtx.map(([plugin, context]) => {
      return [plugin?.preScaffold?.bind(plugin), context, plugin.name];
    });
    const scaffoldWithCtx: LifecyclesWithContext[] = pluginsWithCtx.map(([plugin, context]) => {
      return [plugin?.scaffold?.bind(plugin), context, plugin.name];
    });
    const postScaffoldWithCtx: LifecyclesWithContext[] = pluginsWithCtx.map(([plugin, context]) => {
      return [plugin?.postScaffold?.bind(plugin), context, plugin.name];
    });

    const res = await executeLifecycles(preScaffoldWithCtx, scaffoldWithCtx, postScaffoldWithCtx);

    if (res.isOk()) {
      const capabilities = (ctx.projectSettings?.solutionSettings as AzureSolutionSettings)
        .capabilities;
      const hasBot = capabilities?.includes(BotOptionItem.id);
      const hasMsgExt = capabilities?.includes(MessageExtensionItem.id);
      const hasTab = capabilities?.includes(TabOptionItem.id);
      if (hasTab && (hasBot || hasMsgExt)) {
        const readme = path.join(getTemplatesFolder(), "plugins", "solution", "README.md");
        if (await fs.pathExists(readme)) {
          await fs.copy(readme, `${ctx.root}/README.md`);
        }
      }
    }

    return res;
  }

  /**
   * Load the content of the latest permissions.json file to config
   * @param rootPath root path of this project
   * @param config solution config
   */
  private async getPermissionRequest(ctx: SolutionContext): Promise<Result<string, FxError>> {
    if (!this.isAzureProject(ctx)) {
      return err(
        returnUserError(
          new Error("Cannot update permission for SPFx project"),
          "Solution",
          SolutionError.CannotUpdatePermissionForSPFx
        )
      );
    }
    const path = `${ctx.root}/permissions.json`;
    if (!(await fs.pathExists(path))) {
      return err(
        returnSystemError(
          new Error("permissions.json is missing"),
          "Solution",
          SolutionError.MissingPermissionsJson
        )
      );
    }
    const permissionRequest = await fs.readJSON(path);
    return ok(JSON.stringify(permissionRequest));
  }

  private createManifestForRemote(
    ctx: SolutionContext,
    manifest: TeamsAppManifest
  ): Result<[IAppDefinition, TeamsAppManifest], FxError> {
    const maybeSelectedPlugins = this.getSelectedPlugins(ctx);
    if (maybeSelectedPlugins.isErr()) {
      return err(maybeSelectedPlugins.error);
    }
    const selectedPlugins = maybeSelectedPlugins.value;
    if (selectedPlugins.some((plugin) => plugin.name === this.botPlugin.name)) {
      const capabilities = (ctx.projectSettings?.solutionSettings as AzureSolutionSettings)
        .capabilities;
      const hasBot = capabilities?.includes(BotOptionItem.id);
      const hasMsgExt = capabilities?.includes(MessageExtensionItem.id);
      if (!hasBot && !hasMsgExt) {
        return err(
          returnSystemError(
            new Error("Select either Bot or Messaging Extension"),
            "Solution",
            SolutionError.InternelError
          )
        );
      }
    }
    const maybeConfig = this.getConfigForCreatingManifest(ctx.config, false);
    if (maybeConfig.isErr()) {
      return err(maybeConfig.error);
    }

    const { tabEndpoint, tabDomain, aadId, botDomain, botId, webApplicationInfoResource } =
      maybeConfig.value;

    const validDomains: string[] = [];

    if (tabDomain) {
      validDomains.push(tabDomain);
    }

    if (botDomain) {
      validDomains.push(botDomain);
    }

    return ok(
      AppStudio.getDevAppDefinition(
        JSON.stringify(manifest),
        aadId,
        validDomains,
        webApplicationInfoResource,
        false,
        tabEndpoint,
        manifest.name.short,
        manifest.version,
        botId
      )
    );
  }

  // The assumptions of this function are:
  // 1. this.manifest is not undefined(for azure projects) already contains the latest manifest(loaded via reloadManifestAndCheckRequiredFields)
  // 2. provision of frontend hosting is done and config values has already been loaded into ctx.config
  private async createAndConfigTeamsManifest(
    ctx: SolutionContext
  ): Promise<Result<IAppDefinition, FxError>> {
    const maybeManifest = await this.reloadManifestAndCheckRequiredFields(ctx);
    if (maybeManifest.isErr()) {
      return err(maybeManifest.error);
    }
    const manifest = maybeManifest.value;

    let appDefinition: IAppDefinition;
    let updatedManifest: TeamsAppManifest;
    if (this.spfxSelected(ctx)) {
      appDefinition = AppStudio.convertToAppDefinition(manifest, false);
      updatedManifest = manifest;
    } else {
      const result = this.createManifestForRemote(ctx, manifest);
      if (result.isErr()) {
        return err(result.error);
      }
      [appDefinition, updatedManifest] = result.value;
    }

    const teamsAppId = ctx.config.get(GLOBAL_CONFIG)?.getString(REMOTE_TEAMS_APP_ID);
    if (!teamsAppId) {
      ctx.logProvider?.info(`Teams app not created`);
      const result = await this.createAndUpdateApp(
        appDefinition,
        "remote",
        ctx.logProvider,
        await ctx.appStudioToken?.getAccessToken(),
        ctx.root
      );
      if (result.isErr()) {
        return result.map((_) => appDefinition);
      }

      ctx.logProvider?.info(`Teams app created ${result.value}`);
      appDefinition.appId = result.value;
      ctx.config.get(GLOBAL_CONFIG)?.set(REMOTE_TEAMS_APP_ID, result.value);
      return ok(appDefinition);
    } else {
      ctx.logProvider?.info(`Teams app already created: ${teamsAppId}`);
      appDefinition.appId = teamsAppId;
      const result = await this.updateApp(
        teamsAppId,
        appDefinition,
        "remote",
        ctx.logProvider,
        await ctx.appStudioToken?.getAccessToken(),
        ctx.root
      );
      if (result.isErr()) {
        return result.map((_) => appDefinition);
      }
      ctx.logProvider?.info(`Teams app updated ${JSON.stringify(updatedManifest)}`);
      return ok(appDefinition);
    }
  }

  /**
   * Checks whether solution's state is idle
   */
  private checkWhetherSolutionIsIdle(): Result<Void, FxError> {
    switch (this.runningState) {
      case SolutionRunningState.Idle:
        return ok(Void);
      case SolutionRunningState.ProvisionInProgress:
        return err(
          returnUserError(
            new Error("Provision in progress. Please wait for its completion."),
            "Solution",
            SolutionError.ProvisionInProgress
          )
        );
      case SolutionRunningState.DeployInProgress:
        return err(
          returnUserError(
            new Error("Deployment in progress. Please wait for its completion."),
            "Solution",
            SolutionError.DeploymentInProgress
          )
        );
      case SolutionRunningState.PublishInProgress:
        return err(
          returnUserError(
            new Error("Publish in progress. Please wait for its completion."),
            "Solution",
            SolutionError.PublishInProgress
          )
        );
    }
  }

  private checkWetherProvisionSucceeded(solutionConfig: SolutionConfig): boolean {
    return !!solutionConfig.get(GLOBAL_CONFIG)?.getBoolean(SOLUTION_PROVISION_SUCCEEDED);
  }

  /**
   * Provision resources. It can only run in a non-SPFx project when solution's running state is Idle.
   * Solution's provisionSucceeded config value will be set to true if provision succeeds, to false otherwise.
   *
   */
  async provision(ctx: SolutionContext): Promise<Result<any, FxError>> {
    const canProvision = this.checkWhetherSolutionIsIdle();
    if (canProvision.isErr()) {
      return canProvision;
    }
    const provisioned = this.checkWetherProvisionSucceeded(ctx.config);
    if (provisioned) {
      const msg = util.format(
        getStrings().solution.AlreadyProvisionNotice,
        ctx.projectSettings?.appName
      );
      ctx.dialog?.communicate(
        new DialogMsg(DialogType.Show, {
          description: msg,
          level: MsgLevel.Warning,
        })
      );
      return ok(undefined);
    }
    try {
      // Just to trigger M365 login before the concurrent execution of provision.
      // Because concurrent exectution of provision may getAccessToken() concurrently, which
      // causes 2 M365 logins before the token caching in common lib takes effect.
      await ctx.appStudioToken?.getAccessToken();

      this.runningState = SolutionRunningState.ProvisionInProgress;
      if (this.isAzureProject(ctx)) {
        const maybePermission = await this.getPermissionRequest(ctx);
        if (maybePermission.isErr()) {
          return maybePermission;
        }
        ctx.config.get(GLOBAL_CONFIG)?.set(PERMISSION_REQUEST, maybePermission.value);
      }

      const provisionResult = await this.doProvision(ctx);
      if (provisionResult.isOk()) {
        const msg = util.format(
          getStrings().solution.ProvisionSuccessNotice,
          ctx.projectSettings?.appName
        );
        ctx.logProvider?.info(msg);
        ctx.dialog?.communicate(
          new DialogMsg(DialogType.Show, {
            description: msg,
            level: MsgLevel.Info,
          })
        );
        ctx.config.get(GLOBAL_CONFIG)?.set(SOLUTION_PROVISION_SUCCEEDED, true);
      } else {
        if (!isUserCancelError(provisionResult.error)) {
          const msg = util.format(
            getStrings().solution.ProvisionFailNotice,
            ctx.projectSettings?.appName
          );
          ctx.logProvider?.error(msg);
          ctx.config.get(GLOBAL_CONFIG)?.set(SOLUTION_PROVISION_SUCCEEDED, false);
          const resourceGroupName = ctx.config.get(GLOBAL_CONFIG)?.getString("resourceGroupName");
          const subscriptionId = ctx.config.get(GLOBAL_CONFIG)?.getString("subscriptionId");
          const error = provisionResult.error;
          error.message +=
            " " +
            util.format(
              getStrings().solution.ProvisionFailGuide,
              subscriptionId,
              resourceGroupName
            );
          if (error instanceof UserError) {
            const ue = error as UserError;
            if (!ue.helpLink) {
              ue.helpLink = "https://aka.ms/teamsfx-solution-help";
              (ue.source = "Solution"), (ue.name = "ProvisionFailure");
            }
          }
        }
      }
      return provisionResult;
    } finally {
      this.runningState = SolutionRunningState.Idle;
      // Remove permissionRequest to prevent its persistence in config.
      ctx.config.get(GLOBAL_CONFIG)?.delete(PERMISSION_REQUEST);
    }
  }

  /**
   * provision
   */
  async doProvision(ctx: SolutionContext): Promise<Result<any, FxError>> {
    const maybeSelectedPlugins = this.getSelectedPlugins(ctx);
    if (maybeSelectedPlugins.isErr()) {
      return maybeSelectedPlugins;
    }
    const selectedPlugins = maybeSelectedPlugins.value;

    const maybeManifest = await this.reloadManifestAndCheckRequiredFields(ctx);
    if (maybeManifest.isErr()) {
      return maybeManifest;
    }
    const manifest = maybeManifest.value;

    if (this.isAzureProject(ctx)) {
      //1. ask common questions for azure resources.
      const appName = manifest.name.short;
      const res = await fillInCommonQuestions(
        ctx,
        appName,
        ctx.config,
        ctx.dialog,
        ctx.azureAccountProvider,
        await ctx.appStudioToken?.getJsonObject()
      );
      if (res.isErr()) {
        return res;
      }
      const azureToken = await ctx.azureAccountProvider?.getAccountCredentialAsync();

      // Only Azure project requires this confirm dialog
      const username = (azureToken as any).username ? (azureToken as any).username : "";
      const subscriptionId = ctx.config.get(GLOBAL_CONFIG)?.getString("subscriptionId");
      const subscriptionName = await getSubsriptionDisplayName(azureToken!, subscriptionId!);

      const confirm = (
        await ctx.dialog?.communicate(
          new DialogMsg(DialogType.Show, {
            description: util.format(
              getStrings().solution.ProvisionConfirmNotice,
              username,
              subscriptionName ? subscriptionName : subscriptionId
            ),
            level: MsgLevel.Warning,
            items: ["Provision", "Pricing calculator"],
            modal: true,
          })
        )
      )?.getAnswer();

      if (confirm !== "Provision") {
        if (confirm === "Pricing calculator") {
          await ctx.dialog?.communicate(
            new DialogMsg(DialogType.Ask, {
              description: "https://azure.microsoft.com/en-us/pricing/calculator/",
              type: QuestionType.OpenExternal,
            })
          );
        }
        return err(
          returnUserError(
            new Error(getStrings().solution.CancelProvision),
            "Solution",
            getStrings().solution.CancelProvision
          )
        );
      }
    }

    const pluginsWithCtx: PluginsWithContext[] = this.getPluginAndContextArray(
      ctx,
      selectedPlugins,
      manifest
    );
    const preProvisionWithCtx: LifecyclesWithContext[] = pluginsWithCtx.map(([plugin, context]) => {
      return [plugin?.preProvision?.bind(plugin), context, plugin.name];
    });
    const provisionWithCtx: LifecyclesWithContext[] = pluginsWithCtx.map(([plugin, context]) => {
      return [plugin?.provision?.bind(plugin), context, plugin.name];
    });
    const postProvisionWithCtx: LifecyclesWithContext[] = pluginsWithCtx.map(
      ([plugin, context]) => {
        return [plugin?.postProvision?.bind(plugin), context, plugin.name];
      }
    );

    return executeLifecycles(
      preProvisionWithCtx,
      provisionWithCtx,
      postProvisionWithCtx,
      async () => {
        ctx.logProvider?.info(
          "[Teams Toolkit]: Start provisioning. It could take several minutes."
        );
        return ok(undefined);
      },
      async () => {
        ctx.logProvider?.info("[Teams Toolkit]: provison finished!");
        if (selectedPlugins.some((plugin) => plugin.name === this.aadPlugin.name)) {
          const aadPlugin: AadAppForTeamsPlugin = this.aadPlugin as any;
          return aadPlugin.setApplicationInContext(
            getPluginContext(ctx, this.aadPlugin.name, manifest)
          );
        }
        return ok(undefined);
      },
      async () => {
        const result = this.createAndConfigTeamsManifest(ctx);
        ctx.logProvider?.info("[Teams Toolkit]: configuration finished!");
        return result;
      }
    );
  }

  private canDeploy(ctx: SolutionContext): Result<Void, FxError> {
    if (!this.isAzureProject(ctx)) {
      return ok(Void);
    }
    return this.checkWhetherSolutionIsIdle().andThen((_) => {
      return this.checkWetherProvisionSucceeded(ctx.config)
        ? ok(Void)
        : err(
            returnUserError(
              new Error("Please provision before deploying"),
              "Solution",
              SolutionError.CannotDeployBeforeProvision
            )
          );
    });
  }

  private async canPublish(
    ctx: SolutionContext,
    manifestTpl: TeamsAppManifest
  ): Promise<Result<TeamsAppManifest, FxError>> {
    const isIdle = this.checkWhetherSolutionIsIdle();
    if (isIdle.isErr()) {
      return err(isIdle.error);
    }

    const isProvisionSucceeded = this.checkWetherProvisionSucceeded(ctx.config);
    if (!isProvisionSucceeded) {
      return err(
        returnUserError(
          new Error("Please provision before publishing"),
          "Solution",
          SolutionError.CannotPublishBeforeProvision
        )
      );
    }

    if (this.spfxSelected(ctx)) {
      const manifestString = (
        await fs.readFile(`${ctx.root}/.${ConfigFolderName}/${REMOTE_MANIFEST}`)
      ).toString();
      return ok(JSON.parse(manifestString));
    } else {
      return this.createManifestForRemote(ctx, manifestTpl).map((result) => result[1]);
    }
  }

  async deploy(ctx: SolutionContext): Promise<Result<any, FxError>> {
    const isAzureProject = this.isAzureProject(ctx);
    const provisioned = this.checkWetherProvisionSucceeded(ctx.config);
    if (isAzureProject && !provisioned) {
      return err(
        returnUserError(
          new Error(util.format(getStrings().solution.NotProvisionedNotice, ctx.projectSettings?.appName)),
          "Solution",
          SolutionError.CannotDeployBeforeProvision
        )
      );
    }
    try {
      if (this.isAzureProject(ctx)) {
        // Just to trigger M365 login before the concurrent execution of deploy.
        // Because concurrent exectution of deploy may getAccessToken() concurrently, which
        // causes 2 M365 logins before the token caching in common lib takes effect.
        await ctx.appStudioToken?.getAccessToken();
      }

      this.runningState = SolutionRunningState.DeployInProgress;
      const result = await this.doDeploy(ctx);
      if (result.isOk()) {
        if (this.isAzureProject(ctx)) {
          const msg = util.format(
            getStrings().solution.DeploySuccessNotice,
            ctx.projectSettings?.appName
          );
          ctx.logProvider?.info(msg);
          await ctx.dialog?.communicate(
            new DialogMsg(DialogType.Show, {
              description: msg,
              level: MsgLevel.Info,
            })
          );
        }
      } else {
        const msg = util.format(
          getStrings().solution.DeployFailNotice,
          ctx.projectSettings?.appName
        );
        ctx.logProvider?.info(msg);
      }

      return result;
    } finally {
      this.runningState = SolutionRunningState.Idle;
    }
  }

  /**
   * deploy
   */
  private async doDeploy(ctx: SolutionContext): Promise<Result<any, FxError>> {
    const res = this.getSelectedPlugins(ctx);
    if (res.isErr()) {
      return res;
    }

    const loadManifestResult = await this.reloadManifestAndCheckRequiredFields(ctx);
    if (loadManifestResult.isErr()) {
      return loadManifestResult;
    }
    const manifest = loadManifestResult.value;

    const optionsToDeploy = ctx.answers![AzureSolutionQuestionNames.PluginSelectionDeploy] as string[];
    if (optionsToDeploy === undefined || optionsToDeploy.length === 0) {
      return err(
        returnUserError(
          new Error(`No plugin selected`),
          "Solution",
          SolutionError.NoResourcePluginSelected
        )
      );
    }

    const pluginsToDeploy: LoadedPlugin[] = [];
    for (const optionId of optionsToDeploy) {
      const filtered = this.pluginMap.get(optionId);
      if (filtered && res.value.find(p => p.name === filtered.name)) {
        pluginsToDeploy.push(filtered);
      }
    }
    ctx.logProvider?.info(
      `[Solution] Selected plugins to deploy:${JSON.stringify(pluginsToDeploy.map((p) => p.name))}`
    );
    const pluginsWithCtx: PluginsWithContext[] = this.getPluginAndContextArray(
      ctx,
      pluginsToDeploy,
      manifest
    );
    const preDeployWithCtx: LifecyclesWithContext[] = pluginsWithCtx.map(([plugin, context]) => {
      return [plugin?.preDeploy?.bind(plugin), context, plugin.name];
    });
    const deployWithCtx: LifecyclesWithContext[] = pluginsWithCtx.map(([plugin, context]) => {
      return [plugin?.deploy?.bind(plugin), context, plugin.name];
    });
    const postDeployWithCtx: LifecyclesWithContext[] = pluginsWithCtx.map(([plugin, context]) => {
      return [plugin?.postDeploy?.bind(plugin), context, plugin.name];
    });

    ctx.logProvider?.info(`[Solution] deploy start!`);

    return executeLifecycles(preDeployWithCtx, deployWithCtx, postDeployWithCtx);
  }

  async publish(ctx: SolutionContext): Promise<Result<any, FxError>> {
    const isAzureProject = this.isAzureProject(ctx);
    const provisioned = this.checkWetherProvisionSucceeded(ctx.config);
    if (!provisioned) {
      return err(
        returnUserError(
          new Error(util.format(getStrings().solution.NotProvisionedNotice, ctx.projectSettings?.appName)),
          "Solution",
          SolutionError.CannotPublishBeforeProvision
        )
      );
    }

    const maybeManifestTpl = await this.reloadManifestAndCheckRequiredFields(ctx);
    if (maybeManifestTpl.isErr()) {
      return err(maybeManifestTpl.error);
    }
    const manifestTpl = maybeManifestTpl.value;

    const maybeManifest = await this.canPublish(ctx, manifestTpl);
    if (maybeManifest.isErr()) {
      return maybeManifest;
    }
    const manifest = maybeManifest.value;
    try {
      this.runningState = SolutionRunningState.PublishInProgress;

      const pluginsWithCtx: PluginsWithContext[] = this.getPluginAndContextArray(
        ctx,
        [this.appStudioPlugin],
        manifest
      );
      const publishWithCtx: LifecyclesWithContext[] = pluginsWithCtx.map(([plugin, context]) => {
        return [plugin?.publish?.bind(plugin), context, plugin.name];
      });

      ctx.logProvider?.info(`[Solution] publish start!`);

      const result = await executeConcurrently("", publishWithCtx);

      if (!result.isOk()) {
        const msg = util.format(
          getStrings().solution.PublishFailNotice,
          ctx.projectSettings?.appName
        );
        ctx.logProvider?.info(msg);
      }

      return result;
    } finally {
      this.runningState = SolutionRunningState.Idle;
    }
  }

  async getTabScaffoldQuestions(
    ctx: SolutionContext,
    addAzureResource: boolean
  ): Promise<Result<QTreeNode | undefined, FxError>> {
    const tabNode = new QTreeNode({ type: "group" });

    //Frontend plugin
    if (this.fehostPlugin.getQuestions) {
      const pluginCtx = getPluginContext(ctx, this.fehostPlugin.name);
      const res = await this.fehostPlugin.getQuestions(Stage.create, pluginCtx);
      if (res.isErr()) return res;
      if (res.value) {
        const frontendNode = res.value as QTreeNode;
        if (frontendNode.data) tabNode.addChild(frontendNode);
      }
    }

    if (addAzureResource) {
      const azureResourceNode = new QTreeNode(AzureResourcesQuestion);
      tabNode.addChild(azureResourceNode);

      //Azure Function
      if (this.functionPlugin.getQuestions) {
        const pluginCtx = getPluginContext(ctx, this.functionPlugin.name);
        const res = await this.functionPlugin.getQuestions(Stage.create, pluginCtx);
        if (res.isErr()) return res;
        if (res.value) {
          const azure_function = res.value as QTreeNode;
          azure_function.condition = { minItems: 1 };
          if (azure_function.data) azureResourceNode.addChild(azure_function);
        }
      }

      //Azure SQL
      if (this.sqlPlugin.getQuestions) {
        const pluginCtx = getPluginContext(ctx, this.sqlPlugin.name);
        const res = await this.sqlPlugin.getQuestions(Stage.create, pluginCtx);
        if (res.isErr()) return res;
        if (res.value) {
          const azure_sql = res.value as QTreeNode;
          azure_sql.condition = { contains: AzureResourceSQL.id };
          if (azure_sql.data) azureResourceNode.addChild(azure_sql);
        }
      }
    }
    return ok(tabNode);
  }

  /**
   * collect solution level question
   * @param ctx
   */
  async getQuestions(
    stage: Stage,
    ctx: SolutionContext
  ): Promise<Result<QTreeNode | undefined, FxError>> {
    const isDynamicQuestion = DynamicPlatforms.includes(ctx.answers?.platform!);
    const node = new QTreeNode({ type: "group" });
    let manifest: TeamsAppManifest | undefined = undefined;
    if (stage !== Stage.create && isDynamicQuestion) {
      const checkRes = this.checkWhetherSolutionIsIdle();
      if (checkRes.isErr()) return err(checkRes.error);

      const maybeManifest = await this.reloadManifestAndCheckRequiredFields(ctx);
      if (maybeManifest.isErr()) {
        return err(maybeManifest.error);
      }
      manifest = maybeManifest.value;
    }

    if (stage === Stage.create) {
      // 1. capabilities
      const capQuestion = createCapabilityQuestion();
      const capNode = new QTreeNode(capQuestion);
      node.addChild(capNode);

      // 1.1 hostType
      const hostTypeNode = new QTreeNode(FrontendHostTypeQuestion);
      hostTypeNode.condition = { contains: TabOptionItem.id };
      capNode.addChild(hostTypeNode);

      // 1.1.1 SPFX Tab
      if (this.spfxPlugin.getQuestions) {
        const pluginCtx = getPluginContext(ctx, this.spfxPlugin.name);
        const res = await this.spfxPlugin.getQuestions(Stage.create, pluginCtx);
        if (res.isErr()) return res;
        if (res.value) {
          const spfxNode = res.value as QTreeNode;
          spfxNode.condition = { equals: HostTypeOptionSPFx.id };
          if (spfxNode.data) hostTypeNode.addChild(spfxNode);
        }
      }

      // 1.1.2 Azure Tab
      const tabRes = await this.getTabScaffoldQuestions(ctx, true);
      if (tabRes.isErr()) return tabRes;
      if (tabRes.value) {
        const tabNode = tabRes.value;
        tabNode.condition = { equals: HostTypeOptionAzure.id };
        hostTypeNode.addChild(tabNode);
      }

      // 1.2 Bot
      if (this.botPlugin.getQuestions) {
        const pluginCtx = getPluginContext(ctx, this.botPlugin.name);
        const res = await this.botPlugin.getQuestions(stage, pluginCtx);
        if (res.isErr()) return res;
        if (res.value) {
          const botGroup = res.value as QTreeNode;
          botGroup.condition = { containsAny: [BotOptionItem.id, MessageExtensionItem.id] };
          capNode.addChild(botGroup);
        }
      }

      // 1.3 Language
      const programmingLanguage = new QTreeNode(ProgrammingLanguageQuestion);
      programmingLanguage.condition = { minItems: 1 };
      capNode.addChild(programmingLanguage);
    } else if (stage === Stage.provision) {
      if(isDynamicQuestion){
        const provisioned = this.checkWetherProvisionSucceeded(ctx.config);
        if (provisioned) return ok(undefined);
      }
      let pluginsToProvision:LoadedPlugin[];
      if(isDynamicQuestion){
        const res = this.getSelectedPlugins(ctx);
        if (res.isErr()) {
          return err(res.error);
        }
        pluginsToProvision = res.value;
      }
      else {
        pluginsToProvision = this.allPlugins;
      }
      if (!isDynamicQuestion){
        node.addChild(new QTreeNode(AskSubscriptionQuestion));
      }
      for (const plugin of pluginsToProvision) {
        if (plugin.getQuestions) {
          const pluginCtx = getPluginContext(ctx, plugin.name, manifest);
          const getQuestionRes = await plugin.getQuestions(stage, pluginCtx);
          if (getQuestionRes.isErr()) return getQuestionRes;
          if (getQuestionRes.value) {
            const subnode = getQuestionRes.value as QTreeNode;
            node.addChild(subnode);
          }
        }
      }
    } else if (stage === Stage.deploy) {
      if(isDynamicQuestion){
        const isAzureProject = this.isAzureProject(ctx);
        const provisioned = this.checkWetherProvisionSucceeded(ctx.config);
        if (isAzureProject && !provisioned) {
          return err(
            returnUserError(
              new Error(getStrings().solution.FailedToDeployBeforeProvision),
              "Solution",
              SolutionError.CannotDeployBeforeProvision
            )
          );
        }
      }
      let pluginsToDeploy:LoadedPlugin[];
      if(isDynamicQuestion){
        const res = this.getSelectedPlugins(ctx);
        if (res.isErr()) {
          return err(
            returnUserError(
              new Error("No resource to deploy"),
              "Solution",
              SolutionError.NoResourceToDeploy
            )
          );
        }
        pluginsToDeploy = res.value.filter((plugin) => !!plugin.deploy);
      }
      else {
        pluginsToDeploy = this.allPlugins.filter((plugin) => !!plugin.deploy);
      }
      
      if (pluginsToDeploy.length === 0) {
        return err(
          returnUserError(
            new Error("No resource to deploy"),
            "Solution",
            SolutionError.NoResourceToDeploy
          )
        );
      }
      const pluginPrefix = "fx-resource-";
      const options: OptionItem[] = pluginsToDeploy.map((plugin) => {
        const item: OptionItem = {
          id: plugin.name,
          label: plugin.displayName,
          cliName: plugin.name.replace(pluginPrefix, ""),
        };
        return item;
      });

      const selectQuestion = DeployPluginSelectQuestion;
      selectQuestion.staticOptions = options;
      selectQuestion.default = options.map((i) => i.id);
      const pluginSelection = new QTreeNode(selectQuestion);
      node.addChild(pluginSelection);

      for (const plugin of pluginsToDeploy) {
        if (plugin.getQuestions) {
          const pluginCtx = getPluginContext(ctx, plugin.name, manifest);
          const getQuestionRes = await plugin.getQuestions(stage, pluginCtx);
          if (getQuestionRes.isErr()) return getQuestionRes;
          if (getQuestionRes.value) {
            const subnode = getQuestionRes.value as QTreeNode;
            subnode.condition = { contains: plugin.name };
            if (subnode.data) pluginSelection.addChild(subnode);
          }
        }
      }
    } else if (stage === Stage.publish) {
      if(isDynamicQuestion){
        const isAzureProject = this.isAzureProject(ctx);
        const provisioned = this.checkWetherProvisionSucceeded(ctx.config);
        if (isAzureProject && !provisioned) {
          return err(
            returnUserError(
              new Error(getStrings().solution.FailedToPublishBeforeProvision),
              "Solution",
              SolutionError.CannotPublishBeforeProvision
            )
          );
        }
        if (!provisioned && this.spfxSelected(ctx)) {
          if (ctx.answers?.platform === Platform.VSCode) {
            ctx.dialog?.communicate(
              new DialogMsg(DialogType.Show, {
                description: getStrings().solution.SPFxAskProvisionBeforePublish,
                level: MsgLevel.Error,
              })
            );
            throw CancelError;
          } else {
            return err(
              returnUserError(
                new Error(getStrings().solution.SPFxAskProvisionBeforePublish),
                "Solution",
                SolutionError.CannotPublishBeforeProvision
              )
            );
          }
        }
      }
      const pluginsToPublish = [this.appStudioPlugin];
      for (const plugin of pluginsToPublish) {
        const pluginCtx = getPluginContext(ctx, plugin.name, manifest);
        if (plugin.getQuestions) {
          const getQuestionRes = await plugin.getQuestions(stage, pluginCtx);
          if (getQuestionRes.isErr()) return getQuestionRes;
          if (getQuestionRes.value) {
            const subnode = getQuestionRes.value as QTreeNode;
            node.addChild(subnode);
          }
        }
      }
    }
    return ok(node);
  }

  // Update app manifest
  private async updateApp(
    teamsAppId: string,
    appDefinition: IAppDefinition,
    type: "localDebug" | "remote",
    logProvider?: LogProvider,
    appStudioToken?: string,
    projectRoot?: string
  ): Promise<Result<string, FxError>> {
    if (appStudioToken === undefined || appStudioToken.length === 0) {
      return err(
        returnSystemError(
          new Error("Failed to get app studio token"),
          "Solution",
          SolutionError.FailedToGetAppStudioToken
        )
      );
    }
    appDefinition.appId = teamsAppId;
    const colorIconContent =
      projectRoot && appDefinition.colorIcon && !appDefinition.colorIcon.startsWith("https://")
        ? (
            await fs.readFile(`${projectRoot}/.${ConfigFolderName}/${appDefinition.colorIcon}`)
          ).toString("base64")
        : undefined;
    const outlineIconContent =
      projectRoot && appDefinition.outlineIcon && !appDefinition.outlineIcon.startsWith("https://")
        ? (
            await fs.readFile(`${projectRoot}/.${ConfigFolderName}/${appDefinition.outlineIcon}`)
          ).toString("base64")
        : undefined;
    try {
      await AppStudio.updateApp(
        teamsAppId,
        appDefinition,
        appStudioToken,
        logProvider,
        colorIconContent,
        outlineIconContent
      );
      return ok(teamsAppId);
    } catch (e) {
      if (e instanceof Error) {
        return err(
          returnSystemError(
            new Error(`Failed to update ${type} teams app manifest due to ${e.name}: ${e.message}`),
            "Solution",
            type === "remote"
              ? SolutionError.FailedToUpdateAppIdInAppStudio
              : SolutionError.FailedToUpdateLocalAppIdInAppStudio
          )
        );
      }
      throw e;
    }
  }

  private async createAndUpdateApp(
    appDefinition: IAppDefinition,
    type: "localDebug" | "remote",
    logProvider?: LogProvider,
    appStudioToken?: string,
    projectRoot?: string
  ): Promise<Result<string, FxError>> {
    await logProvider?.debug(`${type} appDefinition: ${JSON.stringify(appDefinition)}`);
    if (appStudioToken === undefined || appStudioToken.length === 0) {
      return err(
        returnSystemError(
          new Error("Failed to get app studio token"),
          "Solution",
          SolutionError.FailedToGetAppStudioToken
        )
      );
    }
    const colorIconContent =
      projectRoot && appDefinition.colorIcon && !appDefinition.colorIcon.startsWith("https://")
        ? (
            await fs.readFile(`${projectRoot}/.${ConfigFolderName}/${appDefinition.colorIcon}`)
          ).toString("base64")
        : undefined;
    const outlineIconContent =
      projectRoot && appDefinition.outlineIcon && !appDefinition.outlineIcon.startsWith("https://")
        ? (
            await fs.readFile(`${projectRoot}/.${ConfigFolderName}/${appDefinition.outlineIcon}`)
          ).toString("base64")
        : undefined;
    const appDef = await AppStudio.createApp(
      appDefinition,
      appStudioToken,
      logProvider,
      colorIconContent,
      outlineIconContent
    );
    const teamsAppId = appDef?.teamsAppId;
    if (appDef === undefined || teamsAppId === undefined) {
      return err(
        returnSystemError(
          new Error(`Failed to create ${type} teams app id`),
          "Solution",
          type === "remote"
            ? SolutionError.FailedToCreateAppIdInAppStudio
            : SolutionError.FailedToCreateLocalAppIdInAppStudio
        )
      );
    }
    appDefinition.outlineIcon = appDef.outlineIcon;
    appDefinition.colorIcon = appDef.colorIcon;

    return this.updateApp(
      teamsAppId,
      appDefinition,
      type,
      logProvider,
      appStudioToken,
      projectRoot
    );
  }

  async localDebug(ctx: SolutionContext): Promise<Result<any, FxError>> {
    const maybePermission = await this.getPermissionRequest(ctx);
    if (maybePermission.isErr()) {
      return maybePermission;
    }
    try {
      ctx.config.get(GLOBAL_CONFIG)?.set(PERMISSION_REQUEST, maybePermission.value);
      const result = await this.doLocalDebug(ctx);
      return result;
    } finally {
      ctx.config.get(GLOBAL_CONFIG)?.delete(PERMISSION_REQUEST);
    }
  }

  async doLocalDebug(ctx: SolutionContext): Promise<Result<any, FxError>> {
    const maybeSelectedPlugins = this.getSelectedPlugins(ctx);

    if (maybeSelectedPlugins.isErr()) {
      return maybeSelectedPlugins;
    }

    const selectedPlugins = maybeSelectedPlugins.value;
    const maybeManifest = await this.reloadManifestAndCheckRequiredFields(ctx);
    if (maybeManifest.isErr()) {
      return err(maybeManifest.error);
    }
    const manifest = maybeManifest.value;

    // Just to trigger M365 login before the concurrent execution of localDebug.
    // Because concurrent exectution of localDebug may getAccessToken() concurrently, which
    // causes 2 M365 logins before the token caching in common lib takes effect.
    await ctx.appStudioToken?.getAccessToken();

    const pluginsWithCtx: PluginsWithContext[] = this.getPluginAndContextArray(
      ctx,
      selectedPlugins,
      manifest
    );
    const localDebugWithCtx: LifecyclesWithContext[] = pluginsWithCtx.map(([plugin, context]) => {
      return [plugin?.localDebug?.bind(plugin), context, plugin.name];
    });
    const postLocalDebugWithCtx: LifecyclesWithContext[] = pluginsWithCtx.map(
      ([plugin, context]) => {
        return [plugin?.postLocalDebug?.bind(plugin), context, plugin.name];
      }
    );

    const localDebugResult = await executeConcurrently("", localDebugWithCtx);
    if (localDebugResult.isErr()) {
      return localDebugResult;
    }
    if (selectedPlugins.some((plugin) => plugin.name === this.aadPlugin.name)) {
      const aadPlugin: AadAppForTeamsPlugin = this.aadPlugin as any;
      const result = aadPlugin.setApplicationInContext(
        getPluginContext(ctx, this.aadPlugin.name, manifest),
        true
      );
      if (result.isErr()) {
        return result;
      }
    }
    const result = this.loadTeamsAppTenantId(ctx.config, await ctx.appStudioToken?.getJsonObject());

    if (result.isErr()) {
      return result;
    }

    const postLocalDebugResult = await executeConcurrently("post", postLocalDebugWithCtx);
    if (postLocalDebugResult.isErr()) {
      return postLocalDebugResult;
    }

    const maybeConfig = this.getLocalDebugConfig(ctx.config);

    if (maybeConfig.isErr()) {
      return maybeConfig;
    }

    const {
      localTabEndpoint,
      localTabDomain,
      localAADId,
      localBotDomain,
      botId,
      webApplicationInfoResource,
    } = maybeConfig.value;

    const validDomains: string[] = [];

    if (localTabDomain) {
      validDomains.push(localTabDomain);
    }

    if (localBotDomain) {
      validDomains.push(localBotDomain);
    }

    const manifestTpl = (
      await fs.readFile(`${ctx.root}/.${ConfigFolderName}/${REMOTE_MANIFEST}`)
    ).toString();
    const [appDefinition, _updatedManifest] = AppStudio.getDevAppDefinition(
      manifestTpl,
      localAADId,
      validDomains,
      webApplicationInfoResource,
      false,
      localTabEndpoint,
      manifest.name.short,
      manifest.version,
      botId,
      "-local-debug"
    );

    const localTeamsAppID = ctx.config.get(GLOBAL_CONFIG)?.getString(LOCAL_DEBUG_TEAMS_APP_ID);
    // If localTeamsAppID is present, we should reuse the teams app id.
    if (localTeamsAppID) {
      const result = await this.updateApp(
        localTeamsAppID,
        appDefinition,
        "localDebug",
        ctx.logProvider,
        await ctx.appStudioToken?.getAccessToken(),
        ctx.root
      );
      if (result.isErr()) {
        return result;
      }
    } else {
      const maybeTeamsAppId = await this.createAndUpdateApp(
        appDefinition,
        "localDebug",
        ctx.logProvider,
        await ctx.appStudioToken?.getAccessToken(),
        ctx.root
      );
      if (maybeTeamsAppId.isErr()) {
        return maybeTeamsAppId;
      }
      ctx.config.get(GLOBAL_CONFIG)?.set(LOCAL_DEBUG_TEAMS_APP_ID, maybeTeamsAppId.value);
    }
    return ok(Void);
  }

  private parseTeamsAppTenantId(appStudioToken?: object): Result<string, FxError> {
    if (appStudioToken === undefined) {
      return err(
        returnSystemError(
          new Error("Graph token json is undefined"),
          "Solution",
          SolutionError.NoAppStudioToken
        )
      );
    }

    const teamsAppTenantId = (appStudioToken as any).tid;
    if (
      teamsAppTenantId === undefined ||
      !(typeof teamsAppTenantId === "string") ||
      teamsAppTenantId.length === 0
    ) {
      return err(
        returnSystemError(
          new Error("Cannot find teams app tenant id"),
          "Solution",
          SolutionError.NoTeamsAppTenantId
        )
      );
    }
    return ok(teamsAppTenantId);
  }
  private loadTeamsAppTenantId(
    config: SolutionConfig,
    appStudioToken?: object
  ): Result<SolutionConfig, FxError> {
    return this.parseTeamsAppTenantId(appStudioToken).andThen((teamsAppTenantId) => {
      config.get(GLOBAL_CONFIG)?.set("teamsAppTenantId", teamsAppTenantId);
      return ok(config);
    });
  }

  private getConfigForCreatingManifest(
    config: SolutionConfig,
    localDebug: boolean
  ): Result<
    {
      tabEndpoint?: string;
      tabDomain?: string;
      aadId: string;
      botDomain?: string;
      botId?: string;
      webApplicationInfoResource: string;
    },
    FxError
  > {
    const tabEndpoint = localDebug
      ? config.get(this.localDebugPlugin.name)?.getString(LOCAL_DEBUG_TAB_ENDPOINT)
      : config.get(this.fehostPlugin.name)?.getString(FRONTEND_ENDPOINT);
    const tabDomain = localDebug
      ? config.get(this.localDebugPlugin.name)?.getString(LOCAL_DEBUG_TAB_DOMAIN)
      : config.get(this.fehostPlugin.name)?.getString(FRONTEND_DOMAIN);
    const aadId = config
      .get(this.aadPlugin.name)
      ?.getString(localDebug ? LOCAL_DEBUG_AAD_ID : REMOTE_AAD_ID);
    const botId = config.get(this.botPlugin.name)?.getString(localDebug ? LOCAL_BOT_ID : BOT_ID);
    const botDomain = localDebug
      ? config.get(this.localDebugPlugin.name)?.getString(LOCAL_DEBUG_BOT_DOMAIN)
      : config.get(this.botPlugin.name)?.getString(BOT_DOMAIN);
    // This config value is set by aadPlugin.setApplicationInContext. so aadPlugin.setApplicationInContext needs to run first.
    const webApplicationInfoResource = config
      .get(this.aadPlugin.name)
      ?.getString(localDebug ? LOCAL_WEB_APPLICATION_INFO_SOURCE : WEB_APPLICATION_INFO_SOURCE);
    if (!webApplicationInfoResource) {
      return err(
        returnSystemError(
          new Error(
            "Missing configuration data for manifest. Run 'provision' first. Data required: webApplicationInfoResource."
          ),
          "Solution",
          localDebug ? SolutionError.GetLocalDebugConfigError : SolutionError.GetRemoteConfigError
        )
      );
    }

    if (!aadId) {
      return err(
        returnSystemError(
          new Error(
            `Missing configuration data for manifest. Run 'provision' first. Data required: ${LOCAL_DEBUG_AAD_ID}.`
          ),
          "Solution",
          localDebug ? SolutionError.GetLocalDebugConfigError : SolutionError.GetRemoteConfigError
        )
      );
    }
    // localTabEndpoint, bots and composeExtensions can't all be undefined
    if (!tabEndpoint && !botId) {
      return err(
        returnSystemError(
          new Error(
            `Missing configuration data for manifest. Data required: ${
              localDebug ? LOCAL_DEBUG_TAB_ENDPOINT : FRONTEND_ENDPOINT
            }, ${localDebug ? LOCAL_BOT_ID : BOT_ID}.`
          ),
          "Solution",
          localDebug ? SolutionError.GetLocalDebugConfigError : SolutionError.GetRemoteConfigError
        )
      );
    }
    if ((tabEndpoint && !tabDomain) || (!tabEndpoint && tabDomain)) {
      return err(
        returnSystemError(
          new Error(
            `Invalid configuration data for manifest: ${
              localDebug ? LOCAL_DEBUG_TAB_ENDPOINT : FRONTEND_ENDPOINT
            }=${tabEndpoint}, ${
              localDebug ? LOCAL_DEBUG_TAB_DOMAIN : FRONTEND_DOMAIN
            }=${tabDomain}.`
          ),
          "Solution",
          localDebug ? SolutionError.GetLocalDebugConfigError : SolutionError.GetRemoteConfigError
        )
      );
    }
    if (botId) {
      if (!botDomain) {
        return err(
          returnSystemError(
            new Error(
              `Missing configuration data for manifest. Data required: ${
                localDebug ? LOCAL_DEBUG_BOT_DOMAIN : BOT_DOMAIN
              }.`
            ),
            "Solution",
            localDebug ? SolutionError.GetLocalDebugConfigError : SolutionError.GetRemoteConfigError
          )
        );
      }
    }

    return ok({ tabEndpoint, tabDomain, aadId, botDomain, botId, webApplicationInfoResource });
  }

  private getLocalDebugConfig(config: SolutionConfig): Result<
    {
      localTabEndpoint?: string;
      localTabDomain?: string;
      localAADId: string;
      localBotDomain?: string;
      botId?: string;
      webApplicationInfoResource: string;
    },
    FxError
  > {
    return this.getConfigForCreatingManifest(config, true).map((conf) => {
      return {
        localTabEndpoint: conf.tabEndpoint,
        localTabDomain: conf.tabDomain,
        localAADId: conf.aadId,
        localBotDomain: conf.botDomain,
        botId: conf.botId,
        webApplicationInfoResource: conf.webApplicationInfoResource,
      };
    });
  }

  getAzureSolutionSettings(ctx: SolutionContext): AzureSolutionSettings {
    return ctx.projectSettings?.solutionSettings as AzureSolutionSettings;
  }

  async getQuestionsForAddResource(
    func:Func,
    ctx: SolutionContext,
    manifest?: TeamsAppManifest
  ): Promise<Result<QTreeNode | undefined, FxError>> {
    const isDynamicQuestion = DynamicPlatforms.includes(ctx.answers?.platform!);
    const settings = this.getAzureSolutionSettings(ctx);

    if ( isDynamicQuestion &&
      !(
        settings.hostType === HostTypeOptionAzure.id &&
        settings.capabilities &&
        settings.capabilities.includes(TabOptionItem.id)
      )
    ) {
      return err(
        returnUserError(
          new Error("Add resource is only supported for Tab app hosted in Azure."),
          "Solution",
          SolutionError.AddResourceNotSupport
        )
      );
    }

    const selectedPlugins = settings.activeResourcePlugins || [];

    if (!selectedPlugins) {
      return err(
        returnUserError(
          new Error("selectedPlugins is empty"),
          "Solution",
          SolutionError.InternelError
        )
      );
    }

    const alreadyHaveFunction = selectedPlugins.includes(this.functionPlugin.name);
    const alreadyHaveSQL = selectedPlugins.includes(this.sqlPlugin.name);
    const alreadyHaveAPIM = selectedPlugins.includes(this.apimPlugin.name);

    const addQuestion = createAddAzureResourceQuestion(
      alreadyHaveFunction,
      alreadyHaveSQL,
      alreadyHaveAPIM
    );

    const addAzureResourceNode = new QTreeNode(addQuestion);

    // there two cases to add function re-scaffold: 1. select add function   2. select add sql and function is not selected when creating
    if (this.functionPlugin.getQuestionsForUserTask) {
      const pluginCtx = getPluginContext(ctx, this.functionPlugin.name, manifest);
      const res = await this.functionPlugin.getQuestionsForUserTask(func, pluginCtx);
      if (res.isErr()) return res;
      if (res.value) {
        const azure_function = res.value as QTreeNode;
        if (alreadyHaveFunction) {
          // if already has function, the question will appear depends on whether user select function, otherwise, the question will always show
          azure_function.condition = { contains: AzureResourceFunction.id };
        } else {
          // if not function activated, select any option will trigger function question
          azure_function.condition = { minItems: 1 };
        }
        if (azure_function.data) addAzureResourceNode.addChild(azure_function);
      }
    }

    //Azure SQL
    if (this.sqlPlugin.getQuestionsForUserTask && !alreadyHaveSQL) {
      const pluginCtx = getPluginContext(ctx, this.sqlPlugin.name, manifest);
      const res = await this.sqlPlugin.getQuestionsForUserTask(func, pluginCtx);
      if (res.isErr()) return res;
      if (res.value) {
        const azure_sql = res.value as QTreeNode;
        azure_sql.condition = { contains: AzureResourceSQL.id };
        if (azure_sql.data) addAzureResourceNode.addChild(azure_sql);
      }
    }

    //APIM
    if (this.apimPlugin.getQuestionsForUserTask && (!alreadyHaveAPIM || !isDynamicQuestion)) {
      const pluginCtx = getPluginContext(ctx, this.apimPlugin.name, manifest);
      const res = await this.apimPlugin.getQuestionsForUserTask(func, pluginCtx);
      if (res.isErr()) return res;
      if (res.value) {
        const groupNode = new QTreeNode({ type: "group" });
        groupNode.condition = { contains: AzureResourceApim.id };
        addAzureResourceNode.addChild(groupNode);
        const apim = res.value as QTreeNode;
        if (apim.data) {
          const funcNode = new QTreeNode(AskSubscriptionQuestion);
          AskSubscriptionQuestion.func = async (inputs: Inputs): Promise<Result<SubscriptionInfo, FxError>> => {
            const res = await checkSubscription(ctx);
            if(res.isOk()){
              const sub = res.value;
              inputs.subscriptionId = sub.subscriptionId;
              inputs.tenantId = sub.tenantId;
            }
            return res;
          };
          groupNode.addChild(funcNode);
          groupNode.addChild(apim);
        }
      }
    }
    return ok(addAzureResourceNode);
  }



  async getQuestionsForAddCapability(
    ctx: SolutionContext,
    manifest?: TeamsAppManifest
  ): Promise<Result<QTreeNode | undefined, FxError>> {
    const isDynamicQuestion = DynamicPlatforms.includes(ctx.answers?.platform!);
    const settings = this.getAzureSolutionSettings(ctx);

    if (!(settings.hostType === HostTypeOptionAzure.id) && isDynamicQuestion) {
      return err(
        returnUserError(
          new Error("Add capability is not supported for SPFx project"),
          "Solution",
          SolutionError.AddResourceNotSupport
        )
      );
    }

    const capabilities = settings.capabilities || [];

    const alreadyHaveTab = capabilities.includes(TabOptionItem.id);

    const alreadyHaveBotOrMe =
      capabilities.includes(BotOptionItem.id) || capabilities.includes(MessageExtensionItem.id);

    if (alreadyHaveBotOrMe && alreadyHaveTab) {
      const cannotAddCapWarnMsg =
        "Your App already has both Tab and Bot/Me, can not Add Capability.";
      await ctx.dialog?.communicate(
        new DialogMsg(DialogType.Show, {
          description: cannotAddCapWarnMsg,
          level: MsgLevel.Warning,
        })
      );
      return ok(undefined);
    }

    const addCapQuestion = addCapabilityQuestion(alreadyHaveTab, alreadyHaveBotOrMe);

    const addCapNode = new QTreeNode(addCapQuestion);

    //Tab sub tree
    if (!alreadyHaveTab || !isDynamicQuestion) {
      const tabRes = await this.getTabScaffoldQuestions(ctx, false);
      if (tabRes.isErr()) return tabRes;
      if (tabRes.value) {
        const tabNode = tabRes.value;
        tabNode.condition = { contains: TabOptionItem.id };
        addCapNode.addChild(tabNode);
      }
    }

    //Bot sub tree
    if ((!alreadyHaveBotOrMe || !isDynamicQuestion) && this.botPlugin.getQuestions) {
      const pluginCtx = getPluginContext(
        ctx,
        this.botPlugin.name,
        manifest
      );
      const res = await this.botPlugin.getQuestions(Stage.create, pluginCtx);
      if (res.isErr()) return res;
      if (res.value) {
        const child = res.value as QTreeNode;
        child.condition = { containsAny: [BotOptionItem.id, MessageExtensionItem.id] };
        if (child.data) addCapNode.addChild(child);
      }
    }

    return ok(addCapNode);
  }

  /**
   * user questions for customized task
   */
  async getQuestionsForUserTask(
    func: Func,
    ctx: SolutionContext
  ): Promise<Result<QTreeNode | undefined, FxError>> {
    const isDynamicQuestion = DynamicPlatforms.includes(ctx.answers?.platform!);
    const namespace = func.namespace;
    const array = namespace.split("/"); 
    let manifest:TeamsAppManifest|undefined = undefined;
    if(isDynamicQuestion){
      const maybeManifest = await this.reloadManifestAndCheckRequiredFields(ctx);
      if (maybeManifest.isErr()) {
        return err(maybeManifest.error);
      }
      manifest = maybeManifest.value;
    }
    if (func.method === "addCapability") {
      return await this.getQuestionsForAddCapability(ctx, manifest);
    }
    if( func.method === "addResource"){
      return await this.getQuestionsForAddResource(func, ctx, manifest);
    }
    if (array.length == 2) {
      const pluginName = array[1];
      const plugin = this.pluginMap.get(pluginName);
      if (plugin) {
        if (plugin.getQuestionsForUserTask) {
          const pctx = getPluginContext(ctx, plugin.name, manifest);
          return await plugin.getQuestionsForUserTask(func, pctx);
        } else {
          return ok(undefined);
        }
      }
    }
    return ok(undefined);
  }

  async executeAddResource(ctx: SolutionContext): Promise<Result<any, FxError>> {
    ctx.telemetryReporter?.sendTelemetryEvent(SolutionTelemetryEvent.AddResourceStart, {
      [SolutionTelemetryProperty.Component]: SolutionTelemetryComponentName,
    });

    if (!ctx.answers) {
      return err(
        returnUserError(new Error(`answer is empty!`), "Solution", SolutionError.InternelError)
      );
    }
    const settings = this.getAzureSolutionSettings(ctx);
    const originalSettings = deepCopy(settings);
    if (
      !(
        settings.hostType === HostTypeOptionAzure.id &&
        settings.capabilities &&
        settings.capabilities.includes(TabOptionItem.id)
      )
    ) {
      const e = returnUserError(
        new Error("Add resource is only supported for Tab app hosted in Azure."),
        "Solution",
        SolutionError.AddResourceNotSupport
      );

      return err(sendErrorTelemetryThenReturnError(SolutionTelemetryEvent.AddResource, e, ctx.telemetryReporter));
    }
    const selectedPlugins = settings.activeResourcePlugins;

    const alreadyHaveFunction = selectedPlugins?.includes(this.functionPlugin.name);
    const alreadyHaveSql = selectedPlugins?.includes(this.sqlPlugin.name);
    const alreadyHaveApim = selectedPlugins?.includes(this.apimPlugin.name);

    const addResourcesAnswer = ctx.answers[AzureSolutionQuestionNames.AddResources] as string[];

    if(!addResourcesAnswer){
      return err(
        returnUserError(new Error(`answer of ${AzureSolutionQuestionNames.AddResources} is empty!`), "Solution", SolutionError.InvalidInput)
        );
    }

    const addSQL = addResourcesAnswer.includes(AzureResourceSQL.id);
    const addFunc = addResourcesAnswer.includes(AzureResourceFunction.id);
    const addApim = addResourcesAnswer.includes(AzureResourceApim.id);

    if ((alreadyHaveSql && addSQL) || (alreadyHaveApim && addApim)) {
<<<<<<< HEAD
      return err(
        returnUserError(new Error(`SQL or APIM is already enabled!`), "Solution", SolutionError.AddResourceNotSupport)
=======
      const e = returnUserError(
        new Error("SQL/APIM is already added."),
        "Solution",
        SolutionError.AddResourceNotSupport
>>>>>>> f6e6ecf8
      );
      return err(sendErrorTelemetryThenReturnError(SolutionTelemetryEvent.AddResource, e, ctx.telemetryReporter));
    }

    let addNewResoruceToProvision = false;
    const notifications: string[] = [];
    const pluginsToScaffold: LoadedPlugin[] = [this.localDebugPlugin];
    const azureResource = settings.azureResources || [];
    if (addFunc || ((addSQL || addApim) && !alreadyHaveFunction)) {
      pluginsToScaffold.push(this.functionPlugin);
      if (!azureResource.includes(AzureResourceFunction.id)){
        azureResource.push(AzureResourceFunction.id);
        addNewResoruceToProvision = true;
      }
      notifications.push(AzureResourceFunction.label);
    }
    if (addSQL && !alreadyHaveSql) {
      pluginsToScaffold.push(this.sqlPlugin);
      azureResource.push(AzureResourceSQL.id);
      notifications.push(AzureResourceSQL.label);
      addNewResoruceToProvision = true;
    }
    if (addApim && !alreadyHaveApim) {
      pluginsToScaffold.push(this.apimPlugin);
      azureResource.push(AzureResourceApim.id);
      notifications.push(AzureResourceApim.label);
      addNewResoruceToProvision = true;
    }

    if (notifications.length > 0) {
      this.reloadPlugins(settings);
      ctx.logProvider?.info(`start scaffolding ${notifications.join(",")}.....`);
      const scaffoldRes = await this.doScaffold(ctx, pluginsToScaffold);
      if (scaffoldRes.isErr()) {
        ctx.logProvider?.info(`failed to scaffold ${notifications.join(",")}!`);
        ctx.projectSettings!.solutionSettings = originalSettings;
        return err(sendErrorTelemetryThenReturnError(SolutionTelemetryEvent.AddResource, scaffoldRes.error, ctx.telemetryReporter));
      }
      ctx.logProvider?.info(`finish scaffolding ${notifications.join(",")}!`);
      if(addNewResoruceToProvision)
        ctx.config.get(GLOBAL_CONFIG)?.set(SOLUTION_PROVISION_SUCCEEDED, false); //if selected plugin changed, we need to re-do provision
      ctx.ui?.showMessage(
          "info", 
          util.format(
              ctx.answers.platform === Platform.CLI ? getStrings().solution.AddResourceNoticeForCli : getStrings().solution.AddResourceNotice, 
              notifications.join(",")), 
          false);
    }

    ctx.telemetryReporter?.sendTelemetryEvent(SolutionTelemetryEvent.AddResource, {
      [SolutionTelemetryProperty.Component]: SolutionTelemetryComponentName,
      [SolutionTelemetryProperty.Success]: SolutionTelemetrySuccess.Yes,
      [SolutionTelemetryProperty.Resources]: addResourcesAnswer.join(";"),
    });
    return ok(Void);
  }

  async executeAddCapability(func: Func, ctx: SolutionContext): Promise<Result<any, FxError>> {
    ctx.telemetryReporter?.sendTelemetryEvent(SolutionTelemetryEvent.AddCapabilityStart, {
      [SolutionTelemetryProperty.Component]: SolutionTelemetryComponentName,
    });
    if (!ctx.answers) {
      return err(
        returnUserError(new Error(`answer is empty!`), "Solution", SolutionError.InternelError)
      );
    }
    const settings = this.getAzureSolutionSettings(ctx);
    const originalSettings = deepCopy(settings);
    if (!(settings.hostType === HostTypeOptionAzure.id)) {
      const e = returnUserError(
        new Error("Add capability is not supported for SPFx project"),
        "Solution",
        SolutionError.FailedToAddCapability
      );
      return err(
        sendErrorTelemetryThenReturnError(SolutionTelemetryEvent.AddCapability, e, ctx.telemetryReporter)
      );
    }

    const capabilitiesAnswer = ctx.answers[AzureSolutionQuestionNames.Capabilities] as string[];
    if (!capabilitiesAnswer || capabilitiesAnswer.length === 0) {
      ctx.telemetryReporter?.sendTelemetryEvent(SolutionTelemetryEvent.AddCapability, {
        [SolutionTelemetryProperty.Component]: SolutionTelemetryComponentName,
        [SolutionTelemetryProperty.Success]: SolutionTelemetrySuccess.Yes,
        [SolutionTelemetryProperty.Capabilities]: [].join(";"),
      });
      return ok(Void);
    }

    if (
      (settings.capabilities?.includes(BotOptionItem.id) ||
        settings.capabilities?.includes(MessageExtensionItem.id)) &&
      (capabilitiesAnswer.includes(BotOptionItem.id) ||
        capabilitiesAnswer.includes(MessageExtensionItem.id))
    ) {
      const e = returnUserError(
        new Error("Application already contains a Bot and/or Messaging Extension"),
        "Solution",
        SolutionError.FailedToAddCapability
      );
      return err(
        sendErrorTelemetryThenReturnError(SolutionTelemetryEvent.AddCapability, e, ctx.telemetryReporter)
      );
    }

    let change = false;
    const notifications: string[] = [];
    const pluginsToScaffold: LoadedPlugin[] = [this.localDebugPlugin];
    for (const cap of capabilitiesAnswer!) {
      if (!settings.capabilities.includes(cap)) {
        settings.capabilities.push(cap);
        change = true;
        if (cap === TabOptionItem.id) {
          notifications.push("Azure Tab Frontend");
          pluginsToScaffold.push(this.fehostPlugin);
        } else if (
          (cap === BotOptionItem.id || cap === MessageExtensionItem.id) &&
          !pluginsToScaffold.includes(this.botPlugin)
        ) {
          notifications.push("Bot/MessageExtension");
          pluginsToScaffold.push(this.botPlugin);
        }
      }
    }

    if (change) {
      this.reloadPlugins(settings);
      if (this.isAzureProject(ctx)) {
        const manifest = await AppStudio.createManifest(ctx.projectSettings!);
        // if (manifest) Object.assign(ctx.app, manifest);
        await fs.writeFile(
          `${ctx.root}/.${ConfigFolderName}/${REMOTE_MANIFEST}`,
          JSON.stringify(manifest, null, 4)
        );
        await fs.writeJSON(`${ctx.root}/permissions.json`, DEFAULT_PERMISSION_REQUEST, {
          spaces: 4,
        });
      } else {
        const manifest = await (this.spfxPlugin as unknown as SpfxPlugin).getManifest();
        await fs.writeFile(
          `${ctx.root}/.${ConfigFolderName}/${REMOTE_MANIFEST}`,
          JSON.stringify(manifest, null, 4)
        );
      }
      ctx.logProvider?.info(`start scaffolding ${notifications.join(",")}.....`);
      const scaffoldRes = await this.doScaffold(ctx, pluginsToScaffold);
      if (scaffoldRes.isErr()) {
        ctx.logProvider?.info(`failed to scaffold ${notifications.join(",")}!`);
        ctx.projectSettings!.solutionSettings = originalSettings;
        return err(
          sendErrorTelemetryThenReturnError(SolutionTelemetryEvent.AddCapability, scaffoldRes.error, ctx.telemetryReporter)
        );
      }
      ctx.logProvider?.info(`finish scaffolding ${notifications.join(",")}!`);
      ctx.config.get(GLOBAL_CONFIG)?.set(SOLUTION_PROVISION_SUCCEEDED, false);
      await ctx.dialog?.communicate(
        new DialogMsg(DialogType.Show, {
          description: util.format(
            ctx.answers.platform === Platform.CLI ? getStrings().solution.AddCapabilityNoticeForCli : getStrings().solution.AddCapabilityNotice,
            notifications.join(",")
          ),
          level: MsgLevel.Info,
        })
      );

      ctx.telemetryReporter?.sendTelemetryEvent(SolutionTelemetryEvent.AddCapability, {
        [SolutionTelemetryProperty.Component]: SolutionTelemetryComponentName,
        [SolutionTelemetryProperty.Success]: SolutionTelemetrySuccess.Yes,
        [SolutionTelemetryProperty.Capabilities]: capabilitiesAnswer.join(";"),
      });
      return ok({});
    }
    const cannotAddCapWarnMsg = "Add nothing";
    await ctx.dialog?.communicate(
      new DialogMsg(DialogType.Show, {
        description: cannotAddCapWarnMsg,
        level: MsgLevel.Warning,
      })
    );
    ctx.telemetryReporter?.sendTelemetryEvent(SolutionTelemetryEvent.AddCapability, {
      [SolutionTelemetryProperty.Component]: SolutionTelemetryComponentName,
      [SolutionTelemetryProperty.Success]: SolutionTelemetrySuccess.Yes,
      [SolutionTelemetryProperty.Capabilities]: [].join(";"),
    });
    return ok({});
  }
  /**
   * execute user task
   */
  async executeUserTask(func: Func, ctx: SolutionContext): Promise<Result<any, FxError>> {
    if(!ctx.answers)  
      return err(
        returnUserError(new Error(`answer is empty!`), "Solution", SolutionError.InternelError)
      );
    const namespace = func.namespace;
    const method = func.method;
    const array = namespace.split("/");
    if (method === "addCapability") {
      return this.executeAddCapability(func, ctx!);
    }
    if (method === "addResource") {
      return this.executeAddResource(ctx);
    }
    if (namespace.includes("solution")) {
      if (method === "registerTeamsAppAndAad") {
        const maybeParams = this.extractParamForRegisterTeamsAppAndAad(ctx.answers);
        if (maybeParams.isErr()) {
          return maybeParams;
        }
        return this.registerTeamsAppAndAad(ctx, maybeParams.value);
      } else if (method === "VSpublish") {
        // VSpublish means VS calling cli to do publish. It is different than normal cli work flow
        // It's teamsfx init followed by teamsfx  publish without running provision.
        // Using executeUserTask here could bypass the fx project check.
        if (ctx.answers?.platform !== "vs") {
          return err(
            returnSystemError(
              new Error(`VS publish is not supposed to run on platform ${ctx.answers?.platform}`),
              "Solution",
              SolutionError.UnsupportedPlatform
            )
          );
        }
        const appStudioPlugin: AppStudioPlugin = this.appStudioPlugin as any;
        const pluginCtx = getPluginContext(ctx, this.appStudioPlugin.name);
        return appStudioPlugin.publish(pluginCtx);
      } else if (method === "validateManifest") {
        const appStudioPlugin: AppStudioPlugin = this.appStudioPlugin as any;
        const pluginCtx = getPluginContext(ctx, this.appStudioPlugin.name);

        let manifestString: string | undefined = undefined;
        if (this.spfxSelected(ctx)) {
          manifestString = (
            await fs.readFile(`${ctx.root}/.${ConfigFolderName}/${REMOTE_MANIFEST}`)
          ).toString();
        } else {
          const maybeManifest = await this.reloadManifestAndCheckRequiredFields(ctx);
          if (maybeManifest.isErr()) {
            return maybeManifest;
          }
          const manifestTpl = maybeManifest.value;
          const manifest = this.createManifestForRemote(ctx, manifestTpl).map(
            (result) => result[1]
          );
          if (manifest.isOk()) {
            manifestString = JSON.stringify(manifest.value);
          } else {
            ctx.logProvider?.error("[Teams Toolkit] Manifest Validation failed!");
            await ctx.dialog?.communicate(
              new DialogMsg(DialogType.Show, {
                description: manifest.error.message,
                level: MsgLevel.Error,
              })
            );
            return err(manifest.error);
          }
        }
        return await appStudioPlugin.validateManifest(pluginCtx, manifestString);
      } else if (method === "buildPackage") {
        const appStudioPlugin: AppStudioPlugin = this.appStudioPlugin as any;
        const pluginCtx = getPluginContext(ctx, this.appStudioPlugin.name);

        let manifestString: string | undefined = undefined;

        if (this.spfxSelected(ctx)) {
          manifestString = (
            await fs.readFile(`${ctx.root}/.${ConfigFolderName}/${REMOTE_MANIFEST}`)
          ).toString();
        } else {
          const manifestTpl: TeamsAppManifest = await fs.readJSON(
            `${ctx.root}/.${ConfigFolderName}/${REMOTE_MANIFEST}`
          );
          const manifest = this.createManifestForRemote(ctx, manifestTpl).map(
            (result) => result[1]
          );
          if (manifest.isOk()) {
            manifestString = JSON.stringify(manifest.value);
          } else {
            ctx.logProvider?.error("[Teams Toolkit] Teams Package built failed!");
            await ctx.dialog?.communicate(
              new DialogMsg(DialogType.Show, {
                description: manifest.error.message,
                level: MsgLevel.Error,
              })
            );
            return err(manifest.error);
          }
        }
        return await appStudioPlugin.buildTeamsPackage(
          pluginCtx,
          `${ctx.root}/.${ConfigFolderName}`,
          manifestString
        );
      } else if (array.length == 2) {
        const pluginName = array[1];
        const plugin = this.pluginMap.get(pluginName);
        if (plugin && plugin.executeUserTask) {
          const maybeManifest = await this.reloadManifestAndCheckRequiredFields(ctx);
          if (maybeManifest.isErr()) {
            return maybeManifest;
          }
          const manifestTpl = maybeManifest.value;
          const pctx = getPluginContext(ctx, plugin.name, manifestTpl);
          return plugin.executeUserTask(func, pctx); 
        }
      }
    }

    return err(
      returnUserError(
        new Error(`executeUserTaskRouteFailed:${JSON.stringify(func)}`),
        "Solution",
        `executeUserTaskRouteFailed`
      )
    );
  }

  private extractParamForRegisterTeamsAppAndAad(
    answers?: Inputs
  ): Result<ParamForRegisterTeamsAppAndAad, FxError> {
    if (answers == undefined) {
      return err(
        returnSystemError(
          new Error("Input is undefined"),
          "Solution",
          SolutionError.FailedToGetParamForRegisterTeamsAppAndAad
        )
      );
    }

    const param: ParamForRegisterTeamsAppAndAad = {
      "app-name": "",
      endpoint: "",
      environment: "local",
      "root-path": "",
    };
    for (const key of Object.keys(param)) {
      const value = answers[key];
      if (value == undefined) {
        return err(
          returnSystemError(
            new Error(`${key} not found`),
            "Solution",
            SolutionError.FailedToGetParamForRegisterTeamsAppAndAad
          )
        );
      }
      (param as any)[key] = value;
    }

    return ok(param);
  }

  private prepareConfigForRegisterTeamsAppAndAad(
    config: SolutionConfig,
    params: ParamForRegisterTeamsAppAndAad
  ): string {
    const endpoint = params.endpoint;
    const domain = new URL(endpoint).hostname;

    if (config.get(GLOBAL_CONFIG) == undefined) {
      config.set(GLOBAL_CONFIG, new ConfigMap());
    }
    config.get(GLOBAL_CONFIG)!.set(PERMISSION_REQUEST, JSON.stringify(DEFAULT_PERMISSION_REQUEST));

    if (config.get(this.aadPlugin.name) == undefined) {
      config.set(this.aadPlugin.name, new ConfigMap());
    }
    config.get(this.aadPlugin.name)!.set("domain", domain);
    config.get(this.aadPlugin.name)!.set("endpoint", endpoint);
    return domain;
  }

  private extractConfigForRegisterTeamsAppAndAad(
    config: SolutionConfig,
    isLocal: boolean
  ): Result<{ aadId: string; applicationIdUri: string; clientSecret: string }, FxError> {
    const aadId = config
      .get(this.aadPlugin.name)
      ?.get(isLocal ? LOCAL_DEBUG_AAD_ID : REMOTE_AAD_ID);
    if (aadId === undefined || typeof aadId !== "string") {
      return err(
        returnSystemError(
          new Error(`config ${LOCAL_DEBUG_AAD_ID} is missing`),
          "Solution",
          SolutionError.RegisterTeamsAppAndAadError
        )
      );
    }
    const applicationIdUri = config
      .get(this.aadPlugin.name)
      ?.get(isLocal ? LOCAL_APPLICATION_ID_URIS : REMOTE_APPLICATION_ID_URIS);
    if (applicationIdUri === undefined || typeof applicationIdUri !== "string") {
      return err(
        returnSystemError(
          new Error(`config ${LOCAL_APPLICATION_ID_URIS} is missing`),
          "Solution",
          SolutionError.RegisterTeamsAppAndAadError
        )
      );
    }
    const clientSecret = config
      .get(this.aadPlugin.name)
      ?.get(isLocal ? LOCAL_CLIENT_SECRET : REMOTE_CLIENT_SECRET);
    if (clientSecret === undefined || typeof clientSecret !== "string") {
      return err(
        returnSystemError(
          new Error(`config ${LOCAL_CLIENT_SECRET} is missing`),
          "Solution",
          SolutionError.RegisterTeamsAppAndAadError
        )
      );
    }
    return ok({
      aadId,
      applicationIdUri,
      clientSecret,
    });
  }

  /**
   * This function is only called by cli: teamsfx init. The context may be different from that of vsc: no .${ConfigFolderName} folder, no permissions.json
   * In order to reuse aad plugin, we need to pretend we are still in vsc context. Currently, we don't support icons, because icons are not included in the
   * current contract.
   */
  private async registerTeamsAppAndAad(
    ctx: SolutionContext,
    params: ParamForRegisterTeamsAppAndAad
  ): Promise<
    Result<
      {
        teamsAppId: string;
        clientId: string;
        clientSecret: string;
        tenantId: string;
        applicationIdUri: string;
      },
      FxError
    >
  > {
    const rootPath = params["root-path"];
    const isLocal: boolean = params.environment === "local";
    const mockedManifest = new TeamsAppManifest();
    mockedManifest.name.short = params["app-name"];
    const domain = this.prepareConfigForRegisterTeamsAppAndAad(ctx.config, params);
    const aadPluginCtx = getPluginContext(ctx, this.aadPlugin.name, mockedManifest);
    const aadPlugin: AadAppForTeamsPlugin = this.aadPlugin as any;

    const provisionResult = isLocal
      ? await aadPlugin.localDebug(aadPluginCtx)
      : await aadPlugin.provision(aadPluginCtx);
    if (provisionResult.isErr()) {
      return provisionResult;
    }
    aadPlugin.setApplicationInContext(aadPluginCtx, isLocal);
    const postProvisionResult = isLocal
      ? await aadPlugin.postLocalDebug(aadPluginCtx)
      : await aadPlugin.postProvision(aadPluginCtx);
    if (postProvisionResult.isErr()) {
      return postProvisionResult;
    }

    const configResult = this.extractConfigForRegisterTeamsAppAndAad(ctx.config, isLocal);
    if (configResult.isErr()) {
      return err(configResult.error);
    }

    const manifestPath: string = path.join(
      rootPath,
      "manifest",
      isLocal ? "local" : "remote",
      "manifest.json"
    );
    const appSettingsJSONPath = path.join(
      rootPath,
      isLocal ? "appsettings.Development.json" : "appsettings.json"
    );

    const manifestTpl = (await fs.readFile(manifestPath)).toString();
    const manifestStr: string = Mustache.render(manifestTpl, {
      "client-id": configResult.value.aadId,
      "app-name": params["app-name"],
      endpoint: params.endpoint,
      domain: domain,
      "application-id-uri": configResult.value.applicationIdUri,
    });
    const manifest: TeamsAppManifest = JSON.parse(manifestStr);
    await fs.writeFile(manifestPath, manifestStr);
    const appDefinition = AppStudio.convertToAppDefinition(manifest, true);
    const maybeTeamsAppId = await this.createAndUpdateApp(
      appDefinition,
      "remote",
      ctx.logProvider,
      await ctx.appStudioToken?.getAccessToken()
    );
    if (maybeTeamsAppId.isErr()) {
      return err(maybeTeamsAppId.error);
    }
    const teamsAppId = maybeTeamsAppId.value;

    const appSettingsJSONTpl = (await fs.readFile(appSettingsJSONPath)).toString();
    const maybeTenantId = this.parseTeamsAppTenantId(await ctx.appStudioToken?.getJsonObject());
    if (maybeTenantId.isErr()) {
      return err(maybeTenantId.error);
    }
    const appSettingsJSON = Mustache.render(appSettingsJSONTpl, {
      "client-id": configResult.value.aadId,
      "client-secret": configResult.value.clientSecret,
      "application-id-uri": configResult.value.applicationIdUri,
      endpoint: params.endpoint,
      "tenant-id": maybeTenantId.value,
    });
    await fs.writeFile(appSettingsJSONPath, appSettingsJSON);

    if (isLocal) {
      const launchSettingsJSONPath: string = path.join(
        rootPath,
        "Properties",
        "launchSettings.json"
      );
      const launchSettingsJSONTpl = (await fs.readFile(launchSettingsJSONPath)).toString();
      const launchSettingsJSON = Mustache.render(launchSettingsJSONTpl, {
        "teams-app-id": teamsAppId,
      });
      await fs.writeFile(launchSettingsJSONPath, launchSettingsJSON);
    }
    // Remove permissionRequest to prevent its persistence in config.
    ctx.config.get(GLOBAL_CONFIG)?.delete(PERMISSION_REQUEST);
    return ok({
      teamsAppId: teamsAppId,
      clientId: configResult.value.aadId,
      clientSecret: configResult.value.clientSecret,
      tenantId: maybeTenantId.value,
      applicationIdUri: configResult.value.applicationIdUri,
    });
  }
}<|MERGE_RESOLUTION|>--- conflicted
+++ resolved
@@ -37,11 +37,7 @@
 } from "@microsoft/teamsfx-api";
 import { checkSubscription, fillInCommonQuestions } from "./commonQuestions";
 import { executeLifecycles, executeConcurrently, LifecyclesWithContext } from "./executor";
-<<<<<<< HEAD
-import { getPluginContext, getSubsriptionDisplayName} from "./util";
-=======
 import { getPluginContext, getSubsriptionDisplayName, sendErrorTelemetryThenReturnError } from "./util";
->>>>>>> f6e6ecf8
 import { AppStudio } from "./appstudio/appstudio";
 import * as fs from "fs-extra";
 import {
@@ -2230,15 +2226,10 @@
     const addApim = addResourcesAnswer.includes(AzureResourceApim.id);
 
     if ((alreadyHaveSql && addSQL) || (alreadyHaveApim && addApim)) {
-<<<<<<< HEAD
-      return err(
-        returnUserError(new Error(`SQL or APIM is already enabled!`), "Solution", SolutionError.AddResourceNotSupport)
-=======
       const e = returnUserError(
         new Error("SQL/APIM is already added."),
         "Solution",
         SolutionError.AddResourceNotSupport
->>>>>>> f6e6ecf8
       );
       return err(sendErrorTelemetryThenReturnError(SolutionTelemetryEvent.AddResource, e, ctx.telemetryReporter));
     }
