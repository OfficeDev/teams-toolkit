--- conflicted
+++ resolved
@@ -124,20 +124,9 @@
   extractParamForRegisterTeamsAppAndAad,
   ParamForRegisterTeamsAppAndAad,
 } from "./v2/executeUserTask";
-<<<<<<< HEAD
-import {
-  AadOwner,
-  Collaborator,
-  ResourcePermission,
-  TeamsAppAdmin,
-} from "../../../common/permissionInterface";
-import { askTargetEnvironment } from "../../../core/middleware/envInfoLoader";
 import { blockV1Project, ensurePermissionRequest, parseTeamsAppTenantId } from "./v2/utils";
 import { askForProvisionConsent } from "./v2/provision";
-=======
 import { scaffoldReadmeAndLocalSettings } from "./v2/scaffolding";
-import { ensurePermissionRequest, parseTeamsAppTenantId } from "./v2/utils";
->>>>>>> 84f8c0da
 
 export type LoadedPlugin = Plugin;
 export type PluginsWithContext = [LoadedPlugin, PluginContext];
