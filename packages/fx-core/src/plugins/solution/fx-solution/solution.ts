/* eslint-disable @typescript-eslint/ban-types */
/* eslint-disable @typescript-eslint/no-unused-vars */
/* eslint-disable @typescript-eslint/no-explicit-any */
/* eslint-disable @typescript-eslint/no-non-null-assertion */
// Copyright (c) Microsoft Corporation.
// Licensed under the MIT license.
import {
    ok,
    err,
    QTreeNode,
    ConfigMap,
    NodeType,
    Stage,
    returnSystemError,
    returnUserError,
    PluginContext,
    Plugin,
    Func,
    FxError,
    Result,
    Solution,
    SolutionConfig,
    SolutionContext,
    SystemError,
    DialogMsg,
    DialogType,
    TeamsAppManifest,
    LogProvider,
    OptionItem,
    MsgLevel,
    ConfigFolderName
} from "fx-api";
import { askSubscription, fillInCommonQuestions } from "./commonQuestions";
import { executeLifecycles, executeConcurrently, LifecyclesWithContext } from "./executor";
import { getPluginContext } from "./util";
import { AppStudio } from "./appstudio/appstudio";
import * as fs from "fs-extra";
import {
    DEFAULT_PERMISSION_REQUEST,
    GLOBAL_CONFIG,
    SELECTED_PLUGINS,
    PERMISSION_REQUEST,
    SolutionError,
    LOCAL_DEBUG_TAB_DOMAIN,
    LOCAL_DEBUG_TAB_ENDPOINT,
    LOCAL_DEBUG_AAD_ID,
    LOCAL_DEBUG_TEAMS_APP_ID,
    FRONTEND_DOMAIN,
    FRONTEND_ENDPOINT,
    AAD_REMOTE_CLIENT_ID,
    TEAMS_APP_MANIFEST_TEMPLATE,
    REMOTE_TEAMS_APP_ID,
    Void,
    SOLUTION_PROVISION_SUCCEEDED,
    BOTS,
    COMPOSE_EXTENSIONS,
    BOT_DOMAIN,
    LOCAL_APPLICATION_ID_URIS,
    LOCAL_CLIENT_SECRET,
    LOCAL_DEBUG_BOT_DOMAIN,
    REMOTE_AAD_ID,
    REMOTE_APPLICATION_ID_URIS,
    REMOTE_CLIENT_SECRET,
    WEB_APPLICATION_INFO_SOURCE,
    LOCAL_WEB_APPLICATION_INFO_SOURCE
} from "./constants";

import { SpfxPlugin } from "../../resource/spfx";
import { FrontendPlugin } from "../../resource/frontend";
import { IdentityPlugin } from "../../resource/identity";
import { SqlPlugin } from "../../resource/sql";
import { TeamsBot } from "../../resource/bot";
import { AadAppForTeamsPlugin } from "../../resource/aad";
import { FunctionPlugin } from "../../resource/function";
import { SimpleAuthPlugin } from "../../resource/simpleauth";
import { LocalDebugPlugin } from "../../resource/localdebug";
import { ApimPlugin } from "../../resource/apim/src";
import { IAppDefinition } from "./appstudio/interface";
import {
    AzureResourceFunction,
    AzureResourceSQL,
    AzureResourcesQuestion,
    AzureSolutionQuestionNames,
    BotOptionItem,
    DeployPluginSelectQuestion,
    HostTypeOptionAzure,
    HostTypeOptionSPFx,
    FrontendHostTypeQuestion,
    TabOptionItem,
    TabScopQuestion,
    MessageExtensionItem,
    AzureResourceApim,
    createCapabilityQuestion,
    createAddAzureResourceQuestion,
    AskSubscriptionQuestion,
} from "./question";
import Mustache from "mustache";
import path from "path";

type LoadedPlugin = Plugin & { name: string; displayName: string; };
export type PluginsWithContext = [LoadedPlugin, PluginContext];

type ParamForRegisterTeamsAppAndAad = {
    "app-name": string;
    environment: "local" | "remote";
    endpoint: string;
    "root-path": string;
};

function newIdentityPlugin(): LoadedPlugin {
    const plugin: Plugin = new IdentityPlugin();
    const pluginWithMeta: LoadedPlugin = plugin as LoadedPlugin;
    pluginWithMeta.name = "fx-resource-identity";
    pluginWithMeta.displayName = "Microsoft Identity";
    return pluginWithMeta;
}

function newFehostPlugin(): LoadedPlugin {
    const plugin: Plugin = new FrontendPlugin();
    const pluginWithMeta: LoadedPlugin = plugin as LoadedPlugin;
    pluginWithMeta.name = "fx-resource-frontend-hosting";
    pluginWithMeta.displayName = "Tab Front-end";
    return pluginWithMeta;
}

function newSqlPlugin(): LoadedPlugin {
    const plugin: Plugin = new SqlPlugin();
    const pluginWithMeta: LoadedPlugin = plugin as LoadedPlugin;
    pluginWithMeta.name = "fx-resource-azure-sql";
    pluginWithMeta.displayName = "Azure SQL Datebase";
    return pluginWithMeta;
}

function newSpfxPlugin(): LoadedPlugin {
    const plugin: Plugin = new SpfxPlugin();
    const pluginWithMeta: LoadedPlugin = plugin as LoadedPlugin;
    pluginWithMeta.name = "fx-resource-spfx";
    pluginWithMeta.displayName = "SharePoint Framework (SPFx)";
    return pluginWithMeta;
}

function newBotPlugin(): LoadedPlugin {
    const plugin: Plugin = new TeamsBot();
    const pluginWithMeta: LoadedPlugin = plugin as LoadedPlugin;
    pluginWithMeta.name = "fx-resource-teamsbot";
    pluginWithMeta.displayName = "Bot";
    return pluginWithMeta;
}

function newAadPlugin(): LoadedPlugin {
    const plugin: Plugin = new AadAppForTeamsPlugin();
    const pluginWithMeta: LoadedPlugin = plugin as LoadedPlugin;
    pluginWithMeta.name = "fx-resource-aad-app-for-teams";
    pluginWithMeta.displayName = "AAD";
    return pluginWithMeta;
}

function newFunctionPlugin(): LoadedPlugin {
    const plugin: Plugin = new FunctionPlugin();
    const pluginWithMeta: LoadedPlugin = plugin as LoadedPlugin;
    pluginWithMeta.name = "fx-resource-function";
    pluginWithMeta.displayName = "Azure Function";
    return pluginWithMeta;
}

function newSimpleAuthPlugin(): LoadedPlugin {
    const plugin: Plugin = new SimpleAuthPlugin();
    const pluginWithMeta: LoadedPlugin = plugin as LoadedPlugin;
    pluginWithMeta.name = "fx-resource-runtime-connector";
    pluginWithMeta.displayName = "Simple Auth";
    return pluginWithMeta;
}

function newLocalDebugPlugin(): LoadedPlugin {
    const plugin: Plugin = new LocalDebugPlugin();
    const pluginWithMeta: LoadedPlugin = plugin as LoadedPlugin;
    pluginWithMeta.name = "fx-resource-local-debug";
    pluginWithMeta.displayName = "LocalDebug";
    return pluginWithMeta;
}

function newApimPlugin(): LoadedPlugin {
    const plugin: Plugin = new ApimPlugin();
    const pluginWithMeta: LoadedPlugin = plugin as LoadedPlugin;
    pluginWithMeta.name = "fx-resource-apim";
    pluginWithMeta.displayName = "API Management";
    return pluginWithMeta;
}

// Maybe we need a state machine to track state transition.
enum SolutionRunningState {
    Idle = "idle",
    ProvisionInProgress = "ProvisionInProgress",
    DeployInProgress = "DeployInProgress",
}

export class TeamsAppSolution implements Solution {
    identityPlugin: LoadedPlugin = newIdentityPlugin();
    fehostPlugin: LoadedPlugin = newFehostPlugin();
    sqlPlugin: LoadedPlugin = newSqlPlugin();
    spfxPlugin: LoadedPlugin = newSpfxPlugin();
    botPlugin: LoadedPlugin = newBotPlugin();
    aadPlugin: LoadedPlugin = newAadPlugin();
    functionPlugin: LoadedPlugin = newFunctionPlugin();
    simpleAuthPlugin: LoadedPlugin = newSimpleAuthPlugin();
    localDebugPlugin: LoadedPlugin = newLocalDebugPlugin();
    apimPlugin: LoadedPlugin = newApimPlugin();

    runningState: SolutionRunningState;

    allPlugins = [
        this.identityPlugin,
        this.fehostPlugin,
        this.sqlPlugin,
        this.spfxPlugin,
        this.botPlugin,
        this.aadPlugin,
        this.functionPlugin,
        this.simpleAuthPlugin,
        this.localDebugPlugin,
        this.apimPlugin,
    ];
    pluginMap: Map<string, LoadedPlugin> = new Map<string, LoadedPlugin>();
    // For SPFx projects, there is no manifest.
    manifest?: TeamsAppManifest;

    constructor() {
        for (const plugin of this.allPlugins) {
            this.pluginMap.set(plugin.name, plugin);
        }
        this.runningState = SolutionRunningState.Idle;
    }

    private getPluginAndContextArray(ctx: SolutionContext, selectedPlugins: LoadedPlugin[]): PluginsWithContext[] {
        // let pluginContextConstructor = getPluginContextConstructor(ctx);
        return selectedPlugins.map((plugin) => [plugin, getPluginContext(ctx, plugin.name, this.manifest)]);
    }

    async init(ctx: SolutionContext): Promise<Result<any, FxError>> {
        return ok({});
    }

    /**
     * create
     */
    async create(ctx: SolutionContext): Promise<Result<any, FxError>> {
        // ensure that global namespace is present
        if (!ctx.config.has(GLOBAL_CONFIG)) {
            ctx.config.set(GLOBAL_CONFIG, new ConfigMap());
        }

        //Reload plugins according to user answers
        this.reloadPlugins(ctx.config, ctx.answers!);

        if (!this.spfxSelected(ctx.config)) {
            this.manifest = await AppStudio.createManifest(ctx.answers);
            if (this.manifest) Object.assign(ctx.app, this.manifest);
            await fs.writeFile(`${ctx.root}/.${ConfigFolderName}/manifest.remote.json`, JSON.stringify(this.manifest, null, 4));
            await fs.writeJSON(`${ctx.root}/permissions.json`, DEFAULT_PERMISSION_REQUEST, { spaces: 4 });
            return this.updatePermissionRequest(ctx.root, ctx.config);
        } else {
            this.manifest = await ((this.spfxPlugin as unknown) as SpfxPlugin).getManifest();
            await fs.writeFile(`${ctx.root}/.${ConfigFolderName}/manifest.remote.json`, JSON.stringify(this.manifest, null, 4));
            return ok(null);
        }
    }

    async open(ctx: SolutionContext): Promise<Result<any, FxError>> {
        return this.reloadManifestAndCheckRequiredFields(ctx);
    }

    private async reloadManifest(ctx: SolutionContext): Promise<Result<any, FxError>> {
        // read manifest
        if (!this.spfxSelected(ctx.config)) {
            try {
                this.manifest = await fs.readJson(`${ctx.root}/.${ConfigFolderName}/manifest.remote.json`);
                if (!this.manifest) {
                    return err(
                        returnSystemError(
                            new Error("Failed to read manifest file"),
                            "Solution",
                            SolutionError.FailedToLoadManifestFile,
                        ),
                    );
                }
                Object.assign(ctx.app, this.manifest);
            } catch (e) {
                return err(
                    returnSystemError(
                        new Error("Failed to read manifest file"),
                        "Solution",
                        SolutionError.FailedToLoadManifestFile,
                    ),
                );
            }
        }
        return ok({});
    }

    private async reloadManifestAndCheckRequiredFields(ctx: SolutionContext): Promise<Result<any, FxError>> {
        if (!this.spfxSelected(ctx.config)) {
            const result = await this.reloadManifest(ctx);
            return result.andThen((_) => {
                if (
                    this.manifest === undefined ||
                    this.manifest.name.short === undefined ||
                    this.manifest.name.short.length === 0
                ) {
                    return err(
                        returnSystemError(
                            new Error("Name is missing"),
                            "Solution",
                            SolutionError.FailedToLoadManifestFile,
                        ),
                    );
                }
                return ok({});
            });
        }
        return ok({});
    }

    reloadPlugins(solutionConfig: SolutionConfig, answer: ConfigMap): void {
        const selectedPlugins = [];
        const cap = answer.getStringArray(AzureSolutionQuestionNames.Capabilities);
        if (cap?.includes(TabOptionItem.label)) {
            const frontendHostType = answer.getString(AzureSolutionQuestionNames.HostType);
            if (HostTypeOptionAzure.label === frontendHostType) {
                selectedPlugins.push(this.fehostPlugin);
                const azureResources = answer.get(AzureSolutionQuestionNames.AzureResources)! as string[];
                if (azureResources.includes(AzureResourceSQL.label)) {
                    selectedPlugins.push(this.sqlPlugin);
                    selectedPlugins.push(this.identityPlugin);
                    selectedPlugins.push(this.functionPlugin);
                    if (!azureResources.includes(AzureResourceFunction.label)) {
                        // when user select sql, azure function should be bound
                        azureResources.push(AzureResourceFunction.label);
                    }
                }
                if (azureResources.includes(AzureResourceApim.label)) {
                    selectedPlugins.push(this.apimPlugin);
                    if (!selectedPlugins.includes(this.functionPlugin)) {
                        selectedPlugins.push(this.functionPlugin);
                    }
                    if (!azureResources.includes(AzureResourceFunction.label)) {
                        // when user select apim, azure function should be bound
                        azureResources.push(AzureResourceFunction.label);
                    }
                }
                if (
                    azureResources.includes(AzureResourceFunction.label) &&
                    !selectedPlugins.includes(this.functionPlugin)
                ) {
                    selectedPlugins.push(this.functionPlugin);
                }
                // AAD, LocalDebug and runtimeConnector are enabled for azure by default
                selectedPlugins.push(this.aadPlugin);
                selectedPlugins.push(this.simpleAuthPlugin);
                selectedPlugins.push(this.localDebugPlugin);
            } else if (HostTypeOptionSPFx.label === frontendHostType) {
                selectedPlugins.push(this.spfxPlugin);
                selectedPlugins.push(this.localDebugPlugin);
            }
        }
        if (cap?.includes(BotOptionItem.label) || cap?.includes(MessageExtensionItem.label)) {
            // Bot/Message extension plugin depend on aad plugin.
            // Currently, Bot and Message Extension features are both implemented in botPlugin
            selectedPlugins.push(this.botPlugin);
            if (!selectedPlugins.includes(this.aadPlugin)) {
                selectedPlugins.push(this.aadPlugin);
            }
            if (!selectedPlugins.includes(this.localDebugPlugin)) {
                selectedPlugins.push(this.localDebugPlugin);
            }
        }

        solutionConfig.get(GLOBAL_CONFIG)?.set(
            SELECTED_PLUGINS,
            selectedPlugins.map((plugin) => plugin.name),
        );
    }

    private spfxSelected(config: SolutionConfig): boolean {
        // Generally, if SPFx is selected, there should be no other plugins. But we don't check this invariant here.
        const spfxExists = config
            .get(GLOBAL_CONFIG)
            ?.getStringArray(SELECTED_PLUGINS)
            ?.some((pluginName) => pluginName === this.spfxPlugin.name);
        return spfxExists === undefined ? false : spfxExists;
    }

    async scaffoldOne(plugin: LoadedPlugin, ctx: SolutionContext): Promise<Result<any, FxError>> {
        const pctx = getPluginContext(ctx, plugin.name, this.manifest);
        if (plugin.preScaffold) {
            const result = await plugin.preScaffold(pctx);
            if (result.isErr()) {
                return result;
            }
        }
        if (plugin.scaffold) {
            const result = await plugin.scaffold(pctx);
            if (result.isErr()) {
                return result;
            }
        }
        if (plugin.postScaffold) {
            const result = await plugin.postScaffold(pctx);
            if (result.isErr()) {
                return result;
            }
        }
        return ok(null);
    }

    async provisionOne(plugin: LoadedPlugin, ctx: SolutionContext): Promise<Result<any, FxError>> {
        const pctx = getPluginContext(ctx, plugin.name, this.manifest);
        if (plugin.preProvision) {
            const result = await plugin.preProvision(pctx);
            if (result.isErr()) {
                return result;
            }
        }
        if (plugin.provision) {
            const result = await plugin.provision(pctx);
            if (result.isErr()) {
                return result;
            }
        }
        if (plugin.postProvision) {
            const result = await plugin.postProvision(pctx);
            if (result.isErr()) {
                return result;
            }
        }
        return ok(null);
    }

    /**
     * update
     */
    async update(ctx: SolutionContext): Promise<Result<any, FxError>> {
        const selectedPlugins = ctx.config.get(GLOBAL_CONFIG)?.getStringArray(SELECTED_PLUGINS);
        const isSPFx = selectedPlugins?.includes(this.spfxPlugin.name);
        if (isSPFx) {
            return err(
                returnUserError(
                    new Error("Cannot add resource for SPFx project."),
                    "Solution",
                    SolutionError.CannotAddResourceForSPFx,
                ),
            );
        }

        const alreadyHaveFunction = selectedPlugins?.includes(this.functionPlugin.name);
        const alreadyHaveSql = selectedPlugins?.includes(this.sqlPlugin.name);
        const alreadyHaveApim = selectedPlugins?.includes(this.apimPlugin.name);

        const oldResources = ctx.answers?.get(AzureSolutionQuestionNames.AzureResources) as string[];
        const addResources = ctx.answers?.get(AzureSolutionQuestionNames.AddResources) as string[];

        const addSQL = addResources.includes(AzureResourceSQL.label);
        const addFunc = addResources.includes(AzureResourceFunction.label);
        const addApim = addResources.includes(AzureResourceApim.label);

        const addResourceForPlugin: string[] = [];
        const addResourceItemsForNotification: string[] = [];
        if ((addFunc || addSQL || addApim) && !alreadyHaveFunction) {
            addResourceForPlugin.push(AzureResourceFunction.label);
        }
        if (addSQL && !alreadyHaveSql) {
            addResourceForPlugin.push(AzureResourceSQL.label);
            addResourceItemsForNotification.push(AzureResourceSQL.description!);
        }
        if (addApim && !alreadyHaveApim) {
            addResourceForPlugin.push(AzureResourceApim.label);
            addResourceItemsForNotification.push(AzureResourceApim.description!);
        }

        // add AzureResource in answer
        let reloadPlugin = false;
        for (const item of addResourceForPlugin) {
            if (!oldResources.includes(item)) {
                oldResources.push(item);
                reloadPlugin = true;
            }
        }

        if (reloadPlugin) {
            this.reloadPlugins(ctx.config, ctx.answers!);
            ctx.config.get(GLOBAL_CONFIG)?.set(SOLUTION_PROVISION_SUCCEEDED, false); //if selected plugin changed, we need to re-do provision
        }

        if (addFunc || ((addSQL || addApim) && !alreadyHaveFunction)) {
            ctx.logProvider?.info(`start scaffolding Azure Function .....`);
            const result1 = await this.scaffoldOne(this.functionPlugin, ctx);
            if (result1.isErr()) {
                ctx.logProvider?.info(`failed to scaffold Azure Function!`);
                return err(result1.error);
            }
            ctx.logProvider?.info(`finish scaffolding Azure Function!`);
            addResourceItemsForNotification.push(AzureResourceFunction.description!);
        }

        if (!alreadyHaveApim && addApim) {
            // // Ask subscription
            // if (!ctx.config.get(GLOBAL_CONFIG)?.getString("subscriptionId")) {
            //     const azureToken = await ctx.azureAccountProvider?.getAccountCredentialAsync();
            //     if (azureToken === undefined) {
            //         return err(
            //             returnUserError(
            //                 new Error("Please login to azure using Azure Account Extension"),
            //                 "Solution",
            //                 SolutionError.NotLoginToAzure,
            //             ),
            //         );
            //     }
            //     const result = await askSubscription(ctx.config, azureToken, ctx.dialog);
            //     if (result.isErr()) {
            //         return err(result.error);
            //     }
            //     ctx.config.get(GLOBAL_CONFIG)?.set("subscriptionId", result.value);
            // }

            // Scaffold apim
            ctx.logProvider?.info(`start scaffolding API Management .....`);
            const result = await this.scaffoldOne(this.apimPlugin, ctx);
            if (result.isErr()) {
                ctx.logProvider?.info(`failed to scaffold API Management!`);
                return err(result.error);
            }
            ctx.logProvider?.info(`finish scaffolding API Management!`);
        }

        if (addResourceItemsForNotification.length > 0) {
            ctx.dialog?.communicate(
                new DialogMsg(DialogType.Show, {
                    description: `[Teams Toolkit] Resource "${addResourceItemsForNotification.join(
                        ",",
                    )}" have been successfully configured for your project, trigger 'TeamsFx - Provision Resource' will create the resource(s) in your Azure subscription.`,
                    level: MsgLevel.Info,
                }),
            );
        }
        return ok(Void);
    }


    private getSelectedPlugins(solutionConfig: SolutionConfig): Result<LoadedPlugin[], FxError> {
        let pluginNames = solutionConfig.get(GLOBAL_CONFIG)?.get(SELECTED_PLUGINS);

        if (pluginNames === undefined) {
            return err(
                returnUserError(
                    new Error("Selected plugin name is not valid"),
                    "Solution",
                    SolutionError.InvalidSelectedPluginNames,
                ),
            );
        }

        if (pluginNames instanceof Map) {
            const list: string[] = [];
            for (const pluginName of pluginNames.values()) {
                list.push(pluginName);
            }
            pluginNames = list;
        }

        const selectedPlugins = [];
        for (const pluginName of pluginNames as string[]) {
            const plugin = this.pluginMap.get(pluginName);
            if (plugin === undefined) {
                return err(
                    returnUserError(
                        new Error(`Plugin name ${pluginName} is not valid`),
                        "Solution",
                        SolutionError.PluginNotFound,
                    ),
                );
            }
            selectedPlugins.push(plugin);
        }
        return ok(selectedPlugins);
    }

    /**
     * scaffold
     */
    async scaffold(ctx: SolutionContext): Promise<Result<any, FxError>> {
        const maybeSelectedPlugins = this.getSelectedPlugins(ctx.config);
        if (maybeSelectedPlugins.isErr()) {
            return maybeSelectedPlugins;
        }
        const selectedPlugins = maybeSelectedPlugins.value;

        const loadManifestResult = await this.reloadManifest(ctx);
        if (loadManifestResult.isErr()) {
            return loadManifestResult;
        }

        const pluginsWithCtx: PluginsWithContext[] = this.getPluginAndContextArray(ctx, selectedPlugins);
        const preScaffoldWithCtx: LifecyclesWithContext[] = pluginsWithCtx.map(([plugin, context]) => {
            return [plugin?.preScaffold?.bind(plugin), context, plugin.name];
        });
        const scaffoldWithCtx: LifecyclesWithContext[] = pluginsWithCtx.map(([plugin, context]) => {
            return [plugin?.scaffold?.bind(plugin), context, plugin.name];
        });
        const postScaffoldWithCtx: LifecyclesWithContext[] = pluginsWithCtx.map(([plugin, context]) => {
            return [plugin?.postScaffold?.bind(plugin), context, plugin.name];
        });

        return executeLifecycles(preScaffoldWithCtx, scaffoldWithCtx, postScaffoldWithCtx);
    }

    /**
     * Load the content of the latest permissions.json file to config
     * @param rootPath root path of this project
     * @param config solution config
     */
    private async updatePermissionRequest(
        rootPath: string,
        config: SolutionConfig,
    ): Promise<Result<SolutionConfig, FxError>> {
        if (this.spfxSelected(config)) {
            return err(
                returnUserError(
                    new Error("Cannot update permission for SPFx project"),
                    "Solution",
                    SolutionError.CannotUpdatePermissionForSPFx,
                ),
            );
        }
        const path = `${rootPath}/permissions.json`;
        if (!(await fs.pathExists(path))) {
            return err(
                returnSystemError(
                    new Error("permissions.json is missing"),
                    "Solution",
                    SolutionError.MissingPermissionsJson,
                ),
            );
        }
        const permissionRequest = await fs.readJson(path);
        config.get(GLOBAL_CONFIG)?.set(PERMISSION_REQUEST, JSON.stringify(permissionRequest));
        return ok(config);
    }

    // The assumptions of this function are:
    // 1. this.manifest is not undefined(for azure projects) already contains the latest manifest(loaded via reloadManifestAndCheckRequiredFields)
    // 2. provision of frontend hosting is done and config values has already been loaded into ctx.config
    private async createAndConfigTeamsManifest(ctx: SolutionContext): Promise<Result<IAppDefinition, FxError>> {
        const maybeSelectedPlugins = this.getSelectedPlugins(ctx.config);
        if (maybeSelectedPlugins.isErr()) {
            return err(maybeSelectedPlugins.error);
        }
        const selectedPlugins = maybeSelectedPlugins.value;
        let endpoint: string | undefined = "";
        let domain: string | undefined = "";
        if (selectedPlugins.some((plugin) => plugin.name === this.fehostPlugin.name)) {
            endpoint = ctx.config.get(this.fehostPlugin.name)?.getString(FRONTEND_ENDPOINT);
            domain = ctx.config.get(this.fehostPlugin.name)?.getString(FRONTEND_DOMAIN);
            if (endpoint === undefined || domain === undefined) {
                return err(
                    returnSystemError(
                        new Error("Frontend endpoint or domain not found"),
                        "Solution",
                        SolutionError.FrontendEndpointAndDomainNotFound,
                    ),
                );
            }
        }

        const clientId = ctx.config.get(this.aadPlugin.name)?.getString(AAD_REMOTE_CLIENT_ID);
        if (clientId === undefined) {
            return err(
                returnSystemError(
                    new Error("Remote clientId not found"),
                    "Solution",
                    SolutionError.RemoteClientIdNotFound,
                ),
            );
        }

        const manifest = this.manifest!;
        if (selectedPlugins.some((plugin) => plugin.name === this.botPlugin.name)) {
            const capabilities = ctx.answers?.getStringArray(AzureSolutionQuestionNames.Capabilities);
            const hasBot = capabilities?.includes(BotOptionItem.label);
            const hasMsgExt = capabilities?.includes(MessageExtensionItem.label);
            if (!hasBot && !hasMsgExt) {
                return err(
                    returnSystemError(
                        new Error("One of bot and Message Extension is expected to be selected"),
                        "Solution",
                        SolutionError.InternelError,
                    ),
                );
            }
            if (hasBot) {
                const bots = ctx.config.get(this.botPlugin.name)?.getString(BOTS);
                if (!bots) {
                    return err(
                        returnSystemError(
                            new Error(`key "${BOTS}" not found in bot plugin's conifg`),
                            "Solution",
                            SolutionError.BotInternalError,
                        ),
                    );
                }
                manifest.bots = JSON.parse(bots);
            }
            if (hasMsgExt) {
                const composeExtensions = ctx.config.get(this.botPlugin.name)?.getString(COMPOSE_EXTENSIONS);
                if (!composeExtensions) {
                    return err(
                        returnSystemError(
                            new Error(`key "${COMPOSE_EXTENSIONS}" not found in bot plugin's conifg`),
                            "Solution",
                            SolutionError.BotInternalError,
                        ),
                    );
                }
                manifest.composeExtensions = JSON.parse(composeExtensions);
            }
        }
        const manifestString = JSON.stringify(manifest);

        const validDomains: string[] = [];
        if (domain) {
            validDomains.push(domain);
        }

        const validBotDomain = ctx.config.get(this.botPlugin.name)?.get(BOT_DOMAIN);
        if (validBotDomain) {
            validDomains.push(validBotDomain as string);
        }

        const webApplicationInfoResource: string | undefined = ctx.config.get(this.aadPlugin.name)?.getString(WEB_APPLICATION_INFO_SOURCE);
        if (webApplicationInfoResource) {
            ctx.logProvider?.debug(`Succeed to get webApplicationInfoResource: ${webApplicationInfoResource}`);
        } else {
            ctx.logProvider?.debug(`Failed to get webApplicationInfoResource from aad by key ${WEB_APPLICATION_INFO_SOURCE}.`);
            return err(returnSystemError(new Error("Failed to get webApplicationInfoResource"), "Solution", SolutionError.UpdateManifestError));
        }

        const [appDefinition, updatedManifest] = AppStudio.getDevAppDefinition(
            manifestString,
            clientId,
            endpoint.endsWith("/") ? endpoint.substring(0, endpoint.length - 1) : endpoint,
            validDomains,
            webApplicationInfoResource
        );
        const teamsAppId = ctx.config.get(GLOBAL_CONFIG)?.getString(REMOTE_TEAMS_APP_ID);
        if (!teamsAppId) {
            ctx.logProvider?.info(`Teams app not created`);
            const result = await this.createAndUpdateApp(
                appDefinition,
                "remote",
                ctx.logProvider,
                await ctx.appStudioToken?.getAccessToken(),
            );
            if (result.isErr()) {
                return result.map((_) => appDefinition);
            }

            ctx.logProvider?.info(`Teams app created ${result.value}`);
            appDefinition.appId = result.value;
            ctx.config.get(GLOBAL_CONFIG)?.set(REMOTE_TEAMS_APP_ID, result.value);
            await fs.writeFile(`${ctx.root}/.${ConfigFolderName}/manifest.remote.json`, JSON.stringify(updatedManifest, null, 4));
            return ok(appDefinition);
        } else {
            ctx.logProvider?.info(`Teams app already created: ${teamsAppId}`);
            appDefinition.appId = teamsAppId;
            const result = await this.updateApp(
                teamsAppId,
                appDefinition,
                "remote",
                ctx.logProvider,
                await ctx.appStudioToken?.getAccessToken(),
            );
            if (result.isErr()) {
                return result.map((_) => appDefinition);
            }
            await fs.writeFile(`${ctx.root}/.${ConfigFolderName}/manifest.remote.json`, JSON.stringify(updatedManifest, null, 4));
            ctx.logProvider?.info(`Teams app updated ${JSON.stringify(updatedManifest)}`);
            return ok(appDefinition);
        }
    }

    /**
     * Checks whether solution's state is idle
     */
    private checkWhetherSolutionIsIdle(): Result<Void, FxError> {
        if (this.runningState === SolutionRunningState.Idle) {
            return ok(Void);
        }

        if (this.runningState === SolutionRunningState.ProvisionInProgress) {
            return err(
                returnUserError(
                    new Error("Provision in progress. Please wait for its completion."),
                    "Solution",
                    SolutionError.ProvisionInProgress,
                ),
            );
        }
        if (this.runningState === SolutionRunningState.DeployInProgress) {
            return err(
                returnUserError(
                    new Error("Deployment in progress. Please wait for its completion."),
                    "Solution",
                    SolutionError.DeploymentInProgress,
                ),
            );
        }
        return err(
            returnSystemError(
                new Error(`unknown solution state: ${this.runningState}`),
                "Solution",
                SolutionError.UnknownSolutionRunningState,
            ),
        );
    }

    private checkWetherProvisionSucceeded(solutionConfig: SolutionConfig): boolean {
        return !!solutionConfig.get(GLOBAL_CONFIG)?.getBoolean(SOLUTION_PROVISION_SUCCEEDED);
    }

    /**
     * Provision resources. It can only run in a non-SPFx project when solution's running state is Idle.
     * Solution's provisionSucceeded config value will be set to true if provision succeeds, to false otherwise.
     *
     */
    async provision(ctx: SolutionContext): Promise<Result<any, FxError>> {
        if (this.spfxSelected(ctx.config)) {
            return err(
                returnUserError(
                    new Error("SPFx project has no provision task, you can directly deploy it."),
                    "Solution",
                    SolutionError.CannotRunProvisionInSPFxProject,
                ),
            );
        }

        const canProvision = this.checkWhetherSolutionIsIdle();
        if (canProvision.isErr()) {
            return canProvision;
        }
        
        try {
            // Just to trigger M365 login before the concurrent execution of provision. 
            // Because concurrent exectution of provision may getAccessToken() concurrently, which
            // causes 2 M365 logins before the token caching in common lib takes effect.
            await ctx.appStudioToken?.getAccessToken();

            this.runningState = SolutionRunningState.ProvisionInProgress;

            const provisionResult = await this.doProvision(ctx);
            if (provisionResult.isOk()) {
                ctx.logProvider?.info(`[Teams Toolkit] configuration success!`);
                await ctx.dialog?.communicate(
                    new DialogMsg(DialogType.Show, {
                        description: "[Teams Toolkit] provision finished successfully!",
                        level: MsgLevel.Info,
                    }),
                );
                ctx.config.get(GLOBAL_CONFIG)?.set(SOLUTION_PROVISION_SUCCEEDED, true);
            } else {
                ctx.logProvider?.error(`[Teams Toolkit] configuration failed!`);
                ctx.config.get(GLOBAL_CONFIG)?.set(SOLUTION_PROVISION_SUCCEEDED, false);
            }
            return provisionResult;
        } finally {
            this.runningState = SolutionRunningState.Idle;
        }
    }

    /**
     * provision
     */
    async doProvision(ctx: SolutionContext): Promise<Result<any, FxError>> {
        const maybeSelectedPlugins = this.getSelectedPlugins(ctx.config);
        if (maybeSelectedPlugins.isErr()) {
            return maybeSelectedPlugins;
        }
        const selectedPlugins = maybeSelectedPlugins.value;

        const loadManifestResult = await this.reloadManifestAndCheckRequiredFields(ctx);
        if (loadManifestResult.isErr()) {
            return loadManifestResult;
        }

        //1. ask common questions for azure resources.
        const appName = this.manifest!.name.short;
        let res = await fillInCommonQuestions(
            appName,
            ctx.config,
            ctx.dialog,
            await ctx.azureAccountProvider?.getAccountCredentialAsync(),
            await ctx.appStudioToken?.getJsonObject(),
        );
        if (res.isErr()) {
            return res;
        }

        res = await this.updatePermissionRequest(ctx.root, ctx.config);
        if (res.isErr()) {
            return res;
        }

        const pluginsWithCtx: PluginsWithContext[] = this.getPluginAndContextArray(ctx, selectedPlugins);
        const preProvisionWithCtx: LifecyclesWithContext[] = pluginsWithCtx.map(([plugin, context]) => {
            return [plugin?.preProvision?.bind(plugin), context, plugin.name];
        });
        const provisionWithCtx: LifecyclesWithContext[] = pluginsWithCtx.map(([plugin, context]) => {
            return [plugin?.provision?.bind(plugin), context, plugin.name];
        });
        const postProvisionWithCtx: LifecyclesWithContext[] = pluginsWithCtx.map(([plugin, context]) => {
            return [plugin?.postProvision?.bind(plugin), context, plugin.name];
        });

        return executeLifecycles(
            preProvisionWithCtx,
            provisionWithCtx,
            postProvisionWithCtx,
            async () => {
                ctx.logProvider?.info("[Teams Toolkit]: Start provisioning. It could take several minutes.");
                return ok(undefined);
            },
            async () => {
                ctx.logProvider?.info("[Teams Toolkit]: provison finished!");
                if (selectedPlugins.some((plugin) => plugin.name === this.aadPlugin.name)) {
                    const aadPlugin: AadAppForTeamsPlugin = this.aadPlugin as any;
                    const result = aadPlugin.setApplicationInContext(
                        getPluginContext(ctx, this.aadPlugin.name, this.manifest),
                    );
                    if (result.isErr()) {
                        return result;
                    }
                }
                return this.createAndConfigTeamsManifest(ctx);
            },
            async () => {
                ctx.logProvider?.info("[Teams Toolkit]: configuration finished!");
                return ok(undefined);
            },
        );
    }

    private canDeploy(solutionConfig: SolutionConfig): Result<Void, FxError> {
        if (this.spfxSelected(solutionConfig)) {
            return ok(Void);
        }
        return this.checkWhetherSolutionIsIdle().andThen((_) => {
            return this.checkWetherProvisionSucceeded(solutionConfig)
                ? ok(Void)
                : err(
                    returnUserError(
                        new Error("Please provision before deploying"),
                        "Solution",
                        SolutionError.CannotDeployBeforeProvision,
                    ),
                );
        });
    }

    async deploy(ctx: SolutionContext): Promise<Result<any, FxError>> {
        const canDeploy = this.canDeploy(ctx.config);
        if (canDeploy.isErr()) {
            return canDeploy;
        }
        try {
<<<<<<< HEAD
            if (!this.spfxSelected(ctx.config)) {
                // Just to trigger M365 login before the concurrent execution of deploy. 
                // Because concurrent exectution of deploy may getAccessToken() concurrently, which
                // causes 2 M365 logins before the token caching in common lib takes effect.
                await ctx.appStudioToken?.getAccessToken();
            }
=======
            // Just to trigger M365 login before the concurrent execution of deploy. 
            // Because concurrent exectution of deploy may getAccessToken() concurrently, which
            // causes 2 M365 logins before the token caching in common lib takes effect.
            await ctx.appStudioToken?.getAccessToken();
>>>>>>> 05bfdced

            this.runningState = SolutionRunningState.DeployInProgress;
            const result = await this.doDeploy(ctx);
            if (result.isOk()) {
                ctx.logProvider?.info(`[Teams Toolkit] deploy success!`);
                await ctx.dialog?.communicate(
                    new DialogMsg(DialogType.Show, {
                        description: "[Teams Toolkit]: deploy finished successfully!",
                        level: MsgLevel.Info,
                    }),
                );
            } else {
                ctx.logProvider?.error(`[Teams Toolkit] deploy failed!`);
            }

            return result;
        } finally {
            this.runningState = SolutionRunningState.Idle;
        }
    }

    /**
     * deploy
     */
    private async doDeploy(ctx: SolutionContext): Promise<Result<any, FxError>> {
        const res = this.getSelectedPlugins(ctx.config);
        if (res.isErr()) {
            return res;
        }

        const loadManifestResult = await this.reloadManifestAndCheckRequiredFields(ctx);
        if (loadManifestResult.isErr()) {
            return loadManifestResult;
        }

        const optionsToDeploy = ctx.answers?.getStringArray(AzureSolutionQuestionNames.PluginSelectionDeploy);
        if (optionsToDeploy === undefined || optionsToDeploy.length === 0) {
            return err(
                returnUserError(new Error(`No plugin selected`), "Solution", SolutionError.NoResourcePluginSelected),
            );
        }

        const pluginsToDeploy: LoadedPlugin[] = [];
        for (const optionId of optionsToDeploy) {
            const filtered = this.pluginMap.get(optionId);
            if (filtered) {
                pluginsToDeploy.push(filtered);
            }
        }
        ctx.logProvider?.info(
            `[Solution] Selected plugins to deploy:${JSON.stringify(pluginsToDeploy.map((p) => p.name))}`,
        );
        const pluginsWithCtx: PluginsWithContext[] = this.getPluginAndContextArray(ctx, pluginsToDeploy);
        const preDeployWithCtx: LifecyclesWithContext[] = pluginsWithCtx.map(([plugin, context]) => {
            return [plugin?.preDeploy?.bind(plugin), context, plugin.name];
        });
        const deployWithCtx: LifecyclesWithContext[] = pluginsWithCtx.map(([plugin, context]) => {
            return [plugin?.deploy?.bind(plugin), context, plugin.name];
        });
        const postDeployWithCtx: LifecyclesWithContext[] = pluginsWithCtx.map(([plugin, context]) => {
            return [plugin?.postDeploy?.bind(plugin), context, plugin.name];
        });

        ctx.logProvider?.info(`[Solution] deploy start!`);

        return executeLifecycles(preDeployWithCtx, deployWithCtx, postDeployWithCtx);
    }

    async publish(ctx: SolutionContext): Promise<Result<any, FxError>> {

        return ok({});
    }

    /**
     * collect solution level question
     * @param ctx
     */
    async getQuestions(stage: Stage, ctx: SolutionContext): Promise<Result<QTreeNode | undefined, FxError>> {
        const node = new QTreeNode({ type: NodeType.group });
        let featureFlag = ctx.answers?.getBoolean("featureFlag");
        if (!featureFlag) featureFlag = false;
        if (stage === Stage.create) {
            const capQuestion = createCapabilityQuestion(featureFlag);
            const capabilities = new QTreeNode(capQuestion);

            node.addChild(capabilities);

            /////tab
            const tab_group = new QTreeNode({ type: NodeType.group });
            tab_group.condition = { contains: TabOptionItem.label };
            capabilities.addChild(tab_group);

            const tab_scope = new QTreeNode(TabScopQuestion);
            tab_group.addChild(tab_scope);

            const frontend_host_type = new QTreeNode(FrontendHostTypeQuestion);
            tab_group.addChild(frontend_host_type);

            const azure_resources = new QTreeNode(AzureResourcesQuestion);
            azure_resources.condition = { equals: HostTypeOptionAzure.label };
            frontend_host_type.addChild(azure_resources);

            //SPFX plugin
            if (this.spfxPlugin.getQuestions) {
                const pluginCtx = getPluginContext(ctx, this.spfxPlugin.name);
                const res = await this.spfxPlugin.getQuestions(stage, pluginCtx);
                if (res.isErr()) return res;
                if (res.value) {
                    const spfx = res.value as QTreeNode;
                    spfx.condition = { equals: HostTypeOptionSPFx.label };
                    if (spfx.data) frontend_host_type.addChild(spfx);
                }
            }

            //Azure Function
            if (this.functionPlugin.getQuestions) {
                const pluginCtx = getPluginContext(ctx, this.functionPlugin.name, this.manifest);
                const res = await this.functionPlugin.getQuestions(stage, pluginCtx);
                if (res.isErr()) return res;
                if (res.value) {
                    const azure_function = res.value as QTreeNode;
                    azure_function.condition = { minItems: 1 };
                    if (azure_function.data) azure_resources.addChild(azure_function);
                }
            }

            //Azure SQL
            if (this.sqlPlugin.getQuestions) {
                const pluginCtx = getPluginContext(ctx, this.sqlPlugin.name, this.manifest);
                const res = await this.sqlPlugin.getQuestions(stage, pluginCtx);
                if (res.isErr()) return res;
                if (res.value) {
                    const azure_sql = res.value as QTreeNode;
                    azure_sql.condition = { contains: AzureResourceSQL.label };
                    if (azure_sql.data) azure_resources.addChild(azure_sql);
                }
            }

            if (featureFlag && this.botPlugin.getQuestions) {
                const pluginCtx = getPluginContext(ctx, this.botPlugin.name, this.manifest);
                const res = await this.botPlugin.getQuestions(stage, pluginCtx);
                if (res.isErr()) return res;
                if (res.value) {
                    const botGroup = res.value as QTreeNode;
                    botGroup.condition = { containsAny: [BotOptionItem.label, MessageExtensionItem.label] };
                    capabilities.addChild(botGroup);
                }
            }
        } else if (stage === Stage.update) {
            const capabilities = ctx.answers?.getStringArray(AzureSolutionQuestionNames.Capabilities);
            const htype = ctx.answers?.getString(AzureSolutionQuestionNames.HostType);
            if (capabilities && capabilities?.includes(TabOptionItem.label) && htype === HostTypeOptionAzure.label) {
                const addQuestion = createAddAzureResourceQuestion(featureFlag);
                const addAzureResources = new QTreeNode(addQuestion);
                node.addChild(addAzureResources);

                //Azure Function
                const oldResources = ctx.answers?.get(AzureResourcesQuestion.name) as string[];
                const alreadyHasFunction = oldResources.includes(AzureResourceFunction.label);

                // there two cases to add function re-scaffold: 1. select add function   2. select add sql and function is not selected when creating
                if (this.functionPlugin.getQuestions) {
                    const pluginCtx = getPluginContext(ctx, this.functionPlugin.name, this.manifest);
                    const res = await this.functionPlugin.getQuestions(stage, pluginCtx);
                    if (res.isErr()) return res;
                    if (res.value) {
                        const azure_function = res.value as QTreeNode;
                        if (alreadyHasFunction){
                            // if already has function, the question will appear depends on whether user select function, otherwise, the question will always show
                            azure_function.condition = { contains: AzureResourceFunction.id };
                        }
                        else { // if not function activated, select any option will trigger function question
                            azure_function.condition = { minItems: 1};
                        }
                        if (azure_function.data) addAzureResources.addChild(azure_function);
                    }
                }

                //Azure SQL
                if (this.sqlPlugin.getQuestions) {
                    const pluginCtx = getPluginContext(ctx, this.sqlPlugin.name, this.manifest);
                    const res = await this.sqlPlugin.getQuestions(stage, pluginCtx);
                    if (res.isErr()) return res;
                    if (res.value) {
                        const azure_sql = res.value as QTreeNode;
                        azure_sql.condition = { contains: AzureResourceSQL.id };
                        if (azure_sql.data) addAzureResources.addChild(azure_sql);
                    }
                }

                //APIM
                if (this.apimPlugin.getQuestions) {
                    const pluginCtx = getPluginContext(ctx, this.apimPlugin.name, this.manifest);
                    const res = await this.apimPlugin.getQuestions(stage, pluginCtx);
                    if (res.isErr()) return res;
                    if (res.value) {
                        const groupNode = new QTreeNode({type:NodeType.group});
                        groupNode.condition = { contains: AzureResourceApim.id };
                        addAzureResources.addChild(groupNode);
                        const apim = res.value as QTreeNode;
                        if (apim.data){
                            const funcNode =  new QTreeNode(AskSubscriptionQuestion);
                            groupNode.addChild(funcNode);
                            groupNode.addChild(apim);
                        } 
                    }
                }
            } else {
                return err(
                    returnUserError(
                        new Error("Add resource is only supported for Tab app hosted in Azure."),
                        "Solution",
                        SolutionError.AddResourceNotSupport,
                    ),
                );
            }
        } else if (stage === Stage.provision) {
            const checkRes = await this.checkWhetherSolutionIsIdle();
            if (checkRes.isErr()) return err(checkRes.error);

            const res = this.getSelectedPlugins(ctx.config);
            if (res.isErr()) {
                return err(res.error);
            }
            for (const plugin of res.value) {
                if (plugin.getQuestions) {
                    const pluginCtx = getPluginContext(ctx, plugin.name, this.manifest);
                    const getQuestionRes = await plugin.getQuestions(stage, pluginCtx);
                    if (getQuestionRes.isErr()) return getQuestionRes;
                    if (getQuestionRes.value) {
                        const subnode = getQuestionRes.value as QTreeNode;
                        node.addChild(subnode);
                    }
                }
            }
        } else if (stage === Stage.deploy) {
            const canDeploy = this.canDeploy(ctx.config);
            if (canDeploy.isErr()) {
                return err(canDeploy.error);
            }
            const res = this.getSelectedPlugins(ctx.config);
            if (res.isErr()) {
                return err(
                    returnUserError(new Error("No resource to deploy"), "Solution", SolutionError.NoResourceToDeploy),
                );
            }
            const pluginsToDeploy = res.value.filter((plugin) => !!plugin.deploy);
            const options: OptionItem[] = pluginsToDeploy.map((plugin) => {
                const item: OptionItem = { id: plugin.name, label: plugin.displayName };
                return item;
            });
            const selectQuestion = DeployPluginSelectQuestion;
            selectQuestion.option = options;
            const pluginSelection = new QTreeNode(selectQuestion);
            node.addChild(pluginSelection);

            for (const plugin of pluginsToDeploy) {
                if (plugin.getQuestions) {
                    const pluginCtx = getPluginContext(ctx, plugin.name, this.manifest);
                    const getQuestionRes = await plugin.getQuestions(stage, pluginCtx);
                    if (getQuestionRes.isErr()) return getQuestionRes;
                    if (getQuestionRes.value) {
                        const subnode = getQuestionRes.value as QTreeNode;
                        subnode.condition = { contains: plugin.name };
                        if (subnode.data) pluginSelection.addChild(subnode);
                    }
                }
            }
        }
        return ok(node);
    }


    // Update app manifest
    private async updateApp(
        teamsAppId: string,
        appDefinition: IAppDefinition,
        type: "localDebug" | "remote",
        logProvider?: LogProvider,
        appStudioToken?: string,
    ): Promise<Result<string, FxError>> {
        if (appStudioToken === undefined || appStudioToken.length === 0) {
            return err(
                returnSystemError(
                    new Error("Failed to get app studio token"),
                    "Solution",
                    SolutionError.FailedToGetAppStudioToken,
                ),
            );
        }
        appDefinition.appId = teamsAppId;
        if (!(await AppStudio.updateApp(teamsAppId, appDefinition, appStudioToken, logProvider))) {
            return err(
                returnSystemError(
                    new Error(`Failed to update ${type} teams app manifest`),
                    "Solution",
                    type === "remote"
                        ? SolutionError.FailedToUpdateAppIdInAppStudio
                        : SolutionError.FailedToUpdateLocalAppIdInAppStudio,
                ),
            );
        }
        await logProvider?.debug(`updated ${type} teams app id: ${teamsAppId}`);

        return ok(teamsAppId);
    }

    private async createAndUpdateApp(
        appDefinition: IAppDefinition,
        type: "localDebug" | "remote",
        logProvider?: LogProvider,
        appStudioToken?: string,
    ): Promise<Result<string, FxError>> {
        await logProvider?.debug(`${type} appDefinition: ${JSON.stringify(appDefinition)}`);
        if (appStudioToken === undefined || appStudioToken.length === 0) {
            return err(
                returnSystemError(
                    new Error("Failed to get app studio token"),
                    "Solution",
                    SolutionError.FailedToGetAppStudioToken,
                ),
            );
        }
        const teamsAppId = await AppStudio.createApp(appDefinition, appStudioToken, logProvider);
        if (teamsAppId === undefined) {
            return err(
                returnSystemError(
                    new Error(`Failed to create ${type} teams app id`),
                    "Solution",
                    type === "remote"
                        ? SolutionError.FailedToCreateAppIdInAppStudio
                        : SolutionError.FailedToCreateLocalAppIdInAppStudio,
                ),
            );
        }
        return this.updateApp(teamsAppId, appDefinition, type, logProvider, appStudioToken);
    }

    async localDebug(ctx: SolutionContext): Promise<Result<any, FxError>> {
        const maybeSelectedPlugins = this.getSelectedPlugins(ctx.config);

        if (maybeSelectedPlugins.isErr()) {
            return maybeSelectedPlugins;
        }

        const selectedPlugins = maybeSelectedPlugins.value;

        // Just to trigger M365 login before the concurrent execution of localDebug. 
        // Because concurrent exectution of localDebug may getAccessToken() concurrently, which
        // causes 2 M365 logins before the token caching in common lib takes effect.
        await ctx.appStudioToken?.getAccessToken();

        const pluginsWithCtx: PluginsWithContext[] = this.getPluginAndContextArray(ctx, selectedPlugins);
        const localDebugWithCtx: LifecyclesWithContext[] = pluginsWithCtx.map(([plugin, context]) => {
            return [plugin?.localDebug?.bind(plugin), context, plugin.name];
        });
        const postLocalDebugWithCtx: LifecyclesWithContext[] = pluginsWithCtx.map(([plugin, context]) => {
            return [plugin?.postLocalDebug?.bind(plugin), context, plugin.name];
        });

        const localDebugResult = await executeConcurrently(localDebugWithCtx);
        if (localDebugResult.isErr()) {
            return localDebugResult;
        }
        if (selectedPlugins.some((plugin) => plugin.name === this.aadPlugin.name)) {
            const aadPlugin: AadAppForTeamsPlugin = this.aadPlugin as any;
            const result = aadPlugin.setApplicationInContext(getPluginContext(ctx, this.aadPlugin.name, this.manifest), true);
            if (result.isErr()) {
                return result;
            }
        }

        const maybeConfig = this.getLocalDebugConfig(ctx.config);

        if (maybeConfig.isErr()) {
            return maybeConfig;
        }

        const [localTabEndpoint, localTabDomain, localAADId] = maybeConfig.value;

        const validDomains: string[] = [];

        if (localTabDomain) {
            validDomains.push(localTabDomain);
        }

        const localBotDomain = ctx.config.get(this.localDebugPlugin.name)?.getString(LOCAL_DEBUG_BOT_DOMAIN);
        if (localBotDomain) {
            validDomains.push(localBotDomain);
        }

        const bots = ctx.config.get(this.botPlugin.name)?.getString(BOTS);

        const composeExtensions = ctx.config.get(this.botPlugin.name)?.getString(COMPOSE_EXTENSIONS);

        // This config value is set by aadPlugin.setApplicationInContext. so aadPlugin.setApplicationInContext needs to run first.
        const webApplicationInfoResource = ctx.config.get(this.aadPlugin.name)?.getString(LOCAL_WEB_APPLICATION_INFO_SOURCE);

        if (!webApplicationInfoResource) {
            return err(returnSystemError(new Error("Failed to get webApplicationInfoResource"), "Solution", SolutionError.UpdateManifestError));
        }

        const [appDefinition, _updatedManifest] = AppStudio.getDevAppDefinition(
            TEAMS_APP_MANIFEST_TEMPLATE,
            localAADId,
            localTabEndpoint,
            validDomains,
            webApplicationInfoResource,
            this.manifest!.name.short,
            this.manifest!.version,
            bots,
            composeExtensions
        );

        const maybeTeamsAppId = await this.createAndUpdateApp(
            appDefinition,
            "localDebug",
            ctx.logProvider,
            await ctx.appStudioToken?.getAccessToken(),
        );
        if (maybeTeamsAppId.isErr()) {
            return maybeTeamsAppId;
        }

        ctx.config.get(GLOBAL_CONFIG)?.set(LOCAL_DEBUG_TEAMS_APP_ID, maybeTeamsAppId.value);
        const result = this.loadTeamsAppTenantId(ctx.config, await ctx.appStudioToken?.getJsonObject());

        if (result.isErr()) {
            return result;
        }
        
        return executeConcurrently(postLocalDebugWithCtx);
    }

    private parseTeamsAppTenantId(appStudioToken?: object): Result<string, FxError> {
        if (appStudioToken === undefined) {
            return err(
                returnSystemError(
                    new Error("Graph token json is undefined"),
                    "Solution",
                    SolutionError.NoAppStudioToken,
                ),
            );
        }

        const teamsAppTenantId = (appStudioToken as any).tid;
        if (
            teamsAppTenantId === undefined ||
            !(typeof teamsAppTenantId === "string") ||
            teamsAppTenantId.length === 0
        ) {
            return err(
                returnSystemError(
                    new Error("Cannot find teams app tenant id"),
                    "Solution",
                    SolutionError.NoTeamsAppTenantId,
                ),
            );
        }
        return ok(teamsAppTenantId);
    }
    private loadTeamsAppTenantId(config: SolutionConfig, appStudioToken?: object): Result<SolutionConfig, FxError> {
        return this.parseTeamsAppTenantId(appStudioToken).andThen((teamsAppTenantId) => {
            config.get(GLOBAL_CONFIG)?.set("teamsAppTenantId", teamsAppTenantId);
            return ok(config);
        });
    }


    private getLocalDebugConfig(config: SolutionConfig): Result<[string, string, string], SystemError> {
        const localTabEndpoint = config.get(this.localDebugPlugin.name)?.get(LOCAL_DEBUG_TAB_ENDPOINT);
        const localTabDomain = config.get(this.localDebugPlugin.name)?.get(LOCAL_DEBUG_TAB_DOMAIN);
        const localAADId = config.get(this.aadPlugin.name)?.get(LOCAL_DEBUG_AAD_ID);
        if (localTabEndpoint === undefined || typeof localTabEndpoint !== "string") {
            return err(
                returnSystemError(
                    new Error(`config ${LOCAL_DEBUG_TAB_ENDPOINT} is missing`),
                    "Solution",
                    SolutionError.LocalTabEndpointMissing,
                ),
            );
        }
        if (localTabDomain === undefined || typeof localTabDomain !== "string") {
            return err(
                returnSystemError(
                    new Error(`config ${LOCAL_DEBUG_TAB_DOMAIN} is missing`),
                    "Solution",
                    SolutionError.LocalTabDomainMissing,
                ),
            );
        }
        if (localAADId === undefined || typeof localAADId !== "string") {
            return err(
                returnSystemError(
                    new Error(`config ${LOCAL_DEBUG_AAD_ID} is missing`),
                    "Solution",
                    SolutionError.LocalClientIDMissing,
                ),
            );
        }
        return ok([localTabEndpoint, localTabDomain, localAADId]);
    }

    async callFunc(func: Func, ctx: SolutionContext): Promise<Result<any, FxError>> {
        const namespace = func.namespace;
        const array = namespace.split("/");
        if (array.length === 2) {
            const pluginName = array[1];
            const plugin = this.pluginMap.get(pluginName);
            if (plugin && plugin.callFunc) {
                const pctx = getPluginContext(ctx, plugin.name, this.manifest);
                if (func.method === "aadUpdatePermission") {
                    const result = await this.updatePermissionRequest(ctx.root, ctx.config);
                    if (result.isErr()) {
                        return result;
                    }
                }
                return await plugin.callFunc(func, pctx);
            }
        }
        else if(array.length === 1){
            if (func.method === "askSubscription") {
                if (!ctx.config.get(GLOBAL_CONFIG)?.getString("subscriptionId")) {
                    const azureToken = await ctx.azureAccountProvider?.getAccountCredentialAsync();
                    if (azureToken === undefined) {
                        return err(
                            returnUserError(
                                new Error("Please login to azure using Azure Account Extension"),
                                "Solution",
                                SolutionError.NotLoginToAzure,
                            ),
                        );
                    }
                    const result = await askSubscription(ctx.config, azureToken, ctx.dialog);
                    if (result.isErr()) {
                        return err(result.error);
                    }
                    ctx.config.get(GLOBAL_CONFIG)?.set("subscriptionId", result.value);
                    return ok(null);
                }
            }
        }
        return err(
            returnUserError(
                new Error(`CallFuncRouteFailed:${JSON.stringify(func)}`),
                "Solution",
                `CallFuncRouteFailed`,
            ),
        );
    }

    /**
     * user questions for customized task
     */
    async getQuestionsForUserTask(func: Func, ctx: SolutionContext): Promise<Result<QTreeNode | undefined, FxError>> {
        const namespace = func.namespace;
        const array = namespace.split("/");
        if (array.length == 2) {
            const pluginName = array[1];
            const plugin = this.pluginMap.get(pluginName);
            if (plugin) {
                if (plugin.getQuestionsForUserTask) {
                    const pctx = getPluginContext(ctx, plugin.name, this.manifest);
                    return await plugin.getQuestionsForUserTask(func, pctx);
                } else {
                    return ok(undefined);
                }
            }
        }
        return err(
            returnUserError(
                new Error(`getQuestionsForUserTaskRouteFailed:${JSON.stringify(func)}`),
                "Solution",
                `getQuestionsForUserTaskRouteFailed`,
            ),
        );
    }

    /**
     * execute user task
     */
    async executeUserTask(func: Func, ctx: SolutionContext): Promise<Result<any, FxError>> {
        const namespace = func.namespace;
        const method = func.method;
        const array = namespace.split("/");
        if (namespace.includes("solution") && method === "registerTeamsAppAndAad") {
            const maybeParams = this.extractParamForRegisterTeamsAppAndAad(ctx.answers);
            if (maybeParams.isErr()) {
                return maybeParams;
            }
            return this.registerTeamsAppAndAad(ctx, maybeParams.value);
        } else if (array.length == 2) {
            const pluginName = array[1];
            const plugin = this.pluginMap.get(pluginName);
            if (plugin && plugin.executeUserTask) {
                const pctx = getPluginContext(ctx, plugin.name, this.manifest);
                if (func.method === "aadUpdatePermission") {
                    const result = await this.updatePermissionRequest(ctx.root, ctx.config);
                    if (result.isErr()) {
                        return result;
                    }
                }
                return await plugin.executeUserTask(func, pctx);
            }
        }
        return err(
            returnUserError(
                new Error(`executeUserTaskRouteFailed:${JSON.stringify(func)}`),
                "Solution",
                `executeUserTaskRouteFailed`,
            ),
        );
    }

    private extractParamForRegisterTeamsAppAndAad(
        answers?: ConfigMap,
    ): Result<ParamForRegisterTeamsAppAndAad, FxError> {
        if (answers == undefined) {
            return err(
                returnSystemError(
                    new Error("Input is undefined"),
                    "Solution",
                    SolutionError.FailedToGetParamForRegisterTeamsAppAndAad,
                ),
            );
        }

        const param: ParamForRegisterTeamsAppAndAad = {
            "app-name": "",
            endpoint: "",
            environment: "local",
            "root-path": "",
        };
        for (const key of Object.keys(param)) {
            const value = answers.getString(key);
            if (value == undefined) {
                return err(
                    returnSystemError(
                        new Error(`${key} not found`),
                        "Solution",
                        SolutionError.FailedToGetParamForRegisterTeamsAppAndAad,
                    ),
                );
            }
            (param as any)[key] = value;
        }

        return ok(param);
    }

    private prepareConfigForRegisterTeamsAppAndAad(
        config: SolutionConfig,
        params: ParamForRegisterTeamsAppAndAad,
    ): string {
        const endpoint = params.endpoint;
        const domain = new URL(endpoint).hostname;

        if (config.get(GLOBAL_CONFIG) == undefined) {
            config.set(GLOBAL_CONFIG, new ConfigMap());
        }
        config.get(GLOBAL_CONFIG)!.set(PERMISSION_REQUEST, JSON.stringify(DEFAULT_PERMISSION_REQUEST));

        if (config.get(this.aadPlugin.name) == undefined) {
            config.set(this.aadPlugin.name, new ConfigMap());
        }
        config.get(this.aadPlugin.name)!.set("domain", domain);
        config.get(this.aadPlugin.name)!.set("endpoint", endpoint);
        return domain;
    }

    private extractConfigForRegisterTeamsAppAndAad(config: SolutionConfig, isLocal: boolean): Result<{ aadId: string, applicationIdUri: string, clientSecret: string }, FxError> {
        const aadId = config.get(this.aadPlugin.name)?.get(isLocal ? LOCAL_DEBUG_AAD_ID : REMOTE_AAD_ID);
        if (aadId === undefined || typeof aadId !== "string") {
            return err(
                returnSystemError(
                    new Error(`config ${LOCAL_DEBUG_AAD_ID} is missing`),
                    "Solution",
                    SolutionError.RegisterTeamsAppAndAadError,
                ),
            );
        }
        const applicationIdUri = config.get(this.aadPlugin.name)?.get(isLocal ? LOCAL_APPLICATION_ID_URIS : REMOTE_APPLICATION_ID_URIS);
        if (applicationIdUri === undefined || typeof applicationIdUri !== "string") {
            return err(
                returnSystemError(
                    new Error(`config ${LOCAL_APPLICATION_ID_URIS} is missing`),
                    "Solution",
                    SolutionError.RegisterTeamsAppAndAadError,
                ),
            );
        }
        const clientSecret = config.get(this.aadPlugin.name)?.get(isLocal ? LOCAL_CLIENT_SECRET : REMOTE_CLIENT_SECRET);
        if (clientSecret === undefined || typeof clientSecret !== "string") {
            return err(
                returnSystemError(
                    new Error(`config ${LOCAL_CLIENT_SECRET} is missing`),
                    "Solution",
                    SolutionError.RegisterTeamsAppAndAadError,
                ),
            );
        }
        return ok({
            aadId,
            applicationIdUri,
            clientSecret
        });
    }

    /**
     * This function is only called by cli: teamsfx init. The context may be different from that of vsc: no .${ConfigFolderName} folder, no permissions.json
     * In order to reuse aad plugin, we need to pretend we are still in vsc context.
     *
     */
    private async registerTeamsAppAndAad(
        ctx: SolutionContext,
        params: ParamForRegisterTeamsAppAndAad,
    ): Promise<
        Result<
            { teamsAppId: string; clientId: string; clientSecret: string; tenantId: string; applicationIdUri: string },
            FxError
        >
    > {
        const rootPath = params["root-path"];
        const isLocal: boolean = params.environment === "local";
        const mockedManifest = new TeamsAppManifest();
        mockedManifest.name.short = params["app-name"];
        const domain = this.prepareConfigForRegisterTeamsAppAndAad(ctx.config, params);
        const aadPluginCtx = getPluginContext(ctx, this.aadPlugin.name, mockedManifest);
        const aadPlugin: AadAppForTeamsPlugin = this.aadPlugin as any;

        const provisionResult = isLocal ? await aadPlugin.localDebug(aadPluginCtx) : await aadPlugin.provision(aadPluginCtx);
        if (provisionResult.isErr()) {
            return provisionResult;
        }
        aadPlugin.setApplicationInContext(aadPluginCtx, isLocal);
        const postProvisionResult = isLocal ? await aadPlugin.postLocalDebug(aadPluginCtx) : await aadPlugin.postProvision(aadPluginCtx);
        if (postProvisionResult.isErr()) {
            return postProvisionResult;
        }

        const configResult = this.extractConfigForRegisterTeamsAppAndAad(ctx.config, isLocal);
        if (configResult.isErr()) {
            return err(configResult.error);
        }

        const manifestPath: string = path.join(rootPath, "manifest", isLocal ? "local" : "remote", "manifest.json");
        const appSettingsJSONPath = path.join(rootPath, "blazor-server-tabs", isLocal ? "appsettings.Development.json" : "appsettings.json");

        const manifestTpl = (await fs.readFile(manifestPath)).toString();
        const manifestStr: string = Mustache.render(manifestTpl, {
            "client-id": configResult.value.aadId,
            "app-name": params["app-name"],
            endpoint: params.endpoint,
            domain: domain,
            "application-id-uri": configResult.value.applicationIdUri,
        });
        const manifest: TeamsAppManifest = JSON.parse(manifestStr);
        await fs.writeFile(manifestPath, manifestStr);
        const appDefinition = AppStudio.convertToAppDefinition(manifest);
        const maybeTeamsAppId = await this.createAndUpdateApp(
            appDefinition,
            "remote",
            ctx.logProvider,
            await ctx.appStudioToken?.getAccessToken(),
        );
        if (maybeTeamsAppId.isErr()) {
            return err(maybeTeamsAppId.error);
        }
        const teamsAppId = maybeTeamsAppId.value;

        const appSettingsJSONTpl = (await fs.readFile(appSettingsJSONPath)).toString();
        const maybeTenantId = this.parseTeamsAppTenantId(await ctx.appStudioToken?.getJsonObject());
        if (maybeTenantId.isErr()) {
            return err(maybeTenantId.error);
        }
        const appSettingsJSON = Mustache.render(appSettingsJSONTpl, { "client-id": configResult.value.aadId, "client-secret": configResult.value.clientSecret, "application-id-uri": configResult.value.applicationIdUri, "endpoint": params.endpoint, "tenant-id": maybeTenantId.value, });
        await fs.writeFile(appSettingsJSONPath, appSettingsJSON);

        if (isLocal) {
            const launchSettingsJSONPath: string = path.join(rootPath, "blazor-server-tabs", "Properties", "launchSettings.json");
            const launchSettingsJSONTpl = (await fs.readFile(launchSettingsJSONPath)).toString();
            const launchSettingsJSON = Mustache.render(launchSettingsJSONTpl, { "teams-app-id": teamsAppId });
            await fs.writeFile(launchSettingsJSONPath, launchSettingsJSON);
        }
        return ok({
            teamsAppId: teamsAppId,
            clientId: configResult.value.aadId,
            clientSecret: configResult.value.clientSecret,
            tenantId: maybeTenantId.value,
            applicationIdUri: configResult.value.applicationIdUri
        });

    }
}<|MERGE_RESOLUTION|>--- conflicted
+++ resolved
@@ -969,19 +969,12 @@
             return canDeploy;
         }
         try {
-<<<<<<< HEAD
             if (!this.spfxSelected(ctx.config)) {
                 // Just to trigger M365 login before the concurrent execution of deploy. 
                 // Because concurrent exectution of deploy may getAccessToken() concurrently, which
                 // causes 2 M365 logins before the token caching in common lib takes effect.
                 await ctx.appStudioToken?.getAccessToken();
             }
-=======
-            // Just to trigger M365 login before the concurrent execution of deploy. 
-            // Because concurrent exectution of deploy may getAccessToken() concurrently, which
-            // causes 2 M365 logins before the token caching in common lib takes effect.
-            await ctx.appStudioToken?.getAccessToken();
->>>>>>> 05bfdced
 
             this.runningState = SolutionRunningState.DeployInProgress;
             const result = await this.doDeploy(ctx);
