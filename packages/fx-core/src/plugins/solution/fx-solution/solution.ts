/* eslint-disable @typescript-eslint/ban-types */
/* eslint-disable @typescript-eslint/no-unused-vars */
/* eslint-disable @typescript-eslint/no-explicit-any */
/* eslint-disable @typescript-eslint/no-non-null-assertion */
// Copyright (c) Microsoft Corporation.
// Licensed under the MIT license.
import {
  ok,
  err,
  QTreeNode,
  ConfigMap,
  Stage,
  combine,
  returnSystemError,
  returnUserError,
  PluginContext,
  Plugin,
  Func,
  FxError,
  Result,
  Solution,
  SolutionConfig,
  SolutionContext,
  TeamsAppManifest,
  OptionItem,
  ConfigFolderName,
  AppPackageFolderName,
  AzureSolutionSettings,
  Platform,
  Inputs,
  DynamicPlatforms,
  SubscriptionInfo,
  LocalSettings,
} from "@microsoft/teamsfx-api";
import { checkSubscription, fillInCommonQuestions } from "./commonQuestions";
import { executeLifecycles, executeConcurrently, LifecyclesWithContext } from "./executor";
import { getPluginContext, sendErrorTelemetryThenReturnError } from "./utils/util";
import * as fs from "fs-extra";
import {
  DEFAULT_PERMISSION_REQUEST,
  GLOBAL_CONFIG,
  PERMISSION_REQUEST,
  SolutionError,
  LOCAL_DEBUG_AAD_ID,
  LOCAL_DEBUG_TEAMS_APP_ID,
  Void,
  SOLUTION_PROVISION_SUCCEEDED,
  LOCAL_APPLICATION_ID_URIS,
  LOCAL_CLIENT_SECRET,
  REMOTE_AAD_ID,
  REMOTE_APPLICATION_ID_URIS,
  REMOTE_CLIENT_SECRET,
  PROGRAMMING_LANGUAGE,
  REMOTE_TEAMS_APP_ID,
  CancelError,
  SolutionTelemetryProperty,
  SolutionTelemetryEvent,
  SolutionTelemetryComponentName,
  SolutionTelemetrySuccess,
  PluginNames,
<<<<<<< HEAD
  USER_INFO,
  REMOTE_TENANT_ID,
=======
  ARM_TEMPLATE_OUTPUT,
>>>>>>> 592f20ae
} from "./constants";

import {
  AzureResourceFunction,
  AzureResourceSQL,
  AzureResourcesQuestion,
  AzureSolutionQuestionNames,
  BotOptionItem,
  DeployPluginSelectQuestion,
  HostTypeOptionAzure,
  HostTypeOptionSPFx,
  FrontendHostTypeQuestion,
  TabOptionItem,
  MessageExtensionItem,
  AzureResourceApim,
  createCapabilityQuestion,
  createAddAzureResourceQuestion,
  AskSubscriptionQuestion,
  addCapabilityQuestion,
  ProgrammingLanguageQuestion,
  GetUserEmailQuestion,
  SelectEnvQuestion,
} from "./question";
import Mustache from "mustache";
import path from "path";
import * as util from "util";
import {
  deepCopy,
  getStrings,
  isArmSupportEnabled,
  isMultiEnvEnabled,
  isUserCancelError,
} from "../../../common/tools";
import { getTemplatesFolder } from "../../..";
import {
  getActivatedResourcePlugins,
  getAllResourcePluginMap,
  getAllResourcePlugins,
  ResourcePlugins,
} from "./ResourcePluginContainer";
import { AadAppForTeamsPlugin, AppStudioPlugin, SpfxPlugin } from "../../resource";
import { ErrorHandlerMW } from "../../../core/middleware/errorHandler";
import { hooks } from "@feathersjs/hooks/lib";
import { Service, Container } from "typedi";
<<<<<<< HEAD
import { IUserList } from "../../resource/appstudio/interfaces/IAppDefinition";
import axios from "axios";
=======
import { deployArmTemplates, generateArmTemplate } from "./arm";
import { LocalSettingsProvider } from "../../../common/localSettingsProvider";
import { PluginDisplayName } from "../../../common/constants";
>>>>>>> 592f20ae

export type LoadedPlugin = Plugin;
export type PluginsWithContext = [LoadedPlugin, PluginContext];

type ParamForRegisterTeamsAppAndAad = {
  "app-name": string;
  environment: "local" | "remote";
  endpoint: string;
  "root-path": string;
};

// Maybe we need a state machine to track state transition.
export enum SolutionRunningState {
  Idle = "idle",
  ProvisionInProgress = "ProvisionInProgress",
  DeployInProgress = "DeployInProgress",
  PublishInProgress = "PublishInProgress",
}

@Service()
export class TeamsAppSolution implements Solution {
  SpfxPlugin: SpfxPlugin;
  AppStudioPlugin: AppStudioPlugin;
  BotPlugin: Plugin;
  AadPlugin: Plugin;
  FrontendPlugin: Plugin;
  FunctionPlugin: Plugin;
  SqlPlugin: Plugin;
  ApimPlugin: Plugin;
  LocalDebugPlugin: Plugin;

  name = "fx-solution-azure";

  runningState: SolutionRunningState;

  constructor() {
    this.SpfxPlugin = Container.get<SpfxPlugin>(ResourcePlugins.SpfxPlugin);
    this.AppStudioPlugin = Container.get<AppStudioPlugin>(ResourcePlugins.AppStudioPlugin);
    this.BotPlugin = Container.get<Plugin>(ResourcePlugins.BotPlugin);
    this.AadPlugin = Container.get<Plugin>(ResourcePlugins.AadPlugin);
    this.FrontendPlugin = Container.get<Plugin>(ResourcePlugins.FrontendPlugin);
    this.FunctionPlugin = Container.get<Plugin>(ResourcePlugins.FunctionPlugin);
    this.SqlPlugin = Container.get<Plugin>(ResourcePlugins.SqlPlugin);
    this.ApimPlugin = Container.get<Plugin>(ResourcePlugins.ApimPlugin);
    this.LocalDebugPlugin = Container.get<Plugin>(ResourcePlugins.LocalDebugPlugin);
    this.runningState = SolutionRunningState.Idle;
  }

  private getPluginAndContextArray(
    ctx: SolutionContext,
    selectedPlugins: LoadedPlugin[]
  ): PluginsWithContext[] {
    // let pluginContextConstructor = getPluginContextConstructor(ctx);
    return selectedPlugins.map((plugin) => [plugin, getPluginContext(ctx, plugin.name)]);
  }

  async init(ctx: SolutionContext): Promise<Result<any, FxError>> {
    return ok({});
  }

  fillInSolutionSettings(ctx: SolutionContext): Result<AzureSolutionSettings, FxError> {
    const answers = ctx.answers;
    if (!answers) {
      return err(
        returnSystemError(new Error("answer is undefined"), "Solution", SolutionError.InternelError)
      );
    }
    const projectSettings = ctx.projectSettings;
    if (!projectSettings) {
      return err(
        returnSystemError(
          new Error("projectSettings is undefined"),
          "Solution",
          SolutionError.InternelError
        )
      );
    }
    if (!projectSettings.solutionSettings) {
      return err(
        returnSystemError(
          new Error("solutionSettings is undefined"),
          "Solution",
          SolutionError.InternelError
        )
      );
    }
    const capabilities = (answers[AzureSolutionQuestionNames.Capabilities] as string[]) || [];
    if (!capabilities || capabilities.length === 0) {
      return err(
        returnSystemError(
          new Error("capabilities is empty"),
          "Solution",
          SolutionError.InternelError
        )
      );
    }
    let hostType = answers[AzureSolutionQuestionNames.HostType] as string;
    if (capabilities.includes(BotOptionItem.id) || capabilities.includes(MessageExtensionItem.id))
      hostType = HostTypeOptionAzure.id;
    if (!hostType) {
      return err(
        returnSystemError(
          new Error("hostType is undefined"),
          "Solution",
          SolutionError.InternelError
        )
      );
    }
    let azureResources: string[] | undefined;
    if (hostType === HostTypeOptionAzure.id && capabilities.includes(TabOptionItem.id)) {
      azureResources = answers[AzureSolutionQuestionNames.AzureResources] as string[];
      if (azureResources) {
        if (
          (azureResources.includes(AzureResourceSQL.id) ||
            azureResources.includes(AzureResourceApim.id)) &&
          !azureResources.includes(AzureResourceFunction.id)
        ) {
          azureResources.push(AzureResourceFunction.id);
        }
      } else azureResources = [];
    }
    const solutionSettings: AzureSolutionSettings = {
      name: projectSettings.solutionSettings.name,
      version: projectSettings.solutionSettings.version,
      hostType: hostType,
      capabilities: capabilities,
      azureResources: azureResources || [],
      activeResourcePlugins: [],
    };
    projectSettings.solutionSettings = solutionSettings;
    return ok(solutionSettings);
  }

  /**
   * create
   */
  async create(ctx: SolutionContext): Promise<Result<any, FxError>> {
    ctx.telemetryReporter?.sendTelemetryEvent(SolutionTelemetryEvent.CreateStart, {
      [SolutionTelemetryProperty.Component]: SolutionTelemetryComponentName,
    });

    // ensure that global namespace is present
    if (!ctx.config.has(GLOBAL_CONFIG)) {
      ctx.config.set(GLOBAL_CONFIG, new ConfigMap());
    }

    // Only non-SPFx project will ask this question.
    const lang = ctx.answers![AzureSolutionQuestionNames.ProgrammingLanguage] as string;
    if (lang) {
      ctx.config.get(GLOBAL_CONFIG)?.set(PROGRAMMING_LANGUAGE, lang);
    }

    const settingsRes = this.fillInSolutionSettings(ctx);
    if (settingsRes.isErr()) {
      return err(
        sendErrorTelemetryThenReturnError(
          SolutionTelemetryEvent.Create,
          settingsRes.error,
          ctx.telemetryReporter
        )
      );
    }

    const solutionSettings = settingsRes.value;

    //Reload plugins according to user answers
    await this.reloadPlugins(solutionSettings);

    const templatesFolder = getTemplatesFolder();
    const defaultColorPath = path.join(templatesFolder, "plugins", "solution", "defaultIcon.png");
    const defaultOutlinePath = path.join(
      templatesFolder,
      "plugins",
      "solution",
      "defaultOutline.png"
    );

    await fs.copy(defaultColorPath, `${ctx.root}/${AppPackageFolderName}/color.png`);
    await fs.copy(defaultOutlinePath, `${ctx.root}/${AppPackageFolderName}/outline.png`);
    // await fs.copy(defaultColorPath, `${ctx.root}/.${ConfigFolderName}/color.png`);
    // await fs.copy(defaultOutlinePath, `${ctx.root}/.${ConfigFolderName}/outline.png`);

    if (this.isAzureProject(ctx)) {
      await fs.writeJSON(`${ctx.root}/permissions.json`, DEFAULT_PERMISSION_REQUEST, { spaces: 4 });
      ctx.telemetryReporter?.sendTelemetryEvent(SolutionTelemetryEvent.Create, {
        [SolutionTelemetryProperty.Component]: SolutionTelemetryComponentName,
        [SolutionTelemetryProperty.Success]: SolutionTelemetrySuccess.Yes,
        [SolutionTelemetryProperty.Resources]: solutionSettings.azureResources.join(";"),
        [SolutionTelemetryProperty.Capabilities]: solutionSettings.capabilities.join(";"),
      });
    }
    return ok(Void);
  }

  reloadPlugins(solutionSettings: AzureSolutionSettings) {
    const res = getActivatedResourcePlugins(solutionSettings);
    solutionSettings.activeResourcePlugins = res.map((p) => p.name);
  }

  private spfxSelected(ctx: SolutionContext): boolean {
    // Generally, if SPFx is selected, there should be no other plugins. But we don't check this invariant here.
    const spfxExists = this.getAzureSolutionSettings(ctx).activeResourcePlugins.some(
      (pluginName) => pluginName === this.SpfxPlugin.name
    );
    return spfxExists === undefined ? false : spfxExists;
  }

  private isAzureProject(ctx?: SolutionContext): boolean {
    if (!ctx) return true;
    const settings = this.getAzureSolutionSettings(ctx);
    return HostTypeOptionAzure.id === settings.hostType;
  }

  async update(ctx: SolutionContext): Promise<Result<any, FxError>> {
    return await this.executeAddResource(ctx);
  }

  private getSelectedPlugins(ctx: SolutionContext): Result<Plugin[], FxError> {
    const settings = this.getAzureSolutionSettings(ctx);
    const plugins = getActivatedResourcePlugins(settings);
    settings.activeResourcePlugins = plugins.map((p) => p.name);
    return ok(plugins);
  }

  /**
   * scaffold
   */
  @hooks([ErrorHandlerMW])
  async scaffold(ctx: SolutionContext): Promise<Result<any, FxError>> {
    const maybeSelectedPlugins = this.getSelectedPlugins(ctx);
    if (maybeSelectedPlugins.isErr()) {
      return maybeSelectedPlugins;
    }
    const selectedPlugins = maybeSelectedPlugins.value;
    const result = await this.doScaffold(ctx, selectedPlugins);
    if (result.isOk()) {
      ctx.ui?.showMessage("info", `Success: ${getStrings().solution.ScaffoldSuccessNotice}`, false);
    }
    return result;
  }

  async doScaffold(
    ctx: SolutionContext,
    selectedPlugins: LoadedPlugin[]
  ): Promise<Result<any, FxError>> {
    const pluginsWithCtx: PluginsWithContext[] = this.getPluginAndContextArray(
      ctx,
      selectedPlugins
    );
    const preScaffoldWithCtx: LifecyclesWithContext[] = pluginsWithCtx.map(([plugin, context]) => {
      return [plugin?.preScaffold?.bind(plugin), context, plugin.name];
    });
    const scaffoldWithCtx: LifecyclesWithContext[] = pluginsWithCtx.map(([plugin, context]) => {
      return [plugin?.scaffold?.bind(plugin), context, plugin.name];
    });
    const postScaffoldWithCtx: LifecyclesWithContext[] = pluginsWithCtx.map(([plugin, context]) => {
      return [plugin?.postScaffold?.bind(plugin), context, plugin.name];
    });

    const res = await executeLifecycles(preScaffoldWithCtx, scaffoldWithCtx, postScaffoldWithCtx);

    if (res.isOk()) {
      const capabilities = (ctx.projectSettings?.solutionSettings as AzureSolutionSettings)
        .capabilities;
      const hasBot = capabilities?.includes(BotOptionItem.id);
      const hasMsgExt = capabilities?.includes(MessageExtensionItem.id);
      const hasTab = capabilities?.includes(TabOptionItem.id);
      if (hasTab && (hasBot || hasMsgExt)) {
        const readme = path.join(getTemplatesFolder(), "plugins", "solution", "README.md");
        if (await fs.pathExists(readme)) {
          await fs.copy(readme, `${ctx.root}/README.md`);
        }
      }

      const azureResources = (ctx.projectSettings?.solutionSettings as AzureSolutionSettings)
        ?.azureResources;
      const hasBackend = azureResources?.includes(AzureResourceFunction.id);

      if (isMultiEnvEnabled()) {
        const localSettingsProvider = new LocalSettingsProvider(ctx.root);
        const localSettings = await localSettingsProvider.load();

        if (localSettings !== undefined) {
          // Add local settings for the new added capability/resource
          await localSettingsProvider.save(
            localSettingsProvider.incrementalInit(localSettings!, hasBackend, hasBot)
          );
        } else {
          // Initialize a local settings on scaffolding
          await localSettingsProvider.save(localSettingsProvider.init(hasTab, hasBackend, hasBot));
        }
      }
    }

    if (isArmSupportEnabled()) {
      return await generateArmTemplate(ctx);
    } else {
      return res;
    }
  }

  /**
   * Load the content of the latest permissions.json file to config
   * @param rootPath root path of this project
   * @param config solution config
   */
  private async getPermissionRequest(ctx: SolutionContext): Promise<Result<string, FxError>> {
    if (!this.isAzureProject(ctx)) {
      return err(
        returnUserError(
          new Error("Cannot update permission for SPFx project"),
          "Solution",
          SolutionError.CannotUpdatePermissionForSPFx
        )
      );
    }
    const path = `${ctx.root}/permissions.json`;
    if (!(await fs.pathExists(path))) {
      return err(
        returnSystemError(
          new Error("permissions.json is missing"),
          "Solution",
          SolutionError.MissingPermissionsJson
        )
      );
    }
    const permissionRequest = await fs.readJSON(path);
    return ok(JSON.stringify(permissionRequest));
  }

  /**
   * Checks whether solution's state is idle
   */
  private checkWhetherSolutionIsIdle(): Result<Void, FxError> {
    switch (this.runningState) {
      case SolutionRunningState.Idle:
        return ok(Void);
      case SolutionRunningState.ProvisionInProgress:
        return err(
          returnUserError(
            new Error("Provision in progress. Please wait for its completion."),
            "Solution",
            SolutionError.ProvisionInProgress
          )
        );
      case SolutionRunningState.DeployInProgress:
        return err(
          returnUserError(
            new Error("Deployment in progress. Please wait for its completion."),
            "Solution",
            SolutionError.DeploymentInProgress
          )
        );
      case SolutionRunningState.PublishInProgress:
        return err(
          returnUserError(
            new Error("Publish in progress. Please wait for its completion."),
            "Solution",
            SolutionError.PublishInProgress
          )
        );
    }
  }

  private checkWetherProvisionSucceeded(solutionConfig: SolutionConfig): boolean {
    return !!solutionConfig.get(GLOBAL_CONFIG)?.getBoolean(SOLUTION_PROVISION_SUCCEEDED);
  }

  /**
   * Provision resources. It can only run in a non-SPFx project when solution's running state is Idle.
   * Solution's provisionSucceeded config value will be set to true if provision succeeds, to false otherwise.
   *
   */
  @hooks([ErrorHandlerMW])
  async provision(ctx: SolutionContext): Promise<Result<any, FxError>> {
    const canProvision = this.checkWhetherSolutionIsIdle();
    if (canProvision.isErr()) {
      return canProvision;
    }
    const provisioned = this.checkWetherProvisionSucceeded(ctx.config);
    if (provisioned) {
      const msg = util.format(
        getStrings().solution.AlreadyProvisionNotice,
        ctx.projectSettings?.appName
      );
      ctx.ui?.showMessage("warn", msg, false);
      const pluginCtx = getPluginContext(ctx, this.AppStudioPlugin.name);
      const remoteTeamsAppId = await this.AppStudioPlugin.provision(pluginCtx);
      if (remoteTeamsAppId.isOk()) {
        ctx.config.get(GLOBAL_CONFIG)?.set(REMOTE_TEAMS_APP_ID, remoteTeamsAppId.value);
      } else {
        return remoteTeamsAppId;
      }
      return await this.AppStudioPlugin.postProvision(pluginCtx);
    }
    try {
      // Just to trigger M365 login before the concurrent execution of provision.
      // Because concurrent exectution of provision may getAccessToken() concurrently, which
      // causes 2 M365 logins before the token caching in common lib takes effect.
      await ctx.appStudioToken?.getAccessToken();

      this.runningState = SolutionRunningState.ProvisionInProgress;
      if (this.isAzureProject(ctx)) {
        const maybePermission = await this.getPermissionRequest(ctx);
        if (maybePermission.isErr()) {
          return maybePermission;
        }
        ctx.config.get(GLOBAL_CONFIG)?.set(PERMISSION_REQUEST, maybePermission.value);
      }

      const provisionResult = await this.doProvision(ctx);
      if (provisionResult.isOk()) {
        const msg = util.format(
          `Success: ${getStrings().solution.ProvisionSuccessNotice}`,
          ctx.projectSettings?.appName
        );
        ctx.logProvider?.info(msg);
        ctx.ui?.showMessage("info", msg, false);
        ctx.config.get(GLOBAL_CONFIG)?.set(SOLUTION_PROVISION_SUCCEEDED, true);
      } else {
        if (!isUserCancelError(provisionResult.error)) {
          const msg = util.format(
            getStrings().solution.ProvisionFailNotice,
            ctx.projectSettings?.appName
          );
          ctx.logProvider?.error(msg);
          ctx.config.get(GLOBAL_CONFIG)?.set(SOLUTION_PROVISION_SUCCEEDED, false);
        }
      }
      return provisionResult;
    } finally {
      this.runningState = SolutionRunningState.Idle;
      // Remove permissionRequest to prevent its persistence in config.
      ctx.config.get(GLOBAL_CONFIG)?.delete(PERMISSION_REQUEST);
    }
  }

  /**
   * provision
   */
  async doProvision(ctx: SolutionContext): Promise<Result<any, FxError>> {
    const maybeSelectedPlugins = this.getSelectedPlugins(ctx);
    if (maybeSelectedPlugins.isErr()) {
      return maybeSelectedPlugins;
    }
    const selectedPlugins = maybeSelectedPlugins.value;

    if (this.isAzureProject(ctx)) {
      //1. ask common questions for azure resources.
      const appName = ctx.projectSettings!.appName;
      const res = await fillInCommonQuestions(
        ctx,
        appName,
        ctx.config,
        ctx.azureAccountProvider,
        await ctx.appStudioToken?.getJsonObject()
      );
      if (res.isErr()) {
        return res;
      }
      const azureToken = await ctx.azureAccountProvider?.getAccountCredentialAsync();

      // Only Azure project requires this confirm dialog
      const username = (azureToken as any).username ? (azureToken as any).username : "";
      const subscriptionInfo = await ctx.azureAccountProvider?.getSelectedSubscription();

      const subscriptionId = subscriptionInfo?.subscriptionId;
      const subscriptionName = subscriptionInfo?.subscriptionName;
      const msg = util.format(
        getStrings().solution.ProvisionConfirmNotice,
        username,
        subscriptionName ? subscriptionName : subscriptionId
      );
      const confirmRes = await ctx.ui?.showMessage(
        "warn",
        msg,
        true,
        "Provision",
        "Pricing calculator"
      );
      const confirm = confirmRes?.isOk() ? confirmRes.value : undefined;

      if (confirm !== "Provision") {
        if (confirm === "Pricing calculator") {
          ctx.ui?.openUrl("https://azure.microsoft.com/en-us/pricing/calculator/");
        }
        return err(
          returnUserError(
            new Error(getStrings().solution.CancelProvision),
            "Solution",
            getStrings().solution.CancelProvision
          )
        );
      }
    }

    const pluginsWithCtx: PluginsWithContext[] = this.getPluginAndContextArray(
      ctx,
      selectedPlugins
    );
    const preProvisionWithCtx: LifecyclesWithContext[] = pluginsWithCtx.map(([plugin, context]) => {
      return [plugin?.preProvision?.bind(plugin), context, plugin.name];
    });
    const provisionWithCtx: LifecyclesWithContext[] = pluginsWithCtx.map(([plugin, context]) => {
      return [plugin?.provision?.bind(plugin), context, plugin.name];
    });
    const postProvisionWithCtx: LifecyclesWithContext[] = pluginsWithCtx.map(
      ([plugin, context]) => {
        return [plugin?.postProvision?.bind(plugin), context, plugin.name];
      }
    );

    return executeLifecycles(
      preProvisionWithCtx,
      provisionWithCtx,
      postProvisionWithCtx,
      async () => {
        ctx.logProvider?.info(
          util.format(getStrings().solution.ProvisionStartNotice, PluginDisplayName.Solution)
        );
        return ok(undefined);
      },
      async (provisionResults?: any[]) => {
        ctx.logProvider?.info(
          util.format(getStrings().solution.ProvisionFinishNotice, PluginDisplayName.Solution)
        );
        if (provisionWithCtx.length === provisionResults?.length) {
          provisionWithCtx.map(function (plugin, index) {
            if (plugin[2] === PluginNames.APPST) {
              ctx.config
                .get(GLOBAL_CONFIG)
                ?.set(REMOTE_TEAMS_APP_ID, provisionResults[index].value);
            }
          });
        }

        if (isArmSupportEnabled()) {
          const armDeploymentResult = await deployArmTemplates(ctx);
          if (armDeploymentResult.isErr()) {
            return armDeploymentResult;
          }
        }

        const aadPlugin = this.AadPlugin as AadAppForTeamsPlugin;
        if (selectedPlugins.some((plugin) => plugin.name === aadPlugin.name)) {
          return aadPlugin.setApplicationInContext(getPluginContext(ctx, aadPlugin.name));
        }
        return ok(undefined);
      },
      async () => {
        ctx.config.get(GLOBAL_CONFIG)?.delete(ARM_TEMPLATE_OUTPUT);
        ctx.logProvider?.info(
          util.format(getStrings().solution.ConfigurationFinishNotice, PluginDisplayName.Solution)
        );
        return ok(undefined);
      }
    );
  }

  @hooks([ErrorHandlerMW])
  async deploy(ctx: SolutionContext): Promise<Result<any, FxError>> {
    const isAzureProject = this.isAzureProject(ctx);
    const provisioned = this.checkWetherProvisionSucceeded(ctx.config);
    if (isAzureProject && !provisioned) {
      return err(
        returnUserError(
          new Error(
            util.format(getStrings().solution.NotProvisionedNotice, ctx.projectSettings?.appName)
          ),
          "Solution",
          SolutionError.CannotDeployBeforeProvision
        )
      );
    }
    try {
      if (this.isAzureProject(ctx)) {
        // Just to trigger M365 login before the concurrent execution of deploy.
        // Because concurrent exectution of deploy may getAccessToken() concurrently, which
        // causes 2 M365 logins before the token caching in common lib takes effect.
        await ctx.appStudioToken?.getAccessToken();
      }

      this.runningState = SolutionRunningState.DeployInProgress;
      const result = await this.doDeploy(ctx);
      if (result.isOk()) {
        if (this.isAzureProject(ctx)) {
          const msg = util.format(
            `Success: ${getStrings().solution.DeploySuccessNotice}`,
            ctx.projectSettings?.appName
          );
          ctx.logProvider?.info(msg);
          ctx.ui?.showMessage("info", msg, false);
        }
      } else {
        const msg = util.format(
          getStrings().solution.DeployFailNotice,
          ctx.projectSettings?.appName
        );
        ctx.logProvider?.info(msg);
      }

      return result;
    } finally {
      this.runningState = SolutionRunningState.Idle;
    }
  }

  /**
   * deploy
   */
  private async doDeploy(ctx: SolutionContext): Promise<Result<any, FxError>> {
    const res = this.getSelectedPlugins(ctx);
    if (res.isErr()) {
      return res;
    }
    const optionsToDeploy = ctx.answers![
      AzureSolutionQuestionNames.PluginSelectionDeploy
    ] as string[];
    if (optionsToDeploy === undefined || optionsToDeploy.length === 0) {
      return err(
        returnUserError(
          new Error(`No plugin selected`),
          "Solution",
          SolutionError.NoResourcePluginSelected
        )
      );
    }

    const pluginMap = getAllResourcePluginMap();
    const pluginsToDeploy: LoadedPlugin[] = [];
    for (const optionId of optionsToDeploy) {
      const filtered = pluginMap.get(optionId);
      if (filtered && res.value.find((p) => p.name === filtered.name)) {
        pluginsToDeploy.push(filtered);
      }
    }
    ctx.logProvider?.info(
      util.format(
        getStrings().solution.SelectedPluginsToDeployNotice,
        PluginDisplayName.Solution,
        JSON.stringify(pluginsToDeploy.map((p) => p.name))
      )
    );
    const pluginsWithCtx: PluginsWithContext[] = this.getPluginAndContextArray(
      ctx,
      pluginsToDeploy
    );
    const preDeployWithCtx: LifecyclesWithContext[] = pluginsWithCtx.map(([plugin, context]) => {
      return [plugin?.preDeploy?.bind(plugin), context, plugin.name];
    });
    const deployWithCtx: LifecyclesWithContext[] = pluginsWithCtx.map(([plugin, context]) => {
      return [plugin?.deploy?.bind(plugin), context, plugin.name];
    });
    const postDeployWithCtx: LifecyclesWithContext[] = pluginsWithCtx.map(([plugin, context]) => {
      return [plugin?.postDeploy?.bind(plugin), context, plugin.name];
    });

    ctx.logProvider?.info(
      util.format(getStrings().solution.DeployStartNotice, PluginDisplayName.Solution)
    );

    return executeLifecycles(preDeployWithCtx, deployWithCtx, postDeployWithCtx);
  }
  @hooks([ErrorHandlerMW])
  async publish(ctx: SolutionContext): Promise<Result<any, FxError>> {
    const checkRes = this.checkWhetherSolutionIsIdle();
    if (checkRes.isErr()) return err(checkRes.error);
    const isAzureProject = this.isAzureProject(ctx);
    const provisioned = this.checkWetherProvisionSucceeded(ctx.config);
    if (!provisioned) {
      return err(
        returnUserError(
          new Error(
            util.format(getStrings().solution.NotProvisionedNotice, ctx.projectSettings?.appName)
          ),
          "Solution",
          SolutionError.CannotPublishBeforeProvision
        )
      );
    }

    try {
      this.runningState = SolutionRunningState.PublishInProgress;

      const pluginsWithCtx: PluginsWithContext[] = this.getPluginAndContextArray(ctx, [
        this.AppStudioPlugin,
      ]);
      const publishWithCtx: LifecyclesWithContext[] = pluginsWithCtx.map(([plugin, context]) => {
        return [plugin?.publish?.bind(plugin), context, plugin.name];
      });

      ctx.logProvider?.info(
        util.format(getStrings().solution.PublishStartNotice, PluginDisplayName.Solution)
      );

      const results = await executeConcurrently("", publishWithCtx);

      for (const result of results) {
        if (result.isErr()) {
          const msg = util.format(
            getStrings().solution.PublishFailNotice,
            ctx.projectSettings?.appName
          );
          ctx.logProvider?.info(msg);
          return result;
        }
      }
      return ok(undefined);
    } finally {
      this.runningState = SolutionRunningState.Idle;
    }
  }

  async getTabScaffoldQuestions(
    ctx: SolutionContext,
    addAzureResource: boolean
  ): Promise<Result<QTreeNode | undefined, FxError>> {
    const tabNode = new QTreeNode({ type: "group" });

    //Frontend plugin
    const fehostPlugin: Plugin = this.FrontendPlugin;
    if (fehostPlugin.getQuestions) {
      const pluginCtx = getPluginContext(ctx, fehostPlugin.name);
      const res = await fehostPlugin.getQuestions(Stage.create, pluginCtx);
      if (res.isErr()) return res;
      if (res.value) {
        const frontendNode = res.value as QTreeNode;
        if (frontendNode.data) tabNode.addChild(frontendNode);
      }
    }

    if (addAzureResource) {
      const azureResourceNode = new QTreeNode(AzureResourcesQuestion);
      tabNode.addChild(azureResourceNode);
      const functionPlugin: Plugin = this.FunctionPlugin;
      //Azure Function
      if (functionPlugin.getQuestions) {
        const pluginCtx = getPluginContext(ctx, functionPlugin.name);
        const res = await functionPlugin.getQuestions(Stage.create, pluginCtx);
        if (res.isErr()) return res;
        if (res.value) {
          const azure_function = res.value as QTreeNode;
          azure_function.condition = { minItems: 1 };
          if (azure_function.data) azureResourceNode.addChild(azure_function);
        }
      }
      const sqlPlugin: Plugin = this.SqlPlugin;
      //Azure SQL
      if (sqlPlugin.getQuestions) {
        const pluginCtx = getPluginContext(ctx, sqlPlugin.name);
        const res = await sqlPlugin.getQuestions(Stage.create, pluginCtx);
        if (res.isErr()) return res;
        if (res.value) {
          const azure_sql = res.value as QTreeNode;
          azure_sql.condition = { contains: AzureResourceSQL.id };
          if (azure_sql.data) azureResourceNode.addChild(azure_sql);
        }
      }
    }
    return ok(tabNode);
  }

  /**
   * collect solution level question
   * @param ctx
   */
  async getQuestions(
    stage: Stage,
    ctx: SolutionContext
  ): Promise<Result<QTreeNode | undefined, FxError>> {
    const isDynamicQuestion = DynamicPlatforms.includes(ctx.answers!.platform!);
    const node = new QTreeNode({ type: "group" });
    if (stage !== Stage.create && isDynamicQuestion) {
      const checkRes = this.checkWhetherSolutionIsIdle();
      if (checkRes.isErr()) return err(checkRes.error);
    }

    if (stage === Stage.create) {
      // 1. capabilities
      const capQuestion = createCapabilityQuestion();
      const capNode = new QTreeNode(capQuestion);
      node.addChild(capNode);

      // 1.1 hostType
      const hostTypeNode = new QTreeNode(FrontendHostTypeQuestion);
      hostTypeNode.condition = { contains: TabOptionItem.id };
      capNode.addChild(hostTypeNode);

      // 1.1.1 SPFX Tab
      const spfxPlugin: Plugin = new SpfxPlugin();
      if (spfxPlugin.getQuestions) {
        const pluginCtx = getPluginContext(ctx, spfxPlugin.name);
        const res = await spfxPlugin.getQuestions(Stage.create, pluginCtx);
        if (res.isErr()) return res;
        if (res.value) {
          const spfxNode = res.value as QTreeNode;
          spfxNode.condition = { equals: HostTypeOptionSPFx.id };
          if (spfxNode.data) hostTypeNode.addChild(spfxNode);
        }
      }

      // 1.1.2 Azure Tab
      const tabRes = await this.getTabScaffoldQuestions(ctx, true);
      if (tabRes.isErr()) return tabRes;
      if (tabRes.value) {
        const tabNode = tabRes.value;
        tabNode.condition = { equals: HostTypeOptionAzure.id };
        hostTypeNode.addChild(tabNode);
      }

      // 1.2 Bot
      const botPlugin: Plugin = this.BotPlugin;
      if (botPlugin.getQuestions) {
        const pluginCtx = getPluginContext(ctx, botPlugin.name);
        const res = await botPlugin.getQuestions(stage, pluginCtx);
        if (res.isErr()) return res;
        if (res.value) {
          const botGroup = res.value as QTreeNode;
          botGroup.condition = { containsAny: [BotOptionItem.id, MessageExtensionItem.id] };
          capNode.addChild(botGroup);
        }
      }

      // 1.3 Language
      const programmingLanguage = new QTreeNode(ProgrammingLanguageQuestion);
      programmingLanguage.condition = { minItems: 1 };
      capNode.addChild(programmingLanguage);
    } else if (stage === Stage.provision) {
      if (isDynamicQuestion) {
        const provisioned = this.checkWetherProvisionSucceeded(ctx.config);
        if (provisioned) return ok(undefined);
      }
      let pluginsToProvision: LoadedPlugin[];
      if (isDynamicQuestion) {
        const res = this.getSelectedPlugins(ctx);
        if (res.isErr()) {
          return err(res.error);
        }
        pluginsToProvision = res.value;
      } else {
        pluginsToProvision = getAllResourcePlugins();
      }
      if (!isDynamicQuestion) {
        node.addChild(new QTreeNode(AskSubscriptionQuestion));
      }
      for (const plugin of pluginsToProvision) {
        if (plugin.getQuestions) {
          const pluginCtx = getPluginContext(ctx, plugin.name);
          const getQuestionRes = await plugin.getQuestions(stage, pluginCtx);
          if (getQuestionRes.isErr()) return getQuestionRes;
          if (getQuestionRes.value) {
            const subnode = getQuestionRes.value as QTreeNode;
            node.addChild(subnode);
          }
        }
      }
    } else if (stage === Stage.deploy) {
      if (isDynamicQuestion) {
        const isAzureProject = this.isAzureProject(ctx);
        const provisioned = this.checkWetherProvisionSucceeded(ctx.config);
        if (isAzureProject && !provisioned) {
          return err(
            returnUserError(
              new Error(getStrings().solution.FailedToDeployBeforeProvision),
              "Solution",
              SolutionError.CannotDeployBeforeProvision
            )
          );
        }
      }
      let pluginsToDeploy: LoadedPlugin[];
      if (isDynamicQuestion) {
        const res = this.getSelectedPlugins(ctx);
        if (res.isErr()) {
          return err(
            returnUserError(
              new Error("No resource to deploy"),
              "Solution",
              SolutionError.NoResourceToDeploy
            )
          );
        }
        pluginsToDeploy = res.value.filter((plugin) => !!plugin.deploy);
      } else {
        const allPlugins = getAllResourcePlugins();
        pluginsToDeploy = allPlugins.filter((plugin) => !!plugin.deploy);
      }

      if (pluginsToDeploy.length === 0) {
        return err(
          returnUserError(
            new Error("No resource to deploy"),
            "Solution",
            SolutionError.NoResourceToDeploy
          )
        );
      }
      const pluginPrefix = "fx-resource-";
      const options: OptionItem[] = pluginsToDeploy.map((plugin) => {
        const item: OptionItem = {
          id: plugin.name,
          label: plugin.displayName,
          cliName: plugin.name.replace(pluginPrefix, ""),
        };
        return item;
      });

      const selectQuestion = DeployPluginSelectQuestion;
      selectQuestion.staticOptions = options;
      selectQuestion.default = options.map((i) => i.id);
      const pluginSelection = new QTreeNode(selectQuestion);
      node.addChild(pluginSelection);

      for (const plugin of pluginsToDeploy) {
        if (plugin.getQuestions) {
          const pluginCtx = getPluginContext(ctx, plugin.name);
          const getQuestionRes = await plugin.getQuestions(stage, pluginCtx);
          if (getQuestionRes.isErr()) return getQuestionRes;
          if (getQuestionRes.value) {
            const subnode = getQuestionRes.value as QTreeNode;
            subnode.condition = { contains: plugin.name };
            if (subnode.data) pluginSelection.addChild(subnode);
          }
        }
      }
    } else if (stage === Stage.publish) {
      if (isDynamicQuestion) {
        const isAzureProject = this.isAzureProject(ctx);
        const provisioned = this.checkWetherProvisionSucceeded(ctx.config);
        if (isAzureProject && !provisioned) {
          return err(
            returnUserError(
              new Error(getStrings().solution.FailedToPublishBeforeProvision),
              "Solution",
              SolutionError.CannotPublishBeforeProvision
            )
          );
        }
        if (!provisioned && this.spfxSelected(ctx)) {
          if (ctx.answers?.platform === Platform.VSCode) {
            ctx.ui?.showMessage(
              "error",
              getStrings().solution.SPFxAskProvisionBeforePublish,
              false
            );
            throw CancelError;
          } else {
            return err(
              returnUserError(
                new Error(getStrings().solution.SPFxAskProvisionBeforePublish),
                "Solution",
                SolutionError.CannotPublishBeforeProvision
              )
            );
          }
        }
      }
      const pluginsToPublish = [this.AppStudioPlugin];
      for (const plugin of pluginsToPublish) {
        const pluginCtx = getPluginContext(ctx, plugin.name);
        if (plugin.getQuestions) {
          const getQuestionRes = await plugin.getQuestions(stage, pluginCtx);
          if (getQuestionRes.isErr()) return getQuestionRes;
          if (getQuestionRes.value) {
            const subnode = getQuestionRes.value as QTreeNode;
            node.addChild(subnode);
          }
        }
      }
    } else if (stage === Stage.grantPermission) {
      node.addChild(new QTreeNode(GetUserEmailQuestion));
      node.addChild(new QTreeNode(SelectEnvQuestion));
    }
    return ok(node);
  }

  async localDebug(ctx: SolutionContext): Promise<Result<any, FxError>> {
    const maybePermission = await this.getPermissionRequest(ctx);
    if (maybePermission.isErr()) {
      return maybePermission;
    }

    const maybeSelectedPlugins = this.getSelectedPlugins(ctx);

    if (maybeSelectedPlugins.isErr()) {
      return maybeSelectedPlugins;
    }

    const selectedPlugins = maybeSelectedPlugins.value;
    const hasFrontend = selectedPlugins?.some((plugin) => plugin.name === PluginNames.FE);
    const hasBackend = selectedPlugins?.some((plugin) => plugin.name === PluginNames.FUNC);
    const hasBot = selectedPlugins?.some((plugin) => plugin.name === PluginNames.BOT);

    // load localSettings into context before local debug.
    const localSettingsProvider = new LocalSettingsProvider(ctx.root);
    if (await fs.pathExists(localSettingsProvider.localSettingsFilePath)) {
      ctx.localSettings = await localSettingsProvider.load();
    } else {
      ctx.localSettings = localSettingsProvider.init(hasFrontend, hasBackend, hasBot);
    }

    try {
      ctx.config.get(GLOBAL_CONFIG)?.set(PERMISSION_REQUEST, maybePermission.value);
      const result = await this.doLocalDebug(ctx);
      return result;
    } finally {
      ctx.config.get(GLOBAL_CONFIG)?.delete(PERMISSION_REQUEST);

      if (isMultiEnvEnabled()) {
        // persistent localSettings.json.
        localSettingsProvider.save(ctx.localSettings!);
      }
    }
  }

  async doLocalDebug(ctx: SolutionContext): Promise<Result<any, FxError>> {
    const maybeSelectedPlugins = this.getSelectedPlugins(ctx);

    if (maybeSelectedPlugins.isErr()) {
      return maybeSelectedPlugins;
    }

    const selectedPlugins = maybeSelectedPlugins.value;

    // Just to trigger M365 login before the concurrent execution of localDebug.
    // Because concurrent exectution of localDebug may getAccessToken() concurrently, which
    // causes 2 M365 logins before the token caching in common lib takes effect.
    await ctx.appStudioToken?.getAccessToken();

    const pluginsWithCtx: PluginsWithContext[] = this.getPluginAndContextArray(
      ctx,
      selectedPlugins
    );
    const localDebugWithCtx: LifecyclesWithContext[] = pluginsWithCtx.map(([plugin, context]) => {
      return [plugin?.localDebug?.bind(plugin), context, plugin.name];
    });
    const postLocalDebugWithCtx: LifecyclesWithContext[] = pluginsWithCtx.map(
      ([plugin, context]) => {
        return [plugin?.postLocalDebug?.bind(plugin), context, plugin.name];
      }
    );

    const localDebugResults = await executeConcurrently("", localDebugWithCtx);
    for (const localDebugResult of localDebugResults) {
      if (localDebugResult.isErr()) {
        return localDebugResult;
      }
    }

    const aadPlugin = this.AadPlugin as AadAppForTeamsPlugin;
    if (selectedPlugins.some((plugin) => plugin.name === aadPlugin.name)) {
      const result = aadPlugin.setApplicationInContext(getPluginContext(ctx, aadPlugin.name), true);
      if (result.isErr()) {
        return result;
      }
    }
    const result = this.loadTeamsAppTenantId(ctx.config, await ctx.appStudioToken?.getJsonObject());

    if (result.isErr()) {
      return result;
    }

    const postLocalDebugResults = await executeConcurrently("post", postLocalDebugWithCtx);

    const combinedPostLocalDebugResults = combine(postLocalDebugResults);
    if (combinedPostLocalDebugResults.isErr()) {
      return combinedPostLocalDebugResults;
    }

    const localTeamsAppID = ctx.config.get(GLOBAL_CONFIG)?.getString(LOCAL_DEBUG_TEAMS_APP_ID);

    if (postLocalDebugWithCtx.length === combinedPostLocalDebugResults.value.length) {
      postLocalDebugWithCtx.map(function (plugin, index) {
        if (plugin[2] === PluginNames.APPST) {
          ctx.config
            .get(GLOBAL_CONFIG)
            ?.set(LOCAL_DEBUG_TEAMS_APP_ID, combinedPostLocalDebugResults.value[index]);
        }
      });
    }

    return ok(Void);
  }

  @hooks([ErrorHandlerMW])
  async grantPermission(ctx: SolutionContext): Promise<Result<any, FxError>> {
    const canGrantPermission = this.checkWhetherSolutionIsIdle();
    if (canGrantPermission.isErr()) {
      return canGrantPermission;
    }

    const provisioned = this.checkWetherProvisionSucceeded(ctx.config);
    if (!provisioned) {
      // TODO: throw error: can not grant permission before provision.
      return ok(undefined);
    }

    const currentUser = await this.getUserInfo(ctx);

    if (!currentUser) {
      // TODO: throw error: can not find user
      return ok(undefined);
    }

    // Compare tenant id.
    const aadAppTenantId = ctx.config?.get(PluginNames.AAD)?.get(REMOTE_TENANT_ID);
    if (!aadAppTenantId || currentUser.tenantId != (aadAppTenantId as string)) {
      // TODO: throw error.
      ctx.logProvider?.error(
        "Tenant id of your account and the provisioned Azure AD app does not match. Please check whether you logined with wrong account."
      );
      return ok(undefined);
    }

    try {
      // TODO: add question to get user input.
      const email = ctx.answers!["userEmail"] as string;

      // Get user info according to email.
      const userInfo = await this.getUserInfo(ctx, email);

      if (!userInfo) {
        // TODO: throw error: can not find user
        ctx.logProvider?.error(
          "Cannot find user in current tenant, please check whether your email address is correct"
        );
        return ok(undefined);
      }

      ctx.config.get(GLOBAL_CONFIG)?.set(USER_INFO, JSON.stringify(userInfo));

      const maybeSelectedPlugins = this.getSelectedPlugins(ctx);
      if (maybeSelectedPlugins.isErr()) {
        return maybeSelectedPlugins;
      }
      const selectedPlugins = maybeSelectedPlugins.value;

      const pluginsWithCtx: PluginsWithContext[] = this.getPluginAndContextArray(
        ctx,
        selectedPlugins
      );

      const grantPermissionWithCtx: LifecyclesWithContext[] = pluginsWithCtx.map(
        ([plugin, context]) => {
          return [plugin?.grantPermission?.bind(plugin), context, plugin.name];
        }
      );

      const results = await executeConcurrently("", grantPermissionWithCtx);
      for (const result of results) {
        if (result.isErr()) {
          const errorMsg = getStrings().solution.GrantPermissionFailed;
          ctx.logProvider?.error(errorMsg + ` ${result.error.source}: ${result.error.message}`);
          return result;
        }
      }
      return ok(undefined);
    } finally {
      ctx.config.get(GLOBAL_CONFIG)?.delete(USER_INFO);
      this.runningState = SolutionRunningState.Idle;
    }
  }

  @hooks([ErrorHandlerMW])
  async checkPermission(ctx: SolutionContext): Promise<Result<any, FxError>> {
    const canCheckPermission = this.checkWhetherSolutionIsIdle();
    if (canCheckPermission.isErr()) {
      return canCheckPermission;
    }

    const provisioned = this.checkWetherProvisionSucceeded(ctx.config);
    if (!provisioned) {
      // TODO: throw error: can not grant permission before provision.
      return ok(undefined);
    }

    try {
      // Get user info from token.
      const userInfo = await this.getUserInfo(ctx);

      if (!userInfo) {
        // TODO: throw error: can not find user
        return ok(undefined);
      }

      // Compare tenant id.
      const aadAppTenantId = ctx.config?.get(PluginNames.AAD)?.get(REMOTE_TENANT_ID);
      if (!aadAppTenantId || userInfo.tenantId != (aadAppTenantId as string)) {
        // TODO: throw error.
        ctx.logProvider?.error(
          "Tenant id of your account and the provisioned Azure AD app does not match. Please check whether you logined with wrong account."
        );
        return ok(undefined);
      }

      ctx.config.get(GLOBAL_CONFIG)?.set(USER_INFO, JSON.stringify(userInfo));

      // Get Azure credential in solution to avoid multiple login in different plugins.
      const subInfo = await ctx.azureAccountProvider?.getSelectedSubscription(true);
      if (!subInfo || subInfo.subscriptionId === "") {
        // User does not login or select sub
        // TODO: throw error
        return ok(undefined);
      }

      const maybeSelectedPlugins = this.getSelectedPlugins(ctx);
      if (maybeSelectedPlugins.isErr()) {
        return maybeSelectedPlugins;
      }
      const selectedPlugins = maybeSelectedPlugins.value;

      const pluginsWithCtx: PluginsWithContext[] = this.getPluginAndContextArray(
        ctx,
        selectedPlugins
      );

      const checkPermissionWithCtx: LifecyclesWithContext[] = pluginsWithCtx.map(
        ([plugin, context]) => {
          return [plugin?.checkPermission?.bind(plugin), context, plugin.name];
        }
      );

      const results = await executeConcurrently("", checkPermissionWithCtx);
      const errorMsg = getStrings().solution.CheckPermissionFailed;

      for (const result of results) {
        if (result.isErr()) {
          ctx.logProvider?.error(errorMsg + ` ${result.error.source}: ${result.error.message}`);
        } else {
          if (result && result.value) {
            for (const res of result.value) {
              if (!res.error) {
                ctx.logProvider?.info(
                  `Check Permission Result: ${res.name}: ${res.roles.join(",")}`
                );
              } else {
                ctx.logProvider?.error(`${errorMsg} ${res.name}: ${res.error.message}`);
              }
            }
          }
        }
      }
      return ok(undefined);
    } finally {
      ctx.config.get(GLOBAL_CONFIG)?.delete(USER_INFO);
      this.runningState = SolutionRunningState.Idle;
    }
  }

  private parseTeamsAppTenantId(appStudioToken?: object): Result<string, FxError> {
    if (appStudioToken === undefined) {
      return err(
        returnSystemError(
          new Error("Graph token json is undefined"),
          "Solution",
          SolutionError.NoAppStudioToken
        )
      );
    }

    const teamsAppTenantId = (appStudioToken as any).tid;
    if (
      teamsAppTenantId === undefined ||
      !(typeof teamsAppTenantId === "string") ||
      teamsAppTenantId.length === 0
    ) {
      return err(
        returnSystemError(
          new Error("Cannot find teams app tenant id"),
          "Solution",
          SolutionError.NoTeamsAppTenantId
        )
      );
    }
    return ok(teamsAppTenantId);
  }

  private loadTeamsAppTenantId(
    config: SolutionConfig,
    appStudioToken?: object
  ): Result<SolutionConfig, FxError> {
    return this.parseTeamsAppTenantId(appStudioToken).andThen((teamsAppTenantId) => {
      config.get(GLOBAL_CONFIG)?.set("teamsAppTenantId", teamsAppTenantId);
      return ok(config);
    });
  }

  getAzureSolutionSettings(ctx: SolutionContext): AzureSolutionSettings {
    return ctx.projectSettings?.solutionSettings as AzureSolutionSettings;
  }

  async getQuestionsForAddResource(
    func: Func,
    ctx: SolutionContext
  ): Promise<Result<QTreeNode | undefined, FxError>> {
    const isDynamicQuestion = DynamicPlatforms.includes(ctx.answers!.platform!);
    const settings = this.getAzureSolutionSettings(ctx);

    if (
      isDynamicQuestion &&
      !(
        settings.hostType === HostTypeOptionAzure.id &&
        settings.capabilities &&
        settings.capabilities.includes(TabOptionItem.id)
      )
    ) {
      return err(
        returnUserError(
          new Error("Add resource is only supported for Tab app hosted in Azure."),
          "Solution",
          SolutionError.AddResourceNotSupport
        )
      );
    }

    const selectedPlugins = settings.activeResourcePlugins || [];

    if (!selectedPlugins) {
      return err(
        returnUserError(
          new Error("selectedPlugins is empty"),
          "Solution",
          SolutionError.InternelError
        )
      );
    }
    const functionPlugin: Plugin = this.FunctionPlugin;
    const sqlPlugin: Plugin = this.SqlPlugin;
    const apimPlugin: Plugin = this.ApimPlugin;
    const alreadyHaveFunction = selectedPlugins.includes(functionPlugin.name);
    const alreadyHaveSQL = selectedPlugins.includes(sqlPlugin.name);
    const alreadyHaveAPIM = selectedPlugins.includes(apimPlugin.name);

    const addQuestion = createAddAzureResourceQuestion(
      alreadyHaveFunction,
      alreadyHaveSQL,
      alreadyHaveAPIM
    );

    const addAzureResourceNode = new QTreeNode(addQuestion);

    // there two cases to add function re-scaffold: 1. select add function   2. select add sql and function is not selected when creating
    if (functionPlugin.getQuestionsForUserTask) {
      const pluginCtx = getPluginContext(ctx, functionPlugin.name);
      const res = await functionPlugin.getQuestionsForUserTask(func, pluginCtx);
      if (res.isErr()) return res;
      if (res.value) {
        const azure_function = res.value as QTreeNode;
        if (alreadyHaveFunction) {
          // if already has function, the question will appear depends on whether user select function, otherwise, the question will always show
          azure_function.condition = { contains: AzureResourceFunction.id };
        } else {
          // if not function activated, select any option will trigger function question
          azure_function.condition = { minItems: 1 };
        }
        if (azure_function.data) addAzureResourceNode.addChild(azure_function);
      }
    }

    //Azure SQL
    if (sqlPlugin.getQuestionsForUserTask && !alreadyHaveSQL) {
      const pluginCtx = getPluginContext(ctx, sqlPlugin.name);
      const res = await sqlPlugin.getQuestionsForUserTask(func, pluginCtx);
      if (res.isErr()) return res;
      if (res.value) {
        const azure_sql = res.value as QTreeNode;
        azure_sql.condition = { contains: AzureResourceSQL.id };
        if (azure_sql.data) addAzureResourceNode.addChild(azure_sql);
      }
    }

    //APIM
    if (apimPlugin.getQuestionsForUserTask && (!alreadyHaveAPIM || !isDynamicQuestion)) {
      const pluginCtx = getPluginContext(ctx, apimPlugin.name);
      const res = await apimPlugin.getQuestionsForUserTask(func, pluginCtx);
      if (res.isErr()) return res;
      if (res.value) {
        const groupNode = new QTreeNode({ type: "group" });
        groupNode.condition = { contains: AzureResourceApim.id };
        addAzureResourceNode.addChild(groupNode);
        const apim = res.value as QTreeNode;
        if (apim.data) {
          const funcNode = new QTreeNode(AskSubscriptionQuestion);
          AskSubscriptionQuestion.func = async (
            inputs: Inputs
          ): Promise<Result<SubscriptionInfo, FxError>> => {
            const res = await checkSubscription(ctx);
            if (res.isOk()) {
              const sub = res.value;
              inputs.subscriptionId = sub.subscriptionId;
              inputs.tenantId = sub.tenantId;
            }
            return res;
          };
          groupNode.addChild(funcNode);
          groupNode.addChild(apim);
        }
      }
    }
    return ok(addAzureResourceNode);
  }

  async getQuestionsForAddCapability(
    ctx: SolutionContext
  ): Promise<Result<QTreeNode | undefined, FxError>> {
    const isDynamicQuestion = DynamicPlatforms.includes(ctx.answers!.platform!);
    const settings = this.getAzureSolutionSettings(ctx);

    if (!(settings.hostType === HostTypeOptionAzure.id) && isDynamicQuestion) {
      return err(
        returnUserError(
          new Error("Add capability is not supported for SPFx project"),
          "Solution",
          SolutionError.AddResourceNotSupport
        )
      );
    }

    const capabilities = settings.capabilities || [];

    const alreadyHaveTab = capabilities.includes(TabOptionItem.id);

    const alreadyHaveBotOrMe =
      capabilities.includes(BotOptionItem.id) || capabilities.includes(MessageExtensionItem.id);

    if (alreadyHaveBotOrMe && alreadyHaveTab) {
      const cannotAddCapWarnMsg =
        "Your App already has both Tab and Bot/Me, can not Add Capability.";
      ctx.ui?.showMessage("error", cannotAddCapWarnMsg, false);
      return ok(undefined);
    }

    const addCapQuestion = addCapabilityQuestion(alreadyHaveTab, alreadyHaveBotOrMe);

    const addCapNode = new QTreeNode(addCapQuestion);

    //Tab sub tree
    if (!alreadyHaveTab || !isDynamicQuestion) {
      const tabRes = await this.getTabScaffoldQuestions(ctx, false);
      if (tabRes.isErr()) return tabRes;
      if (tabRes.value) {
        const tabNode = tabRes.value;
        tabNode.condition = { contains: TabOptionItem.id };
        addCapNode.addChild(tabNode);
      }
    }

    //Bot sub tree
    const botPlugin: Plugin = this.BotPlugin;
    if ((!alreadyHaveBotOrMe || !isDynamicQuestion) && botPlugin.getQuestions) {
      const pluginCtx = getPluginContext(ctx, botPlugin.name);
      const res = await botPlugin.getQuestions(Stage.create, pluginCtx);
      if (res.isErr()) return res;
      if (res.value) {
        const child = res.value as QTreeNode;
        child.condition = { containsAny: [BotOptionItem.id, MessageExtensionItem.id] };
        if (child.data) addCapNode.addChild(child);
      }
    }

    return ok(addCapNode);
  }

  /**
   * user questions for customized task
   */
  async getQuestionsForUserTask(
    func: Func,
    ctx: SolutionContext
  ): Promise<Result<QTreeNode | undefined, FxError>> {
    const isDynamicQuestion = DynamicPlatforms.includes(ctx.answers!.platform!);
    const namespace = func.namespace;
    const array = namespace.split("/");
    if (func.method === "addCapability") {
      return await this.getQuestionsForAddCapability(ctx);
    }
    if (func.method === "addResource") {
      return await this.getQuestionsForAddResource(func, ctx);
    }
    if (array.length == 2) {
      const pluginName = array[1];
      const pluginMap = getAllResourcePluginMap();
      const plugin = pluginMap.get(pluginName);
      if (plugin) {
        if (plugin.getQuestionsForUserTask) {
          const pctx = getPluginContext(ctx, plugin.name);
          return await plugin.getQuestionsForUserTask(func, pctx);
        } else {
          return ok(undefined);
        }
      }
    }
    return ok(undefined);
  }

  async executeAddResource(ctx: SolutionContext): Promise<Result<any, FxError>> {
    ctx.telemetryReporter?.sendTelemetryEvent(SolutionTelemetryEvent.AddResourceStart, {
      [SolutionTelemetryProperty.Component]: SolutionTelemetryComponentName,
    });

    if (!ctx.answers) {
      return err(
        returnUserError(new Error(`answer is empty!`), "Solution", SolutionError.InternelError)
      );
    }
    const settings = this.getAzureSolutionSettings(ctx);
    const originalSettings = deepCopy(settings);
    if (
      !(
        settings.hostType === HostTypeOptionAzure.id &&
        settings.capabilities &&
        settings.capabilities.includes(TabOptionItem.id)
      )
    ) {
      const e = returnUserError(
        new Error("Add resource is only supported for Tab app hosted in Azure."),
        "Solution",
        SolutionError.AddResourceNotSupport
      );

      return err(
        sendErrorTelemetryThenReturnError(
          SolutionTelemetryEvent.AddResource,
          e,
          ctx.telemetryReporter
        )
      );
    }
    const selectedPlugins = settings.activeResourcePlugins;
    const functionPlugin: Plugin = this.FunctionPlugin;
    const sqlPlugin: Plugin = this.SqlPlugin;
    const apimPlugin: Plugin = this.ApimPlugin;
    const alreadyHaveFunction = selectedPlugins?.includes(functionPlugin.name);
    const alreadyHaveSql = selectedPlugins?.includes(sqlPlugin.name);
    const alreadyHaveApim = selectedPlugins?.includes(apimPlugin.name);

    const addResourcesAnswer = ctx.answers[AzureSolutionQuestionNames.AddResources] as string[];

    if (!addResourcesAnswer) {
      return err(
        returnUserError(
          new Error(`answer of ${AzureSolutionQuestionNames.AddResources} is empty!`),
          "Solution",
          SolutionError.InvalidInput
        )
      );
    }

    const addSQL = addResourcesAnswer.includes(AzureResourceSQL.id);
    const addFunc = addResourcesAnswer.includes(AzureResourceFunction.id);
    const addApim = addResourcesAnswer.includes(AzureResourceApim.id);

    if ((alreadyHaveSql && addSQL) || (alreadyHaveApim && addApim)) {
      const e = returnUserError(
        new Error("SQL/APIM is already added."),
        "Solution",
        SolutionError.AddResourceNotSupport
      );
      return err(
        sendErrorTelemetryThenReturnError(
          SolutionTelemetryEvent.AddResource,
          e,
          ctx.telemetryReporter
        )
      );
    }

    let addNewResoruceToProvision = false;
    const notifications: string[] = [];
    const pluginsToScaffold: LoadedPlugin[] = [this.LocalDebugPlugin];
    const azureResource = settings.azureResources || [];
    if (addFunc || ((addSQL || addApim) && !alreadyHaveFunction)) {
      pluginsToScaffold.push(functionPlugin);
      if (!azureResource.includes(AzureResourceFunction.id)) {
        azureResource.push(AzureResourceFunction.id);
        addNewResoruceToProvision = true;
      }
      notifications.push(AzureResourceFunction.label);
    }
    if (addSQL && !alreadyHaveSql) {
      pluginsToScaffold.push(sqlPlugin);
      azureResource.push(AzureResourceSQL.id);
      notifications.push(AzureResourceSQL.label);
      addNewResoruceToProvision = true;
    }
    if (addApim && !alreadyHaveApim) {
      pluginsToScaffold.push(apimPlugin);
      azureResource.push(AzureResourceApim.id);
      notifications.push(AzureResourceApim.label);
      addNewResoruceToProvision = true;
    }

    if (notifications.length > 0) {
      await this.reloadPlugins(settings);
      ctx.logProvider?.info(`start scaffolding ${notifications.join(",")}.....`);
      const scaffoldRes = await this.doScaffold(ctx, pluginsToScaffold);
      if (scaffoldRes.isErr()) {
        ctx.logProvider?.info(`failed to scaffold ${notifications.join(",")}!`);
        ctx.projectSettings!.solutionSettings = originalSettings;
        return err(
          sendErrorTelemetryThenReturnError(
            SolutionTelemetryEvent.AddResource,
            scaffoldRes.error,
            ctx.telemetryReporter
          )
        );
      }
      ctx.logProvider?.info(`finish scaffolding ${notifications.join(",")}!`);
      if (addNewResoruceToProvision)
        ctx.config.get(GLOBAL_CONFIG)?.set(SOLUTION_PROVISION_SUCCEEDED, false); //if selected plugin changed, we need to re-do provision
      ctx.ui?.showMessage(
        "info",
        util.format(
          ctx.answers.platform === Platform.CLI
            ? getStrings().solution.AddResourceNoticeForCli
            : getStrings().solution.AddResourceNotice,
          notifications.join(",")
        ),
        false
      );
    }

    ctx.telemetryReporter?.sendTelemetryEvent(SolutionTelemetryEvent.AddResource, {
      [SolutionTelemetryProperty.Component]: SolutionTelemetryComponentName,
      [SolutionTelemetryProperty.Success]: SolutionTelemetrySuccess.Yes,
      [SolutionTelemetryProperty.Resources]: addResourcesAnswer.join(";"),
    });
    return ok(Void);
  }

  async executeAddCapability(func: Func, ctx: SolutionContext): Promise<Result<any, FxError>> {
    ctx.telemetryReporter?.sendTelemetryEvent(SolutionTelemetryEvent.AddCapabilityStart, {
      [SolutionTelemetryProperty.Component]: SolutionTelemetryComponentName,
    });
    if (!ctx.answers) {
      return err(
        returnUserError(new Error(`answer is empty!`), "Solution", SolutionError.InternelError)
      );
    }
    const settings = this.getAzureSolutionSettings(ctx);
    const originalSettings = deepCopy(settings);
    if (!(settings.hostType === HostTypeOptionAzure.id)) {
      const e = returnUserError(
        new Error("Add capability is not supported for SPFx project"),
        "Solution",
        SolutionError.FailedToAddCapability
      );
      return err(
        sendErrorTelemetryThenReturnError(
          SolutionTelemetryEvent.AddCapability,
          e,
          ctx.telemetryReporter
        )
      );
    }

    const capabilitiesAnswer = ctx.answers[AzureSolutionQuestionNames.Capabilities] as string[];
    if (!capabilitiesAnswer || capabilitiesAnswer.length === 0) {
      ctx.telemetryReporter?.sendTelemetryEvent(SolutionTelemetryEvent.AddCapability, {
        [SolutionTelemetryProperty.Component]: SolutionTelemetryComponentName,
        [SolutionTelemetryProperty.Success]: SolutionTelemetrySuccess.Yes,
        [SolutionTelemetryProperty.Capabilities]: [].join(";"),
      });
      return ok(Void);
    }

    if (
      (settings.capabilities?.includes(BotOptionItem.id) ||
        settings.capabilities?.includes(MessageExtensionItem.id)) &&
      (capabilitiesAnswer.includes(BotOptionItem.id) ||
        capabilitiesAnswer.includes(MessageExtensionItem.id))
    ) {
      const e = returnUserError(
        new Error("Application already contains a Bot and/or Messaging Extension"),
        "Solution",
        SolutionError.FailedToAddCapability
      );
      return err(
        sendErrorTelemetryThenReturnError(
          SolutionTelemetryEvent.AddCapability,
          e,
          ctx.telemetryReporter
        )
      );
    }
    let change = false;
    const notifications: string[] = [];
    const pluginsToScaffold: LoadedPlugin[] = [this.LocalDebugPlugin, this.AppStudioPlugin];
    for (const cap of capabilitiesAnswer!) {
      if (!settings.capabilities.includes(cap)) {
        settings.capabilities.push(cap);
        change = true;
        if (cap === TabOptionItem.id) {
          notifications.push("Azure Tab Frontend");
          pluginsToScaffold.push(this.FrontendPlugin);
        } else if (
          (cap === BotOptionItem.id || cap === MessageExtensionItem.id) &&
          !pluginsToScaffold.includes(this.BotPlugin)
        ) {
          notifications.push("Bot/MessageExtension");
          pluginsToScaffold.push(this.BotPlugin);
        }
      }
    }

    if (change) {
      await this.reloadPlugins(settings);
      ctx.logProvider?.info(`start scaffolding ${notifications.join(",")}.....`);
      const scaffoldRes = await this.doScaffold(ctx, pluginsToScaffold);
      if (scaffoldRes.isErr()) {
        ctx.logProvider?.info(`failed to scaffold ${notifications.join(",")}!`);
        ctx.projectSettings!.solutionSettings = originalSettings;
        return err(
          sendErrorTelemetryThenReturnError(
            SolutionTelemetryEvent.AddCapability,
            scaffoldRes.error,
            ctx.telemetryReporter
          )
        );
      }
      ctx.logProvider?.info(`finish scaffolding ${notifications.join(",")}!`);
      ctx.config.get(GLOBAL_CONFIG)?.set(SOLUTION_PROVISION_SUCCEEDED, false);
      const msg = util.format(
        ctx.answers.platform === Platform.CLI
          ? getStrings().solution.AddCapabilityNoticeForCli
          : getStrings().solution.AddCapabilityNotice,
        notifications.join(",")
      );
      ctx.ui?.showMessage("info", msg, false);

      ctx.telemetryReporter?.sendTelemetryEvent(SolutionTelemetryEvent.AddCapability, {
        [SolutionTelemetryProperty.Component]: SolutionTelemetryComponentName,
        [SolutionTelemetryProperty.Success]: SolutionTelemetrySuccess.Yes,
        [SolutionTelemetryProperty.Capabilities]: capabilitiesAnswer.join(";"),
      });
      return ok({});
    }
    const cannotAddCapWarnMsg = "Add nothing";
    ctx.ui?.showMessage("warn", cannotAddCapWarnMsg, false);
    ctx.telemetryReporter?.sendTelemetryEvent(SolutionTelemetryEvent.AddCapability, {
      [SolutionTelemetryProperty.Component]: SolutionTelemetryComponentName,
      [SolutionTelemetryProperty.Success]: SolutionTelemetrySuccess.Yes,
      [SolutionTelemetryProperty.Capabilities]: [].join(";"),
    });
    return ok({});
  }
  /**
   * execute user task
   */
  @hooks([ErrorHandlerMW])
  async executeUserTask(func: Func, ctx: SolutionContext): Promise<Result<any, FxError>> {
    if (!ctx.answers)
      return err(
        returnUserError(new Error(`answer is empty!`), "Solution", SolutionError.InternelError)
      );
    const namespace = func.namespace;
    const method = func.method;
    const array = namespace.split("/");
    if (method === "addCapability") {
      return this.executeAddCapability(func, ctx!);
    }
    if (method === "addResource") {
      return this.executeAddResource(ctx);
    }
    if (namespace.includes("solution")) {
      if (method === "registerTeamsAppAndAad") {
        const maybeParams = this.extractParamForRegisterTeamsAppAndAad(ctx.answers);
        if (maybeParams.isErr()) {
          return maybeParams;
        }
        return this.registerTeamsAppAndAad(ctx, maybeParams.value);
      } else if (method === "VSpublish") {
        // VSpublish means VS calling cli to do publish. It is different than normal cli work flow
        // It's teamsfx init followed by teamsfx  publish without running provision.
        // Using executeUserTask here could bypass the fx project check.
        if (ctx.answers?.platform !== "vs") {
          return err(
            returnSystemError(
              new Error(`VS publish is not supposed to run on platform ${ctx.answers?.platform}`),
              "Solution",
              SolutionError.UnsupportedPlatform
            )
          );
        }
        const appStudioPlugin = this.AppStudioPlugin as AppStudioPlugin;
        const pluginCtx = getPluginContext(ctx, appStudioPlugin.name);
        return appStudioPlugin.publish(pluginCtx);
      } else if (method === "validateManifest") {
        const appStudioPlugin = this.AppStudioPlugin as AppStudioPlugin;
        const pluginCtx = getPluginContext(ctx, appStudioPlugin.name);
        return await appStudioPlugin.validateManifest(pluginCtx);
      } else if (method === "buildPackage") {
        const appStudioPlugin = this.AppStudioPlugin as AppStudioPlugin;
        const pluginCtx = getPluginContext(ctx, appStudioPlugin.name);
        return await appStudioPlugin.buildTeamsPackage(pluginCtx);
      } else if (array.length == 2) {
        const pluginName = array[1];
        const pluginMap = getAllResourcePluginMap();
        const plugin = pluginMap.get(pluginName);
        if (plugin && plugin.executeUserTask) {
          const pctx = getPluginContext(ctx, plugin.name);
          return plugin.executeUserTask(func, pctx);
        }
      }
    }

    return err(
      returnUserError(
        new Error(`executeUserTaskRouteFailed:${JSON.stringify(func)}`),
        "Solution",
        `executeUserTaskRouteFailed`
      )
    );
  }

  private extractParamForRegisterTeamsAppAndAad(
    answers?: Inputs
  ): Result<ParamForRegisterTeamsAppAndAad, FxError> {
    if (answers == undefined) {
      return err(
        returnSystemError(
          new Error("Input is undefined"),
          "Solution",
          SolutionError.FailedToGetParamForRegisterTeamsAppAndAad
        )
      );
    }

    const param: ParamForRegisterTeamsAppAndAad = {
      "app-name": "",
      endpoint: "",
      environment: "local",
      "root-path": "",
    };
    for (const key of Object.keys(param)) {
      const value = answers[key];
      if (value == undefined) {
        return err(
          returnSystemError(
            new Error(`${key} not found`),
            "Solution",
            SolutionError.FailedToGetParamForRegisterTeamsAppAndAad
          )
        );
      }
      (param as any)[key] = value;
    }

    return ok(param);
  }

  private prepareConfigForRegisterTeamsAppAndAad(
    config: SolutionConfig,
    params: ParamForRegisterTeamsAppAndAad
  ): string {
    const endpoint = params.endpoint;
    const domain = new URL(endpoint).hostname;

    if (config.get(GLOBAL_CONFIG) == undefined) {
      config.set(GLOBAL_CONFIG, new ConfigMap());
    }
    config.get(GLOBAL_CONFIG)!.set(PERMISSION_REQUEST, JSON.stringify(DEFAULT_PERMISSION_REQUEST));
    const aadPlugin = this.AadPlugin;
    if (config.get(aadPlugin.name) == undefined) {
      config.set(aadPlugin.name, new ConfigMap());
    }
    config.get(aadPlugin.name)!.set("domain", domain);
    config.get(aadPlugin.name)!.set("endpoint", endpoint);
    return domain;
  }

  private extractConfigForRegisterTeamsAppAndAad(
    config: SolutionConfig,
    isLocal: boolean
  ): Result<{ aadId: string; applicationIdUri: string; clientSecret: string }, FxError> {
    const aadPlugin = this.AadPlugin;
    const aadId = config.get(aadPlugin.name)?.get(isLocal ? LOCAL_DEBUG_AAD_ID : REMOTE_AAD_ID);
    if (aadId === undefined || typeof aadId !== "string") {
      return err(
        returnSystemError(
          new Error(`config ${LOCAL_DEBUG_AAD_ID} is missing`),
          "Solution",
          SolutionError.RegisterTeamsAppAndAadError
        )
      );
    }
    const applicationIdUri = config
      .get(aadPlugin.name)
      ?.get(isLocal ? LOCAL_APPLICATION_ID_URIS : REMOTE_APPLICATION_ID_URIS);
    if (applicationIdUri === undefined || typeof applicationIdUri !== "string") {
      return err(
        returnSystemError(
          new Error(`config ${LOCAL_APPLICATION_ID_URIS} is missing`),
          "Solution",
          SolutionError.RegisterTeamsAppAndAadError
        )
      );
    }
    const clientSecret = config
      .get(aadPlugin.name)
      ?.get(isLocal ? LOCAL_CLIENT_SECRET : REMOTE_CLIENT_SECRET);
    if (clientSecret === undefined || typeof clientSecret !== "string") {
      return err(
        returnSystemError(
          new Error(`config ${LOCAL_CLIENT_SECRET} is missing`),
          "Solution",
          SolutionError.RegisterTeamsAppAndAadError
        )
      );
    }
    return ok({
      aadId,
      applicationIdUri,
      clientSecret,
    });
  }

  /**
   * This function is only called by cli: teamsfx init. The context may be different from that of vsc: no .${ConfigFolderName} folder, no permissions.json
   * In order to reuse aad plugin, we need to pretend we are still in vsc context. Currently, we don't support icons, because icons are not included in the
   * current contract.
   */
  private async registerTeamsAppAndAad(
    ctx: SolutionContext,
    params: ParamForRegisterTeamsAppAndAad
  ): Promise<
    Result<
      {
        teamsAppId: string;
        clientId: string;
        clientSecret: string;
        tenantId: string;
        applicationIdUri: string;
      },
      FxError
    >
  > {
    const rootPath = params["root-path"];
    const isLocal: boolean = params.environment === "local";
    const mockedManifest = new TeamsAppManifest();
    mockedManifest.name.short = params["app-name"];
    const domain = this.prepareConfigForRegisterTeamsAppAndAad(ctx.config, params);
    const aadPlugin = this.AadPlugin as AadAppForTeamsPlugin;
    const aadPluginCtx = getPluginContext(ctx, aadPlugin.name);

    const provisionResult = isLocal
      ? await aadPlugin.localDebug(aadPluginCtx)
      : await aadPlugin.provision(aadPluginCtx);
    if (provisionResult.isErr()) {
      return provisionResult;
    }
    aadPlugin.setApplicationInContext(aadPluginCtx, isLocal);
    const postProvisionResult = isLocal
      ? await aadPlugin.postLocalDebug(aadPluginCtx)
      : await aadPlugin.postProvision(aadPluginCtx);
    if (postProvisionResult.isErr()) {
      return postProvisionResult;
    }

    const configResult = this.extractConfigForRegisterTeamsAppAndAad(ctx.config, isLocal);
    if (configResult.isErr()) {
      return err(configResult.error);
    }

    const manifestPath: string = path.join(
      rootPath,
      "manifest",
      isLocal ? "local" : "remote",
      "manifest.json"
    );
    const appSettingsJSONPath = path.join(
      rootPath,
      isLocal ? "appsettings.Development.json" : "appsettings.json"
    );

    const manifestTpl = (await fs.readFile(manifestPath)).toString();
    const manifestStr: string = Mustache.render(manifestTpl, {
      "client-id": configResult.value.aadId,
      "app-name": params["app-name"],
      endpoint: params.endpoint,
      domain: domain,
      "application-id-uri": configResult.value.applicationIdUri,
    });
    const manifest: TeamsAppManifest = JSON.parse(manifestStr);
    await fs.writeFile(manifestPath, manifestStr);
    const appStudioPlugin: AppStudioPlugin = this.AppStudioPlugin as any;
    const maybeTeamsAppId = await appStudioPlugin.getAppDefinitionAndUpdate(
      getPluginContext(ctx, this.AppStudioPlugin.name),
      "remote",
      manifest
    );
    if (maybeTeamsAppId.isErr()) {
      return err(maybeTeamsAppId.error);
    }
    const teamsAppId = maybeTeamsAppId.value;

    const appSettingsJSONTpl = (await fs.readFile(appSettingsJSONPath)).toString();
    const maybeTenantId = this.parseTeamsAppTenantId(await ctx.appStudioToken?.getJsonObject());
    if (maybeTenantId.isErr()) {
      return err(maybeTenantId.error);
    }
    const appSettingsJSON = Mustache.render(appSettingsJSONTpl, {
      "client-id": configResult.value.aadId,
      "client-secret": configResult.value.clientSecret,
      "application-id-uri": configResult.value.applicationIdUri,
      endpoint: params.endpoint,
      "tenant-id": maybeTenantId.value,
    });
    await fs.writeFile(appSettingsJSONPath, appSettingsJSON);

    if (isLocal) {
      const launchSettingsJSONPath: string = path.join(
        rootPath,
        "Properties",
        "launchSettings.json"
      );
      const launchSettingsJSONTpl = (await fs.readFile(launchSettingsJSONPath)).toString();
      const launchSettingsJSON = Mustache.render(launchSettingsJSONTpl, {
        "teams-app-id": teamsAppId,
      });
      await fs.writeFile(launchSettingsJSONPath, launchSettingsJSON);
    }
    // Remove permissionRequest to prevent its persistence in config.
    ctx.config.get(GLOBAL_CONFIG)?.delete(PERMISSION_REQUEST);
    return ok({
      teamsAppId: teamsAppId,
      clientId: configResult.value.aadId,
      clientSecret: configResult.value.clientSecret,
      tenantId: maybeTenantId.value,
      applicationIdUri: configResult.value.applicationIdUri,
    });
  }

  private async getUserInfo(ctx: SolutionContext, email?: string): Promise<IUserList | undefined> {
    const currentUser = await ctx.graphTokenProvider?.getJsonObject();
    if (!currentUser) {
      return undefined;
    }
    const tenantId = currentUser["tid"] as string;

    if (email) {
      const graphToken = await ctx.graphTokenProvider?.getAccessToken();
      const instance = axios.create({
        baseURL: "https://graph.microsoft.com/v1.0",
      });
      instance.defaults.headers.common["Authorization"] = `Bearer ${graphToken}`;
      const res = await instance.get(`/users?$filter=startsWith(mail,'${email}')`);
      if (!res || !res.data || !res.data.value) {
        return undefined;
      }

      const collaborator = res.data.value.find(
        (user: any) => (user["userPrincipalName"] as string) === email
      );
      if (!collaborator) {
        return undefined;
      }

      return {
        aadId: collaborator["id"] as string,
        userPrincipalName: collaborator["userPrincipalName"] as string,
        displayName: collaborator["displayName"] as string,
        tenantId: tenantId,
        isAdministrator: true,
      };
    } else {
      return {
        tenantId: tenantId,
        aadId: currentUser["oid"] as string,
        displayName: currentUser["name"] as string,
        userPrincipalName: currentUser["unique_name"] as string,
        isAdministrator: true,
      };
    }
  }
}<|MERGE_RESOLUTION|>--- conflicted
+++ resolved
@@ -58,12 +58,9 @@
   SolutionTelemetryComponentName,
   SolutionTelemetrySuccess,
   PluginNames,
-<<<<<<< HEAD
   USER_INFO,
   REMOTE_TENANT_ID,
-=======
   ARM_TEMPLATE_OUTPUT,
->>>>>>> 592f20ae
 } from "./constants";
 
 import {
@@ -108,14 +105,11 @@
 import { ErrorHandlerMW } from "../../../core/middleware/errorHandler";
 import { hooks } from "@feathersjs/hooks/lib";
 import { Service, Container } from "typedi";
-<<<<<<< HEAD
 import { IUserList } from "../../resource/appstudio/interfaces/IAppDefinition";
 import axios from "axios";
-=======
 import { deployArmTemplates, generateArmTemplate } from "./arm";
 import { LocalSettingsProvider } from "../../../common/localSettingsProvider";
 import { PluginDisplayName } from "../../../common/constants";
->>>>>>> 592f20ae
 
 export type LoadedPlugin = Plugin;
 export type PluginsWithContext = [LoadedPlugin, PluginContext];
