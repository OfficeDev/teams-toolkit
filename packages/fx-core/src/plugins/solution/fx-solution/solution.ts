/* eslint-disable @typescript-eslint/ban-types */
/* eslint-disable @typescript-eslint/no-unused-vars */
/* eslint-disable @typescript-eslint/no-explicit-any */
/* eslint-disable @typescript-eslint/no-non-null-assertion */
// Copyright (c) Microsoft Corporation.
// Licensed under the MIT license.
import {
  ok,
  err,
  QTreeNode,
  ConfigMap,
  Stage,
  returnSystemError,
  returnUserError,
  PluginContext,
  Plugin,
  Func,
  FxError,
  Result,
  Solution,
  SolutionConfig,
  SolutionContext,
  TeamsAppManifest,
  OptionItem,
  ConfigFolderName,
  AzureSolutionSettings,
  Platform,
  Inputs,
  DynamicPlatforms,
  SubscriptionInfo,
} from "@microsoft/teamsfx-api";
import { checkSubscription, fillInCommonQuestions } from "./commonQuestions";
import { executeLifecycles, executeConcurrently, LifecyclesWithContext } from "./executor";
import {
  getPluginContext,
  getSubsriptionDisplayName,
  sendErrorTelemetryThenReturnError,
} from "./util";
import * as fs from "fs-extra";
import {
  DEFAULT_PERMISSION_REQUEST,
  GLOBAL_CONFIG,
  PERMISSION_REQUEST,
  SolutionError,
  LOCAL_DEBUG_AAD_ID,
  LOCAL_DEBUG_TEAMS_APP_ID,
  Void,
  SOLUTION_PROVISION_SUCCEEDED,
  LOCAL_APPLICATION_ID_URIS,
  LOCAL_CLIENT_SECRET,
  REMOTE_AAD_ID,
  REMOTE_APPLICATION_ID_URIS,
  REMOTE_CLIENT_SECRET,
  PROGRAMMING_LANGUAGE,
  REMOTE_TEAMS_APP_ID,
  CancelError,
  SolutionTelemetryProperty,
  SolutionTelemetryEvent,
  SolutionTelemetryComponentName,
  SolutionTelemetrySuccess,
  PluginNames,
} from "./constants";

import {
  AzureResourceFunction,
  AzureResourceSQL,
  AzureResourcesQuestion,
  AzureSolutionQuestionNames,
  BotOptionItem,
  DeployPluginSelectQuestion,
  HostTypeOptionAzure,
  HostTypeOptionSPFx,
  FrontendHostTypeQuestion,
  TabOptionItem,
  MessageExtensionItem,
  AzureResourceApim,
  createCapabilityQuestion,
  createAddAzureResourceQuestion,
  AskSubscriptionQuestion,
  addCapabilityQuestion,
  ProgrammingLanguageQuestion,
} from "./question";
import Mustache from "mustache";
import path from "path";
import * as util from "util";
import { deepCopy, getStrings, isUserCancelError } from "../../../common/tools";
import { getTemplatesFolder } from "../../..";
import {
  getActivatedResourcePlugins,
  getAllResourcePluginMap,
  getAllResourcePlugins,
  ResourcePlugins,
} from "./ResourcePluginContainer";
import { AadAppForTeamsPlugin, AppStudioPlugin, SpfxPlugin } from "../../resource";
import { ErrorHandlerMW } from "../../../core/middleware/errorHandler";
import { hooks } from "@feathersjs/hooks/lib";
import { Service, Container } from "typedi";
import { REMOTE_MANIFEST } from "../../resource/appstudio/constants";

export type LoadedPlugin = Plugin;
export type PluginsWithContext = [LoadedPlugin, PluginContext];

type ParamForRegisterTeamsAppAndAad = {
  "app-name": string;
  environment: "local" | "remote";
  endpoint: string;
  "root-path": string;
};

// Maybe we need a state machine to track state transition.
export enum SolutionRunningState {
  Idle = "idle",
  ProvisionInProgress = "ProvisionInProgress",
  DeployInProgress = "DeployInProgress",
  PublishInProgress = "PublishInProgress",
}

@Service()
export class TeamsAppSolution implements Solution {
  SpfxPlugin: SpfxPlugin;
  AppStudioPlugin: AppStudioPlugin;
  BotPlugin: Plugin;
  AadPlugin: Plugin;
  FrontendPlugin: Plugin;
  FunctionPlugin: Plugin;
  SqlPlugin: Plugin;
  ApimPlugin: Plugin;
  LocalDebugPlugin: Plugin;

  name = "fx-solution-azure";

  runningState: SolutionRunningState;

  constructor() {
    this.SpfxPlugin = Container.get<SpfxPlugin>(ResourcePlugins.SpfxPlugin);
    this.AppStudioPlugin = Container.get<AppStudioPlugin>(ResourcePlugins.AppStudioPlugin);
    this.BotPlugin = Container.get<Plugin>(ResourcePlugins.BotPlugin);
    this.AadPlugin = Container.get<Plugin>(ResourcePlugins.AadPlugin);
    this.FrontendPlugin = Container.get<Plugin>(ResourcePlugins.FrontendPlugin);
    this.FunctionPlugin = Container.get<Plugin>(ResourcePlugins.FunctionPlugin);
    this.SqlPlugin = Container.get<Plugin>(ResourcePlugins.SqlPlugin);
    this.ApimPlugin = Container.get<Plugin>(ResourcePlugins.ApimPlugin);
    this.LocalDebugPlugin = Container.get<Plugin>(ResourcePlugins.LocalDebugPlugin);
    this.runningState = SolutionRunningState.Idle;
  }

  private getPluginAndContextArray(
    ctx: SolutionContext,
    selectedPlugins: LoadedPlugin[]
  ): PluginsWithContext[] {
    // let pluginContextConstructor = getPluginContextConstructor(ctx);
    return selectedPlugins.map((plugin) => [plugin, getPluginContext(ctx, plugin.name)]);
  }

  async init(ctx: SolutionContext): Promise<Result<any, FxError>> {
    return ok({});
  }

  fillInSolutionSettings(ctx: SolutionContext): Result<AzureSolutionSettings, FxError> {
    const answers = ctx.answers;
    if (!answers) {
      return err(
        returnSystemError(new Error("answer is undefined"), "Solution", SolutionError.InternelError)
      );
    }
    const projectSettings = ctx.projectSettings;
    if (!projectSettings) {
      return err(
        returnSystemError(
          new Error("projectSettings is undefined"),
          "Solution",
          SolutionError.InternelError
        )
      );
    }
    if (!projectSettings.solutionSettings) {
      return err(
        returnSystemError(
          new Error("solutionSettings is undefined"),
          "Solution",
          SolutionError.InternelError
        )
      );
    }
    const capabilities = (answers[AzureSolutionQuestionNames.Capabilities] as string[]) || [];
    if (!capabilities || capabilities.length === 0) {
      return err(
        returnSystemError(
          new Error("capabilities is empty"),
          "Solution",
          SolutionError.InternelError
        )
      );
    }
    let hostType = answers[AzureSolutionQuestionNames.HostType] as string;
    if (capabilities.includes(BotOptionItem.id) || capabilities.includes(MessageExtensionItem.id))
      hostType = HostTypeOptionAzure.id;
    if (!hostType) {
      return err(
        returnSystemError(
          new Error("hostType is undefined"),
          "Solution",
          SolutionError.InternelError
        )
      );
    }
    let azureResources: string[] | undefined;
    if (hostType === HostTypeOptionAzure.id && capabilities.includes(TabOptionItem.id)) {
      azureResources = answers[AzureSolutionQuestionNames.AzureResources] as string[];
      if (azureResources) {
        if (
          (azureResources.includes(AzureResourceSQL.id) ||
            azureResources.includes(AzureResourceApim.id)) &&
          !azureResources.includes(AzureResourceFunction.id)
        ) {
          azureResources.push(AzureResourceFunction.id);
        }
      } else azureResources = [];
    }
    const solutionSettings: AzureSolutionSettings = {
      name: projectSettings.solutionSettings.name,
      version: projectSettings.solutionSettings.version,
      hostType: hostType,
      capabilities: capabilities,
      azureResources: azureResources || [],
      activeResourcePlugins: [],
    };
    projectSettings.solutionSettings = solutionSettings;
    return ok(solutionSettings);
  }

  /**
   * create
   */
  async create(ctx: SolutionContext): Promise<Result<any, FxError>> {
    ctx.telemetryReporter?.sendTelemetryEvent(SolutionTelemetryEvent.CreateStart, {
      [SolutionTelemetryProperty.Component]: SolutionTelemetryComponentName,
    });

    // ensure that global namespace is present
    if (!ctx.config.has(GLOBAL_CONFIG)) {
      ctx.config.set(GLOBAL_CONFIG, new ConfigMap());
    }

    // Only non-SPFx project will ask this question.
    const lang = ctx.answers![AzureSolutionQuestionNames.ProgrammingLanguage] as string;
    if (lang) {
      ctx.config.get(GLOBAL_CONFIG)?.set(PROGRAMMING_LANGUAGE, lang);
    }

    const settingsRes = this.fillInSolutionSettings(ctx);
    if (settingsRes.isErr()) {
      return err(
        sendErrorTelemetryThenReturnError(
          SolutionTelemetryEvent.Create,
          settingsRes.error,
          ctx.telemetryReporter
        )
      );
    }

    const solutionSettings = settingsRes.value;

    //Reload plugins according to user answers
    await this.reloadPlugins(solutionSettings);

    const templatesFolder = getTemplatesFolder();
    const defaultColorPath = path.join(templatesFolder, "plugins", "solution", "defaultIcon.png");
    const defaultOutlinePath = path.join(
      templatesFolder,
      "plugins",
      "solution",
      "defaultOutline.png"
    );

    await fs.copy(defaultColorPath, `${ctx.root}/.${ConfigFolderName}/color.png`);
    await fs.copy(defaultOutlinePath, `${ctx.root}/.${ConfigFolderName}/outline.png`);
    if (this.isAzureProject(ctx)) {
      await fs.writeJSON(`${ctx.root}/permissions.json`, DEFAULT_PERMISSION_REQUEST, { spaces: 4 });
      ctx.telemetryReporter?.sendTelemetryEvent(SolutionTelemetryEvent.Create, {
        [SolutionTelemetryProperty.Component]: SolutionTelemetryComponentName,
        [SolutionTelemetryProperty.Success]: SolutionTelemetrySuccess.Yes,
        [SolutionTelemetryProperty.Resources]: solutionSettings.azureResources.join(";"),
        [SolutionTelemetryProperty.Capabilities]: solutionSettings.capabilities.join(";"),
      });
    }
    return ok(Void);
  }

  reloadPlugins(solutionSettings: AzureSolutionSettings) {
    const res = getActivatedResourcePlugins(solutionSettings);
    solutionSettings.activeResourcePlugins = res.map((p) => p.name);
  }

  private spfxSelected(ctx: SolutionContext): boolean {
    // Generally, if SPFx is selected, there should be no other plugins. But we don't check this invariant here.
    const spfxExists = this.getAzureSolutionSettings(ctx).activeResourcePlugins.some(
      (pluginName) => pluginName === this.SpfxPlugin.name
    );
    return spfxExists === undefined ? false : spfxExists;
  }

  private isAzureProject(ctx?: SolutionContext): boolean {
    if (!ctx) return true;
    const settings = this.getAzureSolutionSettings(ctx);
    return HostTypeOptionAzure.id === settings.hostType;
  }

  async update(ctx: SolutionContext): Promise<Result<any, FxError>> {
    return await this.executeAddResource(ctx);
  }

  private getSelectedPlugins(ctx: SolutionContext): Result<Plugin[], FxError> {
    const settings = this.getAzureSolutionSettings(ctx);
    const plugins = getActivatedResourcePlugins(settings);
    settings.activeResourcePlugins = plugins.map((p) => p.name);
    return ok(plugins);
  }

  /**
   * scaffold
   */
  @hooks([ErrorHandlerMW])
  async scaffold(ctx: SolutionContext): Promise<Result<any, FxError>> {
    const maybeSelectedPlugins = this.getSelectedPlugins(ctx);
    if (maybeSelectedPlugins.isErr()) {
      return maybeSelectedPlugins;
    }
    const selectedPlugins = maybeSelectedPlugins.value;
    const result = await this.doScaffold(ctx, selectedPlugins);
    if (result.isOk()) {
      ctx.ui?.showMessage("info", getStrings().solution.ScaffoldSuccessNotice, false);
    }
    return result;
  }

  async doScaffold(
    ctx: SolutionContext,
    selectedPlugins: LoadedPlugin[]
  ): Promise<Result<any, FxError>> {
    const pluginsWithCtx: PluginsWithContext[] = this.getPluginAndContextArray(
      ctx,
<<<<<<< HEAD
      selectedPlugins
=======
      selectedPlugins,
      new TeamsAppManifest()
>>>>>>> 5d6e470d
    );
    const preScaffoldWithCtx: LifecyclesWithContext[] = pluginsWithCtx.map(([plugin, context]) => {
      return [plugin?.preScaffold?.bind(plugin), context, plugin.name];
    });
    const scaffoldWithCtx: LifecyclesWithContext[] = pluginsWithCtx.map(([plugin, context]) => {
      return [plugin?.scaffold?.bind(plugin), context, plugin.name];
    });
    const postScaffoldWithCtx: LifecyclesWithContext[] = pluginsWithCtx.map(([plugin, context]) => {
      return [plugin?.postScaffold?.bind(plugin), context, plugin.name];
    });

    const res = await executeLifecycles(preScaffoldWithCtx, scaffoldWithCtx, postScaffoldWithCtx);

    if (res.isOk()) {
      const capabilities = (ctx.projectSettings?.solutionSettings as AzureSolutionSettings)
        .capabilities;
      const hasBot = capabilities?.includes(BotOptionItem.id);
      const hasMsgExt = capabilities?.includes(MessageExtensionItem.id);
      const hasTab = capabilities?.includes(TabOptionItem.id);
      if (hasTab && (hasBot || hasMsgExt)) {
        const readme = path.join(getTemplatesFolder(), "plugins", "solution", "README.md");
        if (await fs.pathExists(readme)) {
          await fs.copy(readme, `${ctx.root}/README.md`);
        }
      }
    }

    return res;
  }

  /**
   * Load the content of the latest permissions.json file to config
   * @param rootPath root path of this project
   * @param config solution config
   */
  private async getPermissionRequest(ctx: SolutionContext): Promise<Result<string, FxError>> {
    if (!this.isAzureProject(ctx)) {
      return err(
        returnUserError(
          new Error("Cannot update permission for SPFx project"),
          "Solution",
          SolutionError.CannotUpdatePermissionForSPFx
        )
      );
    }
    const path = `${ctx.root}/permissions.json`;
    if (!(await fs.pathExists(path))) {
      return err(
        returnSystemError(
          new Error("permissions.json is missing"),
          "Solution",
          SolutionError.MissingPermissionsJson
        )
      );
    }
    const permissionRequest = await fs.readJSON(path);
    return ok(JSON.stringify(permissionRequest));
  }

  /**
   * Checks whether solution's state is idle
   */
  private checkWhetherSolutionIsIdle(): Result<Void, FxError> {
    switch (this.runningState) {
      case SolutionRunningState.Idle:
        return ok(Void);
      case SolutionRunningState.ProvisionInProgress:
        return err(
          returnUserError(
            new Error("Provision in progress. Please wait for its completion."),
            "Solution",
            SolutionError.ProvisionInProgress
          )
        );
      case SolutionRunningState.DeployInProgress:
        return err(
          returnUserError(
            new Error("Deployment in progress. Please wait for its completion."),
            "Solution",
            SolutionError.DeploymentInProgress
          )
        );
      case SolutionRunningState.PublishInProgress:
        return err(
          returnUserError(
            new Error("Publish in progress. Please wait for its completion."),
            "Solution",
            SolutionError.PublishInProgress
          )
        );
    }
  }

  private checkWetherProvisionSucceeded(solutionConfig: SolutionConfig): boolean {
    return !!solutionConfig.get(GLOBAL_CONFIG)?.getBoolean(SOLUTION_PROVISION_SUCCEEDED);
  }

  /**
   * Provision resources. It can only run in a non-SPFx project when solution's running state is Idle.
   * Solution's provisionSucceeded config value will be set to true if provision succeeds, to false otherwise.
   *
   */
  @hooks([ErrorHandlerMW])
  async provision(ctx: SolutionContext): Promise<Result<any, FxError>> {
    const canProvision = this.checkWhetherSolutionIsIdle();
    if (canProvision.isErr()) {
      return canProvision;
    }
    const provisioned = this.checkWetherProvisionSucceeded(ctx.config);
    if (provisioned) {
      const msg = util.format(
        getStrings().solution.AlreadyProvisionNotice,
        ctx.projectSettings?.appName
      );
      ctx.ui?.showMessage("warn", msg, false);
      const pluginCtx = getPluginContext(ctx, this.AppStudioPlugin.name);
      const remoteTeamsAppId = await this.AppStudioPlugin.provision(pluginCtx);
      if (remoteTeamsAppId.isOk()) {
        ctx.config.get(GLOBAL_CONFIG)?.set(REMOTE_TEAMS_APP_ID, remoteTeamsAppId.value);
      }
      return remoteTeamsAppId;
    }
    try {
      // Just to trigger M365 login before the concurrent execution of provision.
      // Because concurrent exectution of provision may getAccessToken() concurrently, which
      // causes 2 M365 logins before the token caching in common lib takes effect.
      await ctx.appStudioToken?.getAccessToken();

      this.runningState = SolutionRunningState.ProvisionInProgress;
      if (this.isAzureProject(ctx)) {
        const maybePermission = await this.getPermissionRequest(ctx);
        if (maybePermission.isErr()) {
          return maybePermission;
        }
        ctx.config.get(GLOBAL_CONFIG)?.set(PERMISSION_REQUEST, maybePermission.value);
      }

      const provisionResult = await this.doProvision(ctx);
      if (provisionResult.isOk()) {
        const msg = util.format(
          getStrings().solution.ProvisionSuccessNotice,
          ctx.projectSettings?.appName
        );
        ctx.logProvider?.info(msg);
        ctx.ui?.showMessage("info", msg, false);
        ctx.config.get(GLOBAL_CONFIG)?.set(SOLUTION_PROVISION_SUCCEEDED, true);
      } else {
        if (!isUserCancelError(provisionResult.error)) {
          const msg = util.format(
            getStrings().solution.ProvisionFailNotice,
            ctx.projectSettings?.appName
          );
          ctx.logProvider?.error(msg);
          ctx.config.get(GLOBAL_CONFIG)?.set(SOLUTION_PROVISION_SUCCEEDED, false);
        }
      }
      return provisionResult;
    } finally {
      this.runningState = SolutionRunningState.Idle;
      // Remove permissionRequest to prevent its persistence in config.
      ctx.config.get(GLOBAL_CONFIG)?.delete(PERMISSION_REQUEST);
    }
  }

  /**
   * provision
   */
  async doProvision(ctx: SolutionContext): Promise<Result<any, FxError>> {
    const maybeSelectedPlugins = this.getSelectedPlugins(ctx);
    if (maybeSelectedPlugins.isErr()) {
      return maybeSelectedPlugins;
    }
    const selectedPlugins = maybeSelectedPlugins.value;

    if (this.isAzureProject(ctx)) {
      //1. ask common questions for azure resources.
      const appName = ctx.projectSettings!.appName;
      const res = await fillInCommonQuestions(
        ctx,
        appName,
        ctx.config,
        ctx.dialog,
        ctx.azureAccountProvider,
        await ctx.appStudioToken?.getJsonObject()
      );
      if (res.isErr()) {
        return res;
      }
      const azureToken = await ctx.azureAccountProvider?.getAccountCredentialAsync();

      // Only Azure project requires this confirm dialog
      const username = (azureToken as any).username ? (azureToken as any).username : "";
      const subscriptionId = ctx.config.get(GLOBAL_CONFIG)?.getString("subscriptionId");
      const subscriptionName = await getSubsriptionDisplayName(azureToken!, subscriptionId!);
      const msg = util.format(
        getStrings().solution.ProvisionConfirmNotice,
        username,
        subscriptionName ? subscriptionName : subscriptionId
      );
      const confirmRes = await ctx.ui?.showMessage(
        "warn",
        msg,
        true,
        "Provision",
        "Pricing calculator"
      );
      const confirm = confirmRes?.isOk() ? confirmRes.value : undefined;

      if (confirm !== "Provision") {
        if (confirm === "Pricing calculator") {
          ctx.ui?.openUrl("https://azure.microsoft.com/en-us/pricing/calculator/");
        }
        return err(
          returnUserError(
            new Error(getStrings().solution.CancelProvision),
            "Solution",
            getStrings().solution.CancelProvision
          )
        );
      }
    }

    const pluginsWithCtx: PluginsWithContext[] = this.getPluginAndContextArray(
      ctx,
      selectedPlugins
    );
    const preProvisionWithCtx: LifecyclesWithContext[] = pluginsWithCtx.map(([plugin, context]) => {
      return [plugin?.preProvision?.bind(plugin), context, plugin.name];
    });
    const provisionWithCtx: LifecyclesWithContext[] = pluginsWithCtx.map(([plugin, context]) => {
      return [plugin?.provision?.bind(plugin), context, plugin.name];
    });
    const postProvisionWithCtx: LifecyclesWithContext[] = pluginsWithCtx.map(
      ([plugin, context]) => {
        return [plugin?.postProvision?.bind(plugin), context, plugin.name];
      }
    );

    return executeLifecycles(
      preProvisionWithCtx,
      provisionWithCtx,
      postProvisionWithCtx,
      async () => {
        ctx.logProvider?.info(
          "[Teams Toolkit]: Start provisioning. It could take several minutes."
        );
        return ok(undefined);
      },
      async (provisionResults?: any[]) => {
        ctx.logProvider?.info("[Teams Toolkit]: provison finished!");
        if (provisionWithCtx.length === provisionResults?.length) {
          provisionWithCtx.map(function (plugin, index) {
            if (plugin[2] === PluginNames.APPST) {
              ctx.config
                .get(GLOBAL_CONFIG)
                ?.set(REMOTE_TEAMS_APP_ID, provisionResults[index].value);
            }
          });
        }
        const aadPlugin = this.AadPlugin as AadAppForTeamsPlugin;
        if (selectedPlugins.some((plugin) => plugin.name === aadPlugin.name)) {
          return aadPlugin.setApplicationInContext(getPluginContext(ctx, aadPlugin.name));
        }
        return ok(undefined);
      },
      async () => {
        ctx.logProvider?.info("[Teams Toolkit]: configuration finished!");
        return ok(undefined);
      }
    );
  }

  @hooks([ErrorHandlerMW])
  async deploy(ctx: SolutionContext): Promise<Result<any, FxError>> {
    const isAzureProject = this.isAzureProject(ctx);
    const provisioned = this.checkWetherProvisionSucceeded(ctx.config);
    if (isAzureProject && !provisioned) {
      return err(
        returnUserError(
          new Error(
            util.format(getStrings().solution.NotProvisionedNotice, ctx.projectSettings?.appName)
          ),
          "Solution",
          SolutionError.CannotDeployBeforeProvision
        )
      );
    }
    try {
      if (this.isAzureProject(ctx)) {
        // Just to trigger M365 login before the concurrent execution of deploy.
        // Because concurrent exectution of deploy may getAccessToken() concurrently, which
        // causes 2 M365 logins before the token caching in common lib takes effect.
        await ctx.appStudioToken?.getAccessToken();
      }

      this.runningState = SolutionRunningState.DeployInProgress;
      const result = await this.doDeploy(ctx);
      if (result.isOk()) {
        if (this.isAzureProject(ctx)) {
          const msg = util.format(
            getStrings().solution.DeploySuccessNotice,
            ctx.projectSettings?.appName
          );
          ctx.logProvider?.info(msg);
          ctx.ui?.showMessage("info", msg, false);
        }
      } else {
        const msg = util.format(
          getStrings().solution.DeployFailNotice,
          ctx.projectSettings?.appName
        );
        ctx.logProvider?.info(msg);
      }

      return result;
    } finally {
      this.runningState = SolutionRunningState.Idle;
    }
  }

  /**
   * deploy
   */
  private async doDeploy(ctx: SolutionContext): Promise<Result<any, FxError>> {
    const res = this.getSelectedPlugins(ctx);
    if (res.isErr()) {
      return res;
    }
    const optionsToDeploy = ctx.answers![
      AzureSolutionQuestionNames.PluginSelectionDeploy
    ] as string[];
    if (optionsToDeploy === undefined || optionsToDeploy.length === 0) {
      return err(
        returnUserError(
          new Error(`No plugin selected`),
          "Solution",
          SolutionError.NoResourcePluginSelected
        )
      );
    }

    const pluginMap = getAllResourcePluginMap();
    const pluginsToDeploy: LoadedPlugin[] = [];
    for (const optionId of optionsToDeploy) {
      const filtered = pluginMap.get(optionId);
      if (filtered && res.value.find((p) => p.name === filtered.name)) {
        pluginsToDeploy.push(filtered);
      }
    }
    ctx.logProvider?.info(
      `[Solution] Selected plugins to deploy:${JSON.stringify(pluginsToDeploy.map((p) => p.name))}`
    );
    const pluginsWithCtx: PluginsWithContext[] = this.getPluginAndContextArray(
      ctx,
      pluginsToDeploy
    );
    const preDeployWithCtx: LifecyclesWithContext[] = pluginsWithCtx.map(([plugin, context]) => {
      return [plugin?.preDeploy?.bind(plugin), context, plugin.name];
    });
    const deployWithCtx: LifecyclesWithContext[] = pluginsWithCtx.map(([plugin, context]) => {
      return [plugin?.deploy?.bind(plugin), context, plugin.name];
    });
    const postDeployWithCtx: LifecyclesWithContext[] = pluginsWithCtx.map(([plugin, context]) => {
      return [plugin?.postDeploy?.bind(plugin), context, plugin.name];
    });

    ctx.logProvider?.info(`[Solution] deploy start!`);

    return executeLifecycles(preDeployWithCtx, deployWithCtx, postDeployWithCtx);
  }
  @hooks([ErrorHandlerMW])
  async publish(ctx: SolutionContext): Promise<Result<any, FxError>> {
    const checkRes = this.checkWhetherSolutionIsIdle();
    if (checkRes.isErr()) return err(checkRes.error);
    const isAzureProject = this.isAzureProject(ctx);
    const provisioned = this.checkWetherProvisionSucceeded(ctx.config);
    if (!provisioned) {
      return err(
        returnUserError(
          new Error(
            util.format(getStrings().solution.NotProvisionedNotice, ctx.projectSettings?.appName)
          ),
          "Solution",
          SolutionError.CannotPublishBeforeProvision
        )
      );
    }

    try {
      this.runningState = SolutionRunningState.PublishInProgress;

      const pluginsWithCtx: PluginsWithContext[] = this.getPluginAndContextArray(ctx, [
        this.AppStudioPlugin,
      ]);
      const publishWithCtx: LifecyclesWithContext[] = pluginsWithCtx.map(([plugin, context]) => {
        return [plugin?.publish?.bind(plugin), context, plugin.name];
      });

      ctx.logProvider?.info(`[Solution] publish start!`);

      const results = await executeConcurrently("", publishWithCtx);

      for (const result of results) {
        if (result.isErr()) {
          const msg = util.format(
            getStrings().solution.PublishFailNotice,
            ctx.projectSettings?.appName
          );
          ctx.logProvider?.info(msg);
          return result;
        }
      }
      return ok(undefined);
    } finally {
      this.runningState = SolutionRunningState.Idle;
    }
  }

  async getTabScaffoldQuestions(
    ctx: SolutionContext,
    addAzureResource: boolean
  ): Promise<Result<QTreeNode | undefined, FxError>> {
    const tabNode = new QTreeNode({ type: "group" });

    //Frontend plugin
    const fehostPlugin: Plugin = this.FrontendPlugin;
    if (fehostPlugin.getQuestions) {
      const pluginCtx = getPluginContext(ctx, fehostPlugin.name);
      const res = await fehostPlugin.getQuestions(Stage.create, pluginCtx);
      if (res.isErr()) return res;
      if (res.value) {
        const frontendNode = res.value as QTreeNode;
        if (frontendNode.data) tabNode.addChild(frontendNode);
      }
    }

    if (addAzureResource) {
      const azureResourceNode = new QTreeNode(AzureResourcesQuestion);
      tabNode.addChild(azureResourceNode);
      const functionPlugin: Plugin = this.FunctionPlugin;
      //Azure Function
      if (functionPlugin.getQuestions) {
        const pluginCtx = getPluginContext(ctx, functionPlugin.name);
        const res = await functionPlugin.getQuestions(Stage.create, pluginCtx);
        if (res.isErr()) return res;
        if (res.value) {
          const azure_function = res.value as QTreeNode;
          azure_function.condition = { minItems: 1 };
          if (azure_function.data) azureResourceNode.addChild(azure_function);
        }
      }
      const sqlPlugin: Plugin = this.SqlPlugin;
      //Azure SQL
      if (sqlPlugin.getQuestions) {
        const pluginCtx = getPluginContext(ctx, sqlPlugin.name);
        const res = await sqlPlugin.getQuestions(Stage.create, pluginCtx);
        if (res.isErr()) return res;
        if (res.value) {
          const azure_sql = res.value as QTreeNode;
          azure_sql.condition = { contains: AzureResourceSQL.id };
          if (azure_sql.data) azureResourceNode.addChild(azure_sql);
        }
      }
    }
    return ok(tabNode);
  }

  /**
   * collect solution level question
   * @param ctx
   */
  async getQuestions(
    stage: Stage,
    ctx: SolutionContext
  ): Promise<Result<QTreeNode | undefined, FxError>> {
    const isDynamicQuestion = DynamicPlatforms.includes(ctx.answers!.platform!);
    const node = new QTreeNode({ type: "group" });
    if (stage !== Stage.create && isDynamicQuestion) {
      const checkRes = this.checkWhetherSolutionIsIdle();
      if (checkRes.isErr()) return err(checkRes.error);
    }

    if (stage === Stage.create) {
      // 1. capabilities
      const capQuestion = createCapabilityQuestion();
      const capNode = new QTreeNode(capQuestion);
      node.addChild(capNode);

      // 1.1 hostType
      const hostTypeNode = new QTreeNode(FrontendHostTypeQuestion);
      hostTypeNode.condition = { contains: TabOptionItem.id };
      capNode.addChild(hostTypeNode);

      // 1.1.1 SPFX Tab
      const spfxPlugin: Plugin = new SpfxPlugin();
      if (spfxPlugin.getQuestions) {
        const pluginCtx = getPluginContext(ctx, spfxPlugin.name);
        const res = await spfxPlugin.getQuestions(Stage.create, pluginCtx);
        if (res.isErr()) return res;
        if (res.value) {
          const spfxNode = res.value as QTreeNode;
          spfxNode.condition = { equals: HostTypeOptionSPFx.id };
          if (spfxNode.data) hostTypeNode.addChild(spfxNode);
        }
      }

      // 1.1.2 Azure Tab
      const tabRes = await this.getTabScaffoldQuestions(ctx, true);
      if (tabRes.isErr()) return tabRes;
      if (tabRes.value) {
        const tabNode = tabRes.value;
        tabNode.condition = { equals: HostTypeOptionAzure.id };
        hostTypeNode.addChild(tabNode);
      }

      // 1.2 Bot
      const botPlugin: Plugin = this.BotPlugin;
      if (botPlugin.getQuestions) {
        const pluginCtx = getPluginContext(ctx, botPlugin.name);
        const res = await botPlugin.getQuestions(stage, pluginCtx);
        if (res.isErr()) return res;
        if (res.value) {
          const botGroup = res.value as QTreeNode;
          botGroup.condition = { containsAny: [BotOptionItem.id, MessageExtensionItem.id] };
          capNode.addChild(botGroup);
        }
      }

      // 1.3 Language
      const programmingLanguage = new QTreeNode(ProgrammingLanguageQuestion);
      programmingLanguage.condition = { minItems: 1 };
      capNode.addChild(programmingLanguage);
    } else if (stage === Stage.provision) {
      if (isDynamicQuestion) {
        const provisioned = this.checkWetherProvisionSucceeded(ctx.config);
        if (provisioned) return ok(undefined);
      }
      let pluginsToProvision: LoadedPlugin[];
      if (isDynamicQuestion) {
        const res = this.getSelectedPlugins(ctx);
        if (res.isErr()) {
          return err(res.error);
        }
        pluginsToProvision = res.value;
      } else {
        pluginsToProvision = getAllResourcePlugins();
      }
      if (!isDynamicQuestion) {
        node.addChild(new QTreeNode(AskSubscriptionQuestion));
      }
      for (const plugin of pluginsToProvision) {
        if (plugin.getQuestions) {
          const pluginCtx = getPluginContext(ctx, plugin.name);
          const getQuestionRes = await plugin.getQuestions(stage, pluginCtx);
          if (getQuestionRes.isErr()) return getQuestionRes;
          if (getQuestionRes.value) {
            const subnode = getQuestionRes.value as QTreeNode;
            node.addChild(subnode);
          }
        }
      }
    } else if (stage === Stage.deploy) {
      if (isDynamicQuestion) {
        const isAzureProject = this.isAzureProject(ctx);
        const provisioned = this.checkWetherProvisionSucceeded(ctx.config);
        if (isAzureProject && !provisioned) {
          return err(
            returnUserError(
              new Error(getStrings().solution.FailedToDeployBeforeProvision),
              "Solution",
              SolutionError.CannotDeployBeforeProvision
            )
          );
        }
      }
      let pluginsToDeploy: LoadedPlugin[];
      if (isDynamicQuestion) {
        const res = this.getSelectedPlugins(ctx);
        if (res.isErr()) {
          return err(
            returnUserError(
              new Error("No resource to deploy"),
              "Solution",
              SolutionError.NoResourceToDeploy
            )
          );
        }
        pluginsToDeploy = res.value.filter((plugin) => !!plugin.deploy);
      } else {
        const allPlugins = getAllResourcePlugins();
        pluginsToDeploy = allPlugins.filter((plugin) => !!plugin.deploy);
      }

      if (pluginsToDeploy.length === 0) {
        return err(
          returnUserError(
            new Error("No resource to deploy"),
            "Solution",
            SolutionError.NoResourceToDeploy
          )
        );
      }
      const pluginPrefix = "fx-resource-";
      const options: OptionItem[] = pluginsToDeploy.map((plugin) => {
        const item: OptionItem = {
          id: plugin.name,
          label: plugin.displayName,
          cliName: plugin.name.replace(pluginPrefix, ""),
        };
        return item;
      });

      const selectQuestion = DeployPluginSelectQuestion;
      selectQuestion.staticOptions = options;
      selectQuestion.default = options.map((i) => i.id);
      const pluginSelection = new QTreeNode(selectQuestion);
      node.addChild(pluginSelection);

      for (const plugin of pluginsToDeploy) {
        if (plugin.getQuestions) {
          const pluginCtx = getPluginContext(ctx, plugin.name);
          const getQuestionRes = await plugin.getQuestions(stage, pluginCtx);
          if (getQuestionRes.isErr()) return getQuestionRes;
          if (getQuestionRes.value) {
            const subnode = getQuestionRes.value as QTreeNode;
            subnode.condition = { contains: plugin.name };
            if (subnode.data) pluginSelection.addChild(subnode);
          }
        }
      }
    } else if (stage === Stage.publish) {
      if (isDynamicQuestion) {
        const isAzureProject = this.isAzureProject(ctx);
        const provisioned = this.checkWetherProvisionSucceeded(ctx.config);
        if (isAzureProject && !provisioned) {
          return err(
            returnUserError(
              new Error(getStrings().solution.FailedToPublishBeforeProvision),
              "Solution",
              SolutionError.CannotPublishBeforeProvision
            )
          );
        }
        if (!provisioned && this.spfxSelected(ctx)) {
          if (ctx.answers?.platform === Platform.VSCode) {
            ctx.ui?.showMessage(
              "error",
              getStrings().solution.SPFxAskProvisionBeforePublish,
              false
            );
            throw CancelError;
          } else {
            return err(
              returnUserError(
                new Error(getStrings().solution.SPFxAskProvisionBeforePublish),
                "Solution",
                SolutionError.CannotPublishBeforeProvision
              )
            );
          }
        }
      }
      const pluginsToPublish = [this.AppStudioPlugin];
      for (const plugin of pluginsToPublish) {
        const pluginCtx = getPluginContext(ctx, plugin.name);
        if (plugin.getQuestions) {
          const getQuestionRes = await plugin.getQuestions(stage, pluginCtx);
          if (getQuestionRes.isErr()) return getQuestionRes;
          if (getQuestionRes.value) {
            const subnode = getQuestionRes.value as QTreeNode;
            node.addChild(subnode);
          }
        }
      }
    }
    return ok(node);
  }

  async localDebug(ctx: SolutionContext): Promise<Result<any, FxError>> {
    const maybePermission = await this.getPermissionRequest(ctx);
    if (maybePermission.isErr()) {
      return maybePermission;
    }
    try {
      ctx.config.get(GLOBAL_CONFIG)?.set(PERMISSION_REQUEST, maybePermission.value);
      const result = await this.doLocalDebug(ctx);
      return result;
    } finally {
      ctx.config.get(GLOBAL_CONFIG)?.delete(PERMISSION_REQUEST);
    }
  }

  async doLocalDebug(ctx: SolutionContext): Promise<Result<any, FxError>> {
    const maybeSelectedPlugins = this.getSelectedPlugins(ctx);

    if (maybeSelectedPlugins.isErr()) {
      return maybeSelectedPlugins;
    }

    const selectedPlugins = maybeSelectedPlugins.value;

    // Just to trigger M365 login before the concurrent execution of localDebug.
    // Because concurrent exectution of localDebug may getAccessToken() concurrently, which
    // causes 2 M365 logins before the token caching in common lib takes effect.
    await ctx.appStudioToken?.getAccessToken();

    const pluginsWithCtx: PluginsWithContext[] = this.getPluginAndContextArray(
      ctx,
      selectedPlugins
    );
    const localDebugWithCtx: LifecyclesWithContext[] = pluginsWithCtx.map(([plugin, context]) => {
      return [plugin?.localDebug?.bind(plugin), context, plugin.name];
    });
    const postLocalDebugWithCtx: LifecyclesWithContext[] = pluginsWithCtx.map(
      ([plugin, context]) => {
        return [plugin?.postLocalDebug?.bind(plugin), context, plugin.name];
      }
    );

    const localDebugResults = await executeConcurrently("", localDebugWithCtx);
    for (const localDebugResult of localDebugResults) {
      if (localDebugResult.isErr()) {
        return localDebugResult;
      }
    }

    const aadPlugin = this.AadPlugin as AadAppForTeamsPlugin;
    if (selectedPlugins.some((plugin) => plugin.name === aadPlugin.name)) {
      const result = aadPlugin.setApplicationInContext(getPluginContext(ctx, aadPlugin.name), true);
      if (result.isErr()) {
        return result;
      }
    }
    const result = this.loadTeamsAppTenantId(ctx.config, await ctx.appStudioToken?.getJsonObject());

    if (result.isErr()) {
      return result;
    }

    const postLocalDebugResults = await executeConcurrently("post", postLocalDebugWithCtx);
    for (const postLocalDebugResult of postLocalDebugResults) {
      if (postLocalDebugResult.isErr()) {
        return postLocalDebugResult;
      }
    }

    const localTeamsAppID = ctx.config.get(GLOBAL_CONFIG)?.getString(LOCAL_DEBUG_TEAMS_APP_ID);
    const maybeManifest = await (
      this.AppStudioPlugin as AppStudioPlugin
    ).reloadManifestAndCheckRequiredFields(ctx.root);
    if (maybeManifest.isErr()) {
      return err(maybeManifest.error);
    }
    const manifest = maybeManifest.value;
    const appStudioPlugin = this.AppStudioPlugin as AppStudioPlugin;
    const maybeTeamsAppId = await appStudioPlugin.getAppDefinitionAndUpdate(
      getPluginContext(ctx, this.AppStudioPlugin.name),
      "localDebug",
      manifest
    );
    if (maybeTeamsAppId.isErr()) {
      return maybeTeamsAppId;
    }
    if (!localTeamsAppID) {
      ctx.config.get(GLOBAL_CONFIG)?.set(LOCAL_DEBUG_TEAMS_APP_ID, maybeTeamsAppId.value);
    }

    return ok(Void);
  }

  private parseTeamsAppTenantId(appStudioToken?: object): Result<string, FxError> {
    if (appStudioToken === undefined) {
      return err(
        returnSystemError(
          new Error("Graph token json is undefined"),
          "Solution",
          SolutionError.NoAppStudioToken
        )
      );
    }

    const teamsAppTenantId = (appStudioToken as any).tid;
    if (
      teamsAppTenantId === undefined ||
      !(typeof teamsAppTenantId === "string") ||
      teamsAppTenantId.length === 0
    ) {
      return err(
        returnSystemError(
          new Error("Cannot find teams app tenant id"),
          "Solution",
          SolutionError.NoTeamsAppTenantId
        )
      );
    }
    return ok(teamsAppTenantId);
  }

  private loadTeamsAppTenantId(
    config: SolutionConfig,
    appStudioToken?: object
  ): Result<SolutionConfig, FxError> {
    return this.parseTeamsAppTenantId(appStudioToken).andThen((teamsAppTenantId) => {
      config.get(GLOBAL_CONFIG)?.set("teamsAppTenantId", teamsAppTenantId);
      return ok(config);
    });
  }

  getAzureSolutionSettings(ctx: SolutionContext): AzureSolutionSettings {
    return ctx.projectSettings?.solutionSettings as AzureSolutionSettings;
  }

  async getQuestionsForAddResource(
    func: Func,
    ctx: SolutionContext
  ): Promise<Result<QTreeNode | undefined, FxError>> {
    const isDynamicQuestion = DynamicPlatforms.includes(ctx.answers!.platform!);
    const settings = this.getAzureSolutionSettings(ctx);

    if (
      isDynamicQuestion &&
      !(
        settings.hostType === HostTypeOptionAzure.id &&
        settings.capabilities &&
        settings.capabilities.includes(TabOptionItem.id)
      )
    ) {
      return err(
        returnUserError(
          new Error("Add resource is only supported for Tab app hosted in Azure."),
          "Solution",
          SolutionError.AddResourceNotSupport
        )
      );
    }

    const selectedPlugins = settings.activeResourcePlugins || [];

    if (!selectedPlugins) {
      return err(
        returnUserError(
          new Error("selectedPlugins is empty"),
          "Solution",
          SolutionError.InternelError
        )
      );
    }
    const functionPlugin: Plugin = this.FunctionPlugin;
    const sqlPlugin: Plugin = this.SqlPlugin;
    const apimPlugin: Plugin = this.ApimPlugin;
    const alreadyHaveFunction = selectedPlugins.includes(functionPlugin.name);
    const alreadyHaveSQL = selectedPlugins.includes(sqlPlugin.name);
    const alreadyHaveAPIM = selectedPlugins.includes(apimPlugin.name);

    const addQuestion = createAddAzureResourceQuestion(
      alreadyHaveFunction,
      alreadyHaveSQL,
      alreadyHaveAPIM
    );

    const addAzureResourceNode = new QTreeNode(addQuestion);

    // there two cases to add function re-scaffold: 1. select add function   2. select add sql and function is not selected when creating
    if (functionPlugin.getQuestionsForUserTask) {
      const pluginCtx = getPluginContext(ctx, functionPlugin.name);
      const res = await functionPlugin.getQuestionsForUserTask(func, pluginCtx);
      if (res.isErr()) return res;
      if (res.value) {
        const azure_function = res.value as QTreeNode;
        if (alreadyHaveFunction) {
          // if already has function, the question will appear depends on whether user select function, otherwise, the question will always show
          azure_function.condition = { contains: AzureResourceFunction.id };
        } else {
          // if not function activated, select any option will trigger function question
          azure_function.condition = { minItems: 1 };
        }
        if (azure_function.data) addAzureResourceNode.addChild(azure_function);
      }
    }

    //Azure SQL
    if (sqlPlugin.getQuestionsForUserTask && !alreadyHaveSQL) {
      const pluginCtx = getPluginContext(ctx, sqlPlugin.name);
      const res = await sqlPlugin.getQuestionsForUserTask(func, pluginCtx);
      if (res.isErr()) return res;
      if (res.value) {
        const azure_sql = res.value as QTreeNode;
        azure_sql.condition = { contains: AzureResourceSQL.id };
        if (azure_sql.data) addAzureResourceNode.addChild(azure_sql);
      }
    }

    //APIM
    if (apimPlugin.getQuestionsForUserTask && (!alreadyHaveAPIM || !isDynamicQuestion)) {
      const pluginCtx = getPluginContext(ctx, apimPlugin.name);
      const res = await apimPlugin.getQuestionsForUserTask(func, pluginCtx);
      if (res.isErr()) return res;
      if (res.value) {
        const groupNode = new QTreeNode({ type: "group" });
        groupNode.condition = { contains: AzureResourceApim.id };
        addAzureResourceNode.addChild(groupNode);
        const apim = res.value as QTreeNode;
        if (apim.data) {
          const funcNode = new QTreeNode(AskSubscriptionQuestion);
          AskSubscriptionQuestion.func = async (
            inputs: Inputs
          ): Promise<Result<SubscriptionInfo, FxError>> => {
            const res = await checkSubscription(ctx);
            if (res.isOk()) {
              const sub = res.value;
              inputs.subscriptionId = sub.subscriptionId;
              inputs.tenantId = sub.tenantId;
            }
            return res;
          };
          groupNode.addChild(funcNode);
          groupNode.addChild(apim);
        }
      }
    }
    return ok(addAzureResourceNode);
  }

  async getQuestionsForAddCapability(
    ctx: SolutionContext
  ): Promise<Result<QTreeNode | undefined, FxError>> {
    const isDynamicQuestion = DynamicPlatforms.includes(ctx.answers!.platform!);
    const settings = this.getAzureSolutionSettings(ctx);

    if (!(settings.hostType === HostTypeOptionAzure.id) && isDynamicQuestion) {
      return err(
        returnUserError(
          new Error("Add capability is not supported for SPFx project"),
          "Solution",
          SolutionError.AddResourceNotSupport
        )
      );
    }

    const capabilities = settings.capabilities || [];

    const alreadyHaveTab = capabilities.includes(TabOptionItem.id);

    const alreadyHaveBotOrMe =
      capabilities.includes(BotOptionItem.id) || capabilities.includes(MessageExtensionItem.id);

    if (alreadyHaveBotOrMe && alreadyHaveTab) {
      const cannotAddCapWarnMsg =
        "Your App already has both Tab and Bot/Me, can not Add Capability.";
      ctx.ui?.showMessage("error", cannotAddCapWarnMsg, false);
      return ok(undefined);
    }

    const addCapQuestion = addCapabilityQuestion(alreadyHaveTab, alreadyHaveBotOrMe);

    const addCapNode = new QTreeNode(addCapQuestion);

    //Tab sub tree
    if (!alreadyHaveTab || !isDynamicQuestion) {
      const tabRes = await this.getTabScaffoldQuestions(ctx, false);
      if (tabRes.isErr()) return tabRes;
      if (tabRes.value) {
        const tabNode = tabRes.value;
        tabNode.condition = { contains: TabOptionItem.id };
        addCapNode.addChild(tabNode);
      }
    }

    //Bot sub tree
    const botPlugin: Plugin = this.BotPlugin;
    if ((!alreadyHaveBotOrMe || !isDynamicQuestion) && botPlugin.getQuestions) {
      const pluginCtx = getPluginContext(ctx, botPlugin.name);
      const res = await botPlugin.getQuestions(Stage.create, pluginCtx);
      if (res.isErr()) return res;
      if (res.value) {
        const child = res.value as QTreeNode;
        child.condition = { containsAny: [BotOptionItem.id, MessageExtensionItem.id] };
        if (child.data) addCapNode.addChild(child);
      }
    }

    return ok(addCapNode);
  }

  /**
   * user questions for customized task
   */
  async getQuestionsForUserTask(
    func: Func,
    ctx: SolutionContext
  ): Promise<Result<QTreeNode | undefined, FxError>> {
    const isDynamicQuestion = DynamicPlatforms.includes(ctx.answers!.platform!);
    const namespace = func.namespace;
    const array = namespace.split("/");
    if (func.method === "addCapability") {
      return await this.getQuestionsForAddCapability(ctx);
    }
    if (func.method === "addResource") {
      return await this.getQuestionsForAddResource(func, ctx);
    }
    if (array.length == 2) {
      const pluginName = array[1];
      const pluginMap = getAllResourcePluginMap();
      const plugin = pluginMap.get(pluginName);
      if (plugin) {
        if (plugin.getQuestionsForUserTask) {
          const pctx = getPluginContext(ctx, plugin.name);
          return await plugin.getQuestionsForUserTask(func, pctx);
        } else {
          return ok(undefined);
        }
      }
    }
    return ok(undefined);
  }

  async executeAddResource(ctx: SolutionContext): Promise<Result<any, FxError>> {
    ctx.telemetryReporter?.sendTelemetryEvent(SolutionTelemetryEvent.AddResourceStart, {
      [SolutionTelemetryProperty.Component]: SolutionTelemetryComponentName,
    });

    if (!ctx.answers) {
      return err(
        returnUserError(new Error(`answer is empty!`), "Solution", SolutionError.InternelError)
      );
    }
    const settings = this.getAzureSolutionSettings(ctx);
    const originalSettings = deepCopy(settings);
    if (
      !(
        settings.hostType === HostTypeOptionAzure.id &&
        settings.capabilities &&
        settings.capabilities.includes(TabOptionItem.id)
      )
    ) {
      const e = returnUserError(
        new Error("Add resource is only supported for Tab app hosted in Azure."),
        "Solution",
        SolutionError.AddResourceNotSupport
      );

      return err(
        sendErrorTelemetryThenReturnError(
          SolutionTelemetryEvent.AddResource,
          e,
          ctx.telemetryReporter
        )
      );
    }
    const selectedPlugins = settings.activeResourcePlugins;
    const functionPlugin: Plugin = this.FunctionPlugin;
    const sqlPlugin: Plugin = this.SqlPlugin;
    const apimPlugin: Plugin = this.ApimPlugin;
    const alreadyHaveFunction = selectedPlugins?.includes(functionPlugin.name);
    const alreadyHaveSql = selectedPlugins?.includes(sqlPlugin.name);
    const alreadyHaveApim = selectedPlugins?.includes(apimPlugin.name);

    const addResourcesAnswer = ctx.answers[AzureSolutionQuestionNames.AddResources] as string[];

    if (!addResourcesAnswer) {
      return err(
        returnUserError(
          new Error(`answer of ${AzureSolutionQuestionNames.AddResources} is empty!`),
          "Solution",
          SolutionError.InvalidInput
        )
      );
    }

    const addSQL = addResourcesAnswer.includes(AzureResourceSQL.id);
    const addFunc = addResourcesAnswer.includes(AzureResourceFunction.id);
    const addApim = addResourcesAnswer.includes(AzureResourceApim.id);

    if ((alreadyHaveSql && addSQL) || (alreadyHaveApim && addApim)) {
      const e = returnUserError(
        new Error("SQL/APIM is already added."),
        "Solution",
        SolutionError.AddResourceNotSupport
      );
      return err(
        sendErrorTelemetryThenReturnError(
          SolutionTelemetryEvent.AddResource,
          e,
          ctx.telemetryReporter
        )
      );
    }

    let addNewResoruceToProvision = false;
    const notifications: string[] = [];
    const pluginsToScaffold: LoadedPlugin[] = [this.LocalDebugPlugin];
    const azureResource = settings.azureResources || [];
    if (addFunc || ((addSQL || addApim) && !alreadyHaveFunction)) {
      pluginsToScaffold.push(functionPlugin);
      if (!azureResource.includes(AzureResourceFunction.id)) {
        azureResource.push(AzureResourceFunction.id);
        addNewResoruceToProvision = true;
      }
      notifications.push(AzureResourceFunction.label);
    }
    if (addSQL && !alreadyHaveSql) {
      pluginsToScaffold.push(sqlPlugin);
      azureResource.push(AzureResourceSQL.id);
      notifications.push(AzureResourceSQL.label);
      addNewResoruceToProvision = true;
    }
    if (addApim && !alreadyHaveApim) {
      pluginsToScaffold.push(apimPlugin);
      azureResource.push(AzureResourceApim.id);
      notifications.push(AzureResourceApim.label);
      addNewResoruceToProvision = true;
    }

    if (notifications.length > 0) {
      await this.reloadPlugins(settings);
      ctx.logProvider?.info(`start scaffolding ${notifications.join(",")}.....`);
      const scaffoldRes = await this.doScaffold(ctx, pluginsToScaffold);
      if (scaffoldRes.isErr()) {
        ctx.logProvider?.info(`failed to scaffold ${notifications.join(",")}!`);
        ctx.projectSettings!.solutionSettings = originalSettings;
        return err(
          sendErrorTelemetryThenReturnError(
            SolutionTelemetryEvent.AddResource,
            scaffoldRes.error,
            ctx.telemetryReporter
          )
        );
      }
      ctx.logProvider?.info(`finish scaffolding ${notifications.join(",")}!`);
      if (addNewResoruceToProvision)
        ctx.config.get(GLOBAL_CONFIG)?.set(SOLUTION_PROVISION_SUCCEEDED, false); //if selected plugin changed, we need to re-do provision
      ctx.ui?.showMessage(
        "info",
        util.format(
          ctx.answers.platform === Platform.CLI
            ? getStrings().solution.AddResourceNoticeForCli
            : getStrings().solution.AddResourceNotice,
          notifications.join(",")
        ),
        false
      );
    }

    ctx.telemetryReporter?.sendTelemetryEvent(SolutionTelemetryEvent.AddResource, {
      [SolutionTelemetryProperty.Component]: SolutionTelemetryComponentName,
      [SolutionTelemetryProperty.Success]: SolutionTelemetrySuccess.Yes,
      [SolutionTelemetryProperty.Resources]: addResourcesAnswer.join(";"),
    });
    return ok(Void);
  }

  async executeAddCapability(func: Func, ctx: SolutionContext): Promise<Result<any, FxError>> {
    ctx.telemetryReporter?.sendTelemetryEvent(SolutionTelemetryEvent.AddCapabilityStart, {
      [SolutionTelemetryProperty.Component]: SolutionTelemetryComponentName,
    });
    if (!ctx.answers) {
      return err(
        returnUserError(new Error(`answer is empty!`), "Solution", SolutionError.InternelError)
      );
    }
    const settings = this.getAzureSolutionSettings(ctx);
    const originalSettings = deepCopy(settings);
    if (!(settings.hostType === HostTypeOptionAzure.id)) {
      const e = returnUserError(
        new Error("Add capability is not supported for SPFx project"),
        "Solution",
        SolutionError.FailedToAddCapability
      );
      return err(
        sendErrorTelemetryThenReturnError(
          SolutionTelemetryEvent.AddCapability,
          e,
          ctx.telemetryReporter
        )
      );
    }

    const capabilitiesAnswer = ctx.answers[AzureSolutionQuestionNames.Capabilities] as string[];
    if (!capabilitiesAnswer || capabilitiesAnswer.length === 0) {
      ctx.telemetryReporter?.sendTelemetryEvent(SolutionTelemetryEvent.AddCapability, {
        [SolutionTelemetryProperty.Component]: SolutionTelemetryComponentName,
        [SolutionTelemetryProperty.Success]: SolutionTelemetrySuccess.Yes,
        [SolutionTelemetryProperty.Capabilities]: [].join(";"),
      });
      return ok(Void);
    }

    if (
      (settings.capabilities?.includes(BotOptionItem.id) ||
        settings.capabilities?.includes(MessageExtensionItem.id)) &&
      (capabilitiesAnswer.includes(BotOptionItem.id) ||
        capabilitiesAnswer.includes(MessageExtensionItem.id))
    ) {
      const e = returnUserError(
        new Error("Application already contains a Bot and/or Messaging Extension"),
        "Solution",
        SolutionError.FailedToAddCapability
      );
      return err(
        sendErrorTelemetryThenReturnError(
          SolutionTelemetryEvent.AddCapability,
          e,
          ctx.telemetryReporter
        )
      );
    }
    let change = false;
    const notifications: string[] = [];
    const pluginsToScaffold: LoadedPlugin[] = [this.LocalDebugPlugin, this.AppStudioPlugin];
    for (const cap of capabilitiesAnswer!) {
      if (!settings.capabilities.includes(cap)) {
        settings.capabilities.push(cap);
        change = true;
        if (cap === TabOptionItem.id) {
          notifications.push("Azure Tab Frontend");
          pluginsToScaffold.push(this.FrontendPlugin);
        } else if (
          (cap === BotOptionItem.id || cap === MessageExtensionItem.id) &&
          !pluginsToScaffold.includes(this.BotPlugin)
        ) {
          notifications.push("Bot/MessageExtension");
          pluginsToScaffold.push(this.BotPlugin);
        }
      }
    }

    if (change) {
      await this.reloadPlugins(settings);
      ctx.logProvider?.info(`start scaffolding ${notifications.join(",")}.....`);
      const scaffoldRes = await this.doScaffold(ctx, pluginsToScaffold);
      if (scaffoldRes.isErr()) {
        ctx.logProvider?.info(`failed to scaffold ${notifications.join(",")}!`);
        ctx.projectSettings!.solutionSettings = originalSettings;
        return err(
          sendErrorTelemetryThenReturnError(
            SolutionTelemetryEvent.AddCapability,
            scaffoldRes.error,
            ctx.telemetryReporter
          )
        );
      }
      ctx.logProvider?.info(`finish scaffolding ${notifications.join(",")}!`);
      ctx.config.get(GLOBAL_CONFIG)?.set(SOLUTION_PROVISION_SUCCEEDED, false);
      const msg = util.format(
        ctx.answers.platform === Platform.CLI
          ? getStrings().solution.AddCapabilityNoticeForCli
          : getStrings().solution.AddCapabilityNotice,
        notifications.join(",")
      );
      ctx.ui?.showMessage("info", msg, false);

      ctx.telemetryReporter?.sendTelemetryEvent(SolutionTelemetryEvent.AddCapability, {
        [SolutionTelemetryProperty.Component]: SolutionTelemetryComponentName,
        [SolutionTelemetryProperty.Success]: SolutionTelemetrySuccess.Yes,
        [SolutionTelemetryProperty.Capabilities]: capabilitiesAnswer.join(";"),
      });
      return ok({});
    }
    const cannotAddCapWarnMsg = "Add nothing";
    ctx.ui?.showMessage("warn", cannotAddCapWarnMsg, false);
    ctx.telemetryReporter?.sendTelemetryEvent(SolutionTelemetryEvent.AddCapability, {
      [SolutionTelemetryProperty.Component]: SolutionTelemetryComponentName,
      [SolutionTelemetryProperty.Success]: SolutionTelemetrySuccess.Yes,
      [SolutionTelemetryProperty.Capabilities]: [].join(";"),
    });
    return ok({});
  }
  /**
   * execute user task
   */
  @hooks([ErrorHandlerMW])
  async executeUserTask(func: Func, ctx: SolutionContext): Promise<Result<any, FxError>> {
    if (!ctx.answers)
      return err(
        returnUserError(new Error(`answer is empty!`), "Solution", SolutionError.InternelError)
      );
    const namespace = func.namespace;
    const method = func.method;
    const array = namespace.split("/");
    if (method === "addCapability") {
      return this.executeAddCapability(func, ctx!);
    }
    if (method === "addResource") {
      return this.executeAddResource(ctx);
    }
    if (namespace.includes("solution")) {
      if (method === "registerTeamsAppAndAad") {
        const maybeParams = this.extractParamForRegisterTeamsAppAndAad(ctx.answers);
        if (maybeParams.isErr()) {
          return maybeParams;
        }
        return this.registerTeamsAppAndAad(ctx, maybeParams.value);
      } else if (method === "VSpublish") {
        // VSpublish means VS calling cli to do publish. It is different than normal cli work flow
        // It's teamsfx init followed by teamsfx  publish without running provision.
        // Using executeUserTask here could bypass the fx project check.
        if (ctx.answers?.platform !== "vs") {
          return err(
            returnSystemError(
              new Error(`VS publish is not supposed to run on platform ${ctx.answers?.platform}`),
              "Solution",
              SolutionError.UnsupportedPlatform
            )
          );
        }
        const appStudioPlugin = this.AppStudioPlugin as AppStudioPlugin;
        const pluginCtx = getPluginContext(ctx, appStudioPlugin.name);
        return appStudioPlugin.publish(pluginCtx);
      } else if (method === "validateManifest") {
        const appStudioPlugin = this.AppStudioPlugin as AppStudioPlugin;
        const pluginCtx = getPluginContext(ctx, appStudioPlugin.name);
        return await appStudioPlugin.validateManifest(pluginCtx);
      } else if (method === "buildPackage") {
        const appStudioPlugin = this.AppStudioPlugin as AppStudioPlugin;
        const pluginCtx = getPluginContext(ctx, appStudioPlugin.name);
        return await appStudioPlugin.buildTeamsPackage(
          pluginCtx,
          `${ctx.root}/.${ConfigFolderName}`
        );
      } else if (array.length == 2) {
        const pluginName = array[1];
        const pluginMap = getAllResourcePluginMap();
        const plugin = pluginMap.get(pluginName);
        if (plugin && plugin.executeUserTask) {
          const pctx = getPluginContext(ctx, plugin.name);
          return plugin.executeUserTask(func, pctx);
        }
      }
    }

    return err(
      returnUserError(
        new Error(`executeUserTaskRouteFailed:${JSON.stringify(func)}`),
        "Solution",
        `executeUserTaskRouteFailed`
      )
    );
  }

  private extractParamForRegisterTeamsAppAndAad(
    answers?: Inputs
  ): Result<ParamForRegisterTeamsAppAndAad, FxError> {
    if (answers == undefined) {
      return err(
        returnSystemError(
          new Error("Input is undefined"),
          "Solution",
          SolutionError.FailedToGetParamForRegisterTeamsAppAndAad
        )
      );
    }

    const param: ParamForRegisterTeamsAppAndAad = {
      "app-name": "",
      endpoint: "",
      environment: "local",
      "root-path": "",
    };
    for (const key of Object.keys(param)) {
      const value = answers[key];
      if (value == undefined) {
        return err(
          returnSystemError(
            new Error(`${key} not found`),
            "Solution",
            SolutionError.FailedToGetParamForRegisterTeamsAppAndAad
          )
        );
      }
      (param as any)[key] = value;
    }

    return ok(param);
  }

  private prepareConfigForRegisterTeamsAppAndAad(
    config: SolutionConfig,
    params: ParamForRegisterTeamsAppAndAad
  ): string {
    const endpoint = params.endpoint;
    const domain = new URL(endpoint).hostname;

    if (config.get(GLOBAL_CONFIG) == undefined) {
      config.set(GLOBAL_CONFIG, new ConfigMap());
    }
    config.get(GLOBAL_CONFIG)!.set(PERMISSION_REQUEST, JSON.stringify(DEFAULT_PERMISSION_REQUEST));
    const aadPlugin = this.AadPlugin;
    if (config.get(aadPlugin.name) == undefined) {
      config.set(aadPlugin.name, new ConfigMap());
    }
    config.get(aadPlugin.name)!.set("domain", domain);
    config.get(aadPlugin.name)!.set("endpoint", endpoint);
    return domain;
  }

  private extractConfigForRegisterTeamsAppAndAad(
    config: SolutionConfig,
    isLocal: boolean
  ): Result<{ aadId: string; applicationIdUri: string; clientSecret: string }, FxError> {
    const aadPlugin = this.AadPlugin;
    const aadId = config.get(aadPlugin.name)?.get(isLocal ? LOCAL_DEBUG_AAD_ID : REMOTE_AAD_ID);
    if (aadId === undefined || typeof aadId !== "string") {
      return err(
        returnSystemError(
          new Error(`config ${LOCAL_DEBUG_AAD_ID} is missing`),
          "Solution",
          SolutionError.RegisterTeamsAppAndAadError
        )
      );
    }
    const applicationIdUri = config
      .get(aadPlugin.name)
      ?.get(isLocal ? LOCAL_APPLICATION_ID_URIS : REMOTE_APPLICATION_ID_URIS);
    if (applicationIdUri === undefined || typeof applicationIdUri !== "string") {
      return err(
        returnSystemError(
          new Error(`config ${LOCAL_APPLICATION_ID_URIS} is missing`),
          "Solution",
          SolutionError.RegisterTeamsAppAndAadError
        )
      );
    }
    const clientSecret = config
      .get(aadPlugin.name)
      ?.get(isLocal ? LOCAL_CLIENT_SECRET : REMOTE_CLIENT_SECRET);
    if (clientSecret === undefined || typeof clientSecret !== "string") {
      return err(
        returnSystemError(
          new Error(`config ${LOCAL_CLIENT_SECRET} is missing`),
          "Solution",
          SolutionError.RegisterTeamsAppAndAadError
        )
      );
    }
    return ok({
      aadId,
      applicationIdUri,
      clientSecret,
    });
  }

  /**
   * This function is only called by cli: teamsfx init. The context may be different from that of vsc: no .${ConfigFolderName} folder, no permissions.json
   * In order to reuse aad plugin, we need to pretend we are still in vsc context. Currently, we don't support icons, because icons are not included in the
   * current contract.
   */
  private async registerTeamsAppAndAad(
    ctx: SolutionContext,
    params: ParamForRegisterTeamsAppAndAad
  ): Promise<
    Result<
      {
        teamsAppId: string;
        clientId: string;
        clientSecret: string;
        tenantId: string;
        applicationIdUri: string;
      },
      FxError
    >
  > {
    const rootPath = params["root-path"];
    const isLocal: boolean = params.environment === "local";
    const mockedManifest = new TeamsAppManifest();
    mockedManifest.name.short = params["app-name"];
    const domain = this.prepareConfigForRegisterTeamsAppAndAad(ctx.config, params);
    const aadPlugin = this.AadPlugin as AadAppForTeamsPlugin;
    const aadPluginCtx = getPluginContext(ctx, aadPlugin.name);

    const provisionResult = isLocal
      ? await aadPlugin.localDebug(aadPluginCtx)
      : await aadPlugin.provision(aadPluginCtx);
    if (provisionResult.isErr()) {
      return provisionResult;
    }
    aadPlugin.setApplicationInContext(aadPluginCtx, isLocal);
    const postProvisionResult = isLocal
      ? await aadPlugin.postLocalDebug(aadPluginCtx)
      : await aadPlugin.postProvision(aadPluginCtx);
    if (postProvisionResult.isErr()) {
      return postProvisionResult;
    }

    const configResult = this.extractConfigForRegisterTeamsAppAndAad(ctx.config, isLocal);
    if (configResult.isErr()) {
      return err(configResult.error);
    }

    const manifestPath: string = path.join(
      rootPath,
      "manifest",
      isLocal ? "local" : "remote",
      "manifest.json"
    );
    const appSettingsJSONPath = path.join(
      rootPath,
      isLocal ? "appsettings.Development.json" : "appsettings.json"
    );

    const manifestTpl = (await fs.readFile(manifestPath)).toString();
    const manifestStr: string = Mustache.render(manifestTpl, {
      "client-id": configResult.value.aadId,
      "app-name": params["app-name"],
      endpoint: params.endpoint,
      domain: domain,
      "application-id-uri": configResult.value.applicationIdUri,
    });
    const manifest: TeamsAppManifest = JSON.parse(manifestStr);
    await fs.writeFile(manifestPath, manifestStr);
    const appStudioPlugin: AppStudioPlugin = this.AppStudioPlugin as any;
    const maybeTeamsAppId = await appStudioPlugin.getAppDefinitionAndUpdate(
      getPluginContext(ctx, this.AppStudioPlugin.name),
      "remote",
      manifest
    );
    if (maybeTeamsAppId.isErr()) {
      return err(maybeTeamsAppId.error);
    }
    const teamsAppId = maybeTeamsAppId.value;

    const appSettingsJSONTpl = (await fs.readFile(appSettingsJSONPath)).toString();
    const maybeTenantId = this.parseTeamsAppTenantId(await ctx.appStudioToken?.getJsonObject());
    if (maybeTenantId.isErr()) {
      return err(maybeTenantId.error);
    }
    const appSettingsJSON = Mustache.render(appSettingsJSONTpl, {
      "client-id": configResult.value.aadId,
      "client-secret": configResult.value.clientSecret,
      "application-id-uri": configResult.value.applicationIdUri,
      endpoint: params.endpoint,
      "tenant-id": maybeTenantId.value,
    });
    await fs.writeFile(appSettingsJSONPath, appSettingsJSON);

    if (isLocal) {
      const launchSettingsJSONPath: string = path.join(
        rootPath,
        "Properties",
        "launchSettings.json"
      );
      const launchSettingsJSONTpl = (await fs.readFile(launchSettingsJSONPath)).toString();
      const launchSettingsJSON = Mustache.render(launchSettingsJSONTpl, {
        "teams-app-id": teamsAppId,
      });
      await fs.writeFile(launchSettingsJSONPath, launchSettingsJSON);
    }
    // Remove permissionRequest to prevent its persistence in config.
    ctx.config.get(GLOBAL_CONFIG)?.delete(PERMISSION_REQUEST);
    return ok({
      teamsAppId: teamsAppId,
      clientId: configResult.value.aadId,
      clientSecret: configResult.value.clientSecret,
      tenantId: maybeTenantId.value,
      applicationIdUri: configResult.value.applicationIdUri,
    });
  }
}<|MERGE_RESOLUTION|>--- conflicted
+++ resolved
@@ -340,12 +340,7 @@
   ): Promise<Result<any, FxError>> {
     const pluginsWithCtx: PluginsWithContext[] = this.getPluginAndContextArray(
       ctx,
-<<<<<<< HEAD
       selectedPlugins
-=======
-      selectedPlugins,
-      new TeamsAppManifest()
->>>>>>> 5d6e470d
     );
     const preScaffoldWithCtx: LifecyclesWithContext[] = pluginsWithCtx.map(([plugin, context]) => {
       return [plugin?.preScaffold?.bind(plugin), context, plugin.name];
