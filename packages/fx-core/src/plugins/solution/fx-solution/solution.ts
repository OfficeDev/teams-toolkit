--- conflicted
+++ resolved
@@ -89,11 +89,8 @@
   SOLUTION_PROVISION_SUCCEEDED,
   Void,
   SolutionSource,
-<<<<<<< HEAD
   RESOURCE_GROUP_NAME,
   HelpLinks,
-=======
->>>>>>> 1b59f6b4
 } from "./constants";
 import { executeConcurrently, executeLifecycles, LifecyclesWithContext } from "./executor";
 import {
