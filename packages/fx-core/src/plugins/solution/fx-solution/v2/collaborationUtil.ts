--- conflicted
+++ resolved
@@ -45,15 +45,9 @@
 
 export class CollaborationUtil {
   static async getCurrentUserInfo(
-<<<<<<< HEAD
     m365TokenProvider?: M365TokenProvider
   ): Promise<Result<IUserList, FxError>> {
     const user = await CollaborationUtil.getUserInfo(m365TokenProvider);
-=======
-    graphTokenProvider?: GraphTokenProvider
-  ): Promise<Result<AppUser, FxError>> {
-    const user = await CollaborationUtil.getUserInfo(graphTokenProvider);
->>>>>>> b8e4b822
 
     if (!user) {
       return err(
@@ -71,14 +65,9 @@
   static async getUserInfo(
     m365TokenProvider?: M365TokenProvider,
     email?: string
-<<<<<<< HEAD
-  ): Promise<IUserList | undefined> {
+  ): Promise<AppUser | undefined> {
     const currentUserRes = await m365TokenProvider?.getJsonObject({ scopes: GraphScopes });
     const currentUser = currentUserRes?.isOk() ? currentUserRes.value : undefined;
-=======
-  ): Promise<AppUser | undefined> {
-    const currentUser = await graphTokenProvider?.getJsonObject();
->>>>>>> b8e4b822
 
     if (!currentUser) {
       return undefined;
