--- conflicted
+++ resolved
@@ -26,7 +26,6 @@
 import path from "path";
 import { Container } from "typedi";
 import * as util from "util";
-<<<<<<< HEAD
 import {
   BotHostTypeName,
   BotHostTypes,
@@ -35,8 +34,6 @@
 } from "../../../../common";
 import { ResourcePlugins } from "../../../../common/constants";
 import { getLocalizedString } from "../../../../common/localizeUtils";
-=======
->>>>>>> 9bcf2789
 import { isVSProject } from "../../../../common/projectSettingsHelper";
 import { OperationNotPermittedError } from "../../../../core/error";
 import { CoreQuestionNames } from "../../../../core/question";
