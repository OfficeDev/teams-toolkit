--- conflicted
+++ resolved
@@ -20,10 +20,7 @@
 } from "@microsoft/teamsfx-api";
 import Container from "typedi";
 import { HelpLinks, ResourcePlugins } from "../../../../common/constants";
-<<<<<<< HEAD
 import { Constants as AppStudioConstants } from "../../../resource/appstudio/constants";
-=======
->>>>>>> fbdd2df8
 import { PluginNames, SolutionError, SolutionSource } from "../constants";
 import {
   AskSubscriptionQuestion,
@@ -61,24 +58,14 @@
 import { canAddCapability, canAddResource } from "./executeUserTask";
 import { NoCapabilityFoundError } from "../../../../core/error";
 import { isVSProject } from "../../../../common/projectSettingsHelper";
-<<<<<<< HEAD
-import {
-  isAadManifestEnabled,
-  isBotNotificationEnabled,
-  isDeployManifestEnabled,
-} from "../../../../common/tools";
-=======
-import { isAadManifestEnabled } from "../../../../common/tools";
+import { isAadManifestEnabled, isDeployManifestEnabled } from "../../../../common/tools";
 import { isBotNotificationEnabled, isGAPreviewEnabled } from "../../../../common/featureFlags";
->>>>>>> fbdd2df8
 import {
   ProgrammingLanguageQuestion,
   onChangeSelectionForCapabilities,
   validateCapabilities,
 } from "../../../../core/question";
 import { getDefaultString, getLocalizedString } from "../../../../common/localizeUtils";
-import { AadPlugin } from "../../../resource/localdebug/constants";
-import { AadPluginV2 } from "../../../resource/aad/v2";
 import { Constants } from "../../../resource/aad/constants";
 
 export async function getQuestionsForScaffolding(
@@ -250,6 +237,17 @@
   return ok(tabNode);
 }
 
+function getPluginCLIName(name: string): string {
+  const pluginPrefix = "fx-resource-";
+  if (name === ResourcePlugins.Aad) {
+    return "aad-manifest";
+  } else if (name === ResourcePlugins.AppStudio) {
+    return "manifest";
+  } else {
+    return name.replace(pluginPrefix, "");
+  }
+}
+
 export async function getQuestions(
   ctx: v2.Context,
   inputs: Inputs,
@@ -307,15 +305,10 @@
     } else {
       plugins = getAllV2ResourcePlugins();
     }
-<<<<<<< HEAD
-    plugins = plugins.filter((plugin) => !!plugin.deploy && plugin.displayName !== "AAD");
 
     if (isDeployManifestEnabled() && inputs.platform === Platform.VSCode) {
       plugins = plugins.filter((plugin) => plugin.name !== ResourcePlugins.AppStudio);
     }
-
-    if (plugins.length === 0 && inputs.skipAadDeploy !== "no") {
-=======
 
     if (
       isAadManifestEnabled() &&
@@ -327,7 +320,6 @@
     }
 
     if (plugins.length === 0 && inputs[Constants.INCLUDE_AAD_MANIFEST] !== "yes") {
->>>>>>> fbdd2df8
       return err(new NoCapabilityFoundError(Stage.deploy));
     }
 
@@ -338,15 +330,11 @@
 
     // On VS, users are not expected to select plugins to deploy.
     if (!isVSProject(ctx.projectSetting)) {
-      const pluginPrefix = "fx-resource-";
       const options: OptionItem[] = plugins.map((plugin) => {
         const item: OptionItem = {
           id: plugin.name,
           label: plugin.displayName,
-          cliName:
-            plugin.name === ResourcePlugins.Aad
-              ? "aad-manifest"
-              : plugin.name.replace(pluginPrefix, ""),
+          cliName: getPluginCLIName(plugin.name),
         };
         return item;
       });
