--- conflicted
+++ resolved
@@ -54,13 +54,8 @@
   ctx: v2.Context,
   inputs: Inputs,
   plugins: v2.ResourcePlugin[]
-<<<<<<< HEAD
 ): Promise<Result<Void, FxError>> {
   const thunks: NamedThunk<Void>[] = plugins
-=======
-): Promise<Result<Record<v2.PluginName, { output: Record<string, string> }>, FxError>> {
-  const thunks: NamedThunk<{ output: Record<string, string> }>[] = plugins
->>>>>>> f8d66a4f
     .filter((plugin) => !!plugin.scaffoldSourceCode)
     .map((plugin) => {
       return {
