import {
  v2,
  Inputs,
  FxError,
  Result,
  ok,
  err,
  Void,
  AppStudioTokenProvider,
  AzureAccountProvider,
  Func,
  Json,
  QTreeNode,
  TokenProvider,
} from "@microsoft/teamsfx-api";
import { DeploymentInputs, EnvInfoV2, ProvisionInputs } from "@microsoft/teamsfx-api/build/v2";
import { Service } from "typedi";
import { PluginDisplayName } from "../../../../common/constants";
import { SolutionPluginsV2 } from "../../../../core/SolutionPluginContainer";
import { deploy } from "./deploy";
import { executeUserTask } from "./executeUserTask";
import { generateResourceTemplate } from "./generateResourceTemplate";
import { getQuestionsForScaffolding } from "./getQuestions";
import { provisionLocalResource } from "./provisionLocal";
import { publishApplication } from "./publish";
import { scaffoldSourceCode } from "./scaffolding";

@Service(SolutionPluginsV2.AzureTeamsSolutionV2)
export class TeamsAppSolutionV2 implements v2.SolutionPlugin {
  name = "fx-solution-azure";
  displayName: string = PluginDisplayName.Solution;

  scaffoldSourceCode: (ctx: v2.Context, inputs: Inputs) => Promise<Result<Void, FxError>> =
    scaffoldSourceCode;
  generateResourceTemplate: (ctx: v2.Context, inputs: Inputs) => Promise<Result<Json, FxError>> =
    generateResourceTemplate;

  provisionResources: (
    ctx: v2.Context,
    inputs: ProvisionInputs,
    provisionInputConfig: EnvInfoV2,
    tokenProvider: TokenProvider
  ) => Promise<v2.FxResult<v2.SolutionProvisionOutput, FxError>> = function () {
    throw new Error("not implemented");
  };

  deploy?: (
    ctx: v2.Context,
    inputs: DeploymentInputs,
    provisionOutputs: Json,
    tokenProvider: AzureAccountProvider
  ) => Promise<Result<Void, FxError>> = deploy;

  publishApplication: (
    ctx: v2.Context,
    inputs: Inputs,
    provisionInputConfig: Json,
    provisionOutputs: Json,
    tokenProvider: AppStudioTokenProvider
  ) => Promise<Result<Void, FxError>> = publishApplication;
  provisionLocalResource?: (
    ctx: v2.Context,
    inputs: Inputs,
    localSettings: Json,
    tokenProvider: TokenProvider
<<<<<<< HEAD
  ) => Promise<v2.FxResult<Json, FxError>> = provisionLocalResource;
  getQuestionsForScaffolding?:
    | ((ctx: v2.Context, inputs: Inputs) => Promise<Result<QTreeNode | undefined, FxError>>)
    | undefined;
=======
  ) => Promise<Result<Json, FxError>> = provisionLocalResource;

  getQuestionsForScaffolding?: (
    ctx: v2.Context,
    inputs: Inputs
  ) => Promise<Result<QTreeNode | undefined, FxError>> = getQuestionsForScaffolding;
>>>>>>> 84f8c0da

  executeUserTask?: (
    ctx: v2.Context,
    inputs: Inputs,
    func: Func,
    tokenProvider: AppStudioTokenProvider
  ) => Promise<Result<unknown, FxError>> = executeUserTask;
}<|MERGE_RESOLUTION|>--- conflicted
+++ resolved
@@ -63,19 +63,12 @@
     inputs: Inputs,
     localSettings: Json,
     tokenProvider: TokenProvider
-<<<<<<< HEAD
-  ) => Promise<v2.FxResult<Json, FxError>> = provisionLocalResource;
-  getQuestionsForScaffolding?:
-    | ((ctx: v2.Context, inputs: Inputs) => Promise<Result<QTreeNode | undefined, FxError>>)
-    | undefined;
-=======
   ) => Promise<Result<Json, FxError>> = provisionLocalResource;
 
   getQuestionsForScaffolding?: (
     ctx: v2.Context,
     inputs: Inputs
   ) => Promise<Result<QTreeNode | undefined, FxError>> = getQuestionsForScaffolding;
->>>>>>> 84f8c0da
 
   executeUserTask?: (
     ctx: v2.Context,
