--- conflicted
+++ resolved
@@ -26,7 +26,6 @@
 
 function getAllFeaturePlugins(): v3.PluginV3[] {
   return [
-<<<<<<< HEAD
     Container.get<v3.PluginV3>(BuiltInFeaturePluginNames.frontend),
     Container.get<v3.PluginV3>(BuiltInFeaturePluginNames.aad),
     Container.get<v3.PluginV3>(BuiltInFeaturePluginNames.function),
@@ -34,16 +33,7 @@
     Container.get<v3.PluginV3>(BuiltInFeaturePluginNames.keyVault),
     Container.get<v3.PluginV3>(BuiltInFeaturePluginNames.identity),
     Container.get<v3.PluginV3>(BuiltInFeaturePluginNames.sql),
-=======
-    Container.get<v3.FeaturePlugin>(BuiltInFeaturePluginNames.frontend),
-    Container.get<v3.FeaturePlugin>(BuiltInFeaturePluginNames.aad),
-    Container.get<v3.FeaturePlugin>(BuiltInFeaturePluginNames.function),
-    Container.get<v3.FeaturePlugin>(BuiltInFeaturePluginNames.apim),
-    Container.get<v3.FeaturePlugin>(BuiltInFeaturePluginNames.keyVault),
-    Container.get<v3.FeaturePlugin>(BuiltInFeaturePluginNames.identity),
-    Container.get<v3.FeaturePlugin>(BuiltInFeaturePluginNames.sql),
-    Container.get<v3.FeaturePlugin>(BuiltInFeaturePluginNames.spfx),
->>>>>>> 10281734
+    Container.get<v3.PluginV3>(BuiltInFeaturePluginNames.spfx),
   ];
 }
 
@@ -134,6 +124,10 @@
   inputs.features.forEach((f) => {
     allResources.add(f);
   });
+  const contextWithManifestProvider: v3.ContextWithManifestProvider = {
+    ...ctx,
+    appManifestProvider: new DefaultManifestProvider(),
+  };
   const resolveRes = await resolveResourceDependencies(ctx, inputs, allResources);
   if (resolveRes.isErr()) return err(resolveRes.error);
   const existingPluginNames: string[] = Array.from(existingResources);
@@ -143,10 +137,7 @@
       addedPluginNames.push(pluginName);
     }
   }
-  const contextWithManifestProvider: v3.ContextWithManifestProvider = {
-    ...ctx,
-    appManifestProvider: new DefaultManifestProvider(),
-  };
+
   const addFeatureRes = await arm.addFeature(
     contextWithManifestProvider,
     inputs,
@@ -160,7 +151,7 @@
 }
 
 async function resolveResourceDependencies(
-  ctx: v2.Context,
+  ctx: v3.ContextWithManifestProvider,
   inputs: Inputs,
   resourceNameSet: Set<string>
 ): Promise<Result<undefined, FxError>> {
@@ -171,7 +162,7 @@
       if (plugin.pluginDependencies || plugin.addInstance) {
         const depRes = plugin.pluginDependencies
           ? await plugin.pluginDependencies(ctx, inputs)
-          : plugin.addInstance!(ctx, inputs);
+          : await plugin.addInstance!(ctx, inputs);
         if (depRes.isErr()) {
           return err(depRes.error);
         }
