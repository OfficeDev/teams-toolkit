// Copyright (c) Microsoft Corporation.
// Licensed under the MIT license.

import { Inputs, OptionItem, Platform } from "@microsoft/teamsfx-api";
import { FeatureFlags, featureFlagManager } from "../common/featureFlags";
import { getLocalizedString } from "../common/localizeUtils";
import { OfficeAddinProjectConfig } from "../component/generator/officeXMLAddin/projectConfig";

export enum QuestionNames {
  Scratch = "scratch",
  SctatchYes = "scratch-yes",
  AppName = "app-name",
  Folder = "folder",
  ProjectPath = "projectPath",
  ProgrammingLanguage = "programming-language",
  ProjectType = "project-type",
  Capabilities = "capabilities",
  BotTrigger = "bot-host-type-trigger",
  Runtime = "runtime",
  SPFxSolution = "spfx-solution",
  SPFxInstallPackage = "spfx-install-latest-package",
  SPFxFramework = "spfx-framework-type",
  SPFxWebpartName = "spfx-webpart-name",
  SPFxWebpartDesc = "spfx-webpart-desp",
  SPFxFolder = "spfx-folder",
  OfficeAddinFolder = "addin-project-folder",
  OfficeAddinManifest = "addin-project-manifest",
  OfficeAddinTemplate = "addin-template-select",
  OfficeAddinHost = "addin-host",
  OfficeAddinImport = "addin-import",
  OfficeAddinFramework = "office-addin-framework-type",
  Samples = "samples",
  ReplaceContentUrl = "replaceContentUrl",
  ReplaceWebsiteUrl = "replaceWebsiteUrl",
  ReplaceBotIds = "replaceBotIds",
  SafeProjectName = "safeProjectName",
  RepalceTabUrl = "tdp-tab-url",
  ValidateMethod = "validate-method",
  AppPackagePath = "appPackagePath",
  FromExistingApi = "from-existing-api", // group name for creating an App from existing api
  ApiSpecLocation = "openapi-spec-location",
  ApiOperation = "api-operation",
  ApiPluginManifestPath = "external-api-plugin-manifest-path", // manifest path for creating project from existing plugin manifest. Use in Kiota integration, etc.
  MeArchitectureType = "me-architecture",
  ApiSpecApiKey = "api-key",
  ApiSpecApiKeyConfirm = "api-key-confirm",
  ApiAuth = "api-auth",
  OauthClientSecret = "oauth-client-secret",
  OauthClientId = "oauth-client-id",
  OauthConfirm = "oauth-confirm",

  CustomCopilotRag = "custom-copilot-rag",
  CustomCopilotAssistant = "custom-copilot-agent",
  LLMService = "llm-service",
  OpenAIKey = "openai-key",
  OpenAIEmbeddingModel = "openai-embedding-model",
  AzureOpenAIKey = "azure-openai-key",
  AzureOpenAIEndpoint = "azure-openai-endpoint",
  AzureOpenAIDeploymentName = "azure-openai-deployment-name",
  AzureOpenAIEmbeddingDeploymentName = "azure-openai-embedding-deployment-name",
  AzureAISearchApiKey = "azure-ai-search-api-key",
  AzureAISearchEndpoint = "azure-ai-search-endpoint",

  Features = "features",
  Env = "env",
  SourceEnvName = "sourceEnvName",
  TargetEnvName = "targetEnvName",
  TargetResourceGroupName = "targetResourceGroupName",
  NewResourceGroupName = "newResourceGroupName",
  NewResourceGroupLocation = "newResourceGroupLocation",
  NewTargetEnvName = "newTargetEnvName",
  ExistingTabEndpoint = "existing-tab-endpoint",
  TeamsAppManifestFilePath = "manifest-path",
  LocalTeamsAppManifestFilePath = "local-manifest-path",
  AadAppManifestFilePath = "manifest-file-path",
  TeamsAppPackageFilePath = "app-package-file-path",
  ConfirmManifest = "confirmManifest",
  ConfirmLocalManifest = "confirmLocalManifest",
  ConfirmAadManifest = "confirmAadManifest",
  OutputZipPathParamName = "output-zip-path",
  OutputManifestParamName = "output-manifest-path",
  OutputFolderParamName = "output-folder",
  M365Host = "m365-host",

  ManifestPath = "manifest-path",
  ManifestId = "manifest-id",
  TeamsAppId = "teams-app-id",
  TitleId = "title-id",
  UserEmail = "email",

  UninstallMode = "mode",
  UninstallModeManifestId = "manifest-id",
  UninstallModeEnv = "env",
  UninstallModeTitleId = "title-id",
  UninstallOptions = "options",
  UninstallOptionM365 = "m365-app",
  UninstallOptionTDP = "app-registration",
  UninstallOptionBot = "bot-framework-registration",

  collaborationAppType = "collaborationType",
  DestinationApiSpecFilePath = "destination-api-spec-location",

  SyncManifest = "sync-manifest",
  ApiPluginType = "api-plugin-type",
  WithPlugin = "with-plugin",
  ImportPlugin = "import-plugin",
  PluginManifestFilePath = "plugin-manifest-path",
  PluginOpenApiSpecFilePath = "plugin-opeanapi-spec-path",

  TemplateName = "template-name",
}

export enum ProjectTypeGroup {
  AIAgent = "AI Agent",
  M365Apps = "Apps for Microsoft 365",
}

export const AppNamePattern =
  '^(?=(.*[\\da-zA-Z]){2})[a-zA-Z][^"<>:\\?/*&|\u0000-\u001F]*[^"\\s.<>:\\?/*&|\u0000-\u001F]$';

export enum CliQuestionName {
  Capability = "capability",
}

export enum ProgrammingLanguage {
  JS = "javascript",
  TS = "typescript",
  CSharp = "csharp",
  PY = "python",
  Common = "common",
  None = "none",
}

export const apiPluginApiSpecOptionId = "api-spec";
export const capabilitiesHavePythonOption = [
  "custom-copilot-basic",
  "custom-copilot-rag-azureAISearch",
  "custom-copilot-rag-customize",
  "custom-copilot-agent-new",
  "custom-copilot-agent-assistants-api",
  "custom-copilot-rag-customApi",
];

export class RuntimeOptions {
  static NodeJS(): OptionItem {
    return {
      id: "node",
      label: "Node.js",
      detail: getLocalizedString("core.RuntimeOptionNodeJS.detail"),
    };
  }
  static DotNet(): OptionItem {
    return {
      id: "dotnet",
      label: ".NET Core",
      detail: getLocalizedString("core.RuntimeOptionDotNet.detail"),
    };
  }
}

export function getRuntime(inputs: Inputs): string {
  let runtime = RuntimeOptions.NodeJS().id;
  if (inputs?.platform === Platform.VS) {
    runtime = RuntimeOptions.DotNet().id;
  } else if (featureFlagManager.getBooleanValue(FeatureFlags.CLIDotNet)) {
    runtime = inputs[QuestionNames.Runtime] || runtime;
  }
  return runtime;
}

export class ScratchOptions {
  static yes(): OptionItem {
    return {
      id: "yes",
      label: getLocalizedString("core.ScratchOptionYes.label"),
      detail: getLocalizedString("core.ScratchOptionYes.detail"),
    };
  }
  static no(): OptionItem {
    return {
      id: "no",
      label: getLocalizedString("core.ScratchOptionNo.label"),
      detail: getLocalizedString("core.ScratchOptionNo.detail"),
    };
  }
  static all(): OptionItem[] {
    return [ScratchOptions.yes(), ScratchOptions.no()];
  }
}

export class ProjectTypeOptions {
  static getCreateGroupName(group: ProjectTypeGroup): string | undefined {
    switch (group) {
      case ProjectTypeGroup.AIAgent:
        return getLocalizedString("core.createProjectQuestion.projectType.createGroup.aiAgent");
      case ProjectTypeGroup.M365Apps:
        return getLocalizedString("core.createProjectQuestion.projectType.createGroup.m365Apps");
    }
  }
  static tab(platform?: Platform): OptionItem {
    return {
      id: "tab-type",
      label: `${platform === Platform.VSCode ? "$(browser) " : ""}${getLocalizedString(
        "core.TabOption.label"
      )}`,
      detail: getLocalizedString("core.createProjectQuestion.projectType.tab.detail"),
      groupName: ProjectTypeOptions.getCreateGroupName(ProjectTypeGroup.M365Apps),
    };
  }

  static bot(platform?: Platform): OptionItem {
    return {
      id: "bot-type",
      label: `${platform === Platform.VSCode ? "$(hubot) " : ""}${getLocalizedString(
        "core.createProjectQuestion.projectType.bot.label"
      )}`,
      detail: getLocalizedString("core.createProjectQuestion.projectType.bot.detail"),
      groupName: ProjectTypeOptions.getCreateGroupName(ProjectTypeGroup.M365Apps),
    };
  }

  static me(platform?: Platform): OptionItem {
    return {
      id: "me-type",
      label: `${platform === Platform.VSCode ? "$(symbol-keyword) " : ""}${getLocalizedString(
        "core.MessageExtensionOption.label"
      )}`,
      detail: getLocalizedString(
        "core.createProjectQuestion.projectType.messageExtension.copilotEnabled.detail"
      ),
      groupName: ProjectTypeOptions.getCreateGroupName(ProjectTypeGroup.M365Apps),
    };
  }

  static outlookAddin(platform?: Platform): OptionItem {
    return {
      id: "outlook-addin-type",
      label: `${platform === Platform.VSCode ? "$(mail) " : ""}${getLocalizedString(
        "core.createProjectQuestion.projectType.outlookAddin.label"
      )}`,
      detail: getLocalizedString("core.createProjectQuestion.projectType.outlookAddin.detail"),
      groupName: ProjectTypeOptions.getCreateGroupName(ProjectTypeGroup.M365Apps),
    };
  }

  static officeMetaOS(platform?: Platform): OptionItem {
    return {
      id: "office-meta-os-type",
      label: `${platform === Platform.VSCode ? "$(teamsfx-m365) " : ""}${getLocalizedString(
        "core.createProjectQuestion.projectType.officeAddin.label"
      )}`,
      detail: getLocalizedString("core.createProjectQuestion.projectType.officeAddin.detail"),
      groupName: ProjectTypeOptions.getCreateGroupName(ProjectTypeGroup.M365Apps),
    };
  }

<<<<<<< HEAD
=======
  static officeAddin(platform?: Platform): OptionItem {
    return {
      id: "office-addin-type",
      label: `${platform === Platform.VSCode ? "$(extensions) " : ""}${getLocalizedString(
        "core.createProjectQuestion.projectType.officeAddin.label"
      )}`,
      detail: getLocalizedString("core.createProjectQuestion.projectType.officeAddin.detail"),
      groupName: ProjectTypeOptions.getCreateGroupName(ProjectTypeGroup.M365Apps),
    };
  }

>>>>>>> 4a447469
  static officeAddinAllIds(platform?: Platform): string[] {
    return [
      ProjectTypeOptions.officeMetaOS(platform).id,
      ProjectTypeOptions.outlookAddin(platform).id,
    ];
  }

  static Agent(platform?: Platform): OptionItem {
    return {
      id: "copilot-agent-type",
      label: `${platform === Platform.VSCode ? "$(teamsfx-agent) " : ""}${getLocalizedString(
        "core.createProjectQuestion.projectType.declarativeAgent.label"
      )}`,
      detail: getLocalizedString("core.createProjectQuestion.projectType.declarativeAgent.detail"),
      groupName: ProjectTypeOptions.getCreateGroupName(ProjectTypeGroup.AIAgent),
    };
  }

  static customCopilot(platform?: Platform): OptionItem {
    return {
      id: "custom-copilot-type",
      label: `${
        platform === Platform.VSCode ? "$(teamsfx-custom-copilot) " : ""
      }${getLocalizedString("core.createProjectQuestion.projectType.customCopilot.label")}`,
      detail: getLocalizedString("core.createProjectQuestion.projectType.customCopilot.detail"),
      groupName: ProjectTypeOptions.getCreateGroupName(ProjectTypeGroup.AIAgent),
    };
  }

  static startWithGithubCopilot(): OptionItem {
    return {
      id: "start-with-github-copilot",
      label: `$(comment-discussion) ${getLocalizedString(
        "core.createProjectQuestion.projectType.copilotHelp.label"
      )}`,
      detail: getLocalizedString("core.createProjectQuestion.projectType.copilotHelp.detail"),
      groupName: getLocalizedString("core.createProjectQuestion.projectType.copilotGroup.title"),
    };
  }
}

export class CapabilityOptions {
  // empty
  static empty(): OptionItem {
    return {
      id: "empty",
      label: "Empty",
    };
  }

  // bot
  static basicBot(): OptionItem {
    return {
      id: "bot",
      label: `${getLocalizedString("core.BotNewUIOption.label")}`,
      detail: getLocalizedString("core.BotNewUIOption.detail"),
    };
  }
  static notificationBot(): OptionItem {
    return {
      // For default option, id and cliName must be the same
      id: "notification",
      label: `${getLocalizedString("core.NotificationOption.label")}`,
      detail: getLocalizedString("core.NotificationOption.detail"),
      data: "https://aka.ms/teamsfx-send-notification",
      buttons: [
        {
          iconPath: "file-symlink-file",
          tooltip: getLocalizedString("core.option.github"),
          command: "fx-extension.openTutorial",
        },
      ],
    };
  }

  static commandBot(): OptionItem {
    return {
      // id must match cli `yargsHelp`
      id: "command-bot",
      label: `${getLocalizedString("core.CommandAndResponseOption.label")}`,
      detail: getLocalizedString("core.CommandAndResponseOption.detail"),
      data: "https://aka.ms/teamsfx-create-command",
      buttons: [
        {
          iconPath: "file-symlink-file",
          tooltip: getLocalizedString("core.option.github"),
          command: "fx-extension.openTutorial",
        },
      ],
    };
  }

  static workflowBot(inputs?: Inputs): OptionItem {
    const item: OptionItem = {
      // id must match cli `yargsHelp`
      id: "workflow-bot",
      label: `${getLocalizedString("core.WorkflowOption.label")}`,
      detail: getLocalizedString("core.WorkflowOption.detail"),
      data: "https://aka.ms/teamsfx-create-workflow",
      buttons: [
        {
          iconPath: "file-symlink-file",
          tooltip: getLocalizedString("core.option.github"),
          command: "fx-extension.openTutorial",
        },
      ],
    };
    if (inputs?.inProductDoc) {
      item.data = "cardActionResponse";
      item.buttons = [
        {
          iconPath: "file-code",
          tooltip: getLocalizedString("core.option.inProduct"),
          command: "fx-extension.openTutorial",
        },
      ];
    }
    return item;
  }

  //tab

  static nonSsoTab(): OptionItem {
    return {
      id: "tab-non-sso",
      label: `${getLocalizedString("core.TabNonSso.label")}`,
      detail: getLocalizedString("core.TabNonSso.detail"),
      description: getLocalizedString(
        "core.createProjectQuestion.option.description.worksInOutlookM365"
      ),
    };
  }

  static tab(): OptionItem {
    return {
      id: "tab",
      label: getLocalizedString("core.TabOption.label"),
      description: getLocalizedString("core.TabOption.description"),
      detail: getLocalizedString("core.TabOption.detail"),
    };
  }

  static m365SsoLaunchPage(): OptionItem {
    return {
      id: "sso-launch-page",
      label: `${getLocalizedString("core.M365SsoLaunchPageOptionItem.label")}`,
      detail: getLocalizedString("core.M365SsoLaunchPageOptionItem.detail"),
      description: getLocalizedString(
        "core.createProjectQuestion.option.description.worksInOutlookM365"
      ),
    };
  }

  static dashboardTab(): OptionItem {
    return {
      id: "dashboard-tab",
      label: `${getLocalizedString("core.DashboardOption.label")}`,
      detail: getLocalizedString("core.DashboardOption.detail"),
      description: getLocalizedString(
        "core.createProjectQuestion.option.description.worksInOutlookM365"
      ),
      data: "https://aka.ms/teamsfx-dashboard-app",
      buttons: [
        {
          iconPath: "file-symlink-file",
          tooltip: getLocalizedString("core.option.github"),
          command: "fx-extension.openTutorial",
        },
      ],
    };
  }

  static SPFxTab(): OptionItem {
    return {
      id: "tab-spfx",
      label: getLocalizedString("core.TabSPFxOption.labelNew"),
      description: getLocalizedString(
        "core.createProjectQuestion.option.description.worksInOutlookM365"
      ),
      detail: getLocalizedString("core.TabSPFxOption.detailNew"),
    };
  }

  //message extension
  static linkUnfurling(): OptionItem {
    return {
      id: "link-unfurling",
      label: `${getLocalizedString("core.LinkUnfurlingOption.label")}`,
      detail: getLocalizedString("core.LinkUnfurlingOption.detail"),
      description: getLocalizedString(
        "core.createProjectQuestion.option.description.worksInOutlook"
      ),
    };
  }

  static m365SearchMe(): OptionItem {
    return {
      id: "search-app",
      label: `${getLocalizedString("core.M365SearchAppOptionItem.label")}`,
      detail: getLocalizedString("core.M365SearchAppOptionItem.copilot.detail"),
    };
  }

  static SearchMe(): OptionItem {
    return {
      id: "search-message-extension",
      label: `${getLocalizedString("core.M365SearchAppOptionItem.label")}`,
      detail: getLocalizedString("core.SearchAppOptionItem.detail"),
    };
  }

  static collectFormMe(): OptionItem {
    return {
      id: "collect-form-message-extension",
      label: `${getLocalizedString("core.MessageExtensionOption.labelNew")}`,
      detail: getLocalizedString("core.MessageExtensionOption.detail"),
    };
  }
  static me(): OptionItem {
    return {
      id: "message-extension",
      label: getLocalizedString("core.MessageExtensionOption.label"),
      description: getLocalizedString("core.MessageExtensionOption.description"),
      detail: getLocalizedString("core.MessageExtensionOption.detail"),
    };
  }
  static bots(inputs?: Inputs): OptionItem[] {
    if (inputs && getRuntime(inputs) === RuntimeOptions.DotNet().id) {
      return [
        CapabilityOptions.basicBot(),
        CapabilityOptions.aiBot(),
        CapabilityOptions.aiAssistantBot(),
        CapabilityOptions.notificationBot(),
        CapabilityOptions.commandBot(),
        CapabilityOptions.workflowBot(inputs),
      ];
    }
    return [
      CapabilityOptions.basicBot(),
      CapabilityOptions.notificationBot(),
      CapabilityOptions.commandBot(),
      CapabilityOptions.workflowBot(inputs),
    ];
  }

  static tabs(): OptionItem[] {
    return [
      CapabilityOptions.nonSsoTab(),
      CapabilityOptions.m365SsoLaunchPage(),
      CapabilityOptions.dashboardTab(),
      CapabilityOptions.SPFxTab(),
    ];
  }

  static dotnetCaps(inputs?: Inputs): OptionItem[] {
    const capabilities = [
      CapabilityOptions.empty(),
      ...CapabilityOptions.agents(),
      ...CapabilityOptions.customCopilots(),
      ...CapabilityOptions.bots(inputs),
      CapabilityOptions.nonSsoTab(),
      CapabilityOptions.tab(),
      ...CapabilityOptions.collectMECaps(),
    ];
    if (featureFlagManager.getBooleanValue(FeatureFlags.TdpTemplateCliTest)) {
      capabilities.push(CapabilityOptions.me());
    }

    return capabilities;
  }

  /**
   * Collect all capabilities for message extension, including dotnet and nodejs.
   * @returns OptionItem[] capability list
   */
  static collectMECaps(): OptionItem[] {
    return [
      CapabilityOptions.m365SearchMe(),
      CapabilityOptions.collectFormMe(),
      CapabilityOptions.SearchMe(),
      CapabilityOptions.linkUnfurling(),
    ];
  }

  static mes(inputs?: Inputs): OptionItem[] {
    return inputs !== undefined && getRuntime(inputs) === RuntimeOptions.DotNet().id
      ? [
          CapabilityOptions.SearchMe(),
          CapabilityOptions.collectFormMe(),
          CapabilityOptions.linkUnfurling(),
        ]
      : [
          CapabilityOptions.m365SearchMe(),
          CapabilityOptions.collectFormMe(),
          CapabilityOptions.linkUnfurling(),
        ];
  }

  static officeAddinStaticCapabilities(host?: string): OptionItem[] {
    const items: OptionItem[] = [];
    for (const h of Object.keys(OfficeAddinProjectConfig)) {
      if (host && h !== host) continue;
      const hostValue = OfficeAddinProjectConfig[h];
      for (const capability of Object.keys(hostValue)) {
        const capabilityValue = hostValue[capability];
        items.push({
          id: capability,
          label: getLocalizedString(capabilityValue.title),
          detail: getLocalizedString(capabilityValue.detail),
        });
      }
    }
    return items;
  }

  static officeAddinDynamicCapabilities(projectType: string, host?: string): OptionItem[] {
    const items: OptionItem[] = [];
    const isOutlookAddin = projectType === ProjectTypeOptions.outlookAddin().id;
    const isMetaOSAddin = projectType === ProjectTypeOptions.officeMetaOS().id;

    const pushToItems = (option: any) => {
      const capabilityValue = OfficeAddinProjectConfig.json[option];
      items.push({
        id: option,
        label: getLocalizedString(capabilityValue.title),
        detail: getLocalizedString(capabilityValue.detail),
      });
    };

    if (isOutlookAddin || isMetaOSAddin) {
      pushToItems("json-taskpane");
      if (isOutlookAddin) {
        items.push(CapabilityOptions.outlookAddinImport());
      } else if (isMetaOSAddin) {
        items.push(CapabilityOptions.officeAddinImport());
      }
    } else {
      if (host) {
        const hostValue = OfficeAddinProjectConfig[host];
        for (const capability of Object.keys(hostValue)) {
          const capabilityValue = hostValue[capability];
          items.push({
            id: capability,
            label: getLocalizedString(capabilityValue.title),
            detail: getLocalizedString(capabilityValue.detail),
          });
        }
      }
    }
    return items;
  }

  static agents(): OptionItem[] {
    return [CapabilityOptions.declarativeAgent()];
  }

  static customCopilots(): OptionItem[] {
    return [
      CapabilityOptions.customCopilotBasic(),
      CapabilityOptions.customCopilotRag(),
      CapabilityOptions.customCopilotAssistant(),
    ];
  }

  static tdpIntegrationCapabilities(): OptionItem[] {
    // templates that are used by TDP integration only
    return [
      CapabilityOptions.me(),
      CapabilityOptions.botAndMe(),
      CapabilityOptions.nonSsoTabAndBot(),
    ];
  }

  /**
   * static capability list, which does not depend on any feature flags
   */
  static staticAll(inputs?: Inputs): OptionItem[] {
    const capabilityOptions = [
      CapabilityOptions.empty(),
      ...CapabilityOptions.bots(inputs),
      ...CapabilityOptions.tabs(),
      ...CapabilityOptions.collectMECaps(),
      ...CapabilityOptions.agents(),
      ...CapabilityOptions.customCopilots(),
      ...CapabilityOptions.tdpIntegrationCapabilities(),
    ];
    capabilityOptions.push(...CapabilityOptions.officeAddinStaticCapabilities());
    return capabilityOptions;
  }

  /**
   * dynamic capability list, which depends on feature flags
   */
  static all(inputs?: Inputs): OptionItem[] {
    if (inputs && getRuntime(inputs) === RuntimeOptions.DotNet().id) {
      return CapabilityOptions.dotnetCaps(inputs);
    }
    const capabilityOptions = [
      ...CapabilityOptions.bots(inputs),
      ...CapabilityOptions.tabs(),
      ...CapabilityOptions.collectMECaps(),
    ];
    capabilityOptions.push(...CapabilityOptions.agents());
    capabilityOptions.push(...CapabilityOptions.customCopilots());
    if (featureFlagManager.getBooleanValue(FeatureFlags.TdpTemplateCliTest)) {
      // test templates that are used by TDP integration only
      capabilityOptions.push(...CapabilityOptions.tdpIntegrationCapabilities());
    }
    capabilityOptions.push(
      ...CapabilityOptions.officeAddinDynamicCapabilities(inputs?.projectType, inputs?.host)
    );
    return capabilityOptions;
  }

  static outlookAddinImport(): OptionItem {
    return {
      id: "outlook-addin-import",
      label: getLocalizedString("core.importAddin.label"),
      detail: getLocalizedString("core.importAddin.detail"),
    };
  }

  static officeAddinImport(): OptionItem {
    return {
      id: "office-addin-import",
      label: getLocalizedString("core.importOfficeAddin.label"),
      detail: getLocalizedString("core.importAddin.detail"),
      description: getLocalizedString(
        "core.createProjectQuestion.option.description.previewOnWindow"
      ),
    };
  }

  static officeContentAddin(): OptionItem {
    return {
      id: "office-content-addin",
      label: getLocalizedString("core.officeContentAddin.label"),
      detail: getLocalizedString("core.officeContentAddin.detail"),
    };
  }

  static nonSsoTabAndBot(): OptionItem {
    return {
      id: "TabNonSsoAndBot",
      label: "", // No need to set display name as this option won't be shown in UI
    };
  }

  static botAndMe(): OptionItem {
    return {
      id: "BotAndMessageExtension",
      label: "", // No need to set display name as this option won't be shown in UI
    };
  }

  // copilot extension - api plugin
  static apiPlugin(): OptionItem {
    return {
      id: "api-plugin",
      label: getLocalizedString("core.createProjectQuestion.projectType.copilotPlugin.label"),
      detail: getLocalizedString("core.createProjectQuestion.projectType.copilotPlugin.detail"),
    };
  }

  // copilot extension - declarative copilot
  static declarativeAgent(): OptionItem {
    return {
      id: "declarative-agent",
      label: getLocalizedString("core.createProjectQuestion.projectType.declarativeAgent.label"),
      detail: getLocalizedString("core.createProjectQuestion.projectType.declarativeAgent.detail"),
    };
  }

  static aiBot(): OptionItem {
    return {
      id: "ai-bot",
      label: getLocalizedString("core.aiBotOption.label"),
      detail: getLocalizedString("core.aiBotOption.detail"),
    };
  }

  static aiAssistantBot(): OptionItem {
    return {
      id: "ai-assistant-bot",
      label: getLocalizedString("core.aiAssistantBotOption.label"),
      detail: getLocalizedString("core.aiAssistantBotOption.detail"),
      description: getLocalizedString("core.createProjectQuestion.option.description.preview"),
    };
  }

  // custom copilot
  static customCopilotBasic(): OptionItem {
    const description = featureFlagManager.getBooleanValue(FeatureFlags.CEAEnabled)
      ? getLocalizedString("core.createProjectQuestion.capability.customEngineAgent.description")
      : undefined;
    return {
      id: "custom-copilot-basic",
      label: getLocalizedString(
        "core.createProjectQuestion.capability.customCopilotBasicOption.label"
      ),
      detail: getLocalizedString(
        "core.createProjectQuestion.capability.customCopilotBasicOption.detail"
      ),
      description: description,
    };
  }

  static customCopilotRag(): OptionItem {
    const description = featureFlagManager.getBooleanValue(FeatureFlags.CEAEnabled)
      ? getLocalizedString("core.createProjectQuestion.capability.customEngineAgent.description")
      : undefined;
    return {
      id: "custom-copilot-rag",
      label: getLocalizedString(
        "core.createProjectQuestion.capability.customCopilotRagOption.label"
      ),
      detail: getLocalizedString(
        "core.createProjectQuestion.capability.customCopilotRagOption.detail"
      ),
      description: description,
    };
  }

  static customCopilotAssistant(): OptionItem {
    const description = featureFlagManager.getBooleanValue(FeatureFlags.CEAEnabled)
      ? getLocalizedString("core.createProjectQuestion.capability.customEngineAgent.description")
      : undefined;
    return {
      id: "custom-copilot-agent",
      label: getLocalizedString(
        "core.createProjectQuestion.capability.customCopilotAssistantOption.label"
      ),
      detail: getLocalizedString(
        "core.createProjectQuestion.capability.customCopilotAssistantOption.detail"
      ),
      description: description,
    };
  }
}

export class ApiAuthOptions {
  static none(): OptionItem {
    return {
      id: "none",
      label: "None",
    };
  }
  static apiKey(): OptionItem {
    return {
      id: "api-key",
      label: "API Key (Bearer Token Auth)",
    };
  }

  static microsoftEntra(): OptionItem {
    return {
      id: "microsoft-entra",
      label: "Microsoft Entra",
    };
  }

  static oauth(): OptionItem {
    return {
      id: "oauth",
      label: "OAuth",
    };
  }

  static all(): OptionItem[] {
    return [
      ApiAuthOptions.none(),
      ApiAuthOptions.apiKey(),
      ApiAuthOptions.microsoftEntra(),
      ApiAuthOptions.oauth(),
    ];
  }
}

export class MeArchitectureOptions {
  static botMe(): OptionItem {
    return {
      id: "bot",
      label: getLocalizedString("core.createProjectQuestion.capability.botMessageExtension.label"),
      detail: getLocalizedString(
        "core.createProjectQuestion.capability.botMessageExtension.detail"
      ),
      description: getLocalizedString(
        "core.createProjectQuestion.option.description.worksInOutlook"
      ),
    };
  }

  static botPlugin(): OptionItem {
    return {
      id: "bot-plugin",
      label: getLocalizedString("core.createProjectQuestion.capability.botMessageExtension.label"),
      detail: getLocalizedString(
        "core.createProjectQuestion.capability.botMessageExtension.detail"
      ),
      description: getLocalizedString(
        "core.createProjectQuestion.option.description.worksInOutlookCopilot"
      ),
    };
  }

  static newApi(): OptionItem {
    return {
      id: "new-api",
      label: getLocalizedString(
        "core.createProjectQuestion.capability.copilotPluginNewApiOption.label"
      ),
      detail: getLocalizedString(
        "core.createProjectQuestion.capability.messageExtensionNewApiOption.detail"
      ),
    };
  }

  static apiSpec(): OptionItem {
    return {
      id: "api-spec",
      label: getLocalizedString(
        "core.createProjectQuestion.capability.copilotPluginApiSpecOption.label"
      ),
      detail: getLocalizedString(
        "core.createProjectQuestion.capability.messageExtensionApiSpecOption.detail"
      ),
    };
  }

  static all(): OptionItem[] {
    return [
      MeArchitectureOptions.newApi(),
      MeArchitectureOptions.apiSpec(),
      MeArchitectureOptions.botPlugin(),
    ];
  }

  static staticAll(): OptionItem[] {
    return [
      MeArchitectureOptions.newApi(),
      MeArchitectureOptions.apiSpec(),
      MeArchitectureOptions.botPlugin(),
      MeArchitectureOptions.botMe(),
    ];
  }
}

export enum HostType {
  AppService = "app-service",
  Functions = "azure-functions",
}

export const NotificationTriggers = {
  HTTP: "http",
  TIMER: "timer",
} as const;

export type NotificationTrigger = typeof NotificationTriggers[keyof typeof NotificationTriggers];

export interface HostTypeTriggerOptionItem extends OptionItem {
  hostType: HostType;
  triggers?: NotificationTrigger[];
}

export class NotificationTriggerOptions {
  static appService(): HostTypeTriggerOptionItem {
    return {
      id: "http-express",
      hostType: HostType.AppService,
      label: getLocalizedString("plugins.bot.triggers.http-express.label"),
      description: getLocalizedString("plugins.bot.triggers.http-express.description"),
      detail: getLocalizedString("plugins.bot.triggers.http-express.detail"),
    };
  }
  static appServiceForVS(): HostTypeTriggerOptionItem {
    return {
      id: "http-webapi",
      hostType: HostType.AppService,
      label: getLocalizedString("plugins.bot.triggers.http-webapi.label"),
      description: getLocalizedString("plugins.bot.triggers.http-webapi.description"),
      detail: getLocalizedString("plugins.bot.triggers.http-webapi.detail"),
    };
  }
  // NOTE: id must be the sample as cliName to prevent parsing error for CLI default value.
  static functionsTimerTrigger(): HostTypeTriggerOptionItem {
    return {
      id: "timer-functions",
      hostType: HostType.Functions,
      triggers: [NotificationTriggers.TIMER],
      label: getLocalizedString("plugins.bot.triggers.timer-functions.label"),
      description: getLocalizedString("plugins.bot.triggers.timer-functions.description"),
      detail: getLocalizedString("plugins.bot.triggers.timer-functions.detail"),
    };
  }

  static functionsTimerTriggerIsolated(): HostTypeTriggerOptionItem {
    return {
      id: "timer-functions-isolated",
      hostType: HostType.Functions,
      triggers: [NotificationTriggers.TIMER],
      label: getLocalizedString("plugins.bot.triggers.timer-functions.label"),
      description: getLocalizedString("plugins.bot.triggers.timer-functions.description"),
      detail: getLocalizedString("plugins.bot.triggers.timer-functions.detail"),
    };
  }

  static functionsHttpAndTimerTrigger(): HostTypeTriggerOptionItem {
    return {
      id: "http-and-timer-functions",
      hostType: HostType.Functions,
      triggers: [NotificationTriggers.HTTP, NotificationTriggers.TIMER],
      label: getLocalizedString("plugins.bot.triggers.http-and-timer-functions.label"),
      description: getLocalizedString("plugins.bot.triggers.http-and-timer-functions.description"),
      detail: getLocalizedString("plugins.bot.triggers.http-and-timer-functions.detail"),
    };
  }

  static functionsHttpAndTimerTriggerIsolated(): HostTypeTriggerOptionItem {
    return {
      id: "http-and-timer-functions-isolated",
      hostType: HostType.Functions,
      triggers: [NotificationTriggers.HTTP, NotificationTriggers.TIMER],
      label: getLocalizedString("plugins.bot.triggers.http-and-timer-functions.label"),
      description: getLocalizedString("plugins.bot.triggers.http-and-timer-functions.description"),
      detail: getLocalizedString("plugins.bot.triggers.http-and-timer-functions.detail"),
    };
  }

  static functionsHttpTrigger(): HostTypeTriggerOptionItem {
    return {
      id: "http-functions",
      hostType: HostType.Functions,
      triggers: [NotificationTriggers.HTTP],
      label: getLocalizedString("plugins.bot.triggers.http-functions.label"),
      description: getLocalizedString("plugins.bot.triggers.http-functions.description"),
      detail: getLocalizedString("plugins.bot.triggers.http-functions.detail"),
    };
  }

  static functionsHttpTriggerIsolated(): HostTypeTriggerOptionItem {
    return {
      id: "http-functions-isolated",
      hostType: HostType.Functions,
      triggers: [NotificationTriggers.HTTP],
      label: getLocalizedString("plugins.bot.triggers.http-functions.label"),
      description: getLocalizedString("plugins.bot.triggers.http-functions.description"),
      detail: getLocalizedString("plugins.bot.triggers.http-functions.detail"),
    };
  }

  static functionsTriggers(): HostTypeTriggerOptionItem[] {
    return [
      NotificationTriggerOptions.functionsHttpAndTimerTrigger(),
      NotificationTriggerOptions.functionsHttpTrigger(),
      NotificationTriggerOptions.functionsTimerTrigger(),
    ];
  }

  static all(): HostTypeTriggerOptionItem[] {
    return [
      NotificationTriggerOptions.appService(),
      NotificationTriggerOptions.appServiceForVS(),
      NotificationTriggerOptions.functionsHttpAndTimerTrigger(),
      NotificationTriggerOptions.functionsHttpTrigger(),
      NotificationTriggerOptions.functionsTimerTrigger(),
    ];
  }
}

export enum SPFxVersionOptionIds {
  installLocally = "true",
  globalPackage = "false",
}

export class CustomCopilotRagOptions {
  static customize(): OptionItem {
    return {
      id: "custom-copilot-rag-customize",
      label: getLocalizedString(
        "core.createProjectQuestion.capability.customCopilotRagCustomizeOption.label"
      ),
      detail: getLocalizedString(
        "core.createProjectQuestion.capability.customCopilotRagCustomizeOption.detail"
      ),
    };
  }

  static azureAISearch(): OptionItem {
    return {
      id: "custom-copilot-rag-azureAISearch",
      label: getLocalizedString(
        "core.createProjectQuestion.capability.customCopilotRagAzureAISearchOption.label"
      ),
      detail: getLocalizedString(
        "core.createProjectQuestion.capability.customCopilotRagAzureAISearchOption.detail"
      ),
    };
  }

  static customApi(): OptionItem {
    return {
      id: "custom-copilot-rag-customApi",
      label: getLocalizedString(
        "core.createProjectQuestion.capability.customCopilotRagCustomApiOption.label"
      ),
      detail: getLocalizedString(
        "core.createProjectQuestion.capability.customCopilotRagCustomApiOption.detail"
      ),
      description: getLocalizedString("core.createProjectQuestion.option.description.preview"),
    };
  }

  static microsoft365(): OptionItem {
    return {
      id: "custom-copilot-rag-microsoft365",
      label: getLocalizedString(
        "core.createProjectQuestion.capability.customCopilotRagMicrosoft365Option.label"
      ),
      detail: getLocalizedString(
        "core.createProjectQuestion.capability.customCopilotRagMicrosoft365Option.detail"
      ),
    };
  }

  static all(): OptionItem[] {
    return [
      CustomCopilotRagOptions.customize(),
      CustomCopilotRagOptions.azureAISearch(),
      CustomCopilotRagOptions.customApi(),
      CustomCopilotRagOptions.microsoft365(),
    ];
  }
}

export class CustomCopilotAssistantOptions {
  static new(): OptionItem {
    return {
      id: "custom-copilot-agent-new",
      label: getLocalizedString(
        "core.createProjectQuestion.capability.customCopilotAssistantNewOption.label"
      ),
      detail: getLocalizedString(
        "core.createProjectQuestion.capability.customCopilotAssistantNewOption.detail"
      ),
    };
  }

  static assistantsApi(): OptionItem {
    return {
      id: "custom-copilot-agent-assistants-api",
      label: getLocalizedString(
        "core.createProjectQuestion.capability.customCopilotAssistantAssistantsApiOption.label"
      ),
      detail: getLocalizedString(
        "core.createProjectQuestion.capability.customCopilotAssistantAssistantsApiOption.detail"
      ),
      description: getLocalizedString("core.createProjectQuestion.option.description.preview"),
    };
  }

  static all(): OptionItem[] {
    return [CustomCopilotAssistantOptions.new(), CustomCopilotAssistantOptions.assistantsApi()];
  }
}

export const recommendedLocations = [
  "South Africa North",
  "Australia East",
  "Central India",
  "East Asia",
  "Japan East",
  "Korea Central",
  "Southeast Asia",
  "Canada Central",
  "France Central",
  "Germany West Central",
  "Italy North",
  "North Europe",
  "Norway East",
  "Poland Central",
  "Sweden Central",
  "Switzerland North",
  "UK South",
  "West Europe",
  "Israel Central",
  "Qatar Central",
  "UAE North",
  "Brazil South",
  "Central US",
  "East US",
  "East US 2",
  "South Central US",
  "West US 2",
  "West US 3",
];

export class TeamsAppValidationOptions {
  static schema(): OptionItem {
    return {
      id: "validateAgainstSchema",
      label: getLocalizedString("core.selectValidateMethodQuestion.validate.schemaOption"),
    };
  }
  static package(): OptionItem {
    return {
      id: "validateAgainstPackage",
      label: getLocalizedString("core.selectValidateMethodQuestion.validate.appPackageOption"),
    };
  }
  static testCases(): OptionItem {
    return {
      id: "validateWithTestCases",
      label: getLocalizedString("core.selectValidateMethodQuestion.validate.testCasesOption"),
      description: getLocalizedString(
        "core.selectValidateMethodQuestion.validate.testCasesOptionDescription"
      ),
    };
  }
}

export enum HubTypes {
  teams = "teams",
  outlook = "outlook",
  office = "office",
}

export class HubOptions {
  static teams(): OptionItem {
    return {
      id: "teams",
      label: "Teams",
    };
  }
  static outlook(): OptionItem {
    return {
      id: "outlook",
      label: "Outlook",
    };
  }
  static office(): OptionItem {
    return {
      id: "office",
      label: "the Microsoft 365 app",
    };
  }
  static all(): OptionItem[] {
    return [this.teams(), this.outlook(), this.office()];
  }
}

export class DeclarativeCopilotTypeOptions {
  static noPlugin(): OptionItem {
    return {
      id: "no",
      label: getLocalizedString("core.createProjectQuestion.noPlugin.label"),
      detail: getLocalizedString("core.createProjectQuestion.noPlugin.detail"),
    };
  }
  static withPlugin(): OptionItem {
    return {
      id: "yes",
      label: getLocalizedString("core.createProjectQuestion.addPlugin.label"),
      detail: getLocalizedString("core.createProjectQuestion.addPlugin.detail"),
    };
  }

  static all(): OptionItem[] {
    return [DeclarativeCopilotTypeOptions.noPlugin(), DeclarativeCopilotTypeOptions.withPlugin()];
  }
}

export class ApiPluginStartOptions {
  static newApi(): OptionItem {
    return {
      id: "new-api",
      label: getLocalizedString(
        "core.createProjectQuestion.capability.copilotPluginNewApiOption.label"
      ),
      detail: getLocalizedString(
        "core.createProjectQuestion.capability.copilotPluginNewApiOption.detail"
      ),
    };
  }

  static apiSpec(): OptionItem {
    return {
      id: "api-spec",
      label: getLocalizedString(
        "core.createProjectQuestion.capability.copilotPluginApiSpecOption.label"
      ),
      detail: getLocalizedString(
        "core.createProjectQuestion.capability.copilotPluginApiSpecOption.detail"
      ),
    };
  }

  static existingPlugin(): OptionItem {
    return {
      id: "existing-plugin",
      label: getLocalizedString("core.createProjectQuestion.apiPlugin.importPlugin.label"),
      detail: getLocalizedString("core.createProjectQuestion.apiPlugin.importPlugin.detail"),
    };
  }

  static staticAll(doesProjectExists?: boolean): OptionItem[] {
    return doesProjectExists
      ? [ApiPluginStartOptions.apiSpec(), ApiPluginStartOptions.existingPlugin()]
      : [
          ApiPluginStartOptions.newApi(),
          ApiPluginStartOptions.apiSpec(),
          ApiPluginStartOptions.existingPlugin(),
        ];
  }

  static all(inputs: Inputs, doesProjectExists?: boolean): OptionItem[] {
    if (doesProjectExists) {
      return [ApiPluginStartOptions.apiSpec(), ApiPluginStartOptions.existingPlugin()];
    } else if (inputs[QuestionNames.Capabilities] === CapabilityOptions.declarativeAgent().id) {
      return [
        ApiPluginStartOptions.newApi(),
        ApiPluginStartOptions.apiSpec(),
        ApiPluginStartOptions.existingPlugin(),
      ];
    } else {
      return [ApiPluginStartOptions.newApi(), ApiPluginStartOptions.apiSpec()];
    }
  }
}<|MERGE_RESOLUTION|>--- conflicted
+++ resolved
@@ -254,20 +254,6 @@
     };
   }
 
-<<<<<<< HEAD
-=======
-  static officeAddin(platform?: Platform): OptionItem {
-    return {
-      id: "office-addin-type",
-      label: `${platform === Platform.VSCode ? "$(extensions) " : ""}${getLocalizedString(
-        "core.createProjectQuestion.projectType.officeAddin.label"
-      )}`,
-      detail: getLocalizedString("core.createProjectQuestion.projectType.officeAddin.detail"),
-      groupName: ProjectTypeOptions.getCreateGroupName(ProjectTypeGroup.M365Apps),
-    };
-  }
-
->>>>>>> 4a447469
   static officeAddinAllIds(platform?: Platform): string[] {
     return [
       ProjectTypeOptions.officeMetaOS(platform).id,
