--- conflicted
+++ resolved
@@ -29,12 +29,9 @@
   isCLIDotNetEnabled,
   isCopilotPluginEnabled,
   isOfficeJSONAddinEnabled,
-<<<<<<< HEAD
   isOfficeXMLAddinEnabled,
   isTdpTemplateCliTestEnabled,
-=======
   isApiMeSSOEnabled,
->>>>>>> 2f5decfc
 } from "../common/featureFlags";
 import { getLocalizedString } from "../common/localizeUtils";
 import { sampleProvider } from "../common/samples";
