import {
  CLIPlatforms,
  FolderQuestion,
  FuncQuestion,
  IQTreeNode,
  Inputs,
  MultiSelectQuestion,
  OptionItem,
  Platform,
  SingleFileOrInputQuestion,
  SingleSelectQuestion,
  Stage,
  StaticOptions,
  TextInputQuestion,
} from "@microsoft/teamsfx-api";
import fs from "fs-extra";
import * as jsonschema from "jsonschema";
import { cloneDeep } from "lodash";
import * as os from "os";
import * as path from "path";
import semver from "semver";
import { ConstantString } from "../common/constants";
import { isCLIDotNetEnabled, isCopilotPluginEnabled } from "../common/featureFlags";
import { getLocalizedString } from "../common/localizeUtils";
import { sampleProvider } from "../common/samples";
import { convertToAlphanumericOnly } from "../common/utils";
import { getTemplateId, isFromDevPortal } from "../component/developerPortalScaffoldUtils";
import { AppDefinition } from "../component/driver/teamsApp/interfaces/appdefinitions/appDefinition";
import { StaticTab } from "../component/driver/teamsApp/interfaces/appdefinitions/staticTab";
import { isPersonalApp, needBotCode } from "../component/driver/teamsApp/utils/utils";
import projectsJsonData from "../component/generator/officeAddin/config/projectsJsonData";
import {
  DevEnvironmentSetupError,
  PathAlreadyExistsError,
  RetrieveSPFxInfoError,
} from "../component/generator/spfx/error";
import { SPFxGenerator } from "../component/generator/spfx/spfxGenerator";
import { Constants } from "../component/generator/spfx/utils/constants";
import { Utils } from "../component/generator/spfx/utils/utils";
import { QuestionNames } from "./questionNames";
import { isValidHttpUrl } from "./util";
import { EmptyOptionError, assembleError } from "../error";
import { OpenAIManifestHelper, listOperations } from "../component/generator/copilotPlugin/helper";
import { createContextV3 } from "../component/utils";

export class ScratchOptions {
  static yes(): OptionItem {
    return {
      id: "yes",
      label: getLocalizedString("core.ScratchOptionYes.label"),
      detail: getLocalizedString("core.ScratchOptionYes.detail"),
    };
  }
  static no(): OptionItem {
    return {
      id: "no",
      label: getLocalizedString("core.ScratchOptionNo.label"),
      detail: getLocalizedString("core.ScratchOptionNo.detail"),
    };
  }
  static all(): OptionItem[] {
    return [ScratchOptions.yes(), ScratchOptions.no()];
  }
}

export class ProjectTypeOptions {
  static tab(): OptionItem {
    return {
      id: "tab-type",
      label: `$(browser) ${getLocalizedString("core.TabOption.label")}`,
      detail: getLocalizedString("core.createProjectQuestion.projectType.tab.detail"),
    };
  }

  static bot(): OptionItem {
    return {
      id: "bot-type",
      label: `$(hubot) ${getLocalizedString("core.createProjectQuestion.projectType.bot.label")}`,
      detail: getLocalizedString("core.createProjectQuestion.projectType.bot.detail"),
    };
  }

  static me(): OptionItem {
    return {
      id: "me-type",
      label: `$(symbol-keyword) ${getLocalizedString("core.MessageExtensionOption.label")}`,
      detail: getLocalizedString("core.createProjectQuestion.projectType.messageExtension.detail"),
    };
  }

  static outlookAddin(): OptionItem {
    return {
      id: "outlook-addin-type",
      label: `$(mail) ${getLocalizedString(
        "core.createProjectQuestion.projectType.outlookAddin.label"
      )}`,
      detail: getLocalizedString("core.createProjectQuestion.projectType.outlookAddin.detail"),
    };
  }

  static copilotPlugin(): OptionItem {
    return {
      id: "copilot-plugin-type",
      label: `$(sparkle) ${getLocalizedString(
        "core.createProjectQuestion.projectType.copilotPlugin.label"
      )}`,
      detail: getLocalizedString("core.createProjectQuestion.projectType.copilotPlugin.detail"),
    };
  }
}

function scratchOrSampleQuestion(): SingleSelectQuestion {
  const staticOptions: OptionItem[] = ScratchOptions.all();
  return {
    type: "singleSelect",
    name: QuestionNames.Scratch,
    title: getLocalizedString("core.getCreateNewOrFromSampleQuestion.title"),
    staticOptions,
    default: ScratchOptions.yes().id,
    placeholder: getLocalizedString("core.getCreateNewOrFromSampleQuestion.placeholder"),
    skipSingleOption: true,
    forgetLastValue: true,
  };
}

function projectTypeQuestion(): SingleSelectQuestion {
  const staticOptions: StaticOptions = [
    ProjectTypeOptions.bot(),
    ProjectTypeOptions.tab(),
    ProjectTypeOptions.me(),
    ProjectTypeOptions.outlookAddin(),
  ];
  return {
    name: QuestionNames.ProjectType,
    title: getLocalizedString("core.createProjectQuestion.title"),
    type: "singleSelect",
    staticOptions: staticOptions,
    dynamicOptions: (inputs: Inputs) => {
      let staticOptions: StaticOptions;

      if (isCopilotPluginEnabled()) {
        staticOptions = [
          ProjectTypeOptions.copilotPlugin(),
          ProjectTypeOptions.bot(),
          ProjectTypeOptions.tab(),
          ProjectTypeOptions.me(),
        ];
      } else {
        staticOptions = [
          ProjectTypeOptions.bot(),
          ProjectTypeOptions.tab(),
          ProjectTypeOptions.me(),
        ];
      }

      if (isFromDevPortal(inputs)) {
        const projectType = getTemplateId(inputs.teamsAppFromTdp)?.projectType;
        if (projectType) {
          return [projectType];
        }
      } else {
        staticOptions.push(ProjectTypeOptions.outlookAddin());
      }
      return staticOptions;
    },
    placeholder: getLocalizedString("core.getCreateNewOrFromSampleQuestion.placeholder"),
    forgetLastValue: true,
    skipSingleOption: true,
  };
}

export class CapabilityOptions {
  // bot
  static basicBot(): OptionItem {
    return {
      id: "Bot",
      label: `${getLocalizedString("core.BotNewUIOption.label")}`,
      cliName: "bot",
      detail: getLocalizedString("core.BotNewUIOption.detail"),
    };
  }
  static notificationBot(): OptionItem {
    return {
      // For default option, id and cliName must be the same
      id: "Notification",
      label: `${getLocalizedString("core.NotificationOption.label")}`,
      cliName: "notification",
      detail: getLocalizedString("core.NotificationOption.detail"),
      data: "https://aka.ms/teamsfx-send-notification",
      buttons: [
        {
          iconPath: "file-symlink-file",
          tooltip: getLocalizedString("core.option.github"),
          command: "fx-extension.openTutorial",
        },
      ],
    };
  }

  static commandBot(): OptionItem {
    return {
      // id must match cli `yargsHelp`
      id: "command-bot",
      label: `${getLocalizedString("core.CommandAndResponseOption.label")}`,
      cliName: "command-bot",
      detail: getLocalizedString("core.CommandAndResponseOption.detail"),
      data: "https://aka.ms/teamsfx-create-command",
      buttons: [
        {
          iconPath: "file-symlink-file",
          tooltip: getLocalizedString("core.option.github"),
          command: "fx-extension.openTutorial",
        },
      ],
    };
  }

  static workflowBot(inputs?: Inputs): OptionItem {
    const item: OptionItem = {
      // id must match cli `yargsHelp`
      id: "workflow-bot",
      label: `${getLocalizedString("core.WorkflowOption.label")}`,
      cliName: "workflow-bot",
      detail: getLocalizedString("core.WorkflowOption.detail"),
      data: "https://aka.ms/teamsfx-create-workflow",
      buttons: [
        {
          iconPath: "file-symlink-file",
          tooltip: getLocalizedString("core.option.github"),
          command: "fx-extension.openTutorial",
        },
      ],
    };
    if (inputs?.inProductDoc) {
      item.data = "cardActionResponse";
      item.buttons = [
        {
          iconPath: "file-code",
          tooltip: getLocalizedString("core.option.inProduct"),
          command: "fx-extension.openTutorial",
        },
      ];
    }
    return item;
  }

  //tab

  static nonSsoTab(): OptionItem {
    return {
      id: "TabNonSso",
      label: `${getLocalizedString("core.TabNonSso.label")}`,
      cliName: "tab-non-sso",
      detail: getLocalizedString("core.TabNonSso.detail"),
      description: getLocalizedString(
        "core.createProjectQuestion.option.description.worksInOutlookM365"
      ),
    };
  }

  static tab(): OptionItem {
    return {
      id: "Tab",
      label: getLocalizedString("core.TabOption.label"),
      cliName: "tab",
      description: getLocalizedString("core.TabOption.description"),
      detail: getLocalizedString("core.TabOption.detail"),
    };
  }

  static m365SsoLaunchPage(): OptionItem {
    return {
      id: "M365SsoLaunchPage",
      label: `${getLocalizedString("core.M365SsoLaunchPageOptionItem.label")}`,
      cliName: "sso-launch-page",
      detail: getLocalizedString("core.M365SsoLaunchPageOptionItem.detail"),
      description: getLocalizedString(
        "core.createProjectQuestion.option.description.worksInOutlookM365"
      ),
    };
  }

  static dashboardTab(): OptionItem {
    return {
      id: "dashboard-tab",
      label: `${getLocalizedString("core.DashboardOption.label")}`,
      cliName: "dashboard-tab",
      detail: getLocalizedString("core.DashboardOption.detail"),
      description: getLocalizedString(
        "core.createProjectQuestion.option.description.worksInOutlookM365"
      ),
      data: "https://aka.ms/teamsfx-dashboard-app",
      buttons: [
        {
          iconPath: "file-symlink-file",
          tooltip: getLocalizedString("core.option.github"),
          command: "fx-extension.openTutorial",
        },
      ],
    };
  }

  static SPFxTab(): OptionItem {
    return {
      id: "TabSPFx",
      label: getLocalizedString("core.TabSPFxOption.labelNew"),
      cliName: "tab-spfx",
      description: getLocalizedString(
        "core.createProjectQuestion.option.description.worksInOutlookM365"
      ),
      detail: getLocalizedString("core.TabSPFxOption.detailNew"),
    };
  }

  //message extension
  static linkUnfurling(): OptionItem {
    return {
      id: "LinkUnfurling",
      label: `${getLocalizedString("core.LinkUnfurlingOption.label")}`,
      cliName: "link-unfurling",
      detail: getLocalizedString("core.LinkUnfurlingOption.detail"),
      description: getLocalizedString(
        "core.createProjectQuestion.option.description.worksInOutlook"
      ),
    };
  }

  static m365SearchMe(): OptionItem {
    return {
      id: "M365SearchApp",
      label: `${getLocalizedString("core.M365SearchAppOptionItem.label")}`,
      cliName: "search-app",
      detail: getLocalizedString("core.M365SearchAppOptionItem.detail"),
      description: getLocalizedString(
        "core.createProjectQuestion.option.description.worksInOutlook"
      ),
    };
  }

  static collectFormMe(): OptionItem {
    return {
      id: "MessagingExtension",
      label: `${getLocalizedString("core.MessageExtensionOption.labelNew")}`,
      cliName: "message-extension",
      detail: getLocalizedString("core.MessageExtensionOption.detail"),
    };
  }
  static me(): OptionItem {
    return {
      id: "MessagingExtension",
      label: getLocalizedString("core.MessageExtensionOption.label"),
      cliName: "message-extension",
      description: getLocalizedString("core.MessageExtensionOption.description"),
      detail: getLocalizedString("core.MessageExtensionOption.detail"),
    };
  }
  static bots(inputs?: Inputs): OptionItem[] {
    return [
      CapabilityOptions.basicBot(),
      CapabilityOptions.notificationBot(),
      CapabilityOptions.commandBot(),
      CapabilityOptions.workflowBot(inputs),
    ];
  }

  static tabs(): OptionItem[] {
    return [
      CapabilityOptions.nonSsoTab(),
      CapabilityOptions.m365SsoLaunchPage(),
      CapabilityOptions.dashboardTab(),
      CapabilityOptions.SPFxTab(),
    ];
  }

  static dotnetCaps(): OptionItem[] {
    return [
      CapabilityOptions.notificationBot(),
      CapabilityOptions.commandBot(),
      CapabilityOptions.nonSsoTab(),
      CapabilityOptions.tab(),
      CapabilityOptions.me(),
    ];
  }

  static mes(): OptionItem[] {
    return [
      CapabilityOptions.linkUnfurling(),
      CapabilityOptions.m365SearchMe(),
      CapabilityOptions.collectFormMe(),
    ];
  }

  static copilotPlugins(): OptionItem[] {
    return [
      CapabilityOptions.copilotPluginNewApi(),
      CapabilityOptions.copilotPluginApiSpec(),
      CapabilityOptions.copilotPluginOpenAIPlugin(),
    ];
  }

  static all(inputs?: Inputs): OptionItem[] {
    const capabilityOptions = [
      ...CapabilityOptions.bots(inputs),
      ...CapabilityOptions.tabs(),
      ...CapabilityOptions.mes(),
    ];

    if (isCopilotPluginEnabled()) {
      capabilityOptions.push(...CapabilityOptions.copilotPlugins());
    }
    return capabilityOptions;
  }

  static officeAddinImport(): OptionItem {
    return {
      id: "import-addin-project",
      label: getLocalizedString("core.importAddin.label"),
      cliName: "import",
      detail: getLocalizedString("core.importAddin.detail"),
      description: getLocalizedString(
        "core.createProjectQuestion.option.description.previewOnWindow"
      ),
    };
  }

  static officeAddinItems(): OptionItem[] {
    return officeAddinJsonData.getProjectTemplateNames().map((template) => ({
      id: template,
      label: getLocalizedString(officeAddinJsonData.getProjectDisplayName(template)),
      detail: getLocalizedString(officeAddinJsonData.getProjectDetails(template)),
      description: getLocalizedString(
        "core.createProjectQuestion.option.description.previewOnWindow"
      ),
    }));
  }

  static nonSsoTabAndBot(): OptionItem {
    return {
      id: "TabNonSsoAndBot",
      label: "", // No need to set display name as this option won't be shown in UI
    };
  }

  static botAndMe(): OptionItem {
    return {
      id: "BotAndMessageExtension",
      label: "", // No need to set display name as this option won't be shown in UI
    };
  }

  // copilot plugin
  static copilotPluginNewApi(): OptionItem {
    return {
      id: "copilot-new-api",
      label: getLocalizedString(
        "core.createProjectQuestion.capability.copilotPluginNewApiOption.label"
      ),
      detail: getLocalizedString(
        "core.createProjectQuestion.capability.copilotPluginNewApiOption.detail"
      ),
    };
  }

  static copilotPluginApiSpec(): OptionItem {
    return {
      id: "copilot-api-spec",
      label: getLocalizedString(
        "core.createProjectQuestion.capability.copilotPluginApiSpecOption.label"
      ),
      detail: getLocalizedString(
        "core.createProjectQuestion.capability.copilotPluginApiSpecOption.detail"
      ),
    };
  }

  static copilotPluginOpenAIPlugin(): OptionItem {
    return {
      id: "copilot-ai-plugin",
      label: getLocalizedString(
        "core.createProjectQuestion.capability.copilotPluginAIPluginOption.label"
      ),
      detail: getLocalizedString(
        "core.createProjectQuestion.capability.copilotPluginAIPluginOption.detail"
      ),
    };
  }
}

function capabilityQuestion(): SingleSelectQuestion {
  return {
    name: QuestionNames.Capabilities,
    title: (inputs: Inputs) => {
      const projectType = inputs[QuestionNames.ProjectType];
      switch (projectType) {
        case ProjectTypeOptions.bot().id:
          return getLocalizedString("core.createProjectQuestion.projectType.bot.title");
        case ProjectTypeOptions.tab().id:
          return getLocalizedString("core.createProjectQuestion.projectType.tab.title");
        case ProjectTypeOptions.me().id:
          return getLocalizedString(
            "core.createProjectQuestion.projectType.messageExtension.title"
          );
        case ProjectTypeOptions.outlookAddin().id:
          return getLocalizedString("core.createProjectQuestion.projectType.outlookAddin.title");
        case ProjectTypeOptions.copilotPlugin().id:
          return getLocalizedString("core.createProjectQuestion.projectType.copilotPlugin.title");
        default:
          return getLocalizedString("core.createCapabilityQuestion.titleNew");
      }
    },
    type: "singleSelect",
    staticOptions: CapabilityOptions.all(),
    dynamicOptions: (inputs: Inputs) => {
      // from dev portal
      if (isFromDevPortal(inputs)) {
        const capability = getTemplateId(inputs.teamsAppFromTdp)?.templateId;
        if (capability) {
          return [capability];
        }
      }
      // dotnet capabilities
      if (getRuntime(inputs) === RuntimeOptions.DotNet().id) {
        return CapabilityOptions.dotnetCaps();
      }
      // nodejs capabilities
      const projectType = inputs[QuestionNames.ProjectType];
      if (projectType === ProjectTypeOptions.bot().id) {
        return CapabilityOptions.bots(inputs);
      } else if (projectType === ProjectTypeOptions.tab().id) {
        return CapabilityOptions.tabs();
      } else if (projectType === ProjectTypeOptions.me().id) {
        return CapabilityOptions.mes();
      } else if (projectType === ProjectTypeOptions.outlookAddin().id) {
        return [...CapabilityOptions.officeAddinItems(), CapabilityOptions.officeAddinImport()];
      } else if (projectType === ProjectTypeOptions.copilotPlugin().id) {
        return CapabilityOptions.copilotPlugins();
      } else {
        const capabilityOptions = [
          ...CapabilityOptions.bots(inputs),
          ...CapabilityOptions.tabs(),
          ...CapabilityOptions.mes(),
        ];

        if (isCopilotPluginEnabled()) {
          capabilityOptions.push(...CapabilityOptions.copilotPlugins());
        }
        return capabilityOptions;
      }
    },
    placeholder: (inputs: Inputs) => {
      if (inputs[QuestionNames.ProjectType] === ProjectTypeOptions.copilotPlugin().id) {
        return getLocalizedString(
          "core.createProjectQuestion.projectType.copilotPlugin.placeholder"
        );
      }
      return getLocalizedString("core.createCapabilityQuestion.placeholder");
    },
    forgetLastValue: true,
    skipSingleOption: true,
  };
}

enum HostType {
  AppService = "app-service",
  Functions = "azure-functions",
}

const NotificationTriggers = {
  HTTP: "http",
  TIMER: "timer",
} as const;

type NotificationTrigger = typeof NotificationTriggers[keyof typeof NotificationTriggers];

interface HostTypeTriggerOptionItem extends OptionItem {
  hostType: HostType;
  triggers?: NotificationTrigger[];
}

export class NotificationTriggerOptions {
  static appService(): HostTypeTriggerOptionItem {
    return {
      id: "http-restify",
      hostType: HostType.AppService,
      label: getLocalizedString("plugins.bot.triggers.http-restify.label"),
      cliName: getLocalizedString("plugins.bot.triggers.http-restify.cliName"),
      description: getLocalizedString("plugins.bot.triggers.http-restify.description"),
      detail: getLocalizedString("plugins.bot.triggers.http-restify.detail"),
    };
  }
  static appServiceForVS(): HostTypeTriggerOptionItem {
    return {
      id: "http-webapi",
      hostType: HostType.AppService,
      label: getLocalizedString("plugins.bot.triggers.http-webapi.label"),
      cliName: getLocalizedString("plugins.bot.triggers.http-webapi.cliName"),
      description: getLocalizedString("plugins.bot.triggers.http-webapi.description"),
      detail: getLocalizedString("plugins.bot.triggers.http-webapi.detail"),
    };
  }
  // NOTE: id must be the sample as cliName to prevent parsing error for CLI default value.
  static functionsTimerTrigger(): HostTypeTriggerOptionItem {
    return {
      id: "timer-functions",
      hostType: HostType.Functions,
      triggers: [NotificationTriggers.TIMER],
      label: getLocalizedString("plugins.bot.triggers.timer-functions.label"),
      cliName: getLocalizedString("plugins.bot.triggers.timer-functions.cliName"),
      description: getLocalizedString("plugins.bot.triggers.timer-functions.description"),
      detail: getLocalizedString("plugins.bot.triggers.timer-functions.detail"),
    };
  }

  static functionsHttpAndTimerTrigger(): HostTypeTriggerOptionItem {
    return {
      id: "http-and-timer-functions",
      hostType: HostType.Functions,
      triggers: [NotificationTriggers.HTTP, NotificationTriggers.TIMER],
      label: getLocalizedString("plugins.bot.triggers.http-and-timer-functions.label"),
      cliName: getLocalizedString("plugins.bot.triggers.http-and-timer-functions.cliName"),
      description: getLocalizedString("plugins.bot.triggers.http-and-timer-functions.description"),
      detail: getLocalizedString("plugins.bot.triggers.http-and-timer-functions.detail"),
    };
  }

  static functionsHttpTrigger(): HostTypeTriggerOptionItem {
    return {
      id: "http-functions",
      hostType: HostType.Functions,
      triggers: [NotificationTriggers.HTTP],
      label: getLocalizedString("plugins.bot.triggers.http-functions.label"),
      cliName: getLocalizedString("plugins.bot.triggers.http-functions.cliName"),
      description: getLocalizedString("plugins.bot.triggers.http-functions.description"),
      detail: getLocalizedString("plugins.bot.triggers.http-functions.detail"),
    };
  }

  static functionsTriggers(): HostTypeTriggerOptionItem[] {
    return [
      NotificationTriggerOptions.functionsHttpAndTimerTrigger(),
      NotificationTriggerOptions.functionsHttpTrigger(),
      NotificationTriggerOptions.functionsTimerTrigger(),
    ];
  }

  static all(): HostTypeTriggerOptionItem[] {
    return [
      NotificationTriggerOptions.appService(),
      NotificationTriggerOptions.appServiceForVS(),
      NotificationTriggerOptions.functionsHttpAndTimerTrigger(),
      NotificationTriggerOptions.functionsHttpTrigger(),
      NotificationTriggerOptions.functionsTimerTrigger(),
    ];
  }
}

function getRuntime(inputs: Inputs): string {
  let runtime = RuntimeOptions.NodeJS().id;
  if (isCLIDotNetEnabled()) {
    runtime = inputs[QuestionNames.Runtime] || runtime;
  } else {
    if (inputs?.platform === Platform.VS) {
      runtime = RuntimeOptions.DotNet().id;
    }
  }
  return runtime;
}

function botTriggerQuestion(): SingleSelectQuestion {
  return {
    name: QuestionNames.BotTrigger,
    title: getLocalizedString("plugins.bot.questionHostTypeTrigger.title"),
    type: "singleSelect",
    staticOptions: NotificationTriggerOptions.all(),
    dynamicOptions: (inputs: Inputs) => {
      const runtime = getRuntime(inputs);
      return [
        runtime === RuntimeOptions.DotNet().id
          ? NotificationTriggerOptions.appServiceForVS()
          : NotificationTriggerOptions.appService(),
        ...NotificationTriggerOptions.functionsTriggers(),
      ];
    },
    default: (inputs: Inputs) => {
      const runtime = getRuntime(inputs);
      return runtime === RuntimeOptions.DotNet().id
        ? NotificationTriggerOptions.appServiceForVS().id
        : NotificationTriggerOptions.appService().id;
    },
    placeholder: getLocalizedString("plugins.bot.questionHostTypeTrigger.placeholder"),
  };
}

function SPFxSolutionQuestion(): SingleSelectQuestion {
  return {
    type: "singleSelect",
    name: QuestionNames.SPFxSolution,
    title: getLocalizedString("plugins.spfx.questions.spfxSolution.title"),
    staticOptions: [
      { id: "new", label: getLocalizedString("plugins.spfx.questions.spfxSolution.createNew") },
      {
        id: "import",
        label: getLocalizedString("plugins.spfx.questions.spfxSolution.importExisting"),
      },
    ],
    default: "new",
  };
}
export function SPFxPackageSelectQuestion(): SingleSelectQuestion {
  return {
    type: "singleSelect",
    name: QuestionNames.SPFxInstallPackage,
    title: getLocalizedString("plugins.spfx.questions.packageSelect.title"),
    staticOptions: [],
    placeholder: getLocalizedString("plugins.spfx.questions.packageSelect.placeholder"),
    dynamicOptions: async (inputs: Inputs): Promise<OptionItem[]> => {
      await PackageSelectOptionsHelper.loadOptions();
      return PackageSelectOptionsHelper.getOptions();
    },
    default: SPFxVersionOptionIds.installLocally,
    validation: {
      validFunc: async (input: string): Promise<string | undefined> => {
        if (input === SPFxVersionOptionIds.globalPackage) {
          const hasPackagesInstalled = PackageSelectOptionsHelper.checkGlobalPackages();
          if (!hasPackagesInstalled) {
            throw DevEnvironmentSetupError();
          }
        }
        return undefined;
      },
    },
  };
}

function SPFxFrameworkQuestion(): SingleSelectQuestion {
  return {
    type: "singleSelect",
    name: QuestionNames.SPFxFramework,
    title: getLocalizedString("plugins.spfx.questions.framework.title"),
    staticOptions: [
      { id: "react", label: "React" },
      { id: "minimal", label: "Minimal" },
      { id: "none", label: "None" },
    ],
    placeholder: "Select an option",
    default: "react",
  };
}

export function SPFxWebpartNameQuestion(): TextInputQuestion {
  return {
    type: "text",
    name: QuestionNames.SPFxWebpartName,
    title: "Web Part Name",
    default: Constants.DEFAULT_WEBPART_NAME,
    validation: {
      validFunc: async (input: string, previousInputs?: Inputs): Promise<string | undefined> => {
        const schema = {
          pattern: "^[a-zA-Z_][a-zA-Z0-9_]*$",
        };
        const validateRes = jsonschema.validate(input, schema);
        if (validateRes.errors && validateRes.errors.length > 0) {
          return getLocalizedString(
            "plugins.spfx.questions.webpartName.error.notMatch",
            input,
            schema.pattern
          );
        }

        if (
          previousInputs &&
          ((previousInputs.stage === Stage.addWebpart &&
            previousInputs[QuestionNames.SPFxFolder]) ||
            (previousInputs?.stage === Stage.addFeature && previousInputs?.projectPath))
        ) {
          const webpartFolder = path.join(
            previousInputs[QuestionNames.SPFxFolder],
            "src",
            "webparts",
            input
          );
          if (await fs.pathExists(webpartFolder)) {
            return getLocalizedString(
              "plugins.spfx.questions.webpartName.error.duplicate",
              webpartFolder
            );
          }
        }
        return undefined;
      },
    },
  };
}
export enum SPFxVersionOptionIds {
  installLocally = "true",
  globalPackage = "false",
}

export class PackageSelectOptionsHelper {
  private static options: OptionItem[] = [];
  private static globalPackageVersions: (string | undefined)[] = [undefined, undefined];
  private static latestSpGeneratorVersion: string | undefined = undefined;

  public static async loadOptions(): Promise<void> {
    const versions = await Promise.all([
      Utils.findGloballyInstalledVersion(undefined, Constants.GeneratorPackageName, 0, false),
      Utils.findLatestVersion(undefined, Constants.GeneratorPackageName, 5),
      Utils.findGloballyInstalledVersion(undefined, Constants.YeomanPackageName, 0, false),
    ]);

    PackageSelectOptionsHelper.globalPackageVersions[0] = versions[0];
    PackageSelectOptionsHelper.globalPackageVersions[1] = versions[2];
    PackageSelectOptionsHelper.latestSpGeneratorVersion = versions[1];

    PackageSelectOptionsHelper.options = [
      {
        id: SPFxVersionOptionIds.installLocally,

        label:
          versions[1] !== undefined
            ? getLocalizedString(
                "plugins.spfx.questions.packageSelect.installLocally.withVersion.label",
                "v" + versions[1]
              )
            : getLocalizedString(
                "plugins.spfx.questions.packageSelect.installLocally.noVersion.label"
              ),
      },
      {
        id: SPFxVersionOptionIds.globalPackage,
        label:
          versions[0] !== undefined
            ? getLocalizedString(
                "plugins.spfx.questions.packageSelect.useGlobalPackage.withVersion.label",
                "v" + versions[0]
              )
            : getLocalizedString(
                "plugins.spfx.questions.packageSelect.useGlobalPackage.noVersion.label"
              ),
        description: getLocalizedString(
          "plugins.spfx.questions.packageSelect.useGlobalPackage.detail",
          Constants.RecommendedLowestSpfxVersion
        ),
      },
    ];
  }

  public static getOptions(): OptionItem[] {
    return PackageSelectOptionsHelper.options;
  }

  public static clear(): void {
    PackageSelectOptionsHelper.options = [];
    PackageSelectOptionsHelper.globalPackageVersions = [undefined, undefined];
    PackageSelectOptionsHelper.latestSpGeneratorVersion = undefined;
  }

  public static checkGlobalPackages(): boolean {
    return (
      !!PackageSelectOptionsHelper.globalPackageVersions[0] &&
      !!PackageSelectOptionsHelper.globalPackageVersions[1]
    );
  }

  public static getLatestSpGeneratorVersion(): string | undefined {
    return PackageSelectOptionsHelper.latestSpGeneratorVersion;
  }

  public static isLowerThanRecommendedVersion(): boolean | undefined {
    const installedVersion = PackageSelectOptionsHelper.globalPackageVersions[0];
    if (!installedVersion) {
      return undefined;
    }

    const recommendedLowestVersion = Constants.RecommendedLowestSpfxVersion.substring(1); // remove "v"
    return semver.lte(installedVersion, recommendedLowestVersion);
  }
}
export function SPFxImportFolderQuestion(hasDefaultFunc = false): FolderQuestion {
  return {
    type: "folder",
    name: QuestionNames.SPFxFolder,
    title: getLocalizedString("core.spfxFolder.title"),
    placeholder: getLocalizedString("core.spfxFolder.placeholder"),
    default: hasDefaultFunc
      ? (inputs: Inputs) => {
          if (inputs.projectPath) return path.join(inputs.projectPath, "src");
          return undefined;
        }
      : undefined,
  };
}
export const getTemplate = (inputs: Inputs): string => {
  const capabilities: string[] = inputs[QuestionNames.Capabilities];
  const templates: string[] = officeAddinJsonData.getProjectTemplateNames();

  const foundTemplate = templates.find((template) => {
    return capabilities.includes(template);
  });

  return foundTemplate ?? "";
};
function officeAddinHostingQuestion(): SingleSelectQuestion {
  const OfficeHostQuestion: SingleSelectQuestion = {
    type: "singleSelect",
    name: QuestionNames.OfficeAddinHost,
    title: "Add-in Host",
    staticOptions: [],
    dynamicOptions: async (inputs: Inputs): Promise<OptionItem[]> => {
      const template = getTemplate(inputs);
      const getHostTemplateNames = officeAddinJsonData.getHostTemplateNames(template);
      const options = getHostTemplateNames.map((host) => ({
        label: officeAddinJsonData.getHostDisplayName(host) as string,
        id: host,
      }));
      return options.length > 0 ? options : [{ label: "No Options", id: "No Options" }];
    },
    default: async (inputs: Inputs): Promise<string> => {
      const template = getTemplate(inputs);
      const options = officeAddinJsonData.getHostTemplateNames(template);
      return options[0] || "No Options";
    },
    skipSingleOption: true,
  };
  return OfficeHostQuestion;
}

const officeAddinJsonData = new projectsJsonData();

export function getLanguageOptions(inputs: Inputs): OptionItem[] {
  const runtime = getRuntime(inputs);
  // dotnet runtime only supports C#
  if (runtime === RuntimeOptions.DotNet().id) {
    return [{ id: "csharp", label: "C#" }];
  }
  // office addin supports language defined in officeAddinJsonData
  const projectType = inputs[QuestionNames.ProjectType];
  if (projectType === ProjectTypeOptions.outlookAddin().id) {
    const template = getTemplate(inputs);
    const supportedTypes = officeAddinJsonData.getSupportedScriptTypes(template);
    const options = supportedTypes.map((language) => ({ label: language, id: language }));
    return options.length > 0 ? options : [{ label: "No Options", id: "No Options" }];
  }
  const capabilities = inputs[QuestionNames.Capabilities] as string;
  // SPFx only supports typescript
  if (capabilities === CapabilityOptions.SPFxTab().id) {
    return [{ id: "typescript", label: "TypeScript" }];
  }
  // other case
  return [
    { id: "javascript", label: "JavaScript" },
    { id: "typescript", label: "TypeScript" },
  ];
}

export enum ProgrammingLanguage {
  JS = "javascript",
  TS = "typescript",
  CSharp = "csharp",
}

export function programmingLanguageQuestion(): SingleSelectQuestion {
  const programmingLanguageQuestion: SingleSelectQuestion = {
    name: QuestionNames.ProgrammingLanguage,
    title: "Programming Language",
    type: "singleSelect",
    staticOptions: [
      { id: ProgrammingLanguage.JS, label: "JavaScript" },
      { id: ProgrammingLanguage.TS, label: "TypeScript" },
      { id: ProgrammingLanguage.CSharp, label: "C#" },
    ],
    dynamicOptions: getLanguageOptions,
    default: (inputs: Inputs) => {
      return getLanguageOptions(inputs)[0].id;
    },
    placeholder: (inputs: Inputs): string => {
      const runtime = getRuntime(inputs);
      // dotnet
      if (runtime === RuntimeOptions.DotNet().id) {
        return "";
      }
      // office addin
      const projectType = inputs[QuestionNames.ProjectType];
      if (projectType === ProjectTypeOptions.outlookAddin().id) {
        const template = getTemplate(inputs);
        const options = officeAddinJsonData.getSupportedScriptTypes(template);
        return options[0] || "No Options";
      }
      const capabilities = inputs[QuestionNames.Capabilities] as string;
      // SPFx
      if (capabilities === CapabilityOptions.SPFxTab().id) {
        return getLocalizedString("core.ProgrammingLanguageQuestion.placeholder.spfx");
      }
      // other
      return getLocalizedString("core.ProgrammingLanguageQuestion.placeholder");
    },
    skipSingleOption: true,
  };
  return programmingLanguageQuestion;
}

function rootFolderQuestion(): FolderQuestion {
  return {
    type: "folder",
    name: QuestionNames.Folder,
    title: getLocalizedString("core.question.workspaceFolder.title"),
    placeholder: getLocalizedString("core.question.workspaceFolder.placeholder"),
    default: path.join(os.homedir(), ConstantString.RootFolder),
  };
}

export const AppNamePattern =
  '^(?=(.*[\\da-zA-Z]){2})[a-zA-Z][^"<>:\\?/*&|\u0000-\u001F]*[^"\\s.<>:\\?/*&|\u0000-\u001F]$';

export function appNameQuestion(): TextInputQuestion {
  const question: TextInputQuestion = {
    type: "text",
    name: QuestionNames.AppName,
    title: "Application name",
    default: async (inputs: Inputs) => {
      let defaultName = undefined;
      if (inputs.teamsAppFromTdp?.appName) {
        defaultName = convertToAlphanumericOnly(inputs.teamsAppFromTdp?.appName);
      } else if (inputs[QuestionNames.SPFxSolution] == "import") {
        defaultName = await SPFxGenerator.getSolutionName(inputs[QuestionNames.SPFxFolder]);
      }
      return defaultName;
    },
    validation: {
      validFunc: async (input: string, previousInputs?: Inputs): Promise<string | undefined> => {
        const schema = {
          pattern: AppNamePattern,
          maxLength: 30,
        };
        const appName = input as string;
        const validateResult = jsonschema.validate(appName, schema);
        if (validateResult.errors && validateResult.errors.length > 0) {
          if (validateResult.errors[0].name === "pattern") {
            return getLocalizedString("core.QuestionAppName.validation.pattern");
          }
          if (validateResult.errors[0].name === "maxLength") {
            return getLocalizedString("core.QuestionAppName.validation.maxlength");
          }
        }
        if (previousInputs && previousInputs.folder) {
          const folder = previousInputs.folder as string;
          if (folder) {
            const projectPath = path.resolve(folder, appName);
            const exists = await fs.pathExists(projectPath);
            if (exists)
              return getLocalizedString("core.QuestionAppName.validation.pathExist", projectPath);
          }
        }
        return undefined;
      },
    },
    placeholder: "Application name",
  };
  return question;
}

function sampleSelectQuestion(): SingleSelectQuestion {
  return {
    type: "singleSelect",
    name: QuestionNames.Samples,
    title: getLocalizedString("core.SampleSelect.title"),
    staticOptions: sampleProvider.SampleCollection.samples.map((sample) => {
      return {
        id: sample.id,
        label: sample.title,
        description: `${sample.time} • ${sample.configuration}`,
        detail: sample.shortDescription,
      } as OptionItem;
    }),
    placeholder: getLocalizedString("core.SampleSelect.placeholder"),
    buttons: [
      {
        icon: "library",
        tooltip: getLocalizedString("core.SampleSelect.buttons.viewSamples"),
        command: "fx-extension.openSamples",
      },
    ],
  };
}
export class RuntimeOptions {
  static NodeJS(): OptionItem {
    return {
      id: "node",
      label: "Node.js",
      detail: getLocalizedString("core.RuntimeOptionNodeJS.detail"),
    };
  }
  static DotNet(): OptionItem {
    return {
      id: "dotnet",
      label: ".NET Core",
      detail: getLocalizedString("core.RuntimeOptionDotNet.detail"),
    };
  }
}

function runtimeQuestion(): SingleSelectQuestion {
  return {
    type: "singleSelect",
    name: QuestionNames.Runtime,
    title: getLocalizedString("core.getRuntimeQuestion.title"),
    staticOptions: [RuntimeOptions.NodeJS(), RuntimeOptions.DotNet()],
    default: RuntimeOptions.NodeJS().id,
    placeholder: getLocalizedString("core.getRuntimeQuestion.placeholder"),
  };
}
const defaultTabLocalHostUrl = "https://localhost:53000/index.html#/tab";
const tabContentUrlOptionItem = (tab: StaticTab): OptionItem => {
  return {
    id: tab.name,
    label: tab.name,
    detail: getLocalizedString(
      "core.updateContentUrlOption.description",
      tab.contentUrl,
      defaultTabLocalHostUrl
    ),
  };
};
const tabWebsiteUrlOptionItem = (tab: StaticTab): OptionItem => {
  return {
    id: tab.name,
    label: tab.name,
    detail: getLocalizedString(
      "core.updateWebsiteUrlOption.description",
      tab.websiteUrl,
      defaultTabLocalHostUrl
    ),
  };
};
function getTabWebsiteOptions(inputs: Inputs): OptionItem[] {
  const appDefinition = inputs.teamsAppFromTdp as AppDefinition;
  if (appDefinition?.staticTabs) {
    const tabsWithWebsiteUrls = appDefinition.staticTabs.filter((o) => !!o.websiteUrl);
    if (tabsWithWebsiteUrls.length > 0) {
      return tabsWithWebsiteUrls.map((o) => tabWebsiteUrlOptionItem(o));
    }
  }
  return [];
}

function selectTabWebsiteUrlQuestion(): MultiSelectQuestion {
  return {
    type: "multiSelect",
    name: QuestionNames.ReplaceWebsiteUrl,
    title: getLocalizedString("core.updateWebsiteUrlQuestion.title"),
    staticOptions: [],
    dynamicOptions: getTabWebsiteOptions,
    default: (inputs: Inputs) => {
      const options = getTabWebsiteOptions(inputs);
      return options.map((o) => o.id);
    },
    placeholder: getLocalizedString("core.updateUrlQuestion.placeholder"),
    forgetLastValue: true,
  };
}

function getTabContentUrlOptions(inputs: Inputs): OptionItem[] {
  const appDefinition = inputs.teamsAppFromTdp as AppDefinition;
  if (appDefinition?.staticTabs) {
    const tabsWithContentUrls = appDefinition.staticTabs.filter((o) => !!o.contentUrl);
    if (tabsWithContentUrls.length > 0) {
      return tabsWithContentUrls.map((o) => tabContentUrlOptionItem(o));
    }
  }
  return [];
}

const selectTabsContentUrlQuestion = (): MultiSelectQuestion => {
  return {
    type: "multiSelect",
    name: QuestionNames.ReplaceContentUrl,
    title: getLocalizedString("core.updateContentUrlQuestion.title"),
    staticOptions: [],
    dynamicOptions: getTabContentUrlOptions,
    default: (inputs: Inputs) => {
      const options = getTabContentUrlOptions(inputs);
      return options.map((o) => o.id);
    },
    placeholder: getLocalizedString("core.updateUrlQuestion.placeholder"),
    forgetLastValue: true,
  };
};
const answerToRepaceBotId = "bot";
const answerToReplaceMessageExtensionBotId = "messageExtension";
const botOptionItem = (isMessageExtension: boolean, botId: string): OptionItem => {
  return {
    id: isMessageExtension ? answerToReplaceMessageExtensionBotId : answerToRepaceBotId,
    label: isMessageExtension
      ? getLocalizedString("core.updateBotIdForMessageExtension.label")
      : getLocalizedString("core.updateBotIdForBot.label"),
    detail: isMessageExtension
      ? getLocalizedString("core.updateBotIdForMessageExtension.description", botId)
      : getLocalizedString("core.updateBotIdForBot.description", botId),
  };
};

function getBotIdAndMeId(appDefinition: AppDefinition) {
  const bots = appDefinition.bots;
  const messageExtensions = appDefinition.messagingExtensions;
  // can add only one bot. If existing, the length is 1.
  const botId = !!bots && bots.length > 0 ? bots![0].botId : undefined;
  // can add only one message extension. If existing, the length is 1.
  const messageExtensionId =
    !!messageExtensions && messageExtensions.length > 0 ? messageExtensions![0].botId : undefined;
  return [botId, messageExtensionId];
}

function getBotOptions(inputs: Inputs): OptionItem[] {
  const appDefinition = inputs.teamsAppFromTdp as AppDefinition;
  const [botId, messageExtensionId] = getBotIdAndMeId(appDefinition);
  const options: OptionItem[] = [];
  if (botId) {
    options.push(botOptionItem(false, botId));
  }
  if (messageExtensionId) {
    options.push(botOptionItem(true, messageExtensionId));
  }
  return options;
}

function selectBotIdsQuestion(): MultiSelectQuestion {
  const statcOptions: OptionItem[] = [];
  statcOptions.push(botOptionItem(false, "000000-0000-0000"));
  statcOptions.push(botOptionItem(true, "000000-0000-0000"));
  return {
    type: "multiSelect",
    name: QuestionNames.ReplaceBotIds,
    title: getLocalizedString("core.updateBotIdsQuestion.title"),
    staticOptions: statcOptions,
    dynamicOptions: getBotOptions,
    default: (inputs: Inputs) => {
      const options = getBotOptions(inputs);
      return options.map((o) => o.id);
    },
    placeholder: getLocalizedString("core.updateBotIdsQuestion.placeholder"),
    forgetLastValue: true,
  };
}

export function apiSpecLocationQuestion(): SingleFileOrInputQuestion {
  return {
    type: "singleFileOrText",
    name: QuestionNames.ApiSpecLocation,
    title: getLocalizedString("core.createProjectQuestion.apiSpec.title"),
    forgetLastValue: true,
    inputBoxConfig: {
      title: getLocalizedString("core.createProjectQuestion.apiSpec.title"),
      placeholder: getLocalizedString("core.createProjectQuestion.apiSpec.placeholder"),
      name: "input-api-spec-url",
      step: 2, // Add "back" button
      validation: async (input: string): Promise<string | undefined> => {
        return isValidHttpUrl(input)
          ? undefined
          : getLocalizedString("core.createProjectQuestion.invalidUrl.message");
      },
    },
    inputOptionItem: {
      id: "input",
      label: getLocalizedString("core.createProjectQuestion.apiSpecInputUrl.label"),
    },
    filters: {
      files: ["json", "yml", "yaml"],
    },
  };
}

function openAIPluginManifestLocationQuestion(): TextInputQuestion {
  return {
    type: "text",
    name: QuestionNames.OpenAIPluginManifestLocation,
    title: getLocalizedString("core.createProjectQuestion.AIPluginManifest.title"),
    placeholder: getLocalizedString("core.createProjectQuestion.AIPluginManifest.placeholder"),
    forgetLastValue: true,
    validation: {
      validFunc: async (input: string): Promise<string | undefined> => {
        return isValidHttpUrl(input)
          ? undefined
          : getLocalizedString("core.createProjectQuestion.invalidUrl.message");
      },
    },
  };
}

export function apiOperationQuestion(): MultiSelectQuestion {
<<<<<<< HEAD
=======
  // export for unit test
>>>>>>> bdda8880
  return {
    type: "multiSelect",
    name: QuestionNames.ApiOperation,
    title: getLocalizedString("core.createProjectQuestion.apiSpec.operation.title"),
    placeholder: getLocalizedString("core.createProjectQuestion.apiSpec.operation.placeholder"),
    forgetLastValue: true,
    staticOptions: [],
    validation: {
      minItems: 1,
    },
    dynamicOptions: async (inputs: Inputs): Promise<OptionItem[]> => {
      let manifest;
      if (inputs[QuestionNames.OpenAIPluginManifestLocation]) {
        manifest = await OpenAIManifestHelper.loadOpenAIPluginManifest(
          inputs[QuestionNames.OpenAIPluginManifestLocation] as string
        );
        inputs.openAIPluginManifest = manifest;
      }
      const context = createContextV3();
      try {
        const res = await listOperations(context, manifest, inputs[QuestionNames.ApiSpecLocation]);
        if (res.isOk()) {
          return res.value.map((operation) => {
            return { id: operation, label: operation };
          });
        } else {
          throw new EmptyOptionError(); // TODO: handle errors based on error results
        }
      } catch (e) {
        const error = assembleError(e);
        throw error;
      }
    },
  };
}

export function createProjectQuestionNode(): IQTreeNode {
  const createProjectQuestion: IQTreeNode = {
    data: scratchOrSampleQuestion(),
    children: [
      {
        condition: { equals: ScratchOptions.yes().id },
        data: { type: "group", name: QuestionNames.SctatchYes },
        children: [
          {
            condition: (inputs: Inputs) =>
              isCLIDotNetEnabled() && CLIPlatforms.includes(inputs.platform),
            data: runtimeQuestion(),
          },
          {
            condition: (inputs: Inputs) => inputs.platform === Platform.VSCode,
            data: projectTypeQuestion(),
          },
          {
            data: capabilityQuestion(),
            children: [
              {
                // Notification bot trigger sub-tree
                condition: { equals: CapabilityOptions.notificationBot().id },
                data: botTriggerQuestion(),
              },
              {
                // SPFx sub-tree
                condition: { equals: CapabilityOptions.SPFxTab().id },
                data: SPFxSolutionQuestion(),
                children: [
                  {
                    data: { type: "group" },
                    children: [
                      { data: SPFxPackageSelectQuestion() },
                      { data: SPFxFrameworkQuestion() },
                      { data: SPFxWebpartNameQuestion() },
                    ],
                    condition: { equals: "new" },
                  },
                  {
                    data: SPFxImportFolderQuestion(),
                    condition: { equals: "import" },
                  },
                ],
              },
              {
                // office addin import sub-tree
                condition: { equals: CapabilityOptions.officeAddinImport().id },
                data: { type: "group", name: QuestionNames.OfficeAddinImport },
                children: [
                  {
                    data: {
                      type: "folder",
                      name: QuestionNames.OfficeAddinFolder,
                      title: "Existing add-in project folder",
                    },
                  },
                  {
                    data: {
                      type: "singleFile",
                      name: QuestionNames.OfficeAddinManifest,
                      title: "Select import project manifest file",
                    },
                  },
                ],
              },
              {
                // office addin other items sub-tree
                condition: {
                  enum: CapabilityOptions.officeAddinItems().map((i) => i.id),
                },
                data: officeAddinHostingQuestion(),
              },
              {
                // Copilot plugin from API spec or AI Plugin
                condition: {
                  enum: [
                    CapabilityOptions.copilotPluginApiSpec().id,
                    CapabilityOptions.copilotPluginOpenAIPlugin().id,
                  ],
                },
                data: { type: "group", name: QuestionNames.CopilotPluginExistingApi },
                children: [
                  {
                    condition: { equals: CapabilityOptions.copilotPluginApiSpec().id },
                    data: apiSpecLocationQuestion(),
                  },
                  {
                    condition: { equals: CapabilityOptions.copilotPluginOpenAIPlugin().id },
                    data: openAIPluginManifestLocationQuestion(),
                  },
                  {
                    data: apiOperationQuestion(),
                  },
                ],
              },
              {
                // programming language
                data: programmingLanguageQuestion(),
                condition: {
                  excludesEnum: [
                    CapabilityOptions.copilotPluginApiSpec().id,
                    CapabilityOptions.copilotPluginOpenAIPlugin().id,
                  ],
                },
              },
              {
                // root folder
                data: rootFolderQuestion(),
              },
              {
                // app name
                data: appNameQuestion(),
              },
            ],
          },
          {
            condition: (inputs: Inputs) =>
              inputs.teamsAppFromTdp && isPersonalApp(inputs.teamsAppFromTdp),
            data: { type: "group", name: QuestionNames.RepalceTabUrl },
            children: [
              {
                condition: (inputs: Inputs) =>
                  (inputs.teamsAppFromTdp?.staticTabs.filter((o: any) => !!o.websiteUrl) || [])
                    .length > 0,
                data: selectTabWebsiteUrlQuestion(),
              },
              {
                condition: (inputs: Inputs) =>
                  (inputs.teamsAppFromTdp?.staticTabs.filter((o: any) => !!o.contentUrl) || [])
                    .length > 0,
                data: selectTabsContentUrlQuestion(),
              },
            ],
          },
          {
            condition: (inputs: Inputs) => {
              const appDef = inputs.teamsAppFromTdp as AppDefinition;
              return appDef && needBotCode(appDef);
            },
            data: selectBotIdsQuestion(),
          },
        ],
      },
      {
        condition: { equals: ScratchOptions.no().id },
        data: sampleSelectQuestion(),
        children: [
          {
            // root folder
            data: rootFolderQuestion(),
          },
        ],
      },
    ],
  };
  return createProjectQuestion;
}

export function createProjectCliHelpNode(): IQTreeNode {
  const node = cloneDeep(createProjectQuestionNode());
  const deleteNames = [
    QuestionNames.ProjectType,
    QuestionNames.OfficeAddinImport,
    QuestionNames.OfficeAddinHost,
    QuestionNames.RepalceTabUrl,
    QuestionNames.ReplaceBotIds,
    QuestionNames.Samples,
  ];
  if (!isCLIDotNetEnabled()) {
    deleteNames.push(QuestionNames.Runtime);
  }
  if (!isCopilotPluginEnabled()) {
    deleteNames.push(QuestionNames.CopilotPluginExistingApi);
  }
  trimQuestionTreeForCliHelp(node, deleteNames);
  const subTree = pickSubTree(node, QuestionNames.SctatchYes);
  return subTree!;
}

function trimQuestionTreeForCliHelp(node: IQTreeNode, deleteNames: string[]): void {
  if (node.children) {
    node.children = node.children.filter(
      (child) => !child.data.name || !deleteNames.includes(child.data.name)
    );
    for (const child of node.children) {
      trimQuestionTreeForCliHelp(child, deleteNames);
    }
  }
}

function pickSubTree(node: IQTreeNode, name: string): IQTreeNode | undefined {
  if (node.data.name === name) {
    return node;
  }
  let found;
  if (node.children) {
    for (const child of node.children) {
      found = pickSubTree(child, name);
      if (found) return found;
    }
  }
  return undefined;
}<|MERGE_RESOLUTION|>--- conflicted
+++ resolved
@@ -1287,10 +1287,7 @@
 }
 
 export function apiOperationQuestion(): MultiSelectQuestion {
-<<<<<<< HEAD
-=======
   // export for unit test
->>>>>>> bdda8880
   return {
     type: "multiSelect",
     name: QuestionNames.ApiOperation,
