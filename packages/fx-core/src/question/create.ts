--- conflicted
+++ resolved
@@ -1092,84 +1092,6 @@
   };
 }
 
-<<<<<<< HEAD
-export function openAIPluginManifestLocationQuestion(): TextInputQuestion {
-  // export for unit test
-  const correlationId = Correlator.getId(); // This is a workaround for VSCode which will lose correlation id when user accepts the value.
-  return {
-    type: "text",
-    name: QuestionNames.OpenAIPluginManifest,
-    cliShortName: "m",
-    title: getLocalizedString("core.createProjectQuestion.OpenAIPluginDomain"),
-    placeholder: getLocalizedString("core.createProjectQuestion.OpenAIPluginDomain.placeholder"),
-    cliDescription: "OpenAI plugin website domain or manifest URL.",
-    forgetLastValue: true,
-    validation: {
-      validFunc: (input: string): Promise<string | undefined> => {
-        const pattern = /(https?:\/\/)?([a-z0-9-]+(\.[a-z0-9-]+)*)(:[0-9]{1,5})?(\/)?$/i;
-        const match = pattern.test(input);
-
-        const result = match
-          ? undefined
-          : getLocalizedString("core.createProjectQuestion.invalidUrl.message");
-        return Promise.resolve(result);
-      },
-    },
-    additionalValidationOnAccept: {
-      validFunc: async (input: string, inputs?: Inputs): Promise<string | undefined> => {
-        if (!inputs) {
-          throw new Error("inputs is undefined"); // should never happen
-        }
-        let manifest;
-
-        try {
-          manifest = await OpenAIPluginManifestHelper.loadOpenAIPluginManifest(input);
-          inputs.openAIPluginManifest = manifest;
-        } catch (e) {
-          const error = assembleError(e);
-          return error.message;
-        }
-
-        const context = createContext();
-        try {
-          const res = await listOperations(
-            context,
-            manifest,
-            inputs[QuestionNames.ApiSpecLocation],
-            inputs,
-            true,
-            true,
-            inputs.platform === Platform.VSCode ? correlationId : undefined
-          );
-          if (res.isOk()) {
-            inputs.supportedApisFromApiSpec = res.value;
-          } else {
-            const errors = res.error;
-            if (inputs.platform === Platform.CLI) {
-              return errors.map((e) => e.content).join("\n");
-            }
-            if (
-              errors.length === 1 &&
-              errors[0].content.length <= maximumLengthOfDetailsErrorMessageInInputBox
-            ) {
-              return errors[0].content;
-            } else {
-              return getLocalizedString(
-                "core.createProjectQuestion.openAiPluginManifest.multipleValidationErrors.vscode.message"
-              );
-            }
-          }
-        } catch (e) {
-          const error = assembleError(e);
-          throw error;
-        }
-      },
-    },
-  };
-}
-
-=======
->>>>>>> 3662a598
 export function apiMessageExtensionAuthQuestion(): SingleSelectQuestion {
   return {
     type: "singleSelect",
