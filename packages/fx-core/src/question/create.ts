// Copyright (c) Microsoft Corporation.
// Licensed under the MIT license.

import {
  ApiOperation,
  CLIPlatforms,
  FolderQuestion,
  IQTreeNode,
  Inputs,
  MultiSelectQuestion,
  OptionItem,
  Platform,
  SingleFileOrInputQuestion,
  SingleFileQuestion,
  SingleSelectQuestion,
  Stage,
  StaticOptions,
  TextInputQuestion,
  UserError,
} from "@microsoft/teamsfx-api";
import fs from "fs-extra";
import * as jsonschema from "jsonschema";
import { cloneDeep } from "lodash";
import * as os from "os";
import * as path from "path";
import { ConstantString, SpecParserSource } from "../common/constants";
import { Correlator } from "../common/correlator";
import { FeatureFlags, featureFlagManager } from "../common/featureFlags";
import { createContext } from "../common/globalVars";
import { getLocalizedString } from "../common/localizeUtils";
import { sampleProvider } from "../common/samples";
import { convertToAlphanumericOnly, isValidHttpUrl } from "../common/stringUtils";
import { AppDefinition } from "../component/driver/teamsApp/interfaces/appdefinitions/appDefinition";
import { StaticTab } from "../component/driver/teamsApp/interfaces/appdefinitions/staticTab";
import {
  isBot,
  isBotAndBotBasedMessageExtension,
  isBotBasedMessageExtension,
  isPersonalApp,
  needBotCode,
  needTabAndBotCode,
  needTabCode,
} from "../component/driver/teamsApp/utils/utils";
import { getParserOptions, listOperations } from "../component/generator/apiSpec/helper";
import {
  IOfficeAddinHostConfig,
  OfficeAddinProjectConfig,
} from "../component/generator/officeXMLAddin/projectConfig";
import { DevEnvironmentSetupError } from "../component/generator/spfx/error";
import { Constants } from "../component/generator/spfx/utils/constants";
import { Utils } from "../component/generator/spfx/utils/utils";
import {
  CoreSource,
  EmptyOptionError,
  FileNotFoundError,
  FileNotSupportError,
  assembleError,
} from "../error";
import {
  ApiAuthOptions,
  ApiPluginStartOptions,
  AppNamePattern,
  CapabilityOptions,
  CliQuestionName,
  CustomCopilotAssistantOptions,
  CustomCopilotRagOptions,
  DeclarativeCopilotTypeOptions,
  MeArchitectureOptions,
  NotificationTriggerOptions,
  ProgrammingLanguage,
  ProjectTypeOptions,
  QuestionNames,
  RuntimeOptions,
  SPFxVersionOptionIds,
  capabilitiesHavePythonOption,
  getRuntime,
} from "./constants";
import { ErrorType, ProjectType, SpecParser } from "@microsoft/m365-spec-parser";
import { pluginManifestUtils } from "../component/driver/teamsApp/utils/PluginManifestUtils";
import { validateSourcePluginManifest } from "../component/generator/copilotExtension/helper";
import {
  ApiSpecTelemetryPropertis,
  getQuestionValidationErrorEventName,
  sendTelemetryErrorEvent,
} from "../common/telemetry";

export function projectTypeQuestion(): SingleSelectQuestion {
  const staticOptions: StaticOptions = [
    ProjectTypeOptions.bot(Platform.CLI),
    ProjectTypeOptions.tab(Platform.CLI),
    ProjectTypeOptions.me(Platform.CLI),
    ProjectTypeOptions.officeAddin(Platform.CLI),
    ProjectTypeOptions.outlookAddin(Platform.CLI),
  ];
  return {
    name: QuestionNames.ProjectType,
    title: getLocalizedString("core.createProjectQuestion.title"),
    type: "singleSelect",
    staticOptions: staticOptions,
    dynamicOptions: (inputs: Inputs) => {
      const staticOptions: OptionItem[] = [];
      staticOptions.push(ProjectTypeOptions.copilotExtension(inputs.platform));

      if (getRuntime(inputs) === RuntimeOptions.NodeJS().id) {
        staticOptions.push(ProjectTypeOptions.customCopilot(inputs.platform));
      }

      staticOptions.push(
        ProjectTypeOptions.bot(inputs.platform),
        ProjectTypeOptions.tab(inputs.platform),
        ProjectTypeOptions.me(inputs.platform)
      );

      if (isFromDevPortal(inputs)) {
        const projectType = getProjectTypeAndCapability(inputs.teamsAppFromTdp)?.projectType;
        if (projectType) {
          return [projectType];
        }
      } else if (getRuntime(inputs) === RuntimeOptions.NodeJS().id) {
<<<<<<< HEAD
        if (featureFlagManager.getBooleanValue(FeatureFlags.OfficeAddin)) {
=======
        if (featureFlagManager.getBooleanValue(FeatureFlags.OfficeMetaOS)) {
          staticOptions.push(ProjectTypeOptions.officeMetaOS(inputs.platform));
        } else if (featureFlagManager.getBooleanValue(FeatureFlags.OfficeAddin)) {
>>>>>>> ef0e0262
          staticOptions.push(ProjectTypeOptions.officeAddin(inputs.platform));
        } else {
          staticOptions.push(ProjectTypeOptions.outlookAddin(inputs.platform));
        }
      }

      if (
        inputs.platform === Platform.VSCode &&
<<<<<<< HEAD
        featureFlagManager.getBooleanValue(FeatureFlags.ChatParticipant) &&
=======
        featureFlagManager.getBooleanValue(FeatureFlags.ChatParticipantUIEntries) &&
>>>>>>> ef0e0262
        !inputs.teamsAppFromTdp
      ) {
        staticOptions.push(ProjectTypeOptions.startWithGithubCopilot());
      }
      return staticOptions;
    },
    placeholder: getLocalizedString("core.getCreateNewOrFromSampleQuestion.placeholder"),
    forgetLastValue: true,
    skipSingleOption: true,
  };
}

export function getProjectTypeAndCapability(
  teamsApp: AppDefinition
): { projectType: string; templateId: string } | undefined {
  // tab with bot, tab with message extension, tab with bot and message extension
  if (needTabAndBotCode(teamsApp)) {
    return { projectType: "tab-bot-type", templateId: CapabilityOptions.nonSsoTabAndBot().id };
  }

  // tab only
  if (needTabCode(teamsApp)) {
    return { projectType: "tab-type", templateId: CapabilityOptions.nonSsoTab().id };
  }

  // bot and message extension
  if (isBotAndBotBasedMessageExtension(teamsApp)) {
    return { projectType: "bot-me-type", templateId: CapabilityOptions.botAndMe().id };
  }

  // bot based message extension
  if (isBotBasedMessageExtension(teamsApp)) {
    return { projectType: "me-type", templateId: CapabilityOptions.me().id };
  }

  // bot
  if (isBot(teamsApp)) {
    return { projectType: "bot-type", templateId: CapabilityOptions.basicBot().id };
  }

  return undefined;
}

export function isFromDevPortal(inputs: Inputs | undefined): boolean {
  return !!inputs?.teamsAppFromTdp;
}
export function capabilityQuestion(): SingleSelectQuestion {
  return {
    name: QuestionNames.Capabilities,
    title: (inputs: Inputs) => {
      const projectType = inputs[QuestionNames.ProjectType];
      switch (projectType) {
        case ProjectTypeOptions.bot().id:
          return getLocalizedString("core.createProjectQuestion.projectType.bot.title");
        case ProjectTypeOptions.tab().id:
          return getLocalizedString("core.createProjectQuestion.projectType.tab.title");
        case ProjectTypeOptions.me().id:
          return getLocalizedString(
            "core.createProjectQuestion.projectType.messageExtension.title"
          );
        case ProjectTypeOptions.outlookAddin().id:
          return getLocalizedString("core.createProjectQuestion.projectType.outlookAddin.title");
<<<<<<< HEAD
=======
        case ProjectTypeOptions.officeMetaOS().id:
>>>>>>> ef0e0262
        case ProjectTypeOptions.officeAddin().id:
          return getLocalizedString("core.createProjectQuestion.projectType.officeAddin.title");
        case ProjectTypeOptions.copilotExtension().id:
          return getLocalizedString(
            "core.createProjectQuestion.projectType.copilotExtension.title"
          );
        case ProjectTypeOptions.customCopilot().id:
          return getLocalizedString("core.createProjectQuestion.projectType.customCopilot.title");
        default:
          return getLocalizedString("core.createCapabilityQuestion.titleNew");
      }
    },
    cliDescription: "Specifies the Microsoft Teams App capability.",
    cliName: CliQuestionName.Capability,
    cliShortName: "c",
    cliChoiceListCommand: "teamsapp list templates",
    type: "singleSelect",
    staticOptions: CapabilityOptions.staticAll(),
    dynamicOptions: (inputs: Inputs) => {
      // from dev portal
      if (isFromDevPortal(inputs)) {
        const capability = getProjectTypeAndCapability(inputs.teamsAppFromTdp)?.templateId;
        if (capability) {
          return [capability];
        }
      }
      // dotnet capabilities
      if (inputs.platform === Platform.VS) {
        return CapabilityOptions.dotnetCaps(inputs);
      }

      if (inputs.nonInteractive && inputs.platform === Platform.CLI) {
        //cli non-interactive mode the choice list is the same as staticOptions
        return CapabilityOptions.all(inputs);
      }

      // capabilities if VSC or CLI interactive mode
      const projectType = inputs[QuestionNames.ProjectType];
      if (projectType === ProjectTypeOptions.bot().id) {
        return CapabilityOptions.bots(inputs);
      } else if (projectType === ProjectTypeOptions.tab().id) {
        return CapabilityOptions.tabs();
      } else if (projectType === ProjectTypeOptions.me().id) {
        return CapabilityOptions.mes();
      } else if (ProjectTypeOptions.officeAddinAllIds().includes(projectType)) {
        return CapabilityOptions.officeAddinDynamicCapabilities(
          projectType,
          inputs[QuestionNames.OfficeAddinHost]
        );
      } else if (projectType === ProjectTypeOptions.copilotExtension().id) {
        return CapabilityOptions.copilotExtensions();
      } else if (projectType === ProjectTypeOptions.customCopilot().id) {
        return CapabilityOptions.customCopilots();
      } else {
        return CapabilityOptions.all(inputs);
      }
    },
    placeholder: (inputs: Inputs) => {
      if (inputs[QuestionNames.ProjectType] === ProjectTypeOptions.copilotExtension().id) {
        return getLocalizedString(
          "core.createProjectQuestion.projectType.copilotExtension.placeholder"
        );
      } else if (inputs[QuestionNames.ProjectType] === ProjectTypeOptions.customCopilot().id) {
        return getLocalizedString(
          "core.createProjectQuestion.projectType.customCopilot.placeholder"
        );
      }
      return getLocalizedString("core.createCapabilityQuestion.placeholder");
    },
    forgetLastValue: true,
    skipSingleOption: (inputs: Inputs): boolean => {
      return isFromDevPortal(inputs);
    },
  };
}

export function meArchitectureQuestion(): SingleSelectQuestion {
  return {
    name: QuestionNames.MeArchitectureType,
    title: getLocalizedString("core.createProjectQuestion.meArchitecture.title"),
    cliDescription: "Architecture of Search Based Message Extension.",
    cliShortName: "m",
    type: "singleSelect",
    staticOptions: MeArchitectureOptions.staticAll(),
    dynamicOptions: (inputs: Inputs) => {
      return MeArchitectureOptions.all();
    },
    default: MeArchitectureOptions.newApi().id,
    placeholder: getLocalizedString(
      "core.createProjectQuestion.projectType.copilotExtension.placeholder"
    ),
    forgetLastValue: true,
    skipSingleOption: true,
  };
}

function botTriggerQuestion(): SingleSelectQuestion {
  return {
    name: QuestionNames.BotTrigger,
    title: getLocalizedString("plugins.bot.questionHostTypeTrigger.title"),
    cliDescription: "Specifies the trigger for `Chat Notification Message` app template.",
    cliShortName: "t",
    type: "singleSelect",
    staticOptions: NotificationTriggerOptions.all(),
    dynamicOptions: (inputs: Inputs) => {
      const runtime = getRuntime(inputs);
      return [
        runtime === RuntimeOptions.DotNet().id
          ? NotificationTriggerOptions.appServiceForVS()
          : NotificationTriggerOptions.appService(),
        ...NotificationTriggerOptions.functionsTriggers(),
      ];
    },
    default: (inputs: Inputs) => {
      const runtime = getRuntime(inputs);
      return runtime === RuntimeOptions.DotNet().id
        ? NotificationTriggerOptions.appServiceForVS().id
        : NotificationTriggerOptions.appService().id;
    },
    placeholder: getLocalizedString("plugins.bot.questionHostTypeTrigger.placeholder"),
  };
}

function SPFxSolutionQuestion(): SingleSelectQuestion {
  return {
    type: "singleSelect",
    name: QuestionNames.SPFxSolution,
    title: getLocalizedString("plugins.spfx.questions.spfxSolution.title"),
    cliDescription: "Create a new or import an existing SharePoint Framework solution.",
    cliShortName: "s",
    staticOptions: [
      {
        id: "new",
        label: getLocalizedString("plugins.spfx.questions.spfxSolution.createNew"),
        detail: getLocalizedString("plugins.spfx.questions.spfxSolution.createNew.detail"),
      },
      {
        id: "import",
        label: getLocalizedString("plugins.spfx.questions.spfxSolution.importExisting"),
        detail: getLocalizedString("plugins.spfx.questions.spfxSolution.importExisting.detail"),
      },
    ],
    default: "new",
  };
}
export function SPFxPackageSelectQuestion(): SingleSelectQuestion {
  return {
    type: "singleSelect",
    name: QuestionNames.SPFxInstallPackage,
    title: getLocalizedString("plugins.spfx.questions.packageSelect.title"),
    cliDescription: "Install the latest version of SharePoint Framework.",
    staticOptions: [],
    placeholder: getLocalizedString("plugins.spfx.questions.packageSelect.placeholder"),
    dynamicOptions: async (inputs: Inputs): Promise<OptionItem[]> => {
      const versions = await Promise.all([
        Utils.findGloballyInstalledVersion(undefined, Constants.GeneratorPackageName, 0, false),
        Utils.findLatestVersion(undefined, Constants.GeneratorPackageName, 5),
        Utils.findGloballyInstalledVersion(undefined, Constants.YeomanPackageName, 0, false),
      ]);

      inputs.globalSpfxPackageVersion = versions[0];
      inputs.latestSpfxPackageVersion = versions[1];
      inputs.globalYeomanPackageVersion = versions[2];

      return [
        {
          id: SPFxVersionOptionIds.installLocally,

          label:
            versions[1] !== undefined
              ? getLocalizedString(
                  "plugins.spfx.questions.packageSelect.installLocally.withVersion.label",
                  "v" + versions[1]
                )
              : getLocalizedString(
                  "plugins.spfx.questions.packageSelect.installLocally.noVersion.label"
                ),
        },
        {
          id: SPFxVersionOptionIds.globalPackage,
          label:
            versions[0] !== undefined
              ? getLocalizedString(
                  "plugins.spfx.questions.packageSelect.useGlobalPackage.withVersion.label",
                  "v" + versions[0]
                )
              : getLocalizedString(
                  "plugins.spfx.questions.packageSelect.useGlobalPackage.noVersion.label"
                ),
          description: getLocalizedString(
            "plugins.spfx.questions.packageSelect.useGlobalPackage.detail",
            Constants.RecommendedLowestSpfxVersion
          ),
        },
      ];
    },
    default: SPFxVersionOptionIds.installLocally,
    validation: {
      validFunc: (input: string, previousInputs?: Inputs): Promise<string | undefined> => {
        if (input === SPFxVersionOptionIds.globalPackage) {
          const hasPackagesInstalled =
            !!previousInputs &&
            !!previousInputs.globalSpfxPackageVersion &&
            !!previousInputs.globalYeomanPackageVersion;
          if (!hasPackagesInstalled) {
            return Promise.reject(DevEnvironmentSetupError());
          }
        }
        return Promise.resolve(undefined);
      },
    },
    isBoolean: true,
  };
}

export function SPFxFrameworkQuestion(): SingleSelectQuestion {
  return {
    type: "singleSelect",
    name: QuestionNames.SPFxFramework,
    cliShortName: "k",
    cliDescription: "Framework.",
    title: getLocalizedString("plugins.spfx.questions.framework.title"),
    staticOptions: [
      { id: "react", label: "React" },
      { id: "minimal", label: "Minimal" },
      { id: "none", label: "None" },
    ],
    placeholder: "Select an option",
    default: "react",
  };
}

export function SPFxWebpartNameQuestion(): TextInputQuestion {
  return {
    type: "text",
    name: QuestionNames.SPFxWebpartName,
    cliShortName: "w",
    cliDescription: "Name for SharePoint Framework Web Part.",
    title: getLocalizedString("plugins.spfx.questions.webpartName"),
    default: Constants.DEFAULT_WEBPART_NAME,
    validation: {
      validFunc: async (input: string, previousInputs?: Inputs): Promise<string | undefined> => {
        const schema = {
          pattern: "^[a-zA-Z_][a-zA-Z0-9_]*$",
        };
        const validateRes = jsonschema.validate(input, schema);
        if (validateRes.errors && validateRes.errors.length > 0) {
          return getLocalizedString(
            "plugins.spfx.questions.webpartName.error.notMatch",
            input,
            schema.pattern
          );
        }

        if (
          previousInputs &&
          ((previousInputs.stage === Stage.addWebpart &&
            previousInputs[QuestionNames.SPFxFolder]) ||
            (previousInputs?.stage === Stage.addFeature && previousInputs?.projectPath))
        ) {
          const webpartFolder = path.join(
            previousInputs[QuestionNames.SPFxFolder],
            "src",
            "webparts",
            input
          );
          if (await fs.pathExists(webpartFolder)) {
            return getLocalizedString(
              "plugins.spfx.questions.webpartName.error.duplicate",
              webpartFolder
            );
          }
        }
        return undefined;
      },
    },
  };
}

export function SPFxImportFolderQuestion(hasDefaultFunc = false): FolderQuestion {
  return {
    type: "folder",
    name: QuestionNames.SPFxFolder,
    title: getLocalizedString("core.spfxFolder.title"),
    cliDescription: "Directory or Path that contains the existing SharePoint Framework solution.",
    placeholder: getLocalizedString("core.spfxFolder.placeholder"),
    default: hasDefaultFunc
      ? (inputs: Inputs) => {
          if (inputs.projectPath) return path.join(inputs.projectPath, "src");
          return undefined;
        }
      : undefined,
  };
}

export function officeAddinFrameworkQuestion(): SingleSelectQuestion {
  return {
    type: "singleSelect",
    name: QuestionNames.OfficeAddinFramework,
    cliShortName: "f",
    cliDescription: "Framework for WXP extension.",
    title: getLocalizedString("core.createProjectQuestion.projectType.officeAddin.framework.title"),
    dynamicOptions: getAddinFrameworkOptions,
    staticOptions: [
      { id: "default", label: "Default" },
      { id: "react", label: "React" },
    ],
    placeholder: getLocalizedString(
      "core.createProjectQuestion.projectType.officeAddin.framework.placeholder"
    ),
    skipSingleOption: true,
  };
}

export function getAddinFrameworkOptions(inputs: Inputs): OptionItem[] {
  const projectType = inputs[QuestionNames.ProjectType];
  const capabilities = inputs[QuestionNames.Capabilities];
  if (projectType === ProjectTypeOptions.outlookAddin().id) {
    return [{ id: "default", label: "Default" }];
  } else if (
    (projectType === ProjectTypeOptions.officeAddin().id &&
      capabilities === CapabilityOptions.officeContentAddin().id) ||
    capabilities === CapabilityOptions.officeAddinImport().id
  ) {
    return [{ id: "default", label: "Default" }];
  } else {
    return [
      { id: "default", label: "Default" },
      { id: "react", label: "React" },
    ];
  }
}

/**
 * when project-type=office-addin-type(office-addin-framework-type=default or react), use selected value;
 * when project-type=outlook-addin-type, no framework to select, office-addin-framework-type=default_old
 * when project-type=office-xml-addin-type, no framework to select, office-addin-framework-type=default_old
 */
export function getOfficeAddinFramework(inputs: Inputs): string {
  const projectType = inputs[QuestionNames.ProjectType];
  if (
    projectType === ProjectTypeOptions.officeAddin().id &&
    inputs[QuestionNames.OfficeAddinFramework]
  ) {
    return inputs[QuestionNames.OfficeAddinFramework];
  } else if (projectType === ProjectTypeOptions.outlookAddin().id) {
    return "default_old";
  } else {
    return "default";
  }
}

export function getOfficeAddinTemplateConfig(): IOfficeAddinHostConfig {
  return OfficeAddinProjectConfig["json"];
}

export function getLanguageOptions(inputs: Inputs): OptionItem[] {
  const runtime = getRuntime(inputs);
  // dotnet runtime only supports C#
  if (runtime === RuntimeOptions.DotNet().id) {
    return [{ id: ProgrammingLanguage.CSharp, label: "C#" }];
  }
  const capabilities = inputs[QuestionNames.Capabilities] as string;

  // office addin supports language defined in officeAddinJsonData
  const projectType = inputs[QuestionNames.ProjectType];
  if (ProjectTypeOptions.officeAddinAllIds().includes(projectType)) {
    if (projectType === ProjectTypeOptions.officeMetaOS().id) {
      return [{ id: ProgrammingLanguage.JS, label: "JavaScript" }];
    }
    if (capabilities.endsWith("-manifest")) {
      return [{ id: ProgrammingLanguage.JS, label: "JavaScript" }];
    }
    if (projectType === ProjectTypeOptions.outlookAddin().id) {
      return [{ id: ProgrammingLanguage.TS, label: "TypeScript" }];
    }
    const officeAddinLangConfig = getOfficeAddinTemplateConfig()[capabilities].framework["default"];
    const officeXMLAddinLangOptions = [];
    if (!!officeAddinLangConfig.typescript)
      officeXMLAddinLangOptions.push({ id: ProgrammingLanguage.TS, label: "TypeScript" });
    if (!!officeAddinLangConfig.javascript)
      officeXMLAddinLangOptions.push({ id: ProgrammingLanguage.JS, label: "JavaScript" });
    return officeXMLAddinLangOptions;
  }

  if (capabilities === CapabilityOptions.SPFxTab().id) {
    // SPFx only supports typescript
    return [{ id: ProgrammingLanguage.TS, label: "TypeScript" }];
  } else if (
    capabilitiesHavePythonOption.includes(
      inputs[capabilities] ? inputs[capabilities] : capabilities
    ) &&
    !(
      capabilities == CapabilityOptions.customCopilotRag().id &&
      inputs[CapabilityOptions.customCopilotRag().id] == CustomCopilotRagOptions.microsoft365().id
    )
  ) {
    // support python language
    return [
      { id: ProgrammingLanguage.JS, label: "JavaScript" },
      { id: ProgrammingLanguage.TS, label: "TypeScript" },
      { id: ProgrammingLanguage.PY, label: "Python" },
    ];
  } else {
    // other cases
    return [
      { id: ProgrammingLanguage.JS, label: "JavaScript" },
      { id: ProgrammingLanguage.TS, label: "TypeScript" },
    ];
  }
}

export function programmingLanguageQuestion(): SingleSelectQuestion {
  const programmingLanguageQuestion: SingleSelectQuestion = {
    name: QuestionNames.ProgrammingLanguage,
    cliShortName: "l",
    title: getLocalizedString("core.ProgrammingLanguageQuestion.title"),
    type: "singleSelect",
    staticOptions: [
      { id: ProgrammingLanguage.JS, label: "JavaScript" },
      { id: ProgrammingLanguage.TS, label: "TypeScript" },
      { id: ProgrammingLanguage.CSharp, label: "C#" },
      { id: ProgrammingLanguage.PY, label: "Python" },
    ],
    dynamicOptions: getLanguageOptions,
    default: (inputs: Inputs) => {
      return getLanguageOptions(inputs)[0].id;
    },
    placeholder: (inputs: Inputs): string => {
      const runtime = getRuntime(inputs);
      // dotnet
      if (runtime === RuntimeOptions.DotNet().id) {
        return "";
      }

      const capabilities = inputs[QuestionNames.Capabilities] as string;

      // // office addin
      // const projectType = inputs[QuestionNames.ProjectType];
      // if (projectType === ProjectTypeOptions.outlookAddin().id) {
      //   const template = getTemplate(inputs);
      //   const options = officeAddinJsonData.getSupportedScriptTypesNew(template);
      //   return options[0] || "No Options";
      // }

      // SPFx
      if (capabilities === CapabilityOptions.SPFxTab().id) {
        return getLocalizedString("core.ProgrammingLanguageQuestion.placeholder.spfx");
      }
      // other
      return getLocalizedString("core.ProgrammingLanguageQuestion.placeholder");
    },
    skipSingleOption: true,
  };
  return programmingLanguageQuestion;
}

export function folderQuestion(): FolderQuestion {
  return {
    type: "folder",
    name: QuestionNames.Folder,
    cliShortName: "f",
    title: (inputs: Inputs) =>
      CLIPlatforms.includes(inputs.platform)
        ? "Directory where the project folder will be created in"
        : getLocalizedString("core.question.workspaceFolder.title"),
    cliDescription: "Directory where the project folder will be created in.",
    placeholder: getLocalizedString("core.question.workspaceFolder.placeholder"),
    default: (inputs: Inputs) =>
      CLIPlatforms.includes(inputs.platform)
        ? "./"
        : path.join(os.homedir(), ConstantString.RootFolder),
  };
}

export async function getSolutionName(spfxFolder: string): Promise<string | undefined> {
  const yoInfoPath = path.join(spfxFolder, Constants.YO_RC_FILE);
  if (await fs.pathExists(yoInfoPath)) {
    const yoInfo = await fs.readJson(yoInfoPath);
    if (yoInfo["@microsoft/generator-sharepoint"]) {
      return yoInfo["@microsoft/generator-sharepoint"][Constants.YO_RC_SOLUTION_NAME];
    } else {
      return undefined;
    }
  } else {
    throw new FileNotFoundError(Constants.PLUGIN_NAME, yoInfoPath, Constants.IMPORT_HELP_LINK);
  }
}
export function appNameQuestion(): TextInputQuestion {
  const question: TextInputQuestion = {
    type: "text",
    name: QuestionNames.AppName,
    cliShortName: "n",
    title: getLocalizedString("core.question.appName.title"),
    required: true,
    default: async (inputs: Inputs) => {
      let defaultName = undefined;
      if (inputs.teamsAppFromTdp?.appName) {
        defaultName = convertToAlphanumericOnly(inputs.teamsAppFromTdp?.appName);
      } else if (inputs[QuestionNames.SPFxSolution] == "import") {
        defaultName = await getSolutionName(inputs[QuestionNames.SPFxFolder]);
      }
      return defaultName;
    },
    validation: {
      validFunc: async (input: string, previousInputs?: Inputs): Promise<string | undefined> => {
        const schema = {
          pattern: AppNamePattern,
          maxLength: 30,
        };
        if (input.length === 25) {
          // show warning notification because it may exceed the Teams app name max length after appending suffix
          const context = createContext();
          if (previousInputs?.platform === Platform.VSCode) {
            void context.userInteraction.showMessage(
              "warn",
              getLocalizedString("core.QuestionAppName.validation.lengthWarning"),
              false
            );
          } else {
            context.logProvider.warning(
              getLocalizedString("core.QuestionAppName.validation.lengthWarning")
            );
          }
        }
        const appName = input;
        const validateResult = jsonschema.validate(appName, schema);
        if (validateResult.errors && validateResult.errors.length > 0) {
          if (validateResult.errors[0].name === "pattern") {
            return getLocalizedString("core.QuestionAppName.validation.pattern");
          }
          if (validateResult.errors[0].name === "maxLength") {
            return getLocalizedString("core.QuestionAppName.validation.maxlength");
          }
        }
        if (previousInputs && previousInputs.folder) {
          const folder = previousInputs.folder as string;
          if (folder) {
            const projectPath = path.resolve(folder, appName);
            const exists = await fs.pathExists(projectPath);
            if (exists)
              return getLocalizedString("core.QuestionAppName.validation.pathExist", projectPath);
          }
        }
        return undefined;
      },
    },
    placeholder: getLocalizedString("core.question.appName.placeholder"),
  };
  return question;
}

function sampleSelectQuestion(): SingleSelectQuestion {
  return {
    type: "singleSelect",
    name: QuestionNames.Samples,
    cliName: "sample-name",
    cliDescription: "Specifies the Microsoft Teams App sample name.",
    cliChoiceListCommand: "teamsapp list samples",
    skipValidation: true,
    cliType: "argument",
    title: getLocalizedString("core.SampleSelect.title"),
    staticOptions: [
      "hello-world-tab-with-backend",
      "graph-toolkit-contact-exporter",
      "bot-sso",
      "todo-list-SPFx",
      "hello-world-in-meeting",
      "todo-list-with-Azure-backend-M365",
      "NPM-search-connector-M365",
      "bot-proactive-messaging-teamsfx",
      "adaptive-card-notification",
      "incoming-webhook-notification",
      "stocks-update-notification-bot",
      "query-org-user-with-message-extension-sso",
      "team-central-dashboard",
      "graph-connector-app",
      "graph-toolkit-one-productivity-hub",
      "todo-list-with-Azure-backend",
      "share-now",
      "hello-world-teams-tab-and-outlook-add-in",
      "outlook-add-in-set-signature",
      "developer-assist-dashboard",
      "live-share-dice-roller",
      "teams-chef-bot",
      "spfx-productivity-dashboard",
      "react-retail-dashboard",
      "sso-enabled-tab-via-apim-proxy",
      "large-scale-notification",
      "graph-connector-bot",
    ], //using a static list instead of dynamic list to avoid the delay of fetching sample list for CLL_HELP
    dynamicOptions: async () => {
      return (await sampleProvider.SampleCollection).samples.map((sample) => {
        return {
          id: sample.id,
          label: sample.title,
          description: `${sample.time} • ${sample.configuration}`,
          detail: sample.shortDescription,
        } as OptionItem;
      });
    },
    placeholder: getLocalizedString("core.SampleSelect.placeholder"),
    buttons: [
      {
        icon: "library",
        tooltip: getLocalizedString("core.SampleSelect.buttons.viewSamples"),
        command: "fx-extension.openSamples",
      },
    ],
  };
}

function runtimeQuestion(): SingleSelectQuestion {
  return {
    type: "singleSelect",
    name: QuestionNames.Runtime,
    title: getLocalizedString("core.getRuntimeQuestion.title"),
    staticOptions: [RuntimeOptions.NodeJS(), RuntimeOptions.DotNet()],
    default: RuntimeOptions.NodeJS().id,
    placeholder: getLocalizedString("core.getRuntimeQuestion.placeholder"),
    cliHidden: true,
  };
}
const defaultTabLocalHostUrl = "https://localhost:53000/index.html#/tab";
const tabContentUrlOptionItem = (tab: StaticTab): OptionItem => {
  return {
    id: tab.name,
    label: tab.name,
    detail: getLocalizedString(
      "core.updateContentUrlOption.description",
      tab.contentUrl,
      defaultTabLocalHostUrl
    ),
  };
};
const tabWebsiteUrlOptionItem = (tab: StaticTab): OptionItem => {
  return {
    id: tab.name,
    label: tab.name,
    detail: getLocalizedString(
      "core.updateWebsiteUrlOption.description",
      tab.websiteUrl,
      defaultTabLocalHostUrl
    ),
  };
};
function getTabWebsiteOptions(inputs: Inputs): OptionItem[] {
  const appDefinition = inputs.teamsAppFromTdp as AppDefinition;
  if (appDefinition?.staticTabs) {
    const tabsWithWebsiteUrls = appDefinition.staticTabs.filter((o) => !!o.websiteUrl);
    if (tabsWithWebsiteUrls.length > 0) {
      return tabsWithWebsiteUrls.map((o) => tabWebsiteUrlOptionItem(o));
    }
  }
  return [];
}

function selectTabWebsiteUrlQuestion(): MultiSelectQuestion {
  return {
    type: "multiSelect",
    name: QuestionNames.ReplaceWebsiteUrl,
    title: getLocalizedString("core.updateWebsiteUrlQuestion.title"),
    staticOptions: [],
    dynamicOptions: getTabWebsiteOptions,
    default: (inputs: Inputs) => {
      const options = getTabWebsiteOptions(inputs);
      return options.map((o) => o.id);
    },
    placeholder: getLocalizedString("core.updateUrlQuestion.placeholder"),
    forgetLastValue: true,
  };
}

function getTabContentUrlOptions(inputs: Inputs): OptionItem[] {
  const appDefinition = inputs.teamsAppFromTdp as AppDefinition;
  if (appDefinition?.staticTabs) {
    const tabsWithContentUrls = appDefinition.staticTabs.filter((o) => !!o.contentUrl);
    if (tabsWithContentUrls.length > 0) {
      return tabsWithContentUrls.map((o) => tabContentUrlOptionItem(o));
    }
  }
  return [];
}

const selectTabsContentUrlQuestion = (): MultiSelectQuestion => {
  return {
    type: "multiSelect",
    name: QuestionNames.ReplaceContentUrl,
    title: getLocalizedString("core.updateContentUrlQuestion.title"),
    staticOptions: [],
    dynamicOptions: getTabContentUrlOptions,
    default: (inputs: Inputs) => {
      const options = getTabContentUrlOptions(inputs);
      return options.map((o) => o.id);
    },
    placeholder: getLocalizedString("core.updateUrlQuestion.placeholder"),
    forgetLastValue: true,
  };
};
const answerToRepaceBotId = "bot";
const answerToReplaceMessageExtensionBotId = "messageExtension";
const botOptionItem = (isMessageExtension: boolean, botId: string): OptionItem => {
  return {
    id: isMessageExtension ? answerToReplaceMessageExtensionBotId : answerToRepaceBotId,
    label: isMessageExtension
      ? getLocalizedString("core.updateBotIdForMessageExtension.label")
      : getLocalizedString("core.updateBotIdForBot.label"),
    detail: isMessageExtension
      ? getLocalizedString("core.updateBotIdForMessageExtension.description", botId)
      : getLocalizedString("core.updateBotIdForBot.description", botId),
  };
};

function getBotIdAndMeId(appDefinition: AppDefinition) {
  const bots = appDefinition.bots;
  const messageExtensions = appDefinition.messagingExtensions;
  // can add only one bot. If existing, the length is 1.
  const botId = !!bots && bots.length > 0 ? bots[0].botId : undefined;
  // can add only one message extension. If existing, the length is 1.
  const messageExtensionId =
    !!messageExtensions && messageExtensions.length > 0 ? messageExtensions[0].botId : undefined;
  return [botId, messageExtensionId];
}

function getBotOptions(inputs: Inputs): OptionItem[] {
  const appDefinition = inputs.teamsAppFromTdp as AppDefinition;
  if (!appDefinition) return [];
  const [botId, messageExtensionId] = getBotIdAndMeId(appDefinition);
  const options: OptionItem[] = [];
  if (botId) {
    options.push(botOptionItem(false, botId));
  }
  if (messageExtensionId) {
    options.push(botOptionItem(true, messageExtensionId));
  }
  return options;
}

function selectBotIdsQuestion(): MultiSelectQuestion {
  // const statcOptions: OptionItem[] = [];
  // statcOptions.push(botOptionItem(false, "000000-0000-0000"));
  // statcOptions.push(botOptionItem(true, "000000-0000-0000"));
  return {
    type: "multiSelect",
    name: QuestionNames.ReplaceBotIds,
    title: getLocalizedString("core.updateBotIdsQuestion.title"),
    staticOptions: [],
    dynamicOptions: getBotOptions,
    default: (inputs: Inputs) => {
      const options = getBotOptions(inputs);
      return options.map((o) => o.id);
    },
    placeholder: getLocalizedString("core.updateBotIdsQuestion.placeholder"),
    forgetLastValue: true,
  };
}

const maximumLengthOfDetailsErrorMessageInInputBox = 90;

export function apiSpecLocationQuestion(includeExistingAPIs = true): SingleFileOrInputQuestion {
  const correlationId = Correlator.getId(); // This is a workaround for VSCode which will lose correlation id when user accepts the value.
  const validationOnAccept = async (
    input: string,
    inputs?: Inputs
  ): Promise<string | undefined> => {
    try {
      if (!inputs) {
        throw new Error("inputs is undefined"); // should never happen
      }
      const context = createContext();
      const res = await listOperations(
        context,
        input.trim(),
        inputs,
        includeExistingAPIs,
        false,
        inputs.platform === Platform.VSCode ? correlationId : undefined
      );
      if (res.isOk()) {
        inputs.supportedApisFromApiSpec = res.value;
      } else {
        const errors = res.error;
        if (inputs.platform === Platform.CLI) {
          return errors.map((e) => e.content).join("\n");
        }
        if (
          errors.length === 1 &&
          errors[0].content.length <= maximumLengthOfDetailsErrorMessageInInputBox
        ) {
          return errors[0].content;
        } else {
          return getLocalizedString(
            "core.createProjectQuestion.apiSpec.multipleValidationErrors.vscode.message"
          );
        }
      }
    } catch (e) {
      const error = assembleError(e);
      throw error;
    }
  };
  return {
    type: "singleFileOrText",
    name: QuestionNames.ApiSpecLocation,
    cliShortName: "a",
    cliDescription: "OpenAPI description document location.",
    title: getLocalizedString("core.createProjectQuestion.apiSpec.title"),
    forgetLastValue: true,
    inputBoxConfig: {
      type: "innerText",
      title: getLocalizedString("core.createProjectQuestion.apiSpec.title"),
      placeholder: getLocalizedString("core.createProjectQuestion.apiSpec.placeholder"),
      name: "input-api-spec-url",
      step: 2, // Add "back" button
      validation: {
        validFunc: (input: string, inputs?: Inputs): Promise<string | undefined> => {
          const result = isValidHttpUrl(input.trim())
            ? undefined
            : inputs?.platform === Platform.CLI
            ? "Please enter a valid HTTP URL to access your OpenAPI description document or enter a file path of your local OpenAPI description document."
            : getLocalizedString("core.createProjectQuestion.invalidUrl.message");
          return Promise.resolve(result);
        },
      },
    },
    inputOptionItem: {
      id: "input",
      label: `$(cloud) ` + getLocalizedString("core.createProjectQuestion.apiSpecInputUrl.label"),
    },
    filters: {
      files: ["json", "yml", "yaml"],
    },
    validation: {
      validFunc: async (input: string, inputs?: Inputs): Promise<string | undefined> => {
        if (!isValidHttpUrl(input.trim()) && !(await fs.pathExists(input.trim()))) {
          return "Please enter a valid HTTP URL without authentication to access your OpenAPI description document or enter a file path of your local OpenAPI description document.";
        }

        return await validationOnAccept(input, inputs);
      },
    },
  };
}

export function apiAuthQuestion(): SingleSelectQuestion {
  return {
    type: "singleSelect",
    name: QuestionNames.ApiAuth,
    title: getLocalizedString("core.createProjectQuestion.apiMessageExtensionAuth.title"),
    placeholder: getLocalizedString(
      "core.createProjectQuestion.apiMessageExtensionAuth.placeholder"
    ),
    cliDescription: "The authentication type for the API.",
    staticOptions: ApiAuthOptions.all(),
    dynamicOptions: (inputs: Inputs) => {
      const options: OptionItem[] = [ApiAuthOptions.none()];
      if (inputs[QuestionNames.MeArchitectureType] === MeArchitectureOptions.newApi().id) {
        options.push(ApiAuthOptions.apiKey(), ApiAuthOptions.microsoftEntra());
      } else if (inputs[QuestionNames.ApiPluginType] === ApiPluginStartOptions.newApi().id) {
        options.push(ApiAuthOptions.apiKey());
        if (featureFlagManager.getBooleanValue(FeatureFlags.ApiPluginAAD)) {
          options.push(ApiAuthOptions.microsoftEntra());
        }
        options.push(ApiAuthOptions.oauth());
      }
      return options;
    },
    default: ApiAuthOptions.none().id,
  };
}

export function apiOperationQuestion(
  includeExistingAPIs = true,
  isAddPlugin = false
): MultiSelectQuestion {
  // export for unit test
  let placeholder = "";

  const isPlugin = (inputs?: Inputs): boolean => {
    return (
      isAddPlugin ||
      (!!inputs && inputs[QuestionNames.ApiPluginType] === ApiPluginStartOptions.apiSpec().id)
    );
  };

  return {
    type: "multiSelect",
    name: QuestionNames.ApiOperation,
    title: (inputs: Inputs) => {
      return isPlugin(inputs)
        ? getLocalizedString("core.createProjectQuestion.apiSpec.copilotOperation.title")
        : getLocalizedString("core.createProjectQuestion.apiSpec.operation.title");
    },
    cliDescription: isAddPlugin
      ? "Select operation(s) Copilot can interact with."
      : "Select operation(s) Teams can interact with.",
    cliShortName: "o",
    placeholder: (inputs: Inputs) => {
      const isPlugin = inputs[QuestionNames.ApiPluginType] === ApiPluginStartOptions.apiSpec().id;
      if (!includeExistingAPIs) {
        placeholder = getLocalizedString(
          "core.createProjectQuestion.apiSpec.operation.placeholder.skipExisting"
        );
      } else if (isPlugin) {
        placeholder = getLocalizedString(
          "core.createProjectQuestion.apiSpec.operation.plugin.placeholder"
        );
      } else {
        placeholder = getLocalizedString(
          "core.createProjectQuestion.apiSpec.operation.apikey.placeholder"
        );
      }

      return placeholder;
    },
    forgetLastValue: true,
    staticOptions: [],
    validation: {
      validFunc: (input: string[], inputs?: Inputs): string | undefined => {
        if (!inputs) {
          throw new Error("inputs is undefined"); // should never happen
        }
        if (
          input.length < 1 ||
          (input.length > 10 &&
            inputs[QuestionNames.CustomCopilotRag] !== CustomCopilotRagOptions.customApi().id &&
            inputs[QuestionNames.ProjectType] !== ProjectTypeOptions.copilotExtension().id)
        ) {
          return getLocalizedString(
            "core.createProjectQuestion.apiSpec.operation.invalidMessage",
            input.length,
            10
          );
        }
        const operations: ApiOperation[] = inputs.supportedApisFromApiSpec as ApiOperation[];

        const authNames: Set<string> = new Set();
        const serverUrls: Set<string> = new Set();
        for (const inputItem of input) {
          const operation = operations.find((op) => op.id === inputItem);
          if (operation) {
            if (operation.data.authName) {
              authNames.add(operation.data.authName);
              serverUrls.add(operation.data.serverUrl);
            }
          }
        }

        if (authNames.size > 1) {
          return getLocalizedString(
            "core.createProjectQuestion.apiSpec.operation.multipleAuth",
            Array.from(authNames).join(", ")
          );
        }

        if (serverUrls.size > 1) {
          return getLocalizedString(
            "core.createProjectQuestion.apiSpec.operation.multipleServer",
            Array.from(serverUrls).join(", ")
          );
        }

        const authApi = operations.find((api) => !!api.data.authName && input.includes(api.id));
        if (authApi) {
          inputs.apiAuthData = authApi.data;
        }
      },
    },
    dynamicOptions: (inputs: Inputs) => {
      if (!inputs.supportedApisFromApiSpec) {
        throw new EmptyOptionError(QuestionNames.ApiOperation, "question");
      }

      const operations = inputs.supportedApisFromApiSpec as ApiOperation[];

      return operations;
    },
  };
}

function customCopilotRagQuestion(): SingleSelectQuestion {
  return {
    type: "singleSelect",
    name: QuestionNames.CustomCopilotRag,
    title: getLocalizedString("core.createProjectQuestion.capability.customCopilotRag.title"),
    placeholder: getLocalizedString(
      "core.createProjectQuestion.capability.customCopilotRag.placeholder"
    ),
    staticOptions: CustomCopilotRagOptions.all(),
    dynamicOptions: () => CustomCopilotRagOptions.all(),
    default: CustomCopilotRagOptions.customize().id,
  };
}

function customCopilotAssistantQuestion(): SingleSelectQuestion {
  return {
    type: "singleSelect",
    name: QuestionNames.CustomCopilotAssistant,
    title: getLocalizedString("core.createProjectQuestion.capability.customCopilotAssistant.title"),
    placeholder: getLocalizedString(
      "core.createProjectQuestion.capability.customCopilotAssistant.placeholder"
    ),
    staticOptions: CustomCopilotAssistantOptions.all(),
    dynamicOptions: () => CustomCopilotAssistantOptions.all(),
    default: CustomCopilotAssistantOptions.new().id,
  };
}

function llmServiceQuestion(): SingleSelectQuestion {
  return {
    type: "singleSelect",
    name: QuestionNames.LLMService,
    title: getLocalizedString("core.createProjectQuestion.llmService.title"),
    placeholder: getLocalizedString("core.createProjectQuestion.llmService.placeholder"),
    staticOptions: [
      {
        id: "llm-service-azure-openai",
        cliName: "azure-openai",
        label: getLocalizedString("core.createProjectQuestion.llmServiceAzureOpenAIOption.label"),
        detail: getLocalizedString("core.createProjectQuestion.llmServiceAzureOpenAIOption.detail"),
      },
      {
        id: "llm-service-openai",
        label: getLocalizedString("core.createProjectQuestion.llmServiceOpenAIOption.label"),
        detail: getLocalizedString("core.createProjectQuestion.llmServiceOpenAIOption.detail"),
      },
    ],
    dynamicOptions: (inputs: Inputs) => {
      const options: OptionItem[] = [];
      options.push(
        {
          id: "llm-service-azure-openai",
          label: getLocalizedString("core.createProjectQuestion.llmServiceAzureOpenAIOption.label"),
          detail: getLocalizedString(
            "core.createProjectQuestion.llmServiceAzureOpenAIOption.detail"
          ),
        },
        {
          id: "llm-service-openai",
          label: getLocalizedString("core.createProjectQuestion.llmServiceOpenAIOption.label"),
          detail: getLocalizedString("core.createProjectQuestion.llmServiceOpenAIOption.detail"),
        }
      );
      return options;
    },
    skipSingleOption: true,
    default: "llm-service-azure-openai",
  };
}

function openAIKeyQuestion(): TextInputQuestion {
  return {
    type: "text",
    password: true,
    name: QuestionNames.OpenAIKey,
    title: getLocalizedString("core.createProjectQuestion.llmService.openAIKey.title"),
    placeholder: getLocalizedString("core.createProjectQuestion.llmService.openAIKey.placeholder"),
  };
}

function azureOpenAIKeyQuestion(): TextInputQuestion {
  return {
    type: "text",
    password: true,
    name: QuestionNames.AzureOpenAIKey,
    title: getLocalizedString("core.createProjectQuestion.llmService.azureOpenAIKey.title"),
    placeholder: getLocalizedString(
      "core.createProjectQuestion.llmService.azureOpenAIKey.placeholder"
    ),
  };
}

function azureOpenAIEndpointQuestion(): TextInputQuestion {
  return {
    type: "text",
    name: QuestionNames.AzureOpenAIEndpoint,
    title: getLocalizedString("core.createProjectQuestion.llmService.azureOpenAIEndpoint.title"),
    placeholder: getLocalizedString(
      "core.createProjectQuestion.llmService.azureOpenAIEndpoint.placeholder"
    ),
  };
}

function azureOpenAIDeploymentNameQuestion(): TextInputQuestion {
  return {
    type: "text",
    name: QuestionNames.AzureOpenAIDeploymentName,
    title: getLocalizedString(
      "core.createProjectQuestion.llmService.azureOpenAIDeploymentName.title"
    ),
    placeholder: getLocalizedString(
      "core.createProjectQuestion.llmService.azureOpenAIDeploymentName.placeholder"
    ),
  };
}

function declarativeCopilotPluginQuestion(): SingleSelectQuestion {
  return {
    type: "singleSelect",
    name: QuestionNames.WithPlugin,
    title: getLocalizedString("core.createProjectQuestion.declarativeCopilot.title"),
    placeholder: getLocalizedString("core.createProjectQuestion.declarativeCopilot.placeholder"),
    cliDescription: "Whether to add API plugin for your declarative Copilot.",
    staticOptions: DeclarativeCopilotTypeOptions.all(),
    default: DeclarativeCopilotTypeOptions.noPlugin().id,
  };
}

export function apiPluginStartQuestion(doesProjectExists?: boolean): SingleSelectQuestion {
  return {
    type: "singleSelect",
    name: QuestionNames.ApiPluginType,
    title: (inputs: Inputs) => {
      return inputs[QuestionNames.Capabilities] === CapabilityOptions.declarativeCopilot().id ||
        doesProjectExists
        ? getLocalizedString("core.createProjectQuestion.addApiPlugin.title")
        : getLocalizedString("core.createProjectQuestion.createApiPlugin.title");
    },
    placeholder: (inputs: Inputs) => {
      return inputs[QuestionNames.Capabilities] === CapabilityOptions.declarativeCopilot().id ||
        doesProjectExists
        ? getLocalizedString("core.createProjectQuestion.addApiPlugin.placeholder")
        : getLocalizedString("core.createProjectQuestion.projectType.copilotExtension.placeholder");
    },
    cliDescription: "API plugin type.",
    staticOptions: ApiPluginStartOptions.staticAll(doesProjectExists),
    dynamicOptions: (inputs: Inputs) => {
      return ApiPluginStartOptions.all(inputs, doesProjectExists);
    },
    default: ApiPluginStartOptions.newApi().id,
  };
}

export function pluginManifestQuestion(): SingleFileQuestion {
  const correlationId = Correlator.getId();
  return {
    type: "singleFile",
    name: QuestionNames.PluginManifestFilePath,
    title: getLocalizedString("core.createProjectQuestion.addExistingPlugin.pluginManifest.title"),
    placeholder: getLocalizedString(
      "core.createProjectQuestion.addExistingPlugin.pluginManifest.placeholder"
    ),
    cliDescription: "Plugin manifest path.",
    filters: {
      files: ["json"],
    },
    defaultFolder: (inputs: Inputs) =>
      CLIPlatforms.includes(inputs.platform) ? "./" : os.homedir(),
    validation: {
      validFunc: async (input: string) => {
        const manifestRes = await pluginManifestUtils.readPluginManifestFile(input.trim());
        if (manifestRes.isErr()) {
          sendTelemetryErrorEvent(
            CoreSource,
            getQuestionValidationErrorEventName(QuestionNames.PluginManifestFilePath),
            manifestRes.error,
            {
              "correlation-id": correlationId,
            }
          );
          return (manifestRes.error as UserError).displayMessage;
        } else {
          const manifest = manifestRes.value;

          const checkRes = validateSourcePluginManifest(
            manifest,
            QuestionNames.PluginManifestFilePath
          );
          if (checkRes.isErr()) {
            sendTelemetryErrorEvent(
              CoreSource,
              getQuestionValidationErrorEventName(QuestionNames.PluginManifestFilePath),
              checkRes.error,
              {
                "correlation-id": correlationId,
              }
            );
            return checkRes.error.displayMessage;
          }
        }
      },
    },
  };
}

export function pluginApiSpecQuestion(): SingleFileQuestion {
  const correlationId = Correlator.getId();
  return {
    type: "singleFile",
    name: QuestionNames.PluginOpenApiSpecFilePath,
    title: getLocalizedString("core.createProjectQuestion.addExistingPlugin.apiSpec.title"),
    placeholder: getLocalizedString(
      "core.createProjectQuestion.addExistingPlugin.openApiSpec.placeholder"
    ),
    cliDescription: "OpenAPI description document used for your API plugin.",
    filters: {
      files: ["json", "yml", "yaml"],
    },
    defaultFolder: (inputs: Inputs) =>
      CLIPlatforms.includes(inputs.platform)
        ? "./"
        : path.dirname(inputs[QuestionNames.PluginManifestFilePath] as string),
    validation: {
      validFunc: async (input: string, inputs?: Inputs) => {
        if (!inputs) {
          throw new Error("inputs is undefined"); // should never happen
        }
        const filePath = input.trim();

        const ext = path.extname(filePath).toLowerCase();
        if (![".json", ".yml", ".yaml"].includes(ext)) {
          const error = new FileNotSupportError(CoreSource, ["json", "yml", "yaml"].join(", "));
          sendTelemetryErrorEvent(
            CoreSource,
            getQuestionValidationErrorEventName(QuestionNames.PluginOpenApiSpecFilePath),
            error,
            {
              "correlation-id": correlationId,
            }
          );
          return error.displayMessage;
        }

        const specParser = new SpecParser(filePath, getParserOptions(ProjectType.Copilot));
        const validationRes = await specParser.validate();
        const invalidSpecError = validationRes.errors.find(
          (o) => o.type === ErrorType.SpecNotValid
        );

        if (invalidSpecError) {
          const error = new UserError(
            SpecParserSource,
            ApiSpecTelemetryPropertis.InvalidApiSpec,
            invalidSpecError.content,
            invalidSpecError.content
          );
          sendTelemetryErrorEvent(
            CoreSource,
            getQuestionValidationErrorEventName(QuestionNames.PluginOpenApiSpecFilePath),
            error,
            {
              "correlation-id": correlationId,
              [ApiSpecTelemetryPropertis.SpecNotValidDetails]: invalidSpecError.content,
            }
          );
        }

        return invalidSpecError?.content;
      },
    },
  };
}

export function capabilitySubTree(): IQTreeNode {
  const node: IQTreeNode = {
    data: capabilityQuestion(),
    children: [
      {
        // Notification bot trigger sub-tree
        condition: { equals: CapabilityOptions.notificationBot().id },
        data: botTriggerQuestion(),
      },
      {
        // SPFx sub-tree
        condition: { equals: CapabilityOptions.SPFxTab().id },
        data: SPFxSolutionQuestion(),
        children: [
          {
            data: { type: "group" },
            children: [
              { data: SPFxPackageSelectQuestion() },
              { data: SPFxFrameworkQuestion() },
              { data: SPFxWebpartNameQuestion() },
            ],
            condition: { equals: "new" },
          },
          {
            data: SPFxImportFolderQuestion(),
            condition: { equals: "import" },
          },
        ],
      },
      {
        // office addin import sub-tree (capabilities=office-addin-import | outlook-addin-import)
        condition: {
          enum: [
            CapabilityOptions.outlookAddinImport().id,
            CapabilityOptions.officeAddinImport().id,
          ],
        },
        data: { type: "group", name: QuestionNames.OfficeAddinImport },
        children: [
          {
            data: {
              type: "folder",
              name: QuestionNames.OfficeAddinFolder,
              title: "Existing add-in project folder",
            },
          },
          {
            data: {
              type: "singleFile",
              name: QuestionNames.OfficeAddinManifest,
              title: "Select import project manifest file",
            },
          },
        ],
      },
      {
        // Search ME sub-tree
        condition: { equals: CapabilityOptions.m365SearchMe().id },
        data: meArchitectureQuestion(),
      },
      {
        condition: { equals: CapabilityOptions.declarativeCopilot().id },
        data: declarativeCopilotPluginQuestion(),
      },
      {
        condition: (inputs: Inputs) => {
          return (
            inputs[QuestionNames.Capabilities] === CapabilityOptions.apiPlugin().id ||
            inputs[QuestionNames.WithPlugin] === DeclarativeCopilotTypeOptions.withPlugin().id
          );
        },
        data: apiPluginStartQuestion(),
      },
      {
        condition: (inputs: Inputs) => {
          return inputs[QuestionNames.ApiPluginType] === ApiPluginStartOptions.existingPlugin().id;
        },
        data: { type: "group", name: QuestionNames.ImportPlugin },
        children: [
          {
            data: pluginManifestQuestion(),
          },
          {
            data: pluginApiSpecQuestion(),
          },
        ],
      },
      {
        condition: (inputs: Inputs) => {
          return (
            inputs[QuestionNames.MeArchitectureType] == MeArchitectureOptions.newApi().id ||
            inputs[QuestionNames.ApiPluginType] == ApiPluginStartOptions.newApi().id
          );
        },
        data: apiAuthQuestion(),
      },
      {
        condition: (inputs: Inputs) => {
          return inputs[QuestionNames.Capabilities] == CapabilityOptions.customCopilotRag().id;
        },
        data: customCopilotRagQuestion(),
      },
      {
        // from API spec
        condition: (inputs: Inputs) => {
          return (
            (inputs[QuestionNames.ApiPluginType] === ApiPluginStartOptions.apiSpec().id ||
              inputs[QuestionNames.MeArchitectureType] === MeArchitectureOptions.apiSpec().id ||
              inputs[QuestionNames.CustomCopilotRag] === CustomCopilotRagOptions.customApi().id) &&
            !(
              // Only skip this project when need to rediect to Kiota: 1. Feature flag enabled 2. Creating plugin/declarative copilot from existing spec
              (
                featureFlagManager.getBooleanValue(FeatureFlags.KiotaIntegration) &&
                inputs[QuestionNames.ApiPluginType] === ApiPluginStartOptions.apiSpec().id &&
                (inputs[QuestionNames.Capabilities] === CapabilityOptions.apiPlugin().id ||
                  inputs[QuestionNames.Capabilities] === CapabilityOptions.declarativeCopilot().id)
              )
            )
          );
        },
        data: { type: "group", name: QuestionNames.FromExistingApi },
        children: [
          {
            data: apiSpecLocationQuestion(),
          },
          {
            data: apiOperationQuestion(),
            condition: (inputs: Inputs) => {
              return !inputs[QuestionNames.ApiPluginManifestPath];
            },
          },
        ],
      },
      {
        condition: (inputs: Inputs) => {
          return (
            inputs[QuestionNames.Capabilities] == CapabilityOptions.customCopilotAssistant().id
          );
        },
        data: customCopilotAssistantQuestion(),
      },
      {
        // programming language
        data: programmingLanguageQuestion(),
        condition: (inputs: Inputs) => {
          return (
            (!!inputs[QuestionNames.Capabilities] &&
              inputs[QuestionNames.WithPlugin] !== DeclarativeCopilotTypeOptions.noPlugin().id &&
              inputs[QuestionNames.ApiPluginType] !== ApiPluginStartOptions.apiSpec().id &&
              inputs[QuestionNames.ApiPluginType] !== ApiPluginStartOptions.existingPlugin().id &&
              inputs[QuestionNames.MeArchitectureType] !== MeArchitectureOptions.apiSpec().id &&
              inputs[QuestionNames.Capabilities] !== CapabilityOptions.officeAddinImport().id &&
              inputs[QuestionNames.Capabilities] !== CapabilityOptions.outlookAddinImport().id) ||
            getRuntime(inputs) === RuntimeOptions.DotNet().id
          );
        },
      },
      {
        condition: (inputs: Inputs) => {
          return (
            inputs[QuestionNames.Capabilities] === CapabilityOptions.customCopilotBasic().id ||
            inputs[QuestionNames.Capabilities] === CapabilityOptions.customCopilotRag().id ||
            inputs[QuestionNames.Capabilities] === CapabilityOptions.customCopilotAssistant().id
          );
        },
        data: llmServiceQuestion(),
        children: [
          {
            condition: { equals: "llm-service-azure-openai" },
            data: azureOpenAIKeyQuestion(),
            children: [
              {
                condition: (inputs: Inputs) => {
                  return inputs[QuestionNames.AzureOpenAIKey]?.length > 0;
                },
                data: azureOpenAIEndpointQuestion(),
                children: [
                  {
                    condition: (inputs: Inputs) => {
                      return inputs[QuestionNames.AzureOpenAIEndpoint]?.length > 0;
                    },
                    data: azureOpenAIDeploymentNameQuestion(),
                  },
                ],
              },
            ],
          },
          {
            condition: { equals: "llm-service-openai" },
            data: openAIKeyQuestion(),
          },
        ],
      },
      {
        // Office addin framework for json manifest
        data: officeAddinFrameworkQuestion(),
        condition: (inputs: Inputs) => {
          return (
            inputs[QuestionNames.ProjectType] === ProjectTypeOptions.officeAddin().id &&
            inputs[QuestionNames.Capabilities] !== CapabilityOptions.officeAddinImport().id
          );
        },
      },
      {
        // root folder
        data: folderQuestion(),
        condition: (inputs: Inputs) => {
          // Only skip this project when need to rediect to Kiota: 1. Feature flag enabled 2. Creating plugin/declarative copilot from existing spec 3. No plugin manifest path
          return !(
            featureFlagManager.getBooleanValue(FeatureFlags.KiotaIntegration) &&
            inputs[QuestionNames.ApiPluginType] === ApiPluginStartOptions.apiSpec().id &&
            (inputs[QuestionNames.Capabilities] === CapabilityOptions.apiPlugin().id ||
              inputs[QuestionNames.Capabilities] === CapabilityOptions.declarativeCopilot().id) &&
            !inputs[QuestionNames.ApiPluginManifestPath]
          );
        },
      },
      {
        // app name
        data: appNameQuestion(),
        condition: (inputs: Inputs) => {
          // Only skip this project when need to rediect to Kiota: 1. Feature flag enabled 2. Creating plugin/declarative copilot from existing spec 3. No plugin manifest path
          return !(
            featureFlagManager.getBooleanValue(FeatureFlags.KiotaIntegration) &&
            inputs[QuestionNames.ApiPluginType] === ApiPluginStartOptions.apiSpec().id &&
            (inputs[QuestionNames.Capabilities] === CapabilityOptions.apiPlugin().id ||
              inputs[QuestionNames.Capabilities] === CapabilityOptions.declarativeCopilot().id) &&
            !inputs[QuestionNames.ApiPluginManifestPath]
          );
        },
      },
    ],
    condition: (inputs: Inputs) => {
      return inputs[QuestionNames.ProjectType] !== ProjectTypeOptions.startWithGithubCopilot().id;
    },
  };
  return node;
}

export function createProjectQuestionNode(): IQTreeNode {
  const createProjectQuestion: IQTreeNode = {
    data: { type: "group" },
    children: [
      {
        condition: (inputs: Inputs) =>
          featureFlagManager.getBooleanValue(FeatureFlags.CLIDotNet) &&
          CLIPlatforms.includes(inputs.platform),
        data: runtimeQuestion(),
      },
      {
        condition: (inputs: Inputs) =>
          inputs.platform === Platform.VSCode || inputs.platform === Platform.CLI,
        data: projectTypeQuestion(),
        cliOptionDisabled: "self",
      },
      capabilitySubTree(),
      {
        condition: (inputs: Inputs) =>
          inputs.teamsAppFromTdp && isPersonalApp(inputs.teamsAppFromTdp),
        data: { type: "group", name: QuestionNames.RepalceTabUrl },
        cliOptionDisabled: "all", //CLI non interactive mode will ignore this option
        inputsDisabled: "all",
        children: [
          {
            condition: (inputs: Inputs) =>
              (inputs.teamsAppFromTdp?.staticTabs.filter((o: any) => !!o.websiteUrl) || []).length >
              0,
            data: selectTabWebsiteUrlQuestion(),
          },
          {
            condition: (inputs: Inputs) =>
              (inputs.teamsAppFromTdp?.staticTabs.filter((o: any) => !!o.contentUrl) || []).length >
              0,
            data: selectTabsContentUrlQuestion(),
          },
        ],
      },
      {
        condition: (inputs: Inputs) => {
          const appDef = inputs.teamsAppFromTdp as AppDefinition;
          return appDef && needBotCode(appDef);
        },
        data: selectBotIdsQuestion(),
        cliOptionDisabled: "all", //CLI non interactive mode will ignore this option
        inputsDisabled: "all",
      },
    ],
  };
  return createProjectQuestion;
}

export function createSampleProjectQuestionNode(): IQTreeNode {
  return {
    data: sampleSelectQuestion(), // for create sample command, sample name is argument
    children: [
      {
        data: folderQuestion(),
      },
    ],
  };
}

export function createProjectCliHelpNode(): IQTreeNode {
  const node = cloneDeep(createProjectQuestionNode());
  const deleteNames = [
    QuestionNames.ProjectType,
    QuestionNames.OfficeAddinImport,
    QuestionNames.OfficeAddinHost,
    QuestionNames.RepalceTabUrl,
    QuestionNames.ReplaceBotIds,
    QuestionNames.Samples,
  ];
  if (!featureFlagManager.getBooleanValue(FeatureFlags.CLIDotNet)) {
    deleteNames.push(QuestionNames.Runtime);
  }
  trimQuestionTreeForCliHelp(node, deleteNames);
  return node;
}

function trimQuestionTreeForCliHelp(node: IQTreeNode, deleteNames: string[]): void {
  if (node.children) {
    node.children = node.children.filter(
      (child) => !child.data.name || !deleteNames.includes(child.data.name)
    );
    for (const child of node.children) {
      trimQuestionTreeForCliHelp(child, deleteNames);
    }
  }
}

function pickSubTree(node: IQTreeNode, name: string): IQTreeNode | undefined {
  if (node.data.name === name) {
    return node;
  }
  let found;
  if (node.children) {
    for (const child of node.children) {
      found = pickSubTree(child, name);
      if (found) return found;
    }
  }
  return undefined;
}<|MERGE_RESOLUTION|>--- conflicted
+++ resolved
@@ -117,13 +117,9 @@
           return [projectType];
         }
       } else if (getRuntime(inputs) === RuntimeOptions.NodeJS().id) {
-<<<<<<< HEAD
-        if (featureFlagManager.getBooleanValue(FeatureFlags.OfficeAddin)) {
-=======
         if (featureFlagManager.getBooleanValue(FeatureFlags.OfficeMetaOS)) {
           staticOptions.push(ProjectTypeOptions.officeMetaOS(inputs.platform));
         } else if (featureFlagManager.getBooleanValue(FeatureFlags.OfficeAddin)) {
->>>>>>> ef0e0262
           staticOptions.push(ProjectTypeOptions.officeAddin(inputs.platform));
         } else {
           staticOptions.push(ProjectTypeOptions.outlookAddin(inputs.platform));
@@ -132,11 +128,7 @@
 
       if (
         inputs.platform === Platform.VSCode &&
-<<<<<<< HEAD
-        featureFlagManager.getBooleanValue(FeatureFlags.ChatParticipant) &&
-=======
         featureFlagManager.getBooleanValue(FeatureFlags.ChatParticipantUIEntries) &&
->>>>>>> ef0e0262
         !inputs.teamsAppFromTdp
       ) {
         staticOptions.push(ProjectTypeOptions.startWithGithubCopilot());
@@ -199,10 +191,7 @@
           );
         case ProjectTypeOptions.outlookAddin().id:
           return getLocalizedString("core.createProjectQuestion.projectType.outlookAddin.title");
-<<<<<<< HEAD
-=======
         case ProjectTypeOptions.officeMetaOS().id:
->>>>>>> ef0e0262
         case ProjectTypeOptions.officeAddin().id:
           return getLocalizedString("core.createProjectQuestion.projectType.officeAddin.title");
         case ProjectTypeOptions.copilotExtension().id:
