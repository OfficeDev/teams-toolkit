--- conflicted
+++ resolved
@@ -82,13 +82,11 @@
   syncManifest(): IQTreeNode {
     return syncManifestQuestionNode();
   }
-<<<<<<< HEAD
+  kiotaRegenerate(): IQTreeNode {
+    return kiotaRegenerateQuestion();
+  }
   declarativeAgentToBot(): IQTreeNode {
     return declarativeAgentToBotQuestionNode();
-=======
-  kiotaRegenerate(): IQTreeNode {
-    return kiotaRegenerateQuestion();
->>>>>>> 6e70d9e3
   }
 }
 
