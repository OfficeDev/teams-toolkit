--- conflicted
+++ resolved
@@ -13,12 +13,8 @@
         "PublishFailNotice": "fail to publish '%s' to the admin portal.",
         "AskProvisionBeforeDeployOrPublish": "The toolkit has not provisioned resources to deploy. Do you want to provision in the cloud first?",
         "AddResourceNotice":"[Teams Toolkit] Resource \"%s\" have been successfully configured for your project, trigger 'TeamsFx - Provision in the Cloud' will create the resource(s) in your Azure subscription.",
-<<<<<<< HEAD
-        "AddCapabilityNotice":"[Teams Toolkit] Capability \"%s\" have been successfully configured for your project, trigger 'TeamsFx - Provision in the Cloud' will create the resource(s) in your Azure subscription."
-=======
         "AddCapabilityNotice":"[Teams Toolkit] Capability \"%s\" have been successfully configured for your project, trigger 'TeamsFx - Provision in the Cloud' will create the resource(s) in your Azure subscription.",
         "CancelProvision": "CancelProvision"
->>>>>>> dade4f9a
     },
     "plugins":{
         "SPFx": {
