version: 1.0.0

{{#config.registerApp}}
registerApp:
  {{#if aad}}
  - uses: aadApp/create # Creates a new AAD app to authenticate users if AAD_APP_CLIENT_ID environment variable is empty
    with:
      name: $\{{CONFIG__MANIFEST__APPNAME__SHORT}}-aad # Note: when you run configure/aadApp, the AAD app name will be updated based on the definition of manifest. If you don't want to change the name, ensure the name in AAD manifest is same with the name defined here.
      generateClientSecret: true # If the value is false, the action will not generate client secret for you
    # Output: following environment variable will be persisted in current environment's .env file.
    # AAD_APP_CLIENT_ID: the client id of AAD app
    # AAD_APP_CLIENT_SECRET: the client secret of AAD app
    # AAD_APP_OBJECT_ID: the object id of AAD app
    # AAD_APP_TENANT_ID: the tenant id of AAD app
    # AAD_APP_OAUTH_AUTHORITY_HOST: the host of OAUTH authority of AAD app
    # AAD_APP_OAUTH_AUTHORITY: the OAUTH authority of AAD app

  {{/if}}
  {{#if teamsApp}}
  - uses: teamsApp/create # Creates a Teams app
    with:
      name: $\{{CONFIG__MANIFEST__APPNAME__SHORT}} # Teams app name
    # Output: following environment variable will be persisted in current environment's .env file.
    # TEAMS_APP_ID: the id of Teams app
  {{/if}}

{{/config.registerApp}}
{{#config.provision}}
provision:
  {{#bot}}
  - uses: botAadApp/create # Creates a new AAD app for bot if BOT_ID environment variable is empty
    with:
      name: $\{{CONFIG__MANIFEST__APPNAME__SHORT}}-bot
    # Output: following environment variable will be persisted in current environment's .env file.
    # BOT_ID: the AAD app client id created for bot
    # SECRET_BOT_PASSWORD: the AAD app client secret created for bot

  - uses: botFramework/create # Create or update the bot registration on dev.botframework.com
    with:
      botId: $\{{BOT_ID}}
      name: $\{{CONFIG__MANIFEST__APPNAME__SHORT}}-bot
      messagingEndpoint: {{messagingEndpoint}}
      description: ""
      channels:
        - name: msteams
        {{#if isM365}}
        - name: outlook
        {{/if}}
  {{/bot}}

{{/config.provision}}
{{#config.configureApp}}
configureApp:
  {{#tab}}
  - uses: file/updateEnv # Generate env to .env file
    with:
      envs:
        {{../../placeholderMappings.tabDomain}}: {{domain}}
        {{../../placeholderMappings.tabEndpoint}}: {{endpoint}}
        {{../../placeholderMappings.tabIndexPath}}: /index.html#

  {{/tab}}
  {{#if aad}}
  - uses: aadApp/update # Apply the AAD manifest to an existing AAD app. Will use the object id in manifest file to determine which AAD app to update.
    with:
      manifestPath: ./aad.manifest.json # Relative path to this file. Environment variables in manifest will be replaced before apply to AAD app
      outputFilePath : ./build/aad.manifest.$\{{TEAMSFX_ENV}}.json
  # Output: following environment variable will be persisted in current environment's .env file.
  # AAD_APP_ACCESS_AS_USER_PERMISSION_ID: the id of access_as_user permission which is used to enable SSO

  {{/if}}
  {{#teamsApp}}
  {{#if appPackagePath}}
  - uses: teamsApp/update # # Apply the Teams app manifest to an existing Teams app. Will use the app id in manifest file to determine which Teams app to update.
    with:
      appPackagePath: {{appPackagePath}} # Relative path to this file. This is the path for built zip file.
    # Output: following environment variable will be persisted in current environment's .env file.
    # TEAMS_APP_ID: the id of Teams app
  {{else}}
  - uses: teamsApp/validate
    with:
      manifestPath: ./appPackage/manifest.json # Path to manifest template

  - uses: teamsApp/zipAppPackage # Build Teams app package with latest env value
    with:
      manifestPath: ./appPackage/manifest.json # Path to manifest template
      outputZipPath: ./build/appPackage/appPackage.$\{{TEAMSFX_ENV}}.zip
      outputJsonPath: ./build/appPackage/manifest.$\{{TEAMSFX_ENV}}.json

  - uses: teamsApp/update # Apply the Teams app manifest to an existing Teams app. Will use the app id in manifest file to determine which Teams app to update.
    with:
      appPackagePath: ./build/appPackage/appPackage.$\{{TEAMSFX_ENV}}.zip # Relative path to this file. This is the path for built zip file.
    # Output: following environment variable will be persisted in current environment's .env file.
    # TEAMS_APP_ID: the id of Teams app
  {{/if}}
  {{/teamsApp}}

{{/config.configureApp}}
{{#config.deploy}}
deploy:
  {{#tools}}
  - uses: prerequisite/install # Install dependencies
    with:
      {{#devCert}}
      devCert:
        trust: {{trust}}
      {{/devCert}}
      {{#func}}
      func: true
      {{/func}}
      {{#dotnet}}
      dotnet: true
      {{/dotnet}}
    {{#if devCert}}
    # Output: following environment variable will be persisted in current environment's .env file.
    # SSL_CRT_FILE: certificate file
    # SSL_KEY_FILE: certificate key
    {{/if}}

  {{/tools}}
  {{#dotnetCommand}}
  - uses: cli/runDotnetCommand
    with:
      args: {{args}}
      workingDirectory: {{workingDirectory}}
      {{#if execPath}}
      execPath: {{execPath}}
      {{/if}}

  {{/dotnetCommand}}
  {{#tab}}
  - uses: file/updateEnv # Generate env to .env file
    with:
      target: ./tabs/.env.teamsfx.local
      envs:
        BROWSER: none
        HTTPS: true
        PORT: {{port}}
        SSL_CRT_FILE: $\{{SSL_CRT_FILE}}
        SSL_KEY_FILE: $\{{SSL_KEY_FILE}}

  {{/tab}}
  {{#if bot}}
  - uses: file/updateEnv # Generate env to .env file
    with:
      target: ./bot/.env.teamsfx.local
      envs:
        BOT_ID: $\{{BOT_ID}}
        BOT_PASSWORD: $\{{SECRET_BOT_PASSWORD}}

  {{/if}}
  {{#ssoTab}}
  - uses: file/updateEnv # Generate env to .env file
    with:
      target: ./tabs/.env.teamsfx.local
      envs:
        REACT_APP_START_LOGIN_PAGE_URL: $\{{ {{~../../placeholderMappings.tabEndpoint~}} }}/auth-start.html
        REACT_APP_CLIENT_ID: $\{{AAD_APP_CLIENT_ID}}
        {{#if functionName}}
        REACT_APP_FUNC_ENDPOINT: http://localhost:7071
        REACT_APP_FUNC_NAME: {{functionName}}
        {{/if}}

  {{/ssoTab}}
  {{#if ssoBot}}
  - uses: file/updateEnv # Generate env to .env file
    with:
      target: ./bot/.env.teamsfx.local
      envs:
        M365_CLIENT_ID: $\{{AAD_APP_CLIENT_ID}}
        M365_CLIENT_SECRET: $\{{SECRET_AAD_APP_CLIENT_SECRET}}
        M365_TENANT_ID: $\{{AAD_APP_TENANT_ID}}
        M365_AUTHORITY_HOST: $\{{AAD_APP_OAUTH_AUTHORITY_HOST}}
        INITIATE_LOGIN_ENDPOINT: $\{{ {{~../placeholderMappings.botEndpoint~}} }}/auth-start.html
        {{#if ssoTab}}
        M365_APPLICATION_ID_URI: api://$\{{ {{~../placeholderMappings.tabEndpoint~}} }}/botid-$\{{BOT_ID}}
        {{else}}
        M365_APPLICATION_ID_URI: api://botid-$\{{BOT_ID}}
        {{/if}}
        {{#if ssoFunction}}
        API_ENDPOINT: http://localhost:7071
        {{/if}}

  {{/if}}
  {{#if ssoFunction}}
  - uses: file/updateEnv # Generate env to .env file
    with:
      target: ./api/.env.teamsfx.local
      envs:
        M365_CLIENT_ID: $\{{AAD_APP_CLIENT_ID}}
        M365_CLIENT_SECRET: $\{{SECRET_AAD_APP_CLIENT_SECRET}}
        M365_TENANT_ID: $\{{AAD_APP_TENANT_ID}}
        M365_AUTHORITY_HOST: $\{{AAD_APP_OAUTH_AUTHORITY_HOST}}
        ALLOWED_APP_IDS: 1fec8e78-bce4-4aaf-ab1b-5451cc387264;5e3ce6c0-2b1f-4285-8d4b-75ee78787346;0ec893e0-5785-4de6-99da-4ed124e5296c;4345a7b9-9a63-4910-a426-35363201d503;4765445b-32c6-49b0-83e6-1d93765276ca;d3590ed6-52b3-4102-aeff-aad2292ab01c;00000002-0000-0ff1-ce00-000000000000;bc59ab01-8403-45c6-8796-ac3ef710b3e3

  {{/if}}
  {{#npmCommands}}
  - uses: cli/runNpmCommand # Run npm command
    with:
      args: {{args}}
      {{#if workingDirectory}}
      workingDirectory: {{workingDirectory}}
      {{/if}}

  {{/npmCommands}}
  {{#frontendStart}}
  - uses: file/updateEnv # Generate runtime environment variables
    with:
      target: ./tabs/.localSettings
      envs:
        BROWSER: none
        HTTPS: true
        PORT: 53000
        SSL_CRT_FILE: $\{{SSL_CRT_FILE}}
        SSL_KEY_FILE: $\{{SSL_KEY_FILE}}
        {{#if sso}}
        REACT_APP_CLIENT_ID: $\{{AAD_APP_CLIENT_ID}}
        REACT_APP_START_LOGIN_PAGE_URL: $\{{ {{~../../placeholderMappings.tabEndpoint~}} }}/auth-start.html
        REACT_APP_TEAMSFX_ENDPOINT: http://localhost:55000
        {{/if}}
        {{#if functionName}}
        REACT_APP_FUNC_ENDPOINT: http://localhost:7071
        REACT_APP_FUNC_NAME: {{functionName}}
        {{/if}}

  {{/frontendStart}}
  {{#authStart}}
<<<<<<< HEAD
  - uses: file/updateAppSettings # Generate runtime environment variables
=======
  - uses: file/updateJson
>>>>>>> 2a7adea2
    with:
      target: {{appsettingsPath}}
      appsettings:
        CLIENT_ID: $\{{AAD_APP_CLIENT_ID}}
        CLIENT_SECRET: $\{{SECRET_AAD_APP_CLIENT_SECRET}}
        IDENTIFIER_URI: api://$\{{ {{~../../placeholderMappings.tabDomain~}} }}/$\{{AAD_APP_CLIENT_ID}}
        AAD_METADATA_ADDRESS: $\{{AAD_APP_OAUTH_AUTHORITY}}/v2.0/.well-known/openid-configuration
        OAUTH_AUTHORITY: $\{{AAD_APP_OAUTH_AUTHORITY}}
        TAB_APP_ENDPOINT: $\{{ {{~../../placeholderMappings.tabEndpoint~}} }}
        ALLOWED_APP_IDS: 1fec8e78-bce4-4aaf-ab1b-5451cc387264;5e3ce6c0-2b1f-4285-8d4b-75ee78787346;0ec893e0-5785-4de6-99da-4ed124e5296c;4345a7b9-9a63-4910-a426-35363201d503;4765445b-32c6-49b0-83e6-1d93765276ca;d3590ed6-52b3-4102-aeff-aad2292ab01c;00000002-0000-0ff1-ce00-000000000000;bc59ab01-8403-45c6-8796-ac3ef710b3e3
        URLS: http://localhost:55000

  {{/authStart}}
  {{#botStart}}
  - uses: file/updateEnv # Generate runtime environment variables
    with:
      target: ./bot/.localSettings
      envs:
        BOT_ID: $\{{BOT_ID}}
        BOT_PASSWORD: $\{{SECRET_BOT_PASSWORD}}
        {{#if sso}}
        M365_CLIENT_ID: $\{{AAD_APP_CLIENT_ID}}
        M365_CLIENT_SECRET: $\{{SECRET_AAD_APP_CLIENT_SECRET}}
        M365_TENANT_ID: $\{{AAD_APP_TENANT_ID}}
        M365_AUTHORITY_HOST: $\{{AAD_APP_OAUTH_AUTHORITY_HOST}}
        INITIATE_LOGIN_ENDPOINT: $\{{ {{~../../placeholderMappings.botEndpoint~}} }}/auth-start.html
        {{#if tab}}
        M365_APPLICATION_ID_URI: api://$\{{ {{~../../placeholderMappings.tabDomain~}} }}/botid-$\{{BOT_ID}}
        {{else}}
        M365_APPLICATION_ID_URI: api://botid-$\{{BOT_ID}}
        {{/if}}
        {{/if}}
        {{#if function}}
        API_ENDPOINT: http://localhost:7071
        {{/if}}

  {{/botStart}}
  {{#if backendStart}}
  - uses: file/updateEnv # Generate runtime environment variables
    with:
      target: ./api/.localSettings
      envs:
        FUNCTIONS_WORKER_RUNTIME: node
        M365_CLIENT_ID: $\{{AAD_APP_CLIENT_ID}}
        M365_CLIENT_SECRET: $\{{SECRET_AAD_APP_CLIENT_SECRET}}
        M365_TENANT_ID: $\{{AAD_APP_TENANT_ID}}
        M365_AUTHORITY_HOST: $\{{AAD_APP_OAUTH_AUTHORITY_HOST}}
        ALLOWED_APP_IDS: 1fec8e78-bce4-4aaf-ab1b-5451cc387264;5e3ce6c0-2b1f-4285-8d4b-75ee78787346;0ec893e0-5785-4de6-99da-4ed124e5296c;4345a7b9-9a63-4910-a426-35363201d503;4765445b-32c6-49b0-83e6-1d93765276ca;d3590ed6-52b3-4102-aeff-aad2292ab01c;00000002-0000-0ff1-ce00-000000000000;bc59ab01-8403-45c6-8796-ac3ef710b3e3

  {{/if}}
{{/config.deploy}}<|MERGE_RESOLUTION|>--- conflicted
+++ resolved
@@ -225,11 +225,7 @@
 
   {{/frontendStart}}
   {{#authStart}}
-<<<<<<< HEAD
-  - uses: file/updateAppSettings # Generate runtime environment variables
-=======
-  - uses: file/updateJson
->>>>>>> 2a7adea2
+  - uses: file/updateJson # Generate runtime environment variables
     with:
       target: {{appsettingsPath}}
       appsettings:
