--- conflicted
+++ resolved
@@ -15,16 +15,8 @@
 * The changes to use environment files give greater flexibility of configuring which resources are used to provision, but may require some manual steps when creating new environments. [More info](https://aka.ms/teams-toolkit-5.0-upgrade#environment-management)
 * Teams Toolkit no longer prompts you for which environment to use when using the Launch targets in `launch.json`. You can edit `.vscode/launch.json` and configure which environments are used. [More info](https://aka.ms/teams-toolkit-5.0-upgrade#launch-your-app)
 
-<<<<<<< HEAD
 If you're using APIM:
 * You need to provide values to `APIM__PUBLISHEREMAIL` and the `APIM__PUBLISHERNAME` environment variables. [More info](https://aka.ms/teams-toolkit-5.0-upgrade#provision-apim-service)
-=======
-1. You need to sync `env/.env.{env}.user` files between different machines manually. All these files will be gitignored by default. [Learn More](https://aka.ms/teams-toolkit-5.0-upgrade#environment-management)
-2. You need to take some manual steps when creating or provisioning new environments for your old project. [Learn More](https://aka.ms/teams-toolkit-5.0-upgrade#environment-management)
-3. You need to manually update `.vscode/launch.json` when launching your app for a certain environment if your current project contains it. [Learn More](https://aka.ms/teams-toolkit-5.0-upgrade#launch-your-app)
-4. You need to provide values to `APIM__PUBLISHEREMAIL` and `APIM__PUBLISHERNAME` environment variable if your current project uses APIM. [Learn More](https://aka.ms/teams-toolkit-5.0-upgrade#provision-apim-service)
-5. You need to manually update `Start local tunnel` task in `.vscode/task.json` if you have customized this task. Teams Toolkit now uses Dev Tunnel as default tunnel solution. [Learn More](https://aka.ms/teams-toolkit-5.0-upgrade#start-tunnel-service)
->>>>>>> 6d281920
 
 You can [view these changes on GitHub](https://aka.ms/teams-toolkit-5.0-upgrade#feature-changes-that-impact-your-development-flow).
 
@@ -44,15 +36,9 @@
 ## Known issues
 
 1. If your project only contains a bot, you might get an error about `STATE__FX_RESOURCE_FRONTEND_HOSTING__ENDPOINT` missing when running Provision or using Start Debugging. Find this placeholder variable in `appPackage/manifest.json` and replace it with a valid URL to resolve this issue. [More Info](https://aka.ms/teams-toolkit-5.0-upgrade#state__fx_resource_frontend_hosting__endpoint-missing-error-in-some-projects)
-
 2. If your project is created with Visual Studio version < 17.4, you might get an error like `InvalidParameter: Following parameter is missing or invalid for aadApp/create action: name` when running commands. [Try these steps](#how-to-roll-back-after-the-upgrade) to roll back the changes, install VS 17.4, and run the upgrade again.
-
-<<<<<<< HEAD
 3. If your tab app is created with Teams Toolkit 3.2.0 or an earlier version, you may get an error like `simpleAuthEndpoint in configuration is invalid` when remote debugging your app. [Try these steps](https://aka.ms/teams-toolkit-5.0-upgrade#simpleauthendpoint-in-configuration-is-invalid) to learn how to mitigate this error.
-=======
-3. If your tab app is created with Teams Toolkit 3.2.0 or earlier version, you may see error `simpleAuthEndpoint in configuration is invalid` when remote debugging your app. Please follow this [wiki](https://aka.ms/teams-toolkit-5.0-upgrade#simpleauthendpoint-in-configuration-is-invalid) to learn how to mitigate this error.
-4. If your project can be provisioned successfully before, but after upgrade it cannot be provisioned or published by `teamsApp/validateAppPackage` actione, please use the [validation](https://dev.teams.microsoft.com/validation) to check your appPackage zip file and fix the error. [Learn More](https://aka.ms/teams-toolkit-5.0-upgrade#teamsappvalidateapppackage-failed-error)
->>>>>>> 6d281920
+4. If your project was successfully provisioned before, but after upgrading it cannot be provisioned or published using the `teamsApp/validateAppPackage` action, try using the [validation report in Teams Developer Portal](https://dev.teams.microsoft.com/validation) to check the manifest for errors. [More Info](https://aka.ms/teams-toolkit-5.0-upgrade#teamsappvalidateapppackage-failed-error)
 
 ## How to roll back after the upgrade
 
