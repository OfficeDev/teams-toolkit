--- conflicted
+++ resolved
@@ -22,20 +22,12 @@
 
 1. Created `teamsapp.yml` and `teamsapp.local.yml` in your project root folder.
 2. Moved environment files in `.fx` to `.env.{env}` in `env` folder.
-<<<<<<< HEAD
-3. Moved `templates/appPackage` to `appPackage`, renamed `manifest.template.json` to `manifest.json` and placeholders in it will be updated per the latest Teams Toolkit requirement.
-4. If your project contains file `templates/appPackage/aad.template.json`, it will be moved and renamed as `aad.manifest.json` and placeholders in it will be updated per the latest Teams Toolkit requirement.
-5. If your project contains file `.vscode/tasks.json` and `.vscode/launch.json`, they will be updated.
-6. Updated `.gitignore` to ignore new environment files.
-7. Removed `.fx` folder.
-=======
 3. If your project contains file `.fx/states/{env}.userdata`, the content will be moved to `.env.{env}.user` in `env` folder
 4. Moved `templates/appPackage` to `appPackage`, renamed `manifest.template.json` to `manifest.json` and placeholders in it will be updated per the latest Teams Toolkit requirement.
 5. If your project contains file `templates/appPackage/aad.template.json`, it will be moved and renamed as `aad.manifest.json` and placeholders in it will be updated per the latest Teams Toolkit requirement.
-6. Updated `.vscode/tasks.json` and `.vscode/launch.json`.
-7. Updated `.gitignore` to ignore new environment user files.
+6. If your project contains file `.vscode/tasks.json` and `.vscode/launch.json`, they will be updated.
+7. Updated `.gitignore` to ignore new environment user files.8. Removed `.fx` folder.
 8. Removed `.fx` folder.
->>>>>>> 9cc68f58
 
 For more detailed changes, please refer to this [wiki](https://aka.ms/teams-toolkit-5.0-upgrade#file-changes).
 
