--- conflicted
+++ resolved
@@ -16,11 +16,7 @@
 // Initialize a new axios instance to call {{config.APIName}}
 const appCredential = teamsFx.getCredential();
 const authProvider = new teamsfxSdk.BearerTokenAuthProvider(
-<<<<<<< HEAD
-  // Replace '<your-api-scope>' with your required API scope
-=======
-  // TODO: Please replace '<your-api-scope>' with your API scope value.
->>>>>>> 525f2df7
+  // TODO: Replace '<your-api-scope>' with your required API scope
   async () => (await appCredential.getToken("<your-api-scope>")).token
 );
 const {{config.APIName}}Client = teamsfxSdk.createApiClient(
