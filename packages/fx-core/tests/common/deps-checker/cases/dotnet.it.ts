// Copyright (c) Microsoft Corporation.
// Licensed under the MIT license.

import { assert } from "chai";
import * as path from "path";
import * as fs from "fs-extra";
import * as os from "os";

import * as dotnetUtils from "../utils/dotnet";
import { isLinux, isWindows } from "../../../../src/common/deps-checker/util/system";
import {
  DotnetChecker,
  DotnetVersion,
} from "../../../../src/common/deps-checker/internal/dotnetChecker";
import { DepsChecker, DepsType } from "../../../../src/common/deps-checker/depsChecker";
import { CheckerFactory } from "../../../../src/common/deps-checker/checkerFactory";
import { logger } from "../adapters/testLogger";
import { TestTelemetry } from "../adapters/testTelemetry";
import {
  assertPathEqual,
  commandExistsInPath,
  getExecutionPolicyForCurrentUser,
  setExecutionPolicyForCurrentUser,
} from "../utils/common";
import * as sinon from "sinon";
import * as process from "process";
import "mocha";

describe("DotnetChecker E2E Test - first run", async () => {
  const sandbox = sinon.createSandbox();

  beforeEach(async function () {
    // cleanup to make sure the environment is clean before test
    await dotnetUtils.cleanup();
  });
  afterEach(async function () {
<<<<<<< HEAD
    sandbox.restore();
=======
>>>>>>> c00588a5
    // cleanup to make sure the environment is clean
    await dotnetUtils.cleanup();
  });

  it(".NET SDK is not installed, whether globally or in home dir", async function () {
    if (isLinux() || (await commandExistsInPath(dotnetUtils.dotnetCommand))) {
      this.skip();
    }
    const dotnetChecker = CheckerFactory.createChecker(
      DepsType.Dotnet,
      logger,
      new TestTelemetry()
    );

    const depsInfo = await dotnetChecker.getInstallationInfo();
    assert.isNotNull(depsInfo);
    assert.isFalse(depsInfo.isInstalled, ".NET is not installed, but isInstalled() return true");
    assert.isFalse(depsInfo.details.isLinuxSupported, "Linux should not support .NET");

    const spyChecker = sandbox.spy(dotnetChecker);
    const res = await spyChecker.resolve();
    assert.isTrue(res.isInstalled);
    assert.isTrue(spyChecker.getInstallationInfo.calledTwice);
    await verifyPrivateInstallation(dotnetChecker);
  });

  it(".NET SDK is not installed and the user homedir contains special characters", async function () {
    if (isLinux() || (await commandExistsInPath(dotnetUtils.dotnetCommand))) {
      this.skip();
    }

    // test for space and non-ASCII characters
    const specialUserName = "Aarón García";

    const [resourceDir, cleanupCallback] = await dotnetUtils.createMockResourceDir(specialUserName);
    try {
      const dotnetChecker = CheckerFactory.createChecker(
        DepsType.Dotnet,
        logger,
        new TestTelemetry()
      ) as DotnetChecker;
      sinon.stub(dotnetChecker, "getResourceDir").returns(resourceDir);

      const spyChecker = sandbox.spy(dotnetChecker);
      const res = await spyChecker.resolve();
      assert.isTrue(res.isInstalled);
      assert.isTrue(spyChecker.getInstallationInfo.calledTwice);
      await verifyPrivateInstallation(dotnetChecker);
    } finally {
      cleanupCallback();
    }
  });

  it(".NET SDK supported version is installed globally", async function () {
    if (
      !(await dotnetUtils.hasAnyDotnetVersions(
        dotnetUtils.dotnetCommand,
        dotnetUtils.dotnetSupportedVersions
      ))
    ) {
      this.skip();
    }

    const dotnetFullPath = await commandExistsInPath(dotnetUtils.dotnetCommand);
    assert.isNotNull(dotnetFullPath);

    const dotnetChecker = CheckerFactory.createChecker(
      DepsType.Dotnet,
      logger,
      new TestTelemetry()
    );

    const depsInfo = await dotnetChecker.getInstallationInfo();
    assert.isTrue(depsInfo.isInstalled);

    const dotnetExecPathFromConfig = await dotnetUtils.getDotnetExecPathFromConfig(
      dotnetUtils.dotnetConfigPath
    );
    assert.isNotNull(dotnetExecPathFromConfig);
    assert.isTrue(
      await dotnetUtils.hasAnyDotnetVersions(
        dotnetExecPathFromConfig!,
        dotnetUtils.dotnetSupportedVersions
      )
    );

    // test dotnet executable is from config file.
    assertPathEqual(dotnetExecPathFromConfig!, depsInfo.command);
  });

  it(".NET SDK is too old", async function () {
    const has21 = await dotnetUtils.hasDotnetVersion(
      dotnetUtils.dotnetCommand,
      dotnetUtils.dotnetOldVersion
    );
    const hasSupported = await dotnetUtils.hasAnyDotnetVersions(
      dotnetUtils.dotnetCommand,
      dotnetUtils.dotnetSupportedVersions
    );
    if (!(has21 && !hasSupported)) {
      this.skip();
    }
    if (isLinux()) {
      this.skip();
    }

    assert.isTrue(await commandExistsInPath(dotnetUtils.dotnetCommand));

    const dotnetChecker = CheckerFactory.createChecker(
      DepsType.Dotnet,
      logger,
      new TestTelemetry()
    );

    const spyChecker = sandbox.spy(dotnetChecker);
    const res = await spyChecker.resolve();
    assert.isTrue(spyChecker.getInstallationInfo.calledTwice);

    assert.isTrue(res.isInstalled);
    await verifyPrivateInstallation(dotnetChecker);
  });

  it(".NET SDK installation failure and manually install", async function () {
    if (isLinux() || (await commandExistsInPath(dotnetUtils.dotnetCommand))) {
      this.skip();
    }

    // DotnetChecker with mock dotnet-install script
    const dotnetChecker = CheckerFactory.createChecker(
      DepsType.Dotnet,
      logger,
      new TestTelemetry()
    ) as DotnetChecker;
    const correctResourceDir = dotnetChecker.getResourceDir();
    sinon.stub(dotnetChecker, "getResourceDir").returns(getErrorResourceDir());

    const res = await dotnetChecker.resolve();

    assert.isFalse(res.isInstalled);
    await verifyInstallationFailed(dotnetChecker);

    sinon.restore();
    // DotnetChecker with correct dotnet-install script
    sinon.stub(dotnetChecker, "getResourceDir").returns(correctResourceDir);

    // user manually install
    await dotnetUtils.withDotnet(
      dotnetChecker,
      DotnetVersion.v31,
      true,
      async (installedDotnetExecPath: string) => {
        // pre-check installed dotnet works
        assert.isTrue(
          await dotnetUtils.hasDotnetVersion(
            installedDotnetExecPath,
            dotnetUtils.dotnetInstallVersion
          )
        );

        await dotnetChecker.resolve();
        const depsInfo = await dotnetChecker.getInstallationInfo();
        assert.isTrue(depsInfo.isInstalled);
        const dotnetExecPath = await dotnetChecker.command();
        assertPathEqual(dotnetExecPath, installedDotnetExecPath);
        assert.isTrue(
          await dotnetUtils.hasDotnetVersion(dotnetExecPath, dotnetUtils.dotnetInstallVersion)
        );
      }
    );
  });

  describe("PowerShell ExecutionPolicy is default on Windows", async () => {
    if (!isWindows()) {
      return;
    }

    let originalExecutionPolicy = "Unrestricted";
    beforeEach(async function () {
      originalExecutionPolicy = await getExecutionPolicyForCurrentUser();
      await setExecutionPolicyForCurrentUser("Restricted");
    });

    afterEach(async function () {
      await setExecutionPolicyForCurrentUser(originalExecutionPolicy);
    });
    it(".NET SDK not installed and PowerShell ExecutionPolicy is default (Restricted) on Windows", async function () {
      if (await commandExistsInPath(dotnetUtils.dotnetCommand)) {
        this.skip();
      }

      const dotnetChecker = CheckerFactory.createChecker(
        DepsType.Dotnet,
        logger,
        new TestTelemetry()
      );
      const res = await dotnetChecker.resolve();

      assert.isTrue(res.isInstalled);
      await verifyPrivateInstallation(dotnetChecker);
    });
  });
});

describe("DotnetChecker E2E Test - second run", () => {
  const sandbox = sinon.createSandbox();

  beforeEach(async function () {
    await dotnetUtils.cleanup();
    // cleanup to make sure the environment is clean before test
  });

  afterEach(async function () {
    // cleanup to make sure the environment is clean
    sandbox.restore();
    await dotnetUtils.cleanup();
  });

  it("Valid dotnet.json file", async function () {
    if (await commandExistsInPath(dotnetUtils.dotnetCommand)) {
      this.skip();
    }

    const dotnetChecker = CheckerFactory.createChecker(
      DepsType.Dotnet,
      logger,
      new TestTelemetry()
    ) as DotnetChecker;
    await dotnetUtils.withDotnet(
      dotnetChecker,
      DotnetVersion.v31,
      false,
      async (installedDotnetExecPath: string) => {
        // pre-check installed dotnet works
        assert.isTrue(
          await dotnetUtils.hasDotnetVersion(
            installedDotnetExecPath,
            dotnetUtils.dotnetInstallVersion
          )
        );

        // setup config file
        await fs.mkdirp(path.resolve(dotnetUtils.dotnetConfigPath, ".."));
        await fs.writeJson(
          dotnetUtils.dotnetConfigPath,
          { dotnetExecutablePath: installedDotnetExecPath },
          {
            encoding: "utf-8",
            spaces: 4,
            EOL: os.EOL,
          }
        );

        const spyChecker = sandbox.spy(dotnetChecker);
        const res = await spyChecker.resolve();
        assert.isTrue(spyChecker.getInstallationInfo.calledOnce);

        const dotnetExecPath = await dotnetChecker.command();

        assert.isTrue(res.isInstalled);
        assertPathEqual(dotnetExecPath, installedDotnetExecPath);
        assert.isTrue(
          await dotnetUtils.hasDotnetVersion(dotnetExecPath, dotnetUtils.dotnetInstallVersion)
        );
      }
    );
  });

  it("Invalid dotnet.json file and .NET SDK not installed", async function () {
    if (isLinux() || (await commandExistsInPath(dotnetUtils.dotnetCommand))) {
      this.skip();
    }

    // setup config file
    const invalidPath = "/this/path/does/not/exist";
    await fs.mkdirp(path.resolve(dotnetUtils.dotnetConfigPath, ".."));
    await fs.writeJson(
      dotnetUtils.dotnetConfigPath,
      { dotnetExecutablePath: invalidPath },
      {
        encoding: "utf-8",
        spaces: 4,
        EOL: os.EOL,
      }
    );

    const dotnetChecker = CheckerFactory.createChecker(
      DepsType.Dotnet,
      logger,
      new TestTelemetry()
    );
    const spyChecker = sandbox.spy(dotnetChecker);
    const res = await spyChecker.resolve();
    assert.isTrue(spyChecker.getInstallationInfo.calledTwice);

    assert.isTrue(res.isInstalled);
    await verifyPrivateInstallation(dotnetChecker);
  });

  it("Invalid dotnet.json file and .NET SDK installed", async function () {
    if (isLinux() || (await commandExistsInPath(dotnetUtils.dotnetCommand))) {
      this.skip();
    }

    const dotnetChecker = CheckerFactory.createChecker(
      DepsType.Dotnet,
      logger,
      new TestTelemetry()
    ) as DotnetChecker;

    await dotnetUtils.withDotnet(
      dotnetChecker,
      DotnetVersion.v31,
      true,
      async (installedDotnetExecPath: string) => {
        const invalidPath = "/this/path/does/not/exist";
        // setup config file
        await fs.mkdirp(path.resolve(dotnetUtils.dotnetConfigPath, ".."));
        await fs.writeJson(
          dotnetUtils.dotnetConfigPath,
          { dotnetExecutablePath: invalidPath },
          {
            encoding: "utf-8",
            spaces: 4,
            EOL: os.EOL,
          }
        );

        const spyChecker = sandbox.spy(dotnetChecker);
        const res = await spyChecker.resolve();
        assert.isTrue(spyChecker.getInstallationInfo.calledOnce);

        const dotnetExecPath = await dotnetChecker.command();
        const dotnetExecPathFromConfig = await dotnetUtils.getDotnetExecPathFromConfig(
          dotnetUtils.dotnetConfigPath
        );

        assert.isTrue(res.isInstalled);
        assertPathEqual(dotnetExecPath, installedDotnetExecPath);
        assert.isNotNull(dotnetExecPathFromConfig);
        assertPathEqual(dotnetExecPath, dotnetExecPathFromConfig!);
        assert.isTrue(
          await dotnetUtils.hasDotnetVersion(dotnetExecPath, dotnetUtils.dotnetInstallVersion)
        );
      }
    );
  });
});

async function verifyPrivateInstallation(dotnetChecker: DepsChecker) {
  const depsInfo = await dotnetChecker.getInstallationInfo();
  assert.isTrue(depsInfo.isInstalled, ".NET installation failed");

  assert.isTrue(
    await dotnetUtils.hasDotnetVersion(depsInfo.command, dotnetUtils.dotnetInstallVersion)
  );

  // validate dotnet config file
  const dotnetExecPath = await dotnetUtils.getDotnetExecPathFromConfig(
    dotnetUtils.dotnetConfigPath
  );
  assert.isNotNull(dotnetExecPath);
  assert.isTrue(
    await dotnetUtils.hasDotnetVersion(dotnetExecPath!, dotnetUtils.dotnetInstallVersion)
  );
}

async function verifyInstallationFailed(dotnetChecker: DepsChecker) {
  const depsInfo = await dotnetChecker.getInstallationInfo();
  assert.isFalse(depsInfo.isInstalled);
  assert.isNull(await dotnetUtils.getDotnetExecPathFromConfig(dotnetUtils.dotnetConfigPath));
  assert.equal(depsInfo.command, dotnetUtils.dotnetCommand);
}

function getErrorResourceDir(): string {
  process.env["ENV_CHECKER_CUSTOM_SCRIPT_STDOUT"] = "mock dotnet installing";
  process.env["ENV_CHECKER_CUSTOM_SCRIPT_STDERR"] = "mock dotnet install failure";
  process.env["ENV_CHECKER_CUSTOM_SCRIPT_EXITCODE"] = "1";
  return path.resolve(__dirname, "../resource");
}<|MERGE_RESOLUTION|>--- conflicted
+++ resolved
@@ -34,10 +34,7 @@
     await dotnetUtils.cleanup();
   });
   afterEach(async function () {
-<<<<<<< HEAD
     sandbox.restore();
-=======
->>>>>>> c00588a5
     // cleanup to make sure the environment is clean
     await dotnetUtils.cleanup();
   });
