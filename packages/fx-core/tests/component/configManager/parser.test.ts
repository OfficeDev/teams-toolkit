// Copyright (c) Microsoft Corporation.
// Licensed under the MIT license.

/**
 * @author yefuwang@microsoft.com
 */

import chai from "chai";
import path from "path";
import { describe, it } from "mocha";
import sinon from "sinon";
import { YamlParser } from "../../../src/component/configManager/parser";
import { LifecycleNames } from "../../../src/component/configManager/interface";
import fs from "fs-extra";

const assert = chai.assert;

describe("v3 yaml parser", () => {
  describe("when parsing an invalid path", () => {
    const sandbox = sinon.createSandbox();
    before(() => {
      sandbox.stub(fs, "readFile").rejects(new Error("file not found"));
    });

    afterEach(() => {
      sandbox.restore();
    });
    it("should return InvalidYamlSchemaError", async () => {
      const parser = new YamlParser();
      const result = await parser.parse("");
      assert(result.isErr() && result.error.name === "InvalidYamlSchemaError");
    });
  });

  describe("when parsing an empty file", () => {
    const sandbox = sinon.createSandbox();
    before(async () => {
      sandbox.stub<any, any>(fs, "readFile").resolves("");
    });

    after(() => {
      sandbox.restore();
    });

    it("should return InvalidYamlSchemaError", async () => {
      const parser = new YamlParser();
      const result = await parser.parse("");
      assert(result.isErr() && result.error.name === "InvalidYamlSchemaError");
    });
  });

  describe("when parsing a file containing only array", () => {
    it("should return InvalidYamlSchemaError", async () => {
      const parser = new YamlParser();
      const yamlPath = path.resolve(__dirname, "testing_data", "array.yml");
      const result = await parser.parse(yamlPath);
      assert(result.isErr() && result.error.name === "InvalidYamlSchemaError");
    });
  });

  describe("when parsing a file with lifecycle content not being array", () => {
    it("should return YamlFieldTypeError", async () => {
      const parser = new YamlParser();
      const result = await parser.parse(
        path.resolve(__dirname, "testing_data", "invalid_lifecycle_content.yml")
      );
<<<<<<< HEAD
      assert(result.isErr() && result.error.name === "YamlParsingError");
=======
      assert(result.isErr() && result.error.name === "YamlFieldTypeError");
>>>>>>> 67ca2176
    });
  });

  describe(`when parsing a file with lifecycle content with invalid "uses" and "with"`, () => {
    it("should return YamlFieldMissingError without 'with'", async () => {
      const parser = new YamlParser();
      const result = await parser.parse(
        path.resolve(__dirname, "testing_data", "invalid_lifecycle_without_with.yml")
      );
<<<<<<< HEAD
      assert(result.isErr() && result.error.name === "YamlParsingError");
=======
      assert(result.isErr() && result.error.name === "YamlFieldMissingError");
    });
    it("should return YamlFieldMissingError without 'uses'", async () => {
      const parser = new YamlParser();
      const result = await parser.parse(
        path.resolve(__dirname, "testing_data", "invalid_lifecycle_without_uses.yml")
      );
      assert(result.isErr() && result.error.name === "YamlFieldMissingError");
    });
    it("should return YamlFieldTypeError with wrong 'uses' type", async () => {
      const parser = new YamlParser();
      const result = await parser.parse(
        path.resolve(__dirname, "testing_data", "invalid_lifecycle_with_wrong_uses_type.yml")
      );
      assert(result.isErr() && result.error.name === "YamlFieldTypeError");
    });
    it("should return YamlFieldTypeError with wrong 'with' type", async () => {
      const parser = new YamlParser();
      const result = await parser.parse(
        path.resolve(__dirname, "testing_data", "invalid_lifecycle_with_wrong_with_type.yml")
      );
      assert(result.isErr() && result.error.name === "YamlFieldTypeError");
>>>>>>> 67ca2176
    });
  });

  describe(`when parsing a file with right schema, but unknown drivers`, () => {
    // because driver resolution happens when the driver actually runs.
    it("should return error", async () => {
      const parser = new YamlParser();
      const result = await parser.parse(
        path.resolve(__dirname, "testing_data", "valid_with_unknown_driver.yml")
      );
      assert(result.isErr() && result.error.name === "YamlParsingError");
    });
  });

  describe(`when parsing real app.yml`, () => {
    // because driver resolution happens when the driver actually runs.
    it("should return ok", async () => {
      const parser = new YamlParser();
      const result = await parser.parse(path.resolve(__dirname, "testing_data", "app.yml"));
      assert(result.isOk());
      if (result.isOk()) {
        const model = result.value;
        chai.expect(model["provision"]).is.not.undefined;
        chai.expect(model["deploy"]).is.not.undefined;
        chai.expect(model["publish"]).is.not.undefined;
        chai.expect(model["configureApp"]).is.undefined;
        chai.expect(model["registerApp"]).is.undefined;
      }
    });
  });

  describe(`when parsing yml with invalid env field`, () => {
    it("should return error if env field is of type string", async () => {
      const parser = new YamlParser();
      const result = await parser.parse(
        path.resolve(__dirname, "testing_data", "invalid_env_field_string.yml")
      );
<<<<<<< HEAD
      assert(result.isErr() && result.error.name === "YamlParsingError");
    });

=======
      assert(result.isErr() && result.error.name === "YamlFieldTypeError");
    });
    it("should return error if env field value has wrong type", async () => {
      const parser = new YamlParser();
      const result = await parser.parse(
        path.resolve(__dirname, "testing_data", "invalid_env_subfield_type.yml")
      );
      assert(result.isErr() && result.error.name === "YamlFieldTypeError");
    });
>>>>>>> 67ca2176
    it("should return error if env field is of type array", async () => {
      const parser = new YamlParser();
      const result = await parser.parse(
        path.resolve(__dirname, "testing_data", "invalid_env_field_array.yml")
      );
<<<<<<< HEAD
      assert(result.isErr() && result.error.name === "YamlParsingError");
=======
      assert(result.isErr() && result.error.name === "YamlFieldTypeError");
>>>>>>> 67ca2176
    });
  });

  describe(`when parsing yml with valid env field`, async () => {
    it("should return ok", async () => {
      const parser = new YamlParser();
      const result = await parser.parse(
        path.resolve(__dirname, "testing_data", "valid_env_field.yml")
      );
      assert(result.isOk());
    });
  });

  describe(`when parsing yml with valid envrionmentFolderPath`, async () => {
    it("should return ok", async () => {
      const parser = new YamlParser();
      const result = await parser.parse(
        path.resolve(__dirname, "testing_data", "valid_env_folder_path.yml")
      );
      assert(result.isOk() && result.value.environmentFolderPath === "/home/xxx");
    });
  });

  describe(`when parsing yml with invalid folder path`, async () => {
    it("should return ok", async () => {
      const parser = new YamlParser();
      const result = await parser.parse(
        path.resolve(__dirname, "testing_data", "invalid_env_folder_path.yml")
      );
<<<<<<< HEAD
      assert(result.isErr() && result.error.name === "YamlParsingError");
=======
      assert(result.isErr() && result.error.name === "YamlFieldTypeError");
    });
  });

  describe(`when parsing yml with valid writeToEnvironmentFile`, async () => {
    it("should return ok", async () => {
      const parser = new YamlParser();
      const result = await parser.parse(
        path.resolve(__dirname, "testing_data", "valid_write_to_environment_file.yml")
      );
      assert(
        result.isOk() &&
          result.value.provision &&
          result.value.provision.driverDefs[0].writeToEnvironmentFile &&
          result.value.provision.driverDefs[0].writeToEnvironmentFile["xxx"] === "YYY_XXX"
      );
    });
  });

  describe(`when parsing yml with invalid writeToEnvironmentFile`, async () => {
    it("should return YamlFieldTypeError", async () => {
      const parser = new YamlParser();
      let result = await parser.parse(
        path.resolve(__dirname, "testing_data", "invalid_write_to_environment_file_array.yml")
      );
      assert(result.isErr() && result.error.name === "YamlFieldTypeError");

      result = await parser.parse(
        path.resolve(__dirname, "testing_data", "invalid_write_to_environment_file_number.yml")
      );
      assert(result.isErr() && result.error.name === "YamlFieldTypeError");
>>>>>>> 67ca2176
    });
  });
});<|MERGE_RESOLUTION|>--- conflicted
+++ resolved
@@ -10,7 +10,6 @@
 import { describe, it } from "mocha";
 import sinon from "sinon";
 import { YamlParser } from "../../../src/component/configManager/parser";
-import { LifecycleNames } from "../../../src/component/configManager/interface";
 import fs from "fs-extra";
 
 const assert = chai.assert;
@@ -64,11 +63,7 @@
       const result = await parser.parse(
         path.resolve(__dirname, "testing_data", "invalid_lifecycle_content.yml")
       );
-<<<<<<< HEAD
-      assert(result.isErr() && result.error.name === "YamlParsingError");
-=======
-      assert(result.isErr() && result.error.name === "YamlFieldTypeError");
->>>>>>> 67ca2176
+      assert(result.isErr() && result.error.name === "InvalidYamlSchemaError");
     });
   });
 
@@ -78,18 +73,15 @@
       const result = await parser.parse(
         path.resolve(__dirname, "testing_data", "invalid_lifecycle_without_with.yml")
       );
-<<<<<<< HEAD
-      assert(result.isErr() && result.error.name === "YamlParsingError");
-=======
+      assert(result.isErr() && result.error.name === "InvalidYamlSchemaError");
+    });
+    it("should return YamlFieldMissingError without 'uses'", async () => {
+      const parser = new YamlParser();
+      const result = await parser.parse(
+        path.resolve(__dirname, "testing_data", "invalid_lifecycle_without_uses.yml")
+      );
       assert(result.isErr() && result.error.name === "YamlFieldMissingError");
     });
-    it("should return YamlFieldMissingError without 'uses'", async () => {
-      const parser = new YamlParser();
-      const result = await parser.parse(
-        path.resolve(__dirname, "testing_data", "invalid_lifecycle_without_uses.yml")
-      );
-      assert(result.isErr() && result.error.name === "YamlFieldMissingError");
-    });
     it("should return YamlFieldTypeError with wrong 'uses' type", async () => {
       const parser = new YamlParser();
       const result = await parser.parse(
@@ -103,7 +95,6 @@
         path.resolve(__dirname, "testing_data", "invalid_lifecycle_with_wrong_with_type.yml")
       );
       assert(result.isErr() && result.error.name === "YamlFieldTypeError");
->>>>>>> 67ca2176
     });
   });
 
@@ -141,31 +132,23 @@
       const result = await parser.parse(
         path.resolve(__dirname, "testing_data", "invalid_env_field_string.yml")
       );
-<<<<<<< HEAD
-      assert(result.isErr() && result.error.name === "YamlParsingError");
-    });
-
-=======
-      assert(result.isErr() && result.error.name === "YamlFieldTypeError");
-    });
+      assert(result.isErr() && result.error.name === "InvalidYamlSchemaError");
+    });
+
     it("should return error if env field value has wrong type", async () => {
       const parser = new YamlParser();
       const result = await parser.parse(
         path.resolve(__dirname, "testing_data", "invalid_env_subfield_type.yml")
       );
-      assert(result.isErr() && result.error.name === "YamlFieldTypeError");
-    });
->>>>>>> 67ca2176
+      assert(result.isErr() && result.error.name === "InvalidYamlSchemaError");
+    });
+
     it("should return error if env field is of type array", async () => {
       const parser = new YamlParser();
       const result = await parser.parse(
         path.resolve(__dirname, "testing_data", "invalid_env_field_array.yml")
       );
-<<<<<<< HEAD
-      assert(result.isErr() && result.error.name === "YamlParsingError");
-=======
-      assert(result.isErr() && result.error.name === "YamlFieldTypeError");
->>>>>>> 67ca2176
+      assert(result.isErr() && result.error.name === "InvalidYamlSchemaError");
     });
   });
 
@@ -195,10 +178,7 @@
       const result = await parser.parse(
         path.resolve(__dirname, "testing_data", "invalid_env_folder_path.yml")
       );
-<<<<<<< HEAD
-      assert(result.isErr() && result.error.name === "YamlParsingError");
-=======
-      assert(result.isErr() && result.error.name === "YamlFieldTypeError");
+      assert(result.isErr() && result.error.name === "InvalidYamlSchemaError");
     });
   });
 
@@ -229,7 +209,6 @@
         path.resolve(__dirname, "testing_data", "invalid_write_to_environment_file_number.yml")
       );
       assert(result.isErr() && result.error.name === "YamlFieldTypeError");
->>>>>>> 67ca2176
     });
   });
 });