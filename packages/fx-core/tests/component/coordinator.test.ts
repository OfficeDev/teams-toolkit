--- conflicted
+++ resolved
@@ -332,14 +332,18 @@
     assert.isTrue(res.isOk());
   });
 
-<<<<<<< HEAD
+  it("init infra without projectPath", async () => {
+    const inputs: Inputs = {
+      platform: Platform.VSCode,
+    };
+    const fxCore = new FxCore(tools);
+    const res = await fxCore.initInfra(inputs);
+    assert.isTrue(res.isErr());
+  });
+
   it("getSettings", async () => {
     sandbox.stub(settingsUtil, "readSettings").resolves(ok({ trackingId: "mockId", version: "1" }));
     const inputs: InputsWithProjectPath = {
-=======
-  it("init infra without projectPath", async () => {
-    const inputs: Inputs = {
->>>>>>> 149f12fe
       platform: Platform.VSCode,
       projectPath: ".",
     };
