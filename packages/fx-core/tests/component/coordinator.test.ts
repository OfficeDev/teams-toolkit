--- conflicted
+++ resolved
@@ -53,7 +53,6 @@
 import * as appStudio from "../../src/component/resource/appManifest/appStudio";
 import * as v3MigrationUtils from "../../src/core/middleware/utils/v3MigrationUtils";
 
-<<<<<<< HEAD
 function mockedResolveDriverInstances(log: LogProvider): Result<DriverInstance[], FxError> {
   return ok([
     {
@@ -71,9 +70,7 @@
   ]);
 }
 
-=======
 const V3Version = "3.0.0";
->>>>>>> 53781ede
 describe("component coordinator test", () => {
   const sandbox = sinon.createSandbox();
   const tools = new MockTools();
