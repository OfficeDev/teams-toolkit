--- conflicted
+++ resolved
@@ -81,7 +81,6 @@
   MissingEnvironmentVariablesError,
   MissingRequiredInputError,
 } from "../../src/error/common";
-<<<<<<< HEAD
 import {
   MockAzureAccountProvider,
   MockM365TokenProvider,
@@ -89,9 +88,7 @@
   randomAppName,
 } from "../core/utils";
 import { MockedUserInteraction } from "../plugins/solution/util";
-=======
 import { FxCoreV3Implement } from "../../src/core/FxCoreImplementV3";
->>>>>>> 369be92b
 
 function mockedResolveDriverInstances(log: LogProvider): Result<DriverInstance[], FxError> {
   return ok([
