// Copyright (c) Microsoft Corporation.
// Licensed under the MIT license.

import { IProgressHandler } from "@microsoft/teamsfx-api";
import { assert } from "chai";
import child_process from "child_process";
import fs from "fs-extra";
import "mocha";
import os from "os";
import * as sinon from "sinon";
import * as tools from "../../../../src/common/tools";
import { DriverContext } from "../../../../src/component/driver/interface/commonArgs";
import {
  convertScriptErrorToFxError,
  scriptDriver,
} from "../../../../src/component/driver/script/scriptDriver";
import * as charsetUtils from "../../../../src/component/utils/charsetUtils";
import { DefaultEncoding, getSystemEncoding } from "../../../../src/component/utils/charsetUtils";
import { ScriptExecutionError, ScriptTimeoutError } from "../../../../src/error/script";
import { MockUserInteraction } from "../../../core/utils";
import { TestAzureAccountProvider } from "../../util/azureAccountMock";
import { TestLogProvider } from "../../util/logProviderMock";

describe("Script Driver test", () => {
  const sandbox = sinon.createSandbox();
  beforeEach(() => {
    sandbox.stub(tools, "waitSeconds").resolves();
  });
  afterEach(async () => {
    sandbox.restore();
  });
  it("execute success: set-output and append to file", async () => {
<<<<<<< HEAD
    const appendFileSyncStub = sandbox.stub(fs, "appendFileSync");
=======
    // sandbox.stub(charsetUtils, "getSystemEncoding").resolves("utf-8");
    const appendFileSyncStub = sandbox.stub(fs, "appendFileSync");
    // const cp = {
    //   stdout: {
    //     on: sandbox.stub() as any,
    //   },
    //   stderr: {
    //     on: sandbox.stub() as any,
    //   },
    // };
    // sandbox
    //   .stub(child_process, "exec")
    //   .callsArgWith(2, null)
    //   .returns(cp as child_process.ChildProcess);
    // cp.stdout.on.callsFake((event: string, callback: (data: string) => void) => {
    //   callback("::set-output MY_KEY=MY_VALUE");
    // });
>>>>>>> cb1d4d42
    const args = {
      workingDirectory: "./",
      run: `echo '::set-output MY_KEY=MY_VALUE'`,
      redirectTo: "./log",
    };
    const context = {
      azureAccountProvider: new TestAzureAccountProvider(),
      logProvider: new TestLogProvider(),
      ui: new MockUserInteraction(),
      progressBar: {
        start: async (detail?: string): Promise<void> => {},
        next: async (detail?: string): Promise<void> => {},
        end: async (): Promise<void> => {},
      } as IProgressHandler,
      projectPath: "./",
    } as DriverContext;
    const res = await scriptDriver.execute(args, context);
    if (res.result.isErr()) {
      console.log(res.result.error);
    }
    assert.isTrue(res.result.isOk());
    if (res.result.isOk()) {
      const output = res.result.value;
      assert.equal(output.get("MY_KEY"), "MY_VALUE");
    }
    sinon.assert.called(appendFileSyncStub);
  });
  it("execute failed: child_process.exec return error", async () => {
    const error = new Error("test error");
    sandbox.stub(charsetUtils, "getSystemEncoding").resolves("utf-8");
    sandbox.stub(child_process, "exec").callsArgWith(2, error, "");
    const args = {
      workingDirectory: "./",
      run: "abc",
    };
    const context = {
      azureAccountProvider: new TestAzureAccountProvider(),
      logProvider: new TestLogProvider(),
      ui: new MockUserInteraction(),
      projectPath: "./",
    } as DriverContext;
    const res = await scriptDriver.execute(args, context);
    assert.isTrue(res.result.isErr());
  });
  it("convertScriptErrorToFxError ScriptTimeoutError", async () => {
    const error = { killed: true } as child_process.ExecException;
    const res = convertScriptErrorToFxError(error, "test");
    assert.isTrue(res instanceof ScriptTimeoutError);
  });
  it("convertScriptErrorToFxError ScriptExecutionError", async () => {
    const error = { killed: false, message: "command failed" } as child_process.ExecException;
    const res = convertScriptErrorToFxError(error, "test");
    assert.isTrue(res instanceof ScriptExecutionError);
  });
});

describe("getSystemEncoding", () => {
  const sandbox = sinon.createSandbox();
  afterEach(() => {
    sandbox.restore();
  });
  it("should return a string", async () => {
    const result = await getSystemEncoding();
    assert.isTrue(typeof result === "string");
  });
  it("should return default encoding on other platform", async () => {
    sandbox.stub(os, "platform").returns("netbsd");
    const result = await getSystemEncoding();
    assert.equal(result, "utf-8");
  });

  it("should return gb2312 on win32 platform", async () => {
    sandbox.stub(os, "platform").returns("win32");
    sandbox.stub(child_process, "exec").callsArgWith(2, null, "Active code page: 936");
    const result = await getSystemEncoding();
    assert.equal(result, "gb2312");
  });

  it("should return utf-8 on linux platform", async () => {
    sandbox.stub(os, "platform").returns("linux");
    sandbox.stub(child_process, "exec").callsArgWith(2, null, "UTF-8");
    const result = await getSystemEncoding();
    assert.equal(result, "utf-8");
  });

  it("should return utf-8 on darwin platform", async () => {
    sandbox.stub(os, "platform").returns("darwin");
    sandbox.stub(child_process, "exec").callsArgWith(2, null, "zh_CN.UTF-8");
    const result = await getSystemEncoding();
    assert.equal(result, "utf-8");
  });

  it("should return default encoding when Error happens on win32 platform", async () => {
    sandbox.stub(os, "platform").returns("win32");
    const error = new Error("test error");
    sandbox.stub(child_process, "exec").callsArgWith(2, error, "");
    const result = await getSystemEncoding();
    assert.equal(result, DefaultEncoding);
  });

  it("should return default encoding when Error happens on linux platform", async () => {
    sandbox.stub(os, "platform").returns("linux");
    const error = new Error("test error");
    sandbox.stub(child_process, "exec").callsArgWith(2, error, "");
    const result = await getSystemEncoding();
    assert.equal(result, DefaultEncoding);
  });

  it("should return default encoding when Error happens on darwin platform", async () => {
    sandbox.stub(os, "platform").returns("darwin");
    const error = new Error("test error");
    sandbox.stub(child_process, "exec").callsArgWith(2, error, "");
    const result = await getSystemEncoding();
    assert.equal(result, DefaultEncoding);
  });
});<|MERGE_RESOLUTION|>--- conflicted
+++ resolved
@@ -30,27 +30,7 @@
     sandbox.restore();
   });
   it("execute success: set-output and append to file", async () => {
-<<<<<<< HEAD
     const appendFileSyncStub = sandbox.stub(fs, "appendFileSync");
-=======
-    // sandbox.stub(charsetUtils, "getSystemEncoding").resolves("utf-8");
-    const appendFileSyncStub = sandbox.stub(fs, "appendFileSync");
-    // const cp = {
-    //   stdout: {
-    //     on: sandbox.stub() as any,
-    //   },
-    //   stderr: {
-    //     on: sandbox.stub() as any,
-    //   },
-    // };
-    // sandbox
-    //   .stub(child_process, "exec")
-    //   .callsArgWith(2, null)
-    //   .returns(cp as child_process.ChildProcess);
-    // cp.stdout.on.callsFake((event: string, callback: (data: string) => void) => {
-    //   callback("::set-output MY_KEY=MY_VALUE");
-    // });
->>>>>>> cb1d4d42
     const args = {
       workingDirectory: "./",
       run: `echo '::set-output MY_KEY=MY_VALUE'`,
@@ -68,9 +48,6 @@
       projectPath: "./",
     } as DriverContext;
     const res = await scriptDriver.execute(args, context);
-    if (res.result.isErr()) {
-      console.log(res.result.error);
-    }
     assert.isTrue(res.result.isOk());
     if (res.result.isOk()) {
       const output = res.result.value;
