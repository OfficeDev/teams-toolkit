import { hooks } from "@feathersjs/hooks/lib";
import {
  err,
  FxError,
  Inputs,
  InputsWithProjectPath,
  ok,
  Platform,
  Result,
  Settings,
  UserCancelError,
  UserError,
} from "@microsoft/teamsfx-api";
import { assert } from "chai";
import fs from "fs-extra";
import "mocha";
import * as sinon from "sinon";
import { dotenvUtil, envUtil } from "../../src/component/utils/envUtil";
import { settingsUtil } from "../../src/component/utils/settingsUtil";
import { LocalCrypto } from "../../src/core/crypto";
import { EnvLoaderMW, EnvWriterMW } from "../../src/component/middleware/envMW";
import { ContextInjectorMW } from "../../src/core/middleware/contextInjector";
import { CoreHookContext } from "../../src/core/types";
import { MockTools } from "../core/utils";
import { setTools } from "../../src/core/globalVars";
import { environmentManager } from "../../src/core/environment";
import mockedEnv, { RestoreFn } from "mocked-env";
import { EnvInfoLoaderMW_V3 } from "../../src/core/middleware/envInfoLoaderV3";
import { FxCore } from "../../src/core/FxCore";
import { pathUtils, YmlFileNameOld } from "../../src/component/utils/pathUtils";
import * as path from "path";
import { yamlParser } from "../../src/component/configManager/parser";
import { ProjectModel } from "../../src/component/configManager/interface";
<<<<<<< HEAD
import { PathNotExistError } from "../../src";
=======
import { MetadataV3 } from "../../src/common/versionMetadata";
>>>>>>> 3fdcadfd

describe("env utils", () => {
  const tools = new MockTools();
  setTools(tools);
  const sandbox = sinon.createSandbox();
  const cryptoProvider = new LocalCrypto("mockProjectId");
  const decrypted = "123";
  const mockSettings: Settings = {
    trackingId: "mockProjectId",
    version: "1",
  };
  let mockedEnvRestore: RestoreFn | undefined;

  afterEach(() => {
    sandbox.restore();
    if (mockedEnvRestore) {
      mockedEnvRestore();
    }
  });

  beforeEach(() => {
    mockedEnvRestore = mockedEnv({
      TEAMSFX_V3: "true",
    });
  });
  it("pathUtils.getYmlFilePath case 1", async () => {
    sandbox.stub(fs, "pathExistsSync").returns(true);
    process.env.TEAMSFX_ENV = "dev";
    const res1 = pathUtils.getYmlFilePath(".", "dev");
    assert.equal(res1, path.join(".", MetadataV3.configFile));
  });
  it("pathUtils.getYmlFilePath case 2", async () => {
    sandbox.stub(fs, "pathExistsSync").returns(false);
    process.env.TEAMSFX_ENV = "dev";
    const res1 = pathUtils.getYmlFilePath(".", "dev");
    assert.equal(res1, path.join(".", "teamsfx", YmlFileNameOld));
  });

  it("pathUtils.getEnvFolderPath", async () => {
    const mockProjectModel: ProjectModel = {
      environmentFolderPath: "/home/envs",
    };
    sandbox.stub(yamlParser, "parse").resolves(ok(mockProjectModel));
    sandbox.stub(fs, "pathExists").resolves(true);
    const res = await pathUtils.getEnvFolderPath(".");
    assert.isTrue(res.isOk());
    if (res.isOk()) {
      assert.equal(res.value, "/home/envs");
    }
  });

  it("pathUtils.getEnvFilePath", async () => {
    const mockProjectModel: ProjectModel = {
      environmentFolderPath: "/home/envs",
    };
    sandbox.stub(yamlParser, "parse").resolves(ok(mockProjectModel));
    sandbox.stub(fs, "pathExists").resolves(true);
    const res = await pathUtils.getEnvFilePath(".", "dev");
    assert.isTrue(res.isOk());
    if (res.isOk()) {
      assert.equal(res.value, path.join("/home/envs", ".env.dev"));
    }
  });

  it("envUtil.readEnv", async () => {
    sandbox.stub(pathUtils, "getEnvFilePath").resolves(ok("."));
    const encRes = await cryptoProvider.encrypt(decrypted);
    if (encRes.isErr()) throw encRes.error;
    const encrypted = encRes.value;
    sandbox.stub(fs, "readFile").resolves(("SECRET_ABC=" + encrypted) as any);
    sandbox.stub(fs, "pathExists").resolves(true);
    sandbox.stub(settingsUtil, "readSettings").resolves(ok(mockSettings));
    const res = await envUtil.readEnv(".", "dev");
    assert.isTrue(res.isOk());
    assert.equal(process.env.SECRET_ABC, decrypted);
  });
  it("envUtil.readEnv silent", async () => {
    sandbox.stub(fs, "pathExists").resolves(false);
    sandbox.stub(pathUtils, "getEnvFilePath").resolves(ok("."));
    sandbox.stub(settingsUtil, "readSettings").resolves(ok(mockSettings));
    const res = await envUtil.readEnv(".", "dev", false, true);
    assert.isTrue(res.isOk());
    if (res.isOk()) {
      assert.deepEqual(res.value, {});
    }
  });
  it("envUtil.readEnv - loadToProcessEnv false", async () => {
    sandbox.stub(pathUtils, "getEnvFilePath").resolves(ok(".env.dev"));
    const encRes = await cryptoProvider.encrypt(decrypted);
    if (encRes.isErr()) throw encRes.error;
    const encrypted = encRes.value;
    sandbox.stub(fs, "readFile").resolves(("SECRET_ABC=" + encrypted) as any);
    sandbox.stub(fs, "pathExists").resolves(true);
    sandbox.stub(settingsUtil, "readSettings").resolves(ok(mockSettings));
    const res = await envUtil.readEnv(".", "dev", false);
    assert.isTrue(res.isOk());
    assert.equal(process.env.SECRET_ABC, decrypted);
  });

  it("envUtil.readEnv fail: read settings.json fail", async () => {
    sandbox.stub(pathUtils, "getEnvFilePath").resolves(ok(".env.dev"));
    sandbox.stub(fs, "readFile").resolves("SECRET_ABC=AAA" as any);
    sandbox
      .stub(settingsUtil, "readSettings")
      .resolves(err(new UserError({ source: "test", name: "TestError", message: "message" })));
    const res = await envUtil.readEnv(".", "dev");
    assert.isTrue(res.isErr());
  });
  it("envUtil.writeEnv", async () => {
    sandbox.stub(pathUtils, "getEnvFilePath").resolves(ok(".env.dev"));
    let value = "";
    sandbox.stub(fs, "writeFile").callsFake(async (file: fs.PathLike | number, data: any) => {
      value = data as string;
      return Promise.resolve();
    });
    sandbox.stub(settingsUtil, "readSettings").resolves(ok(mockSettings));
    const res = await envUtil.writeEnv(".", "dev", { SECRET_ABC: decrypted });
    assert.isTrue(res.isOk());
    assert.isDefined(value);
    value = value!.substring("SECRET_ABC=".length);
    const decRes = await cryptoProvider.decrypt(value);
    if (decRes.isErr()) throw decRes.error;
    assert.isTrue(decRes.isOk());
    assert.equal(decRes.value, decrypted);
  });
  it("envUtil.writeEnv failed", async () => {
    sandbox.stub(pathUtils, "getEnvFilePath").resolves(ok(".env.dev"));
    sandbox
      .stub(settingsUtil, "readSettings")
      .resolves(err(new UserError({ source: "test", name: "TestError", message: "message" })));
    const res = await envUtil.writeEnv(".", "dev", { SECRET_ABC: decrypted });
    assert.isTrue(res.isErr());
  });
  it("envUtil.listEnv", async () => {
    sandbox.stub(pathUtils, "getEnvFolderPath").resolves(ok("teamsfx"));
    sandbox.stub(fs, "readdir").resolves([".env.dev", ".env.prod"] as any);
    const res = await envUtil.listEnv(".");
    assert.isTrue(res.isOk());
    if (res.isOk()) {
      assert.deepEqual(res.value, ["dev", "prod"]);
    }
  });
  it("environmentManager.listAllEnvConfigs", async () => {
    sandbox.stub(pathUtils, "getEnvFolderPath").resolves(ok("teamsfx"));
    sandbox.stub(fs, "readdir").resolves([".env.dev", ".env.prod"] as any);
    const res = await environmentManager.listAllEnvConfigs(".");
    assert.isTrue(res.isOk());
    if (res.isOk()) {
      assert.deepEqual(res.value, ["dev", "prod"]);
    }
  });
  it("environmentManager.listRemoteEnvConfigs", async () => {
    sandbox.stub(pathUtils, "getEnvFolderPath").resolves(ok("teamsfx"));
    sandbox.stub(fs, "readdir").resolves([".env.dev", ".env.prod", ".env.local"] as any);
    const res = await environmentManager.listRemoteEnvConfigs(".");
    assert.isTrue(res.isOk());
    if (res.isOk()) {
      assert.deepEqual(res.value, ["dev", "prod"]);
    }
  });
  it("EnvLoaderMW success", async () => {
    sandbox.stub(pathUtils, "getEnvFolderPath").resolves(ok("teamsfx"));
    const encRes = await cryptoProvider.encrypt(decrypted);
    if (encRes.isErr()) throw encRes.error;
    const encrypted = encRes.value;
    sandbox.stub(fs, "pathExists").resolves(true);
    sandbox.stub(fs, "readFile").resolves(("SECRET_ABC=" + encrypted) as any);
    sandbox.stub(settingsUtil, "readSettings").resolves(ok(mockSettings));
    if (process.env.SECRET_ABC || process.env.SECRET_ABC === undefined) {
      delete process.env.SECRET_ABC;
    }
    process.env.ENV_VAR = "1";
    class MyClass {
      async myMethod(inputs: Inputs): Promise<Result<any, FxError>> {
        assert.equal(process.env.SECRET_ABC, decrypted);
        process.env.ENV_VAR = "2";
        return ok(undefined);
      }
    }
    hooks(MyClass, {
      myMethod: [EnvLoaderMW(true)],
    });
    const my = new MyClass();
    const inputs = {
      platform: Platform.VSCode,
      projectPath: ".",
      env: "dev",
    };
    const res = await my.myMethod(inputs);
    assert.isTrue(res.isOk());
    assert.isUndefined(process.env.SECRET_ABC);
    assert.equal(process.env.ENV_VAR, "1", "process.env.ENV_VAR should be restored to 1");

    const core = new FxCore(tools);
    const getDotEnvRes = await core.getDotEnv(inputs);
    assert.isTrue(getDotEnvRes.isOk());
  });
  it("EnvLoaderMW failed: no yml file error", async () => {
    sandbox.stub(pathUtils, "getEnvFolderPath").resolves(ok("teamsfx"));
    sandbox.stub(envUtil, "listEnv").resolves(ok([]));
    class MyClass {
      async myMethod(inputs: Inputs): Promise<Result<any, FxError>> {
        return ok(undefined);
      }
    }
    hooks(MyClass, {
      myMethod: [EnvLoaderMW(true)],
    });
    const my = new MyClass();
    const inputs = {
      platform: Platform.VSCode,
      projectPath: ".",
    };
    const res = await my.myMethod(inputs);
    assert.isTrue(res.isErr());
  });
  it("EnvLoaderMW ignoreEnvInfo", async () => {
    sandbox.stub(pathUtils, "getEnvFolderPath").resolves(ok("teamsfx"));
    sandbox.stub(envUtil, "readEnv").resolves(ok({}));
    class MyClass {
      async myMethod(inputs: Inputs): Promise<Result<any, FxError>> {
        return ok(undefined);
      }
    }
    hooks(MyClass, {
      myMethod: [EnvLoaderMW(true)],
    });
    const my = new MyClass();
    const inputs = {
      platform: Platform.VSCode,
      projectPath: ".",
      ignoreEnvInfo: true,
    };
    const res = await my.myMethod(inputs);
    assert.isTrue(res.isOk());
    const core = new FxCore(tools);
    const getDotEnvRes = await core.getDotEnv(inputs);
    assert.isTrue(getDotEnvRes.isOk());
  });
  it("EnvLoaderMW fail without projectPath", async () => {
    class MyClass {
      async myMethod(inputs: Inputs): Promise<Result<any, FxError>> {
        return ok(undefined);
      }
    }
    hooks(MyClass, {
      myMethod: [EnvLoaderMW(true)],
    });
    const my = new MyClass();
    const inputs = {
      platform: Platform.VSCode,
      env: "dev",
    };
    const res = await my.myMethod(inputs);
    assert.isTrue(res.isErr());
    if (res.isErr()) {
      assert.equal(res.error.name, "NoProjectOpenedError");
    }
  });
  it("EnvLoaderMW fail with listEnv Error", async () => {
    sandbox.stub(pathUtils, "getEnvFolderPath").resolves(ok("teamsfx"));
    sandbox
      .stub(envUtil, "listEnv")
      .resolves(err(new UserError({ source: "test", name: "TestError", message: "message" })));
    class MyClass {
      async myMethod(inputs: Inputs): Promise<Result<any, FxError>> {
        return ok(undefined);
      }
    }
    hooks(MyClass, {
      myMethod: [EnvLoaderMW(true)],
    });
    const my = new MyClass();
    const inputs = {
      platform: Platform.VSCode,
      projectPath: ".",
    };
    const res = await my.myMethod(inputs);
    assert.isTrue(res.isErr());
    if (res.isErr()) {
      assert.equal(res.error.name, "TestError");
    }
  });
  it("EnvLoaderMW fail with envUtil Error", async () => {
    const encRes = await cryptoProvider.encrypt(decrypted);
    if (encRes.isErr()) throw encRes.error;
    const encrypted = encRes.value;
    sandbox.stub(fs, "pathExists").resolves(true);
    sandbox.stub(fs, "readFile").resolves(("SECRET_ABC=" + encrypted) as any);
    sandbox.stub(settingsUtil, "readSettings").resolves(ok(mockSettings));
    sandbox
      .stub(envUtil, "readEnv")
      .resolves(err(new UserError({ source: "test", name: "TestError", message: "message" })));
    class MyClass {
      async myMethod(inputs: Inputs): Promise<Result<any, FxError>> {
        return ok(undefined);
      }
    }
    hooks(MyClass, {
      myMethod: [EnvLoaderMW(true)],
    });
    const my = new MyClass();
    const inputs = {
      platform: Platform.VSCode,
      projectPath: ".",
      env: "dev",
    };
    const res = await my.myMethod(inputs);
    assert.isTrue(res.isErr());
  });
  it("EnvLoaderMW cancel", async () => {
    sandbox.stub(envUtil, "listEnv").resolves(ok(["dev", "prod"]));
    sandbox.stub(tools.ui, "selectOption").resolves(err(UserCancelError));
    class MyClass {
      async myMethod(inputs: Inputs): Promise<Result<any, FxError>> {
        return ok(undefined);
      }
    }
    hooks(MyClass, {
      myMethod: [EnvLoaderMW(true)],
    });
    const my = new MyClass();
    const inputs = {
      platform: Platform.VSCode,
      projectPath: ".",
    };
    const res = await my.myMethod(inputs);
    assert.isTrue(res.isErr());
  });
  it("EnvInfoLoaderMW_V3 call EnvLoaderMW", async () => {
    sandbox.stub(pathUtils, "getEnvFolderPath").resolves(ok("teamsfx"));
    // This is a temporary solution to reduce the effort of adopting new EnvLoaderMW
    const encRes = await cryptoProvider.encrypt(decrypted);
    if (encRes.isErr()) throw encRes.error;
    const encrypted = encRes.value;
    sandbox.stub(fs, "pathExists").resolves(true);
    sandbox.stub(fs, "readFile").resolves(("SECRET_ABC=" + encrypted) as any);
    sandbox.stub(settingsUtil, "readSettings").resolves(ok(mockSettings));
    if (process.env.SECRET_ABC || process.env.SECRET_ABC === undefined) {
      delete process.env.SECRET_ABC;
    }
    class MyClass {
      async myMethod(inputs: Inputs): Promise<Result<any, FxError>> {
        assert.equal(process.env.SECRET_ABC, decrypted);
        return ok(undefined);
      }
    }
    hooks(MyClass, {
      myMethod: [EnvInfoLoaderMW_V3(false)],
    });
    const my = new MyClass();
    const inputs = {
      platform: Platform.VSCode,
      projectPath: ".",
      env: "dev",
    };
    const res = await my.myMethod(inputs);
    assert.isTrue(res.isOk());
    assert.isUndefined(process.env.SECRET_ABC);
  });
  it("EnvWriterMW success", async () => {
    sandbox.stub(pathUtils, "getEnvFolderPath").resolves(ok("teamsfx"));
    let value = "";
    sandbox.stub(fs, "writeFile").callsFake(async (file: fs.PathLike | number, data: any) => {
      value = data as string;
      return Promise.resolve();
    });
    sandbox.stub(settingsUtil, "readSettings").resolves(ok(mockSettings));
    const envs = { SECRET_ABC: decrypted };
    class MyClass {
      async myMethod(inputs: Inputs, ctx?: CoreHookContext): Promise<Result<any, FxError>> {
        ctx!.envVars = envs;
        return ok(undefined);
      }
    }
    hooks(MyClass, {
      myMethod: [ContextInjectorMW, EnvWriterMW],
    });
    const my = new MyClass();
    const inputs = {
      platform: Platform.VSCode,
      projectPath: ".",
      env: "dev",
    };
    const res = await my.myMethod(inputs);
    assert.isTrue(res.isOk());
    assert.isDefined(value);
    value = value!.substring("SECRET_ABC=".length);
    const decRes = await cryptoProvider.decrypt(value);
    if (decRes.isErr()) throw decRes.error;
    assert.isTrue(decRes.isOk());
    assert.equal(decRes.value, decrypted);
  });

  it("EnvWriterMW fail with envUtil Error", async () => {
    sandbox
      .stub(envUtil, "writeEnv")
      .resolves(err(new UserError({ source: "test", name: "TestError", message: "message" })));
    sandbox.stub(settingsUtil, "readSettings").resolves(ok(mockSettings));
    const envs = { SECRET_ABC: decrypted };
    class MyClass {
      async myMethod(inputs: Inputs, ctx?: CoreHookContext): Promise<Result<any, FxError>> {
        ctx!.envVars = envs;
        return ok(undefined);
      }
    }
    hooks(MyClass, {
      myMethod: [ContextInjectorMW, EnvWriterMW],
    });
    const my = new MyClass();
    const inputs = {
      platform: Platform.VSCode,
      projectPath: ".",
      env: "dev",
    };
    const res = await my.myMethod(inputs);
    assert.isTrue(res.isErr());
  });

  it("dotenvUtil deserialize & serialize", async () => {
    const original =
      '#COMMENT\n\n\nKEY1=VALUE1 #COMMENT2\nKEY2=\'VALUE2\'\nKEY3="VALUE3#"\nindexPath="/index.html#"';
    const expected =
      '#COMMENT\n\n\nKEY1=VALUE1 #COMMENT2\nKEY2=\'VALUE2\'\nKEY3="VALUE3#"\nindexPath="/index.html#"\nKEY4="VALUE4"\nKEY5="VALUE5#"';
    const parsed = dotenvUtil.deserialize(original);
    assert.deepEqual(parsed, {
      lines: [
        "#COMMENT",
        "",
        "",
        { key: "KEY1", value: "VALUE1", comment: "#COMMENT2" },
        { key: "KEY2", value: "VALUE2", quote: "'" },
        { key: "KEY3", value: "VALUE3#", quote: '"' },
        { key: "indexPath", value: "/index.html#", quote: '"' },
      ],
      obj: { KEY1: "VALUE1", KEY2: "VALUE2", KEY3: "VALUE3#", indexPath: "/index.html#" },
    });
    parsed.lines?.push({ key: "KEY4", value: "VALUE4", quote: '"' });
    parsed.obj["KEY5"] = "VALUE5#";
    const serialized = dotenvUtil.serialize(parsed);
    assert.equal(serialized, expected);
  });
  it("dotenvUtil deserialize & serialize empty", async () => {
    const original = "";
    const parsed = dotenvUtil.deserialize(original);
    assert.deepEqual(parsed, {
      lines: [""],
      obj: {},
    });
    const serialized = dotenvUtil.serialize(parsed);
    assert.equal(serialized, original);
  });
  it("dotenvUtil serialize without lines", async () => {
    const parsed = {
      obj: { KEY: "VALUE", KEY2: "VALUE2" },
    };
    const str = dotenvUtil.serialize(parsed);
    assert.equal(str, "KEY=VALUE\nKEY2=VALUE2");
  });

  it("settingsUtil read not exist", async () => {
    const res = await settingsUtil.readSettings("abc");
    assert.isTrue(res.isErr());
  });

  it("settingsUtil read and ensure trackingId", async () => {
    sandbox.stub(fs, "pathExists").resolves(true);
    sandbox.stub<any, any>(fs, "readFile").callsFake(async (file: string) => {
      return "version: 1.0.0";
    });
    sandbox.stub(fs, "writeFile").resolves();
    const res = await settingsUtil.readSettings("abc");
    assert.isTrue(res.isOk());
    if (res.isOk()) {
      assert.isDefined(res.value.trackingId);
    }
  });

  it("settingsUtil write", async () => {
    sandbox.stub(fs, "writeFile").resolves();
    sandbox.stub(fs, "pathExists").resolves(true);
    sandbox.stub<any, any>(fs, "readFile").callsFake(async (file: string) => {
      return "version: 1.0.0";
    });
    const res = await settingsUtil.writeSettings(".", { trackingId: "123", version: "2" });
    assert.isTrue(res.isOk());
  });

  it("settingsUtil write", async () => {
    sandbox.stub(fs, "pathExists").resolves(false);
    const res = await settingsUtil.writeSettings(".", { trackingId: "123", version: "2" });
    assert.isTrue(res.isErr());
    assert.isTrue(res._unsafeUnwrapErr() instanceof PathNotExistError);
  });
});<|MERGE_RESOLUTION|>--- conflicted
+++ resolved
@@ -31,11 +31,8 @@
 import * as path from "path";
 import { yamlParser } from "../../src/component/configManager/parser";
 import { ProjectModel } from "../../src/component/configManager/interface";
-<<<<<<< HEAD
 import { PathNotExistError } from "../../src";
-=======
 import { MetadataV3 } from "../../src/common/versionMetadata";
->>>>>>> 3fdcadfd
 
 describe("env utils", () => {
   const tools = new MockTools();
