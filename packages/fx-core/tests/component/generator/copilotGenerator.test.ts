--- conflicted
+++ resolved
@@ -17,11 +17,6 @@
   ApiOperation,
   IComposeExtension,
   Inputs,
-<<<<<<< HEAD
-  OpenAIManifestAuthType,
-=======
-  ok,
->>>>>>> 3662a598
   Platform,
   ResponseTemplatesFolderName,
   SystemError,
@@ -47,7 +42,6 @@
 } from "../../../src/component/generator/copilotPlugin/generator";
 import * as CopilotPluginHelper from "../../../src/component/generator/copilotPlugin/helper";
 import {
-  OpenAIPluginManifestHelper,
   formatValidationErrors,
   generateScaffoldingSummary,
   isYamlSpecFile,
@@ -62,44 +56,6 @@
   QuestionNames,
   copilotPluginApiSpecOptionId,
 } from "../../../src/question";
-<<<<<<< HEAD
-import { MockTools } from "../../core/utils";
-
-const openAIPluginManifest = {
-  schema_version: "v1",
-  name_for_human: "TODO List",
-  name_for_model: "todo",
-  description_for_human: "Manage your TODO list. You can add, remove and view your TODOs.",
-  description_for_model:
-    "Help the user with managing a TODO list. You can add, remove and view your TODOs.",
-  auth: {
-    type: OpenAIManifestAuthType.None,
-  },
-  api: {
-    type: "openapi",
-    url: "http://localhost:3333/openapi.yaml",
-  },
-  logo_url: "http://localhost:3333/logo.png",
-  contact_email: "support@example.com",
-  legal_info_url: "http://www.example.com/legal",
-};
-=======
-import {
-  generateScaffoldingSummary,
-  isYamlSpecFile,
-  formatValidationErrors,
-  listPluginExistingOperations,
-} from "../../../src/component/generator/copilotPlugin/helper";
-import * as CopilotPluginHelper from "../../../src/component/generator/copilotPlugin/helper";
-import { manifestUtils } from "../../../src/component/driver/teamsApp/utils/ManifestUtils";
-import fs from "fs-extra";
-import { getLocalizedString } from "../../../src/common/localizeUtils";
-import { ErrorResult } from "@microsoft/m365-spec-parser";
-import { PluginManifestUtils } from "../../../src/component/driver/teamsApp/utils/PluginManifestUtils";
-import path from "path";
-import { OpenAPIV3 } from "openapi-types";
-import { format } from "util";
->>>>>>> 3662a598
 
 const teamsManifest: TeamsAppManifest = {
   name: {
@@ -392,81 +348,6 @@
     assert.isTrue(result.isOk());
   });
 
-<<<<<<< HEAD
-  it("success if starting from OpenAI Plugin", async function () {
-    const inputs: Inputs = {
-      platform: Platform.VSCode,
-      projectPath: "path",
-      openAIPluginManifest: openAIPluginManifest,
-      [QuestionNames.ApiOperation]: ["operation1"],
-      supportedApisFromApiSpec: apiOperations,
-    };
-    const context = createContext();
-    sandbox
-      .stub(SpecParser.prototype, "validate")
-      .resolves({ status: ValidationStatus.Valid, errors: [], warnings: [] });
-    sandbox.stub(fs, "ensureDir").resolves();
-    sandbox.stub(manifestUtils, "_readAppManifest").resolves(ok(teamsManifest));
-    sandbox.stub(CopilotPluginHelper, "isYamlSpecFile").resolves(true);
-    const generateBasedOnSpec = sandbox
-      .stub(SpecParser.prototype, "generate")
-      .resolves({ allSuccess: true, warnings: [] });
-    const getDefaultVariables = sandbox.stub(Generator, "getDefaultVariables").resolves(undefined);
-    const downloadTemplate = sandbox.stub(Generator, "generateTemplate").resolves(ok(undefined));
-    const updateManifestBasedOnOpenAIPlugin = sandbox
-      .stub(OpenAIPluginManifestHelper, "updateManifest")
-      .resolves(ok(undefined));
-    const result = await CopilotPluginGenerator.generateFromOpenAIPlugin(
-      context,
-      inputs,
-      "projectPath"
-    );
-
-    assert.isTrue(result.isOk());
-    assert.isTrue(getDefaultVariables.calledOnce);
-    assert.isTrue(downloadTemplate.calledOnce);
-    assert.isTrue(generateBasedOnSpec.calledOnce);
-    assert.isTrue(updateManifestBasedOnOpenAIPlugin.calledOnce);
-  });
-
-  it("error if updating manifest based on OpenAI Plugin", async function () {
-    const inputs: Inputs = {
-      platform: Platform.VSCode,
-      projectPath: "path",
-      openAIPluginManifest: openAIPluginManifest,
-      [QuestionNames.ApiOperation]: ["operation1"],
-      supportedApisFromApiSpec: apiOperations,
-    };
-    const context = createContext();
-    sandbox
-      .stub(SpecParser.prototype, "validate")
-      .resolves({ status: ValidationStatus.Valid, errors: [], warnings: [] });
-    sandbox.stub(fs, "ensureDir").resolves();
-    sandbox.stub(manifestUtils, "_readAppManifest").resolves(ok(teamsManifest));
-    sandbox.stub(CopilotPluginHelper, "isYamlSpecFile").throws(new Error("test"));
-    const generateBasedOnSpec = sandbox
-      .stub(SpecParser.prototype, "generate")
-      .resolves({ allSuccess: true, warnings: [] });
-    const getDefaultVariables = sandbox.stub(Generator, "getDefaultVariables").resolves(undefined);
-    const downloadTemplate = sandbox.stub(Generator, "generateTemplate").resolves(ok(undefined));
-    const updateManifestBasedOnOpenAIPlugin = sandbox
-      .stub(OpenAIPluginManifestHelper, "updateManifest")
-      .resolves(err(new SystemError("source", "name", "", "")));
-    const result = await CopilotPluginGenerator.generateFromOpenAIPlugin(
-      context,
-      inputs,
-      "projectPath"
-    );
-
-    assert.isTrue(result.isErr());
-    assert.isTrue(getDefaultVariables.calledOnce);
-    assert.isTrue(downloadTemplate.calledOnce);
-    assert.isTrue(generateBasedOnSpec.calledOnce);
-    assert.isTrue(updateManifestBasedOnOpenAIPlugin.calledOnce);
-  });
-
-=======
->>>>>>> 3662a598
   it("failed to download template generator", async function () {
     const inputs: Inputs = {
       platform: Platform.VSCode,
