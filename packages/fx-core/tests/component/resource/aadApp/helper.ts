--- conflicted
+++ resolved
@@ -3,52 +3,26 @@
 
 import {
   ConfigMap,
-  EnvConfig,
   FxError,
   LocalSettings,
   LogLevel,
   LogProvider,
-  M365TokenProvider,
   PermissionRequestProvider,
   PluginContext,
   Result,
   TelemetryReporter,
   UserInteraction,
   ok,
-<<<<<<< HEAD
-  LocalSettings,
-  ConfigMap,
-} from "@microsoft/teamsfx-api";
-import { MockUserInteraction } from "../../../core/utils";
-import { DEFAULT_PERMISSION_REQUEST } from "../../../../src/component/constants";
-import { AppUser } from "../../../../src/component/resource/appManifest/interfaces/appUser";
-=======
 } from "@microsoft/teamsfx-api";
 import faker from "faker";
-import sinon from "sinon";
->>>>>>> b79c639c
 import {
   LocalSettingsBotKeys,
   LocalSettingsFrontendKeys,
 } from "../../../../src/common/localSettingsConstants";
-<<<<<<< HEAD
-import { newEnvInfo } from "../../../../src/core/environment";
-=======
-import {
-  ARM_TEMPLATE_OUTPUT,
-  DEFAULT_PERMISSION_REQUEST,
-} from "../../../../src/component/constants";
-import {
-  ConfigKeys,
-  ConfigKeysOfOtherPlugin,
-  Plugins,
-} from "../../../../src/component/resource/aadApp/constants";
-import { Utils } from "../../../../src/component/resource/aadApp/utils/configs";
-import { SOLUTION } from "../../../../src/component/resource/appManifest/constants";
+import { DEFAULT_PERMISSION_REQUEST } from "../../../../src/component/constants";
 import { AppUser } from "../../../../src/component/resource/appManifest/interfaces/appUser";
 import { newEnvInfo } from "../../../../src/core/environment";
 import { MockUserInteraction } from "../../../core/utils";
->>>>>>> b79c639c
 
 const permissions = '[{"resource": "Microsoft Graph","delegated": ["User.Read"],"application":[]}]';
 const permissionsWrong =
@@ -210,162 +184,4 @@
 
     return pluginContext;
   }
-<<<<<<< HEAD
-=======
-}
-
-function mockConfigOfOtherPluginsProvision(
-  domain: string | undefined,
-  endpoint: string | undefined,
-  botEndpoint: string | undefined,
-  botId: string | undefined
-) {
-  return new Map([
-    [
-      Plugins.solution,
-      new Map([
-        [ConfigKeysOfOtherPlugin.remoteTeamsAppId, faker.datatype.uuid()],
-        [ConfigKeysOfOtherPlugin.solutionUserInfo, JSON.stringify(userList)],
-      ]),
-    ],
-    [
-      Plugins.frontendHosting,
-      new Map([
-        [ConfigKeysOfOtherPlugin.frontendHostingDomain, domain],
-        [ConfigKeysOfOtherPlugin.frontendHostingEndpoint, endpoint],
-      ]),
-    ],
-    [
-      Plugins.teamsBot,
-      new Map([
-        [ConfigKeysOfOtherPlugin.teamsBotEndpoint, botEndpoint],
-        [ConfigKeysOfOtherPlugin.teamsBotId, botId],
-      ]),
-    ],
-  ]);
-}
-
-function mockConfigOfOtherPluginsLocalDebug(
-  domain: string | undefined,
-  endpoint: string | undefined,
-  botEndpoint: string | undefined,
-  botId: string | undefined
-) {
-  const result = new Map([
-    [
-      Plugins.solution,
-      new Map([[ConfigKeysOfOtherPlugin.remoteTeamsAppId, faker.datatype.uuid()]]),
-    ],
-    [Plugins.teamsBot, new Map([[ConfigKeysOfOtherPlugin.teamsBotIdLocal, botId]])],
-  ]);
-  // local debug config is stored in localSettings in multi-env
-  const localDebugConfig = new Map([
-    [ConfigKeysOfOtherPlugin.localDebugTabDomain, domain],
-    [ConfigKeysOfOtherPlugin.localDebugTabEndpoint, endpoint],
-    [ConfigKeysOfOtherPlugin.localDebugBotEndpoint, botEndpoint],
-  ]);
-  result.set(Plugins.localDebug, localDebugConfig);
-  return result;
-}
-
-export function mockProvisionResult(
-  context: PluginContext,
-  isLocalDebug = false,
-  hasFrontend = true
-) {
-  context.config.set(
-    Utils.addLocalDebugPrefix(isLocalDebug, ConfigKeys.clientId),
-    faker.datatype.uuid()
-  );
-  context.config.set(
-    Utils.addLocalDebugPrefix(isLocalDebug, ConfigKeys.objectId),
-    faker.datatype.uuid()
-  );
-  context.config.set(
-    Utils.addLocalDebugPrefix(isLocalDebug, ConfigKeys.clientSecret),
-    faker.datatype.uuid()
-  );
-  if (!isLocalDebug) {
-    const solutionProfile = context.envInfo.state.get(SOLUTION) ?? new Map();
-    const armOutput = solutionProfile[ARM_TEMPLATE_OUTPUT] ?? {};
-    const aadProfile = context.envInfo.state.get(Plugins.pluginNameComplex) ?? new Map();
-    aadProfile.set(ConfigKeys.clientId, faker.datatype.uuid());
-    aadProfile.set(ConfigKeys.objectId, faker.datatype.uuid());
-    aadProfile.set(ConfigKeys.clientSecret, faker.datatype.uuid());
-
-    if (hasFrontend) {
-      armOutput["frontendHostingOutput"] = {
-        type: "Object",
-        value: {
-          teamsFxPluginId: "fx-resource-frontend-hosting",
-          storageResourceId: `/subscriptions/test_subscription_id/resourceGroups/test_resource_group_name/providers/Microsoft.Storage/storageAccounts/test_storage_name`,
-          endpoint: `https://test_storage_name.z13.web.core.windows.net`,
-          domain: `test_storage_name.z13.web.core.windows.net`,
-        },
-      };
-    }
-    solutionProfile.set(ARM_TEMPLATE_OUTPUT, armOutput);
-
-    context.envInfo.state.set(SOLUTION, solutionProfile);
-    context.envInfo.state.set(Plugins.pluginNameComplex, aadProfile);
-  } else {
-    const aadInfo = new ConfigMap();
-    aadInfo.set(ConfigKeys.clientId, faker.datatype.uuid());
-    aadInfo.set(ConfigKeys.objectId, faker.datatype.uuid());
-    aadInfo.set(ConfigKeys.clientSecret, faker.datatype.uuid());
-    aadInfo.set(ConfigKeys.oauth2PermissionScopeId, faker.datatype.uuid());
-
-    const frontendInfo = new ConfigMap();
-    frontendInfo.set("tabDomain", "fake.storage.domain.test");
-    frontendInfo.set("tabEndpoint", "https://fake.storage.domain.test");
-    const localSettings: LocalSettings = {
-      teamsApp: new ConfigMap(),
-      auth: aadInfo,
-      frontend: frontendInfo,
-    };
-    context.localSettings = localSettings;
-  }
-}
-
-export function mockSkipFlag(context: PluginContext, isLocalDebug = false) {
-  if (isLocalDebug) {
-    const aadInfo = new ConfigMap();
-    aadInfo.set(ConfigKeys.clientId, faker.datatype.uuid());
-    aadInfo.set(ConfigKeys.objectId, faker.datatype.uuid());
-    aadInfo.set(ConfigKeys.clientSecret, faker.datatype.uuid());
-    aadInfo.set(ConfigKeys.oauth2PermissionScopeId, faker.datatype.uuid());
-    const localSettings: LocalSettings = {
-      teamsApp: new ConfigMap(),
-      auth: aadInfo,
-    };
-    context.localSettings = localSettings;
-  } else {
-    const config: EnvConfig = {
-      auth: {
-        clientId: faker.datatype.uuid(),
-        objectId: faker.datatype.uuid(),
-        clientSecret: faker.datatype.uuid(),
-        accessAsUserScopeId: faker.datatype.uuid(),
-      },
-      manifest: {
-        appName: {
-          short: "appName",
-        },
-      },
-    };
-    context.envInfo.config = config;
-    context.envInfo.state.set(Plugins.pluginNameComplex, new Map());
-  }
-}
-
-export function mockTokenProviderM365(): M365TokenProvider {
-  const provider = <M365TokenProvider>{};
-  const mockTokenObject = {
-    tid: faker.datatype.uuid(),
-  };
-
-  provider.getAccessToken = sinon.stub().returns(ok("token"));
-  provider.getJsonObject = sinon.stub().returns(ok(mockTokenObject));
-  return provider;
->>>>>>> b79c639c
 }