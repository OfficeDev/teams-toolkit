--- conflicted
+++ resolved
@@ -38,13 +38,9 @@
 import { getAzureProjectRoot } from "../../../plugins/resource/appstudio/helper";
 import fs from "fs-extra";
 import { newEnvInfoV3 } from "../../../../src/core/environment";
-<<<<<<< HEAD
 import "../../../../src/component/resource/appManifest/appManifest";
 import { FileNotFoundError } from "../../../../src/error/common";
-
-=======
 import mockedEnv, { RestoreFn } from "mocked-env";
->>>>>>> 162f05c3
 describe("Load and Save manifest template V3", () => {
   setTools(new MockTools());
   let mockedEnvRestore: RestoreFn;
