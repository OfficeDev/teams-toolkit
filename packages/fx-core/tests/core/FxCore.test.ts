--- conflicted
+++ resolved
@@ -95,17 +95,12 @@
 import { HubOptions, PluginAvailabilityOptions } from "../../src/question/constants";
 import { validationUtils } from "../../src/ui/validationUtils";
 import { MockTools, randomAppName } from "./utils";
-<<<<<<< HEAD
-import { DotenvOutput, UninstallInputs } from "../../build";
-import * as envMW from "../../src/component/middleware/envMW";
-import { title } from "process";
+import { UninstallInputs } from "../../build";
 import { CoreHookContext } from "../../src/core/types";
-=======
 import * as projectHelper from "../../src/common/projectSettingsHelper";
 import * as migrationUtil from "../../src/core/middleware/utils/v3MigrationUtils";
 import * as projMigrator from "../../src/core/middleware/projectMigratorV3";
 import { VersionSource, VersionState } from "../../src/common/versionMetadata";
->>>>>>> c9c19b5f
 
 const tools = new MockTools();
 
