// Copyright (c) Microsoft Corporation.
// Licensed under the MIT license.

import {
  Func,
  FxError,
  IQTreeNode,
  Inputs,
  LogProvider,
  Ok,
  OpenAIPluginManifest,
  Platform,
  Result,
  Stage,
  SystemError,
  TeamsAppManifest,
  UserError,
  err,
  ok,
} from "@microsoft/teamsfx-api";
import { assert } from "chai";
import fs from "fs-extra";
import "mocha";
import mockedEnv, { RestoreFn } from "mocked-env";
import * as os from "os";
import * as path from "path";
import sinon from "sinon";
import { FxCore, getUuid } from "../../src";
import { FeatureFlagName } from "../../src/common/constants";
import { LaunchHelper } from "../../src/common/m365/launchHelper";
import { ValidationStatus } from "../../src/common/spec-parser/interfaces";
import { SpecParser } from "../../src/common/spec-parser/specParser";
import {
  DriverDefinition,
  DriverInstance,
  ExecutionResult,
  ILifecycle,
  LifecycleName,
  Output,
  UnresolvedPlaceholders,
} from "../../src/component/configManager/interface";
import { YamlParser } from "../../src/component/configManager/parser";
import { coordinator } from "../../src/component/coordinator";
import { UpdateAadAppDriver } from "../../src/component/driver/aad/update";
import { AddWebPartDriver } from "../../src/component/driver/add/addWebPart";
import { DriverContext } from "../../src/component/driver/interface/commonArgs";
import { CreateAppPackageDriver } from "../../src/component/driver/teamsApp/createAppPackage";
import { manifestUtils } from "../../src/component/driver/teamsApp/utils/ManifestUtils";
import { ValidateManifestDriver } from "../../src/component/driver/teamsApp/validate";
import { ValidateAppPackageDriver } from "../../src/component/driver/teamsApp/validateAppPackage";
import "../../src/component/feature/sso";
import * as CopilotPluginHelper from "../../src/component/generator/copilotPlugin/helper";
import { OpenAIPluginManifestHelper } from "../../src/component/generator/copilotPlugin/helper";
import { envUtil } from "../../src/component/utils/envUtil";
import { metadataUtil } from "../../src/component/utils/metadataUtil";
import { pathUtils } from "../../src/component/utils/pathUtils";
import { FxCoreV3Implement } from "../../src/core/FxCoreImplementV3";
import * as collaborator from "../../src/core/collaborator";
import { environmentManager } from "../../src/core/environment";
import { setTools } from "../../src/core/globalVars";
import * as projectMigratorV3 from "../../src/core/middleware/projectMigratorV3";
import {
  FileNotFoundError,
  InvalidProjectError,
  MissingEnvironmentVariablesError,
  MissingRequiredInputError,
} from "../../src/error/common";
import { NoNeedUpgradeError } from "../../src/error/upgrade";
import {
  CapabilityOptions,
  QuestionNames,
  ScratchOptions,
  questionNodes,
} from "../../src/question";
import { HubOptions } from "../../src/question/other";
import { validationUtils } from "../../src/ui/validationUtils";
import { MockTools, randomAppName } from "./utils";
<<<<<<< HEAD
=======
import { ErrorType, ValidationStatus } from "../../src/common/spec-parser/interfaces";
import { SpecParserError } from "../../src/common/spec-parser/specParserError";
>>>>>>> 54660528

const tools = new MockTools();

describe("Core basic APIs", () => {
  const sandbox = sinon.createSandbox();
  const appName = randomAppName();
  beforeEach(() => {
    setTools(tools);
  });
  afterEach(async () => {
    sandbox.restore();
  });

  it("deploy aad manifest happy path with param", async () => {
    const core = new FxCore(tools);
    const appName = await mockV3Project();
    // sandbox.stub(UpdateAadAppDriver.prototype, "run").resolves(new Ok(new Map()));
    const inputs: Inputs = {
      platform: Platform.VSCode,
      [QuestionNames.AppName]: appName,
      [QuestionNames.Scratch]: ScratchOptions.yes().id,
      [QuestionNames.ProgrammingLanguage]: "javascript",
      [QuestionNames.Capabilities]: ["Tab", "TabSSO"],
      [QuestionNames.Folder]: os.tmpdir(),
      [QuestionNames.AadAppManifestFilePath]: path.join(os.tmpdir(), appName, "aad.manifest.json"),
      [QuestionNames.TargetEnvName]: "dev",
      stage: Stage.deployAad,
      projectPath: path.join(os.tmpdir(), appName),
    };

    const runSpy = sandbox.spy(UpdateAadAppDriver.prototype, "run");
    await core.deployAadManifest(inputs);
    sandbox.assert.calledOnce(runSpy);
    assert.isNotNull(runSpy.getCall(0).args[0]);
    assert.strictEqual(
      runSpy.getCall(0).args[0].manifestPath,
      path.join(os.tmpdir(), appName, "aad.manifest.json")
    );
    runSpy.restore();
  });

  it("add web part to SPFx", async () => {
    const core = new FxCore(tools);
    const appName = await mockV3Project();
    const appPath = path.join(os.tmpdir(), appName);
    const inputs: Inputs = {
      platform: Platform.VSCode,
      [QuestionNames.Folder]: os.tmpdir(),
      "spfx-folder": ".\\src",
      "manifest-path": path.join(appPath, "appPackage\\manifest.json"),
      "local-manifest-path": path.join(appPath, "appPackage\\manifest.local.json"),
      "spfx-webpart-name": "helloworld",
      "spfx-install-latest-package": "true",
      "spfx-load-package-version": "loaded",
      stage: Stage.addWebpart,
      projectPath: appPath,
    };

    const runSpy = sandbox.spy(AddWebPartDriver.prototype, "run");
    await core.addWebpart(inputs);
    sandbox.assert.calledOnce(runSpy);
    runSpy.restore();
  });

  it("deploy aad manifest happy path", async () => {
    const promtionOnVSC =
      'Your Azure Active Directory application has been successfully deployed. Click "Learn more" to check how to view your Azure Active Directory application.';

    const core = new FxCore(tools);
    const showMessage = sandbox.spy(tools.ui, "showMessage") as unknown as sinon.SinonSpy<
      ["info" | "warn" | "error", string, boolean, ...string[]],
      Promise<Result<string | undefined, FxError>>
    >;
    const openUrl = sandbox.spy(tools.ui, "openUrl");
    const appName = await mockV3Project();
    sandbox.stub(UpdateAadAppDriver.prototype, "run").resolves(new Ok(new Map()));
    const inputs: Inputs = {
      platform: Platform.VSCode,
      [QuestionNames.AppName]: appName,
      [QuestionNames.Scratch]: ScratchOptions.yes().id,
      [QuestionNames.ProgrammingLanguage]: "javascript",
      [QuestionNames.Capabilities]: ["Tab", "TabSSO"],
      [QuestionNames.Folder]: os.tmpdir(),
      [QuestionNames.AadAppManifestFilePath]: path.join(os.tmpdir(), appName, "aad.manifest.json"),
      env: "dev",
      stage: Stage.deployAad,
      projectPath: path.join(os.tmpdir(), appName),
    };
    const res = await core.deployAadManifest(inputs);
    assert.isTrue(await fs.pathExists(path.join(os.tmpdir(), appName, "build")));
    await deleteTestProject(appName);
    assert.isTrue(res.isOk());
    assert.isTrue(showMessage.called);
    assert.equal(showMessage.getCall(0).args[0], "info");
    assert.equal(showMessage.getCall(0).args[1], promtionOnVSC);
    assert.isFalse(showMessage.getCall(0).args[2]);
    assert.equal(showMessage.getCall(0).args[3], "Learn more");
    assert.isFalse(openUrl.called);
  });
  it("deploy aad manifest happy path with click learn more", async () => {
    const core = new FxCore(tools);
    const openUrl = sandbox.spy(tools.ui, "openUrl");
    sandbox.stub(tools.ui, "showMessage").resolves(ok("Learn more"));
    const appName = await mockV3Project();
    sandbox.stub(UpdateAadAppDriver.prototype, "run").resolves(new Ok(new Map()));
    const inputs: Inputs = {
      platform: Platform.VSCode,
      [QuestionNames.AppName]: appName,
      [QuestionNames.Scratch]: ScratchOptions.yes().id,
      [QuestionNames.ProgrammingLanguage]: "javascript",
      [QuestionNames.Capabilities]: ["Tab", "TabSSO"],
      [QuestionNames.Folder]: os.tmpdir(),
      [QuestionNames.AadAppManifestFilePath]: path.join(os.tmpdir(), appName, "aad.manifest.json"),
      env: "dev",
      stage: Stage.deployAad,
      projectPath: path.join(os.tmpdir(), appName),
    };
    const res = await core.deployAadManifest(inputs);
    assert.isTrue(await fs.pathExists(path.join(os.tmpdir(), appName, "build")));
    assert.isTrue(openUrl.called);
    assert.equal(openUrl.getCall(0).args[0], "https://aka.ms/teamsfx-view-aad-app-v5");
    await deleteTestProject(appName);
    assert.isTrue(res.isOk());
  });
  it("deploy aad manifest happy path on cli", async () => {
    const core = new FxCore(tools);
    const showMessage = sandbox.spy(tools.ui, "showMessage") as unknown as sinon.SinonSpy<
      ["info" | "warn" | "error", string, boolean, ...string[]],
      Promise<Result<string | undefined, FxError>>
    >;
    const appName = await mockV3Project();
    sandbox.stub(UpdateAadAppDriver.prototype, "run").resolves(new Ok(new Map()));
    const inputs: Inputs = {
      platform: Platform.CLI,
      [QuestionNames.AppName]: appName,
      [QuestionNames.Scratch]: ScratchOptions.yes().id,
      [QuestionNames.ProgrammingLanguage]: "javascript",
      [QuestionNames.Capabilities]: ["Tab", "TabSSO"],
      [QuestionNames.Folder]: os.tmpdir(),
      [QuestionNames.AadAppManifestFilePath]: path.join(os.tmpdir(), appName, "aad.manifest.json"),
      env: "dev",
      stage: Stage.deployAad,
      projectPath: path.join(os.tmpdir(), appName),
    };
    const res = await core.deployAadManifest(inputs);
    await deleteTestProject(appName);
    assert.isTrue(showMessage.calledOnce);
    assert.equal(showMessage.getCall(0).args[0], "info");
    assert.equal(
      showMessage.getCall(0).args[1],
      "Your Azure Active Directory application has been successfully updated."
    );
    assert.isFalse(showMessage.getCall(0).args[2]);
    assert.isTrue(res.isOk());
  });

  it("deploy aad manifest return err", async () => {
    const core = new FxCore(tools);
    const appName = await mockV3Project();
    const appManifestPath = path.join(os.tmpdir(), appName, "aad.manifest.json");
    sandbox.stub(environmentManager, "listAllEnvConfigs").resolves(ok(["dev", "local"]));
    const inputs: Inputs = {
      platform: Platform.VSCode,
      [QuestionNames.AppName]: appName,
      [QuestionNames.Scratch]: ScratchOptions.yes().id,
      [QuestionNames.ProgrammingLanguage]: "javascript",
      [QuestionNames.Capabilities]: ["Tab", "TabSSO"],
      [QuestionNames.Folder]: os.tmpdir(),
      [QuestionNames.AadAppManifestFilePath]: appManifestPath,
      env: "dev",
      stage: Stage.deployAad,
      projectPath: path.join(os.tmpdir(), appName),
    };
    sandbox
      .stub(UpdateAadAppDriver.prototype, "run")
      .throws(new UserError("error name", "fake_error", "fake_err_msg"));
    const errMsg = `AAD manifest doesn't exist in ${appManifestPath}, please use the CLI to specify an AAD manifest to deploy.`;
    const res = await core.deployAadManifest(inputs);
    assert.isTrue(res.isErr());
    if (res.isErr()) {
      assert.strictEqual(res.error.message, "fake_err_msg");
    }
  });

  it("deploy aad manifest with missing env err", async () => {
    const core = new FxCore(tools);
    const appName = await mockV3Project();
    const appManifestPath = path.join(os.tmpdir(), appName, "aad.manifest.json");
    sandbox.stub(environmentManager, "listAllEnvConfigs").resolves(ok([""]));
    const inputs: Inputs = {
      platform: Platform.VSCode,
      [QuestionNames.AppName]: appName,
      [QuestionNames.Scratch]: ScratchOptions.yes().id,
      [QuestionNames.ProgrammingLanguage]: "javascript",
      [QuestionNames.Capabilities]: ["Tab", "TabSSO"],
      [QuestionNames.Folder]: os.tmpdir(),
      [QuestionNames.AadAppManifestFilePath]: appManifestPath,
      env: undefined,
      stage: Stage.deployAad,
      projectPath: path.join(os.tmpdir(), appName),
    };
    sandbox
      .stub(UpdateAadAppDriver.prototype, "run")
      .resolves(
        err(
          new MissingEnvironmentVariablesError(
            "aadApp/update",
            "AAD_APP_OBJECT_ID",
            "fake path",
            "https://fake-help-link"
          )
        )
      );
    const res = await core.deployAadManifest(inputs);
    assert.isTrue(res.isErr());
    if (res.isErr()) {
      // Cannot assert the full message because the mocked code can't get correct env file path
      assert.include(
        res.error.message,
        "The program cannot proceed as the following environment variables are missing: 'AAD_APP_OBJECT_ID', which are required for file: fake path. Make sure the required variables are set either by editing the .env file"
      );
      assert.include(
        res.error.message,
        "If you are developing with a new project created with Teams Toolkit, running provision or debug will register correct values for these environment variables"
      );
    }
  });

  it("deploy aad manifest not exist", async () => {
    const core = new FxCore(tools);
    const appName = await mockV3Project();
    const appManifestPath = path.join(os.tmpdir(), appName, "aad.manifest.json");
    await fs.remove(appManifestPath);
    const inputs: Inputs = {
      platform: Platform.VSCode,
      [QuestionNames.AppName]: appName,
      [QuestionNames.Scratch]: ScratchOptions.yes().id,
      [QuestionNames.ProgrammingLanguage]: "javascript",
      [QuestionNames.Capabilities]: ["Tab", "TabSSO"],
      [QuestionNames.Folder]: os.tmpdir(),
      [QuestionNames.AadAppManifestFilePath]: path.join(os.tmpdir(), appName, "aad.manifest.json"),
      env: "dev",
      stage: Stage.deployAad,
      projectPath: path.join(os.tmpdir(), appName),
    };
    const res = await core.deployAadManifest(inputs);
    assert.isTrue(res.isErr());
    if (res.isErr()) {
      assert.isTrue(res.error instanceof FileNotFoundError);
    }
    await deleteTestProject(appName);
  });

  it("phantomMigrationV3 happy path", async () => {
    const core = new FxCore(tools);
    const appName = await mockV2Project();
    const inputs: Inputs = {
      platform: Platform.VSCode,
      projectPath: path.join(os.tmpdir(), appName),
      skipUserConfirm: true,
    };
    const res = await core.phantomMigrationV3(inputs);
    assert.isTrue(res.isOk());
    await deleteTestProject(appName);
  });

  it("phantomMigrationV3 return error for invalid V2 project", async () => {
    sandbox.stub(projectMigratorV3, "checkActiveResourcePlugins").resolves(false);

    const core = new FxCore(tools);
    const appName = await mockV2Project();
    const inputs: Inputs = {
      platform: Platform.VSCode,
      projectPath: path.join(os.tmpdir(), appName),
      skipUserConfirm: true,
    };
    const res = await core.phantomMigrationV3(inputs);
    assert.isTrue(res.isErr());
    assert.isTrue(res._unsafeUnwrapErr().message.includes(new InvalidProjectError().message));
    await deleteTestProject(appName);
  });

  it("phantomMigrationV3 return error for non-project", async () => {
    const core = new FxCore(tools);
    const inputs: Inputs = {
      platform: Platform.VSCode,
      projectPath: path.join(os.tmpdir()),
      skipUserConfirm: true,
    };
    const res = await core.phantomMigrationV3(inputs);
    assert.isTrue(res.isErr());
    assert.isTrue(res._unsafeUnwrapErr().message.includes(new InvalidProjectError().message));
  });

  it("phantomMigrationV3 return error for V5 project", async () => {
    const core = new FxCore(tools);
    const appName = await mockV3Project();
    const inputs: Inputs = {
      platform: Platform.VSCode,
      projectPath: path.join(os.tmpdir(), appName),
    };
    const res = await core.phantomMigrationV3(inputs);
    assert.isTrue(res.isErr());
    assert.isTrue(res._unsafeUnwrapErr().message.includes(new NoNeedUpgradeError().message));
    await deleteTestProject(appName);
  });

  it("permission v3", async () => {
    let res;
    const core = new FxCore(tools);
    const appName = await mockV3Project();
    const inputs: Inputs = {
      platform: Platform.VSCode,
      projectPath: path.join(os.tmpdir(), appName),
    };
    sandbox.stub(questionNodes, "grantPermission").returns({ data: { type: "group" } });
    sandbox.stub(questionNodes, "listCollaborator").returns({ data: { type: "group" } });
    sandbox.stub(collaborator, "listCollaborator").resolves(ok(undefined as any));
    sandbox.stub(collaborator, "checkPermission").resolves(ok(undefined as any));
    sandbox.stub(collaborator, "grantPermission").resolves(ok(undefined as any));

    res = await core.listCollaborator(inputs);
    assert.isTrue(res.isOk());
    res = await core.checkPermission(inputs);
    assert.isTrue(res.isOk());
    res = await core.grantPermission(inputs);
    assert.isTrue(res.isOk());
  });

  it("not implement method", async () => {
    const implement = new FxCoreV3Implement(tools);
    const inputs: Inputs = {
      platform: Platform.VSCode,
      projectPath: path.join(os.tmpdir(), appName, "samples-v3"),
    };
    try {
      const noImplemtnMethod = async (inputs: Inputs) => {
        return "";
      };
      await implement.dispatch(noImplemtnMethod, inputs);
      assert.fail("v3 dispatch matched no implemented method");
    } catch (error) {
      assert.isNotNull(error);
    }

    try {
      const mockFunc = {
        namespace: "mock namespace",
        method: "mock func",
      };
      const noImplemtnMethod = async (func: Func, inputs: Inputs) => {
        return "";
      };
      await implement.dispatchUserTask(noImplemtnMethod, mockFunc, inputs);
      assert.fail("v3 dispatchUserTask matched no implemented method");
    } catch (error) {
      assert.isNotNull(error);
    }
  });

  it("buildAadManifest method should exist", async () => {
    const restore = mockedEnv({
      TEAMSFX_DEBUG_TEMPLATE: "true", // workaround test failure that when local template not released to GitHub
      NODE_ENV: "development", // workaround test failure that when local template not released to GitHub
      AAD_APP_OBJECT_ID: getUuid(),
      AAD_APP_CLIENT_ID: getUuid(),
      TAB_DOMAIN: "fake",
      TAB_ENDPOINT: "fake",
    });
    try {
      sandbox.stub(envUtil, "readEnv").resolves(
        ok({
          AAD_APP_OBJECT_ID: getUuid(),
          AAD_APP_CLIENT_ID: getUuid(),
          TAB_DOMAIN: "fake",
          TAB_ENDPOINT: "fake",
        })
      );
      const appName = randomAppName();
      const core = new FxCore(tools);
      const inputs: Inputs = {
        platform: Platform.VSCode,
        [QuestionNames.AppName]: appName,
        [QuestionNames.Scratch]: ScratchOptions.yes().id,
        [QuestionNames.ProgrammingLanguage]: "javascript",
        [QuestionNames.Capabilities]: CapabilityOptions.nonSsoTab().id,
        [QuestionNames.Folder]: os.tmpdir(),
        stage: Stage.create,
        projectPath: path.join(os.tmpdir(), appName, "samples-v3"),
      };
      const res = await core.createProject(inputs);
      const projectPath = inputs.projectPath!;
      assert.isTrue(res.isOk() && res.value.projectPath === projectPath);

      const implement = new FxCoreV3Implement(tools);

      const mockFunc = {
        namespace: "mock namespace",
        method: "buildAadManifest",
      };

      const result = await implement.executeUserTask(mockFunc, inputs);
      assert.isTrue(result.isOk());
    } finally {
      restore();
    }
  });

  it("addSso method should exist", async () => {
    const restore = mockedEnv({
      TEAMSFX_DEBUG_TEMPLATE: "true", // workaround test failures when template changed but not release to GitHub alpha template
      NODE_ENV: "development", // workaround test failures when template changed but not release to GitHub alpha template
    });
    try {
      const appName = randomAppName();
      const core = new FxCore(tools);
      const inputs: Inputs = {
        platform: Platform.VSCode,
        [QuestionNames.AppName]: appName,
        [QuestionNames.Scratch]: ScratchOptions.yes().id,
        [QuestionNames.ProgrammingLanguage]: "javascript",
        [QuestionNames.Capabilities]: CapabilityOptions.nonSsoTab().id,
        [QuestionNames.Folder]: os.tmpdir(),
        stage: Stage.create,
        projectPath: path.join(os.tmpdir(), appName, "samples-v3"),
      };
      const res = await core.createProject(inputs);
      const projectPath = inputs.projectPath!;
      assert.isTrue(res.isOk() && res.value.projectPath === projectPath);

      const implement = new FxCoreV3Implement(tools);

      const mockFunc = {
        namespace: "mock namespace",
        method: "addSso",
      };

      const result = await implement.executeUserTask(mockFunc, inputs);
      assert.isTrue(result.isOk());
    } finally {
      restore();
    }
  });
});

describe("apply yaml template", async () => {
  const tools = new MockTools();
  beforeEach(() => {
    setTools(tools);
  });
  describe("when run with missing input", async () => {
    it("should return error when projectPath is undefined", async () => {
      const core = new FxCore(tools);
      const inputs: Inputs = {
        platform: Platform.CLI,
        projectPath: undefined,
      };
      const res = await core.apply(inputs, "", "provision");
      assert.isTrue(
        res.isErr() &&
          res.error.name === "InvalidInput" &&
          res.error.message.includes("projectPath")
      );
    });

    it("should return error when env is undefined", async () => {
      const core = new FxCore(tools);
      const inputs: Inputs = {
        platform: Platform.CLI,
        projectPath: "./",
        env: undefined,
      };
      const res = await core.apply(inputs, "", "provision");
      assert.isTrue(
        res.isErr() && res.error.name === "InvalidInput" && res.error.message.includes("env")
      );
    });
  });

  describe("when readEnv returns error", async () => {
    const sandbox = sinon.createSandbox();

    const mockedError = new SystemError("mockedSource", "mockedError", "mockedMessage");

    before(() => {
      sandbox.stub(envUtil, "readEnv").resolves(err(mockedError));
    });

    after(() => {
      sandbox.restore();
    });

    it("should return error too", async () => {
      const core = new FxCore(tools);
      const inputs: Inputs = {
        platform: Platform.CLI,
        projectPath: "./",
        env: "dev",
      };
      const res = await core.apply(inputs, "./", "provision");
      assert.isTrue(res.isErr() && res.error.name === "mockedError");
    });
  });

  describe("when YamlParser returns error", async () => {
    const sandbox = sinon.createSandbox();

    const mockedError = new SystemError("mockedSource", "mockedError", "mockedMessage");

    before(() => {
      sandbox.stub(envUtil, "readEnv").resolves(ok({}));
      sandbox.stub(YamlParser.prototype, "parse").resolves(err(mockedError));
    });

    after(() => {
      sandbox.restore();
    });

    it("should return error too", async () => {
      const core = new FxCore(tools);
      const inputs: Inputs = {
        platform: Platform.CLI,
        projectPath: "./",
        env: "dev",
      };
      const res = await core.apply(inputs, "./", "provision");
      assert.isTrue(res.isErr() && res.error.name === "mockedError");
    });
  });

  describe("when running against an empty yaml file", async () => {
    const sandbox = sinon.createSandbox();

    before(() => {
      sandbox.stub(envUtil, "readEnv").resolves(ok({}));
      sandbox.stub(YamlParser.prototype, "parse").resolves(ok({ version: "1.0.0" }));
    });

    after(() => {
      sandbox.restore();
    });

    it("should return ok", async () => {
      const core = new FxCore(tools);
      const inputs: Inputs = {
        platform: Platform.CLI,
        projectPath: "./",
        env: "dev",
      };
      const res = await core.apply(inputs, "./", "provision");
      assert.isTrue(res.isOk());
    });
  });

  describe("when lifecycle returns error", async () => {
    const sandbox = sinon.createSandbox();
    const mockedError = new SystemError("mockedSource", "mockedError", "mockedMessage");

    class MockedProvision implements ILifecycle {
      name: LifecycleName = "provision";
      driverDefs: DriverDefinition[] = [];
      public async run(ctx: DriverContext): Promise<Result<Output, FxError>> {
        return err(mockedError);
      }

      public resolvePlaceholders(): UnresolvedPlaceholders {
        return [];
      }

      public async execute(ctx: DriverContext): Promise<ExecutionResult> {
        return {
          result: err({
            kind: "Failure",
            error: mockedError,
          }),
          summaries: [],
        };
      }

      public resolveDriverInstances(log: LogProvider): Result<DriverInstance[], FxError> {
        return ok([]);
      }
    }

    before(() => {
      sandbox.stub(envUtil, "readEnv").resolves(ok({}));
      sandbox.stub(YamlParser.prototype, "parse").resolves(
        ok({
          version: "1.0.0",
          provision: new MockedProvision(),
        })
      );
    });

    after(() => {
      sandbox.restore();
    });

    it("should return error", async () => {
      const core = new FxCore(tools);
      const inputs: Inputs = {
        platform: Platform.CLI,
        projectPath: "./",
        env: "dev",
      };
      const res = await core.apply(inputs, "./", "provision");
      assert.isTrue(res.isErr() && res.error.name === "mockedError");
    });
  });
});

async function mockV3Project(): Promise<string> {
  const appName = randomAppName();
  const projectPath = path.join(os.tmpdir(), appName);
  // await fs.move(path.join(__dirname, "../sampleV3"), path.join(os.tmpdir(), appName));
  await fs.copy(path.join(__dirname, "../samples/sampleV3/"), path.join(projectPath));
  return appName;
}

async function mockV2Project(): Promise<string> {
  const appName = randomAppName();
  const projectPath = path.join(os.tmpdir(), appName);
  await fs.copy(
    path.join(__dirname, "../core/middleware/testAssets/v3Migration/happyPath"),
    path.join(projectPath)
  );
  return appName;
}

async function deleteTestProject(appName: string) {
  await fs.remove(path.join(os.tmpdir(), appName));
}

describe("createEnvCopyV3", async () => {
  const tools = new MockTools();
  const sandbox = sinon.createSandbox();
  const sourceEnvContent = [
    "# this is a comment",
    "TEAMSFX_ENV=dev",
    "",
    "_KEY1=value1",
    "KEY2=value2",
    "SECRET_KEY3=xxxx",
  ];
  const sourceEnvStr = sourceEnvContent.join(os.EOL);

  const writeStreamContent: string[] = [];
  // fs.WriteStream's full interface is too hard to mock. We only use write() and end() so we just mock them here.
  class MockedWriteStream {
    write(chunk: any, callback?: ((error: Error | null | undefined) => void) | undefined): boolean {
      writeStreamContent.push(chunk);
      return true;
    }
    end(): boolean {
      return true;
    }
  }

  beforeEach(() => {
    sandbox.stub(fs, "readFile").resolves(Buffer.from(sourceEnvStr, "utf8"));
    sandbox.stub<any, any>(fs, "createWriteStream").returns(new MockedWriteStream());
  });

  afterEach(() => {
    sandbox.restore();
  });

  it("should create new .env file with desired content", async () => {
    sandbox.stub(pathUtils, "getEnvFilePath").resolves(ok("./env/.env.dev"));
    sandbox.stub(fs, "pathExists").resolves(true);
    const core = new FxCore(tools);
    const res = await core.v3Implement.createEnvCopyV3("newEnv", "dev", "./");
    assert(res.isOk());
    assert(
      writeStreamContent[0] === `${sourceEnvContent[0]}${os.EOL}`,
      "comments should be copied"
    );
    assert(
      writeStreamContent[1] === `TEAMSFX_ENV=newEnv${os.EOL}`,
      "TEAMSFX_ENV's value should be new env name"
    );
    assert(writeStreamContent[2] === `${os.EOL}`, "empty line should be coped");
    assert(
      writeStreamContent[3] === `_KEY1=${os.EOL}`,
      "key starts with _ should be copied with empty value"
    );
    assert(
      writeStreamContent[4] === `KEY2=${os.EOL}`,
      "key not starts with _ should be copied with empty value"
    );
    assert(
      writeStreamContent[5] === `SECRET_KEY3=${os.EOL}`,
      "key not starts with SECRET_ should be copied with empty value"
    );
  });

  it("should failed case 1", async () => {
    sandbox
      .stub(pathUtils, "getEnvFilePath")
      .onFirstCall()
      .resolves(err(new UserError({})));
    const core = new FxCore(tools);
    const res = await core.v3Implement.createEnvCopyV3("newEnv", "dev", "./");
    assert(res.isErr());
  });

  it("should failed case 2", async () => {
    sandbox
      .stub(pathUtils, "getEnvFilePath")
      .onFirstCall()
      .resolves(ok("./env"))
      .onSecondCall()
      .resolves(err(new UserError({})));
    const core = new FxCore(tools);
    const res = await core.v3Implement.createEnvCopyV3("newEnv", "dev", "./");
    assert(res.isErr());
  });
});

describe("publishInDeveloperPortal", () => {
  const tools = new MockTools();
  const sandbox = sinon.createSandbox();

  before(() => {
    sandbox.stub(envUtil, "readEnv").resolves(ok({}));
  });
  afterEach(() => {
    sandbox.restore();
  });

  it("success", async () => {
    const core = new FxCore(tools);
    const inputs: Inputs = {
      env: "local",
      projectPath: "project-path",
      platform: Platform.VSCode,
      [QuestionNames.AppPackagePath]: "path",
      ignoreLockByUT: true,
    };
    sandbox.stub(fs, "pathExists").resolves(false);
    sandbox.stub(coordinator, "publishInDeveloperPortal").resolves(ok(undefined));
    const res = await core.publishInDeveloperPortal(inputs);

    if (res.isErr()) {
      console.log(res.error);
    }
    assert.isTrue(res.isOk());
  });
});

describe("Teams app APIs", async () => {
  const tools = new MockTools();
  const core = new FxCore(tools);

  afterEach(() => {
    sinon.restore();
  });

  it("validate app package", async () => {
    const appName = await mockV3Project();
    const inputs: Inputs = {
      platform: Platform.VSCode,
      [QuestionNames.Folder]: os.tmpdir(),
      [QuestionNames.TeamsAppPackageFilePath]: ".\\build\\appPackage\\appPackage.dev.zip",
      [QuestionNames.ValidateMethod]: "validateAgainstAppPackage",
      projectPath: path.join(os.tmpdir(), appName),
    };

    const runSpy = sinon.spy(ValidateAppPackageDriver.prototype, "run");
    sinon.stub(validationUtils, "validateInputs").resolves(undefined);
    await core.validateApplication(inputs);
    sinon.assert.calledOnce(runSpy);
  });

  it("validate manifest", async () => {
    const appName = await mockV3Project();
    const inputs: Inputs = {
      platform: Platform.VSCode,
      [QuestionNames.Folder]: os.tmpdir(),
      [QuestionNames.TeamsAppManifestFilePath]: ".\\appPackage\\manifest.json",
      [QuestionNames.ValidateMethod]: "validateAgainstSchema",
      projectPath: path.join(os.tmpdir(), appName),
    };

    const runSpy = sinon.spy(ValidateManifestDriver.prototype, "run");
    await core.validateApplication(inputs);
    sinon.assert.calledOnce(runSpy);
  });

  it("create app package", async () => {
    setTools(tools);
    const appName = await mockV3Project();
    const inputs: Inputs = {
      platform: Platform.VSCode,
      [QuestionNames.Folder]: os.tmpdir(),
      [QuestionNames.TeamsAppManifestFilePath]: ".\\appPackage\\manifest.json",
      projectPath: path.join(os.tmpdir(), appName),
      [QuestionNames.OutputZipPathParamName]: ".\\build\\appPackage\\appPackage.dev.zip",
    };

    sinon.stub(process, "platform").value("win32");
    const runStub = sinon.stub(CreateAppPackageDriver.prototype, "run").resolves(ok(new Map()));
    const showMessageStub = sinon.stub(tools.ui, "showMessage");
    await core.createAppPackage(inputs);
    sinon.assert.calledOnce(runStub);
    sinon.assert.calledOnce(showMessageStub);
  });

  it("publish application", async () => {
    const appName = await mockV3Project();
    const inputs: Inputs = {
      platform: Platform.VSCode,
      [QuestionNames.Folder]: os.tmpdir(),
      projectPath: path.join(os.tmpdir(), appName),
    };

    sinon
      .stub(coordinator, "publish")
      .resolves(err(new SystemError("mockedSource", "mockedError", "mockedMessage")));
    await core.publishApplication(inputs);
  });
});

describe("previewWithManifest", () => {
  const tools = new MockTools();
  const core = new FxCore(tools);

  afterEach(() => {
    sinon.restore();
  });

  it("getManifestV3 error", async () => {
    sinon.stub(manifestUtils, "getManifestV3").resolves(err({ foo: "bar" } as any));
    const appName = await mockV3Project();
    const inputs: Inputs = {
      [QuestionNames.M365Host]: HubOptions.teams().id,
      [QuestionNames.TeamsAppManifestFilePath]: path.join(
        os.tmpdir(),
        appName,
        "appPackage",
        "manifest.template.json"
      ),
      env: "dev",
      platform: Platform.VSCode,
      projectPath: path.join(os.tmpdir(), appName),
    };
    const result = await core.previewWithManifest(inputs);
    assert.isTrue(result.isErr());
    assert.deepEqual((result as any).error, { foo: "bar" });
  });

  it("getLaunchUrl error", async () => {
    const appName = await mockV3Project();
    sinon.stub(manifestUtils, "getManifestV3").resolves(ok(new TeamsAppManifest()));
    sinon.stub(LaunchHelper.prototype, "getLaunchUrl").resolves(err({ foo: "bar" } as any));
    const inputs: Inputs = {
      [QuestionNames.M365Host]: HubOptions.teams().id,
      [QuestionNames.TeamsAppManifestFilePath]: path.join(
        os.tmpdir(),
        appName,
        "appPackage",
        "manifest.template.json"
      ),
      env: "dev",
      platform: Platform.VSCode,
      projectPath: path.join(os.tmpdir(), appName),
    };
    const result = await core.previewWithManifest(inputs);
    assert.isTrue(result.isErr());
    assert.deepEqual((result as any).error, { foo: "bar" });
  });

  it("happy path", async () => {
    const appName = await mockV3Project();
    sinon.stub(manifestUtils, "getManifestV3").resolves(ok(new TeamsAppManifest()));
    sinon.stub(LaunchHelper.prototype, "getLaunchUrl").resolves(ok("test-url"));
    const inputs: Inputs = {
      [QuestionNames.M365Host]: HubOptions.teams().id,
      [QuestionNames.TeamsAppManifestFilePath]: path.join(
        os.tmpdir(),
        appName,
        "appPackage",
        "manifest.template.json"
      ),
      env: "dev",
      platform: Platform.VSCode,
      projectPath: path.join(os.tmpdir(), appName),
    };
    const result = await core.previewWithManifest(inputs);
    assert.isTrue(result.isOk());
    assert.deepEqual((result as any).value, "test-url");
  });
});

describe("getProjectId", async () => {
  const sandbox = sinon.createSandbox();
  afterEach(() => {
    sandbox.restore();
  });
  it("happy path", async () => {
    const core = new FxCore(tools);
    sandbox.stub(core, "getProjectMetadata").resolves(
      ok({
        projectId: "12345",
        version: "1.1.1",
      })
    );
    const res = await core.getProjectId(".");
    assert.isTrue(res.isOk() && res.value === "12345");
  });
  it("return empty value", async () => {
    const core = new FxCore(tools);
    sandbox.stub(core, "getProjectMetadata").resolves(ok({}));
    const res = await core.getProjectId(".");
    assert.isTrue(res.isOk() && res.value === "");
  });
});
describe("getProjectMetadata", async () => {
  const sandbox = sinon.createSandbox();
  afterEach(() => {
    sandbox.restore();
  });
  it("happy path", async () => {
    sandbox.stub(pathUtils, "getYmlFilePath").returns("./teamsapp.yml");
    sandbox.stub(fs, "pathExists").resolves(true);
    sandbox.stub(fs, "readFile").resolves("version: 1.1.1\nprojectId: 12345" as any);
    const core = new FxCore(tools);
    const res = await core.getProjectMetadata(".");
    assert.isTrue(res.isOk());
    if (res.isOk()) {
      assert.deepEqual(res.value, {
        projectId: "12345",
        version: "1.1.1",
      });
    }
  });
  it("yml not exist", async () => {
    sandbox.stub(pathUtils, "getYmlFilePath").returns("./teamsapp.yml");
    sandbox.stub(fs, "pathExists").resolves(false);
    const core = new FxCore(tools);
    const res = await core.getProjectMetadata(".");
    assert.isTrue(res.isOk());
    if (res.isOk()) {
      assert.deepEqual(res.value, {});
    }
  });
  it("throw error", async () => {
    sandbox.stub(pathUtils, "getYmlFilePath").returns("./teamsapp.yml");
    sandbox.stub(fs, "pathExists").rejects(new Error("mocked error"));
    const core = new FxCore(tools);
    const res = await core.getProjectMetadata(".");
    assert.isTrue(res.isOk());
    if (res.isOk()) {
      assert.deepEqual(res.value, {});
    }
  });
});
describe("getTeamsAppName", async () => {
  const sandbox = sinon.createSandbox();
  afterEach(() => {
    sandbox.restore();
  });
  it("happy path", async () => {
    sandbox.stub(pathUtils, "getYmlFilePath").returns("./teamsapp.yml");
    const mockProjectModel: any = {
      projectId: "12345",
      provision: {
        name: "provision",
        driverDefs: [
          {
            uses: "teamsApp/create",
            with: {
              name: "testappname-${{TEAMSFX_ENV}}",
            },
            writeToEnvironmentFile: {
              teamsAppId: "TEAMS_APP_ID",
            },
          },
        ],
      },
    };
    sandbox.stub(metadataUtil, "parse").resolves(ok(mockProjectModel));
    const core = new FxCore(tools);
    const res = await core.getTeamsAppName(".");
    assert.isTrue(res.isOk() && res.value === "testappname");
  });
  it("return empty value", async () => {
    sandbox.stub(pathUtils, "getYmlFilePath").returns("./teamsapp.yml");
    const mockProjectModel: any = {};
    sandbox.stub(metadataUtil, "parse").resolves(ok(mockProjectModel));
    const core = new FxCore(tools);
    const res = await core.getTeamsAppName(".");
    assert.isTrue(res.isOk() && res.value === "");
  });
  it("parse yml error", async () => {
    sandbox.stub(pathUtils, "getYmlFilePath").returns("./teamsapp.yml");
    sandbox.stub(metadataUtil, "parse").resolves(err(new UserError({})));
    const core = new FxCore(tools);
    const res = await core.getTeamsAppName(".");
    assert.isTrue(res.isErr());
  });
});

describe("getProjectInfo", async () => {
  const sandbox = sinon.createSandbox();
  afterEach(() => {
    sandbox.restore();
  });
  it("happy path", async () => {
    sandbox.stub(pathUtils, "getYmlFilePath").returns("./teamsapp.yml");
    const mockProjectModel: any = {
      projectId: "mock-project-id",
      provision: {
        name: "provision",
        driverDefs: [
          {
            uses: "teamsApp/create",
            with: {
              name: "testappname-${{TEAMSFX_ENV}}",
            },
            writeToEnvironmentFile: {
              teamsAppId: "TEAMS_APP_ID",
            },
          },
        ],
      },
    };
    sandbox.stub(metadataUtil, "parse").resolves(ok(mockProjectModel));
    sandbox.stub(envUtil, "readEnv").resolves(
      ok({
        TEAMS_APP_ID: "mock-team-app-id",
        TEAMS_APP_TENANT_ID: "mock-tenant-id",
      })
    );
    const core = new FxCore(tools);
    const res = await core.getProjectInfo(".", "dev");
    assert.isTrue(res.isOk());
    if (res.isOk()) {
      assert.deepEqual(res.value, {
        projectId: "mock-project-id",
        teamsAppId: "mock-team-app-id",
        m365TenantId: "mock-tenant-id",
        teamsAppName: "testappname",
      });
    }
  });
  it("parse yml error", async () => {
    sandbox.stub(pathUtils, "getYmlFilePath").returns("./teamsapp.yml");
    sandbox.stub(metadataUtil, "parse").resolves(err(new UserError({})));
    const core = new FxCore(tools);
    const res = await core.getProjectInfo(".", "dev");
    assert.isTrue(res.isErr());
  });
  it("read env error", async () => {
    sandbox.stub(pathUtils, "getYmlFilePath").returns("./teamsapp.yml");
    sandbox.stub(metadataUtil, "parse").resolves(ok({} as any));
    sandbox.stub(envUtil, "readEnv").resolves(err(new UserError({})));
    const core = new FxCore(tools);
    const res = await core.getProjectInfo(".", "dev");
    assert.isTrue(res.isErr());
  });
});

describe("isEnvFile", async () => {
  const sandbox = sinon.createSandbox();
  afterEach(() => {
    sandbox.restore();
  });
  it("file patten not match", async () => {
    const core = new FxCore(tools);
    const res = await core.isEnvFile(".", ".abc.dev");
    assert.isTrue(res.isOk());
    if (res.isOk()) {
      assert.isFalse(res.value);
    }
  });
  it("getEnvFolderPath return error", async () => {
    sandbox.stub(pathUtils, "getEnvFolderPath").resolves(err(new UserError({})));
    const core = new FxCore(tools);
    const res = await core.isEnvFile(".", ".env.dev");
    assert.isTrue(res.isErr());
  });
  it("getEnvFolderPath return undefined", async () => {
    sandbox.stub(pathUtils, "getEnvFolderPath").resolves(ok(undefined));
    const core = new FxCore(tools);
    const res = await core.isEnvFile(".", ".env.dev");
    assert.isTrue(res.isOk());
    if (res.isOk()) {
      assert.isFalse(res.value);
    }
  });
  it("folder not match", async () => {
    sandbox.stub(pathUtils, "getEnvFolderPath").resolves(ok("/tmp"));
    const core = new FxCore(tools);
    const res = await core.isEnvFile("/tmp", "/tmp1/.env.dev");
    assert.isTrue(res.isOk());
    if (res.isOk()) {
      assert.isFalse(res.value);
    }
  });
  it("match", async () => {
    sandbox.stub(pathUtils, "getEnvFolderPath").resolves(ok("/tmp"));
    const core = new FxCore(tools);
    const res = await core.isEnvFile("/tmp", "/tmp/.env.dev");
    assert.isTrue(res.isOk());
    if (res.isOk()) {
      assert.isTrue(res.value);
    }
  });

  describe("getQuestions", async () => {
    const sandbox = sinon.createSandbox();
    let mockedEnvRestore: RestoreFn = () => {};
    afterEach(() => {
      sandbox.restore();
      mockedEnvRestore();
    });
    it("happy path", async () => {
      mockedEnvRestore = mockedEnv({
        TEAMSFX_CLI_DOTNET: "false",
        [FeatureFlagName.CopilotPlugin]: "false",
      });
      const core = new FxCore(tools);
      const res = await core.getQuestions(Stage.create, { platform: Platform.CLI_HELP });
      assert.isTrue(res.isOk());
      if (res.isOk()) {
        const node = res.value;
        const names: string[] = [];
        collectNodeNames(node!, names);
        assert.deepEqual(names, [
          "capabilities",
          "bot-host-type-trigger",
          "spfx-solution",
          "spfx-install-latest-package",
          "spfx-framework-type",
          "spfx-webpart-name",
          "spfx-folder",
          "programming-language",
          "folder",
          "app-name",
        ]);
      }
    });
    it("happy path with runtime", async () => {
      mockedEnvRestore = mockedEnv({
        TEAMSFX_CLI_DOTNET: "true",
        [FeatureFlagName.CopilotPlugin]: "false",
      });
      const core = new FxCore(tools);
      const res = await core.getQuestions(Stage.create, { platform: Platform.CLI_HELP });
      assert.isTrue(res.isOk());
      if (res.isOk()) {
        const node = res.value;
        const names: string[] = [];
        collectNodeNames(node!, names);
        assert.deepEqual(names, [
          "runtime",
          "capabilities",
          "bot-host-type-trigger",
          "spfx-solution",
          "spfx-install-latest-package",
          "spfx-framework-type",
          "spfx-webpart-name",
          "spfx-folder",
          "programming-language",
          "folder",
          "app-name",
        ]);
      }
    });

    it("happy path: copilot feature flag", async () => {
      const restore = mockedEnv({
        [FeatureFlagName.CopilotPlugin]: "true",
      });
      const core = new FxCore(tools);
      const res = await core.getQuestions(Stage.create, { platform: Platform.CLI_HELP });
      assert.isTrue(res.isOk());
      if (res.isOk()) {
        const node = res.value;
        const names: string[] = [];
        collectNodeNames(node!, names);
        assert.deepEqual(names, [
          "capabilities",
          "bot-host-type-trigger",
          "spfx-solution",
          "spfx-install-latest-package",
          "spfx-framework-type",
          "spfx-webpart-name",
          "spfx-folder",
          "copilot-plugin-option",
          "api-spec-location",
          "openai-plugin-manifest-location",
          "api-operation",
          "programming-language",
          "folder",
          "app-name",
        ]);
      }
      restore();
    });

    function collectNodeNames(node: IQTreeNode, names: string[]) {
      if (node.data.type !== "group") {
        names.push(node.data.name);
      }
      if (node.children) {
        for (const child of node.children) {
          collectNodeNames(child, names);
        }
      }
    }
  });
});

describe("copilotPlugin", async () => {
  afterEach(() => {
    sinon.restore();
  });

  it("add API - json", async () => {
    const appName = await mockV3Project();
    const inputs: Inputs = {
      platform: Platform.VSCode,
      [QuestionNames.Folder]: os.tmpdir(),
      [QuestionNames.ApiSpecLocation]: "test.json",
      [QuestionNames.ApiOperation]: ["testOperation"],
      [QuestionNames.ManifestPath]: "manifest.json",
      projectPath: path.join(os.tmpdir(), appName),
    };
    const manifest = new TeamsAppManifest();
    manifest.composeExtensions = [
      {
        type: "apiBased",
        apiSpecFile: "apiSpecFiles/openapi.json",
        commands: [],
      },
    ];
    const core = new FxCore(tools);
    sinon.stub(SpecParser.prototype, "generate").resolves();
    sinon.stub(manifestUtils, "_readAppManifest").resolves(ok(manifest));
    sinon.stub(validationUtils, "validateInputs").resolves(undefined);
    const result = await core.copilotPluginAddAPI(inputs);
    console.log(result);
    assert.isTrue(result.isOk());
  });

  it("add API - readManifestFailed", async () => {
    const appName = await mockV3Project();
    const inputs: Inputs = {
      platform: Platform.VSCode,
      [QuestionNames.Folder]: os.tmpdir(),
      [QuestionNames.ApiSpecLocation]: "test.json",
      [QuestionNames.ApiOperation]: ["testOperation"],
      projectPath: path.join(os.tmpdir(), appName),
    };
    const core = new FxCore(tools);
    sinon.stub(SpecParser.prototype, "generate").throws(new Error("fakeError"));
    sinon.stub(validationUtils, "validateInputs").resolves(undefined);

    const result = await core.copilotPluginAddAPI(inputs);
    assert.isTrue(result.isErr());
  });

  it("add API - assembleError", async () => {
    const appName = await mockV3Project();
    const manifest = new TeamsAppManifest();
    manifest.composeExtensions = [
      {
        type: "apiBased",
        apiSpecFile: "apiSpecFiles/openapi.json",
        commands: [],
      },
    ];
    const inputs: Inputs = {
      platform: Platform.VSCode,
      [QuestionNames.Folder]: os.tmpdir(),
      [QuestionNames.ApiSpecLocation]: "test.json",
      [QuestionNames.ApiOperation]: ["testOperation"],
      [QuestionNames.ManifestPath]: "manifest.json",
      projectPath: path.join(os.tmpdir(), appName),
    };
    const core = new FxCore(tools);
    sinon.stub(SpecParser.prototype, "generate").throws(new Error("fakeError"));
    sinon.stub(validationUtils, "validateInputs").resolves(undefined);
    sinon.stub(manifestUtils, "_readAppManifest").resolves(ok(manifest));

    const result = await core.copilotPluginAddAPI(inputs);
    assert.isTrue(result.isErr());
  });

  it("add API - SpecParserError", async () => {
    const appName = await mockV3Project();
    const manifest = new TeamsAppManifest();
    manifest.composeExtensions = [
      {
        type: "apiBased",
        apiSpecFile: "apiSpecFiles/openapi.json",
        commands: [],
      },
    ];
    const inputs: Inputs = {
      platform: Platform.VSCode,
      [QuestionNames.Folder]: os.tmpdir(),
      [QuestionNames.ApiSpecLocation]: "test.json",
      [QuestionNames.ApiOperation]: ["testOperation"],
      [QuestionNames.ManifestPath]: "manifest.json",
      projectPath: path.join(os.tmpdir(), appName),
    };
    const core = new FxCore(tools);
    sinon
      .stub(SpecParser.prototype, "generate")
      .throws(new SpecParserError("fakeMessage", ErrorType.SpecNotValid));
    sinon.stub(validationUtils, "validateInputs").resolves(undefined);
    sinon.stub(manifestUtils, "_readAppManifest").resolves(ok(manifest));

    const result = await core.copilotPluginAddAPI(inputs);
    assert.isTrue(result.isErr());
  });

  it("load OpenAI manifest - should run successful", async () => {
    const core = new FxCore(tools);
    const inputs = { domain: "mydomain.com" };
    sinon
      .stub(OpenAIPluginManifestHelper, "loadOpenAIPluginManifest")
      .returns(Promise.resolve<OpenAIPluginManifest>(undefined as any));
    const result = await core.copilotPluginLoadOpenAIManifest(inputs as any);
    assert.isTrue(result.isOk());
  });

  it("load OpenAI manifest - should return an error when an exception is thrown", async () => {
    const core = new FxCore(tools);
    const inputs = { domain: "mydomain.com" };
    sinon
      .stub(OpenAIPluginManifestHelper, "loadOpenAIPluginManifest")
      .throws(new Error("Test error"));
    const result = await core.copilotPluginLoadOpenAIManifest(inputs as any);
    assert.isTrue(result.isErr());
  });

  it("load operations - should return a list of operations when given valid inputs", async () => {
    const core = new FxCore(tools);
    const inputs = {
      manifest: {},
      apiSpecUrl: "https://example.com/api-spec",
      shouldLogWarning: true,
    };
    const expectedResult = [
      { id: "operation1", label: "operation1", groupName: "1" },
      { id: "operation2", label: "operation2", groupName: "2" },
    ];
    sinon.stub(CopilotPluginHelper, "listOperations").returns(Promise.resolve(ok(expectedResult)));
    const result = await core.copilotPluginListOperations(inputs as any);
    assert.isTrue(result.isOk());
    if (result.isOk()) {
      assert.deepEqual(result.value, expectedResult);
    }
  });

  it("load operations - should return an error when an exception is thrown", async () => {
    const core = new FxCore(tools);
    const inputs = {
      manifest: {},
      apiSpecUrl: "https://example.com/api-spec",
      shouldLogWarning: true,
    };
    sinon.stub(CopilotPluginHelper, "listOperations").returns(Promise.resolve(err([])));
    const result = await core.copilotPluginListOperations(inputs as any);
    assert.isTrue(result.isErr());
  });

  it("load operations - no manifest in inputs", async () => {
    const core = new FxCore(tools);
    const inputs = {
      apiSpecUrl: "https://example.com/api-spec",
      shouldLogWarning: true,
      includeExistingAPIs: false,
    };

    sinon
      .stub(SpecParser.prototype, "validate")
      .resolves({ status: ValidationStatus.Valid, warnings: [], errors: [] });
    sinon.stub(SpecParser.prototype, "list").resolves([]);

    try {
      await core.copilotPluginListOperations(inputs as any);
    } catch (e: any) {
      assert.equal(e.name, MissingRequiredInputError.name);
    }
  });

  it("load operations - invalid manifest", async () => {
    const core = new FxCore(tools);
    const inputs = {
      apiSpecUrl: "https://example.com/api-spec",
      shouldLogWarning: true,
      includeExistingAPIs: false,
      "manifest-path": "fakePath",
    };

    sinon
      .stub(manifestUtils, "_readAppManifest")
      .returns(Promise.resolve(err(new FileNotFoundError("file", "fakePath"))));
    sinon
      .stub(SpecParser.prototype, "validate")
      .resolves({ status: ValidationStatus.Valid, warnings: [], errors: [] });
    sinon.stub(SpecParser.prototype, "list").resolves([]);

    try {
      await core.copilotPluginListOperations(inputs as any);
    } catch (e: any) {
      assert.equal(e.name, FileNotFoundError.name);
    }
  });
});<|MERGE_RESOLUTION|>--- conflicted
+++ resolved
@@ -75,11 +75,8 @@
 import { HubOptions } from "../../src/question/other";
 import { validationUtils } from "../../src/ui/validationUtils";
 import { MockTools, randomAppName } from "./utils";
-<<<<<<< HEAD
-=======
 import { ErrorType, ValidationStatus } from "../../src/common/spec-parser/interfaces";
 import { SpecParserError } from "../../src/common/spec-parser/specParserError";
->>>>>>> 54660528
 
 const tools = new MockTools();
 
