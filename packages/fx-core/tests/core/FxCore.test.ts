--- conflicted
+++ resolved
@@ -330,11 +330,7 @@
       if (res.isErr()) {
         assert.strictEqual(
           res.error.message,
-<<<<<<< HEAD
           "Failed to generate Azure Active Directory app manifest. Environment variable AAD_APP_OBJECT_ID referenced in fake path have no values."
-=======
-          "Failed to generate AAD app manifest. Environment variable AAD_APP_OBJECT_ID referenced in fake path have no values. If you are developing with a new project created with Teams Toolkit, running provision or debug will register correct values for these environment variables."
->>>>>>> 94006664
         );
       }
     } finally {
