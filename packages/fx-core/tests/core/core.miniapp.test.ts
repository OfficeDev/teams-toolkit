--- conflicted
+++ resolved
@@ -1,24 +1,17 @@
 // Copyright (c) Microsoft Corporation.
 // Licensed under the MIT license.
 
-import { Func, Inputs, ok, Platform, ProjectSettings, v2, Void } from "@microsoft/teamsfx-api";
+import { Func, Inputs, ok, Platform, v2, Void } from "@microsoft/teamsfx-api";
 import { assert } from "chai";
+import fs from "fs-extra";
 import "mocha";
 import mockedEnv, { RestoreFn } from "mocked-env";
 import * as os from "os";
 import * as path from "path";
-import fs from "fs-extra";
 import sinon from "sinon";
 import { Container } from "typedi";
-<<<<<<< HEAD
-import { FxCore, setTools } from "../../src";
+import { FxCore, setTools } from "../../src/core";
 import { TabOptionItem } from "../../src/plugins/solution/fx-solution/question";
-=======
-import { environmentManager, FxCore, setTools } from "../../src";
-import { loadEnvInfoV3 } from "../../src/core/middleware/envInfoLoaderV3";
-import { getProjectSettingsPath } from "../../src/core/middleware/projectSettingsLoader";
-import { TabSPFxItem } from "../../src/plugins/solution/fx-solution/question";
->>>>>>> 9527f73d
 import { ResourcePluginsV2 } from "../../src/plugins/solution/fx-solution/ResourcePluginContainer";
 import { deleteFolder, MockTools, randomAppName } from "./utils";
 describe("Core API for mini app", () => {
