// Copyright (c) Microsoft Corporation.
// Licensed under the MIT license.

import { assert } from "chai";
import "mocha";
import {
  err,
  FxError,
  Result,
  ok,
  Inputs,
  Platform,
  Stage,
  SolutionContext,
  QTreeNode,
  Func,
  InputTextConfig,
  InputTextResult,
  SelectFolderConfig,
  SelectFolderResult,
  SingleSelectConfig,
  SingleSelectResult,
  OptionItem,
  traverse,
  AppPackageFolderName,
  V1ManifestFileName,
} from "@microsoft/teamsfx-api";
import fs from "fs-extra";
import * as path from "path";
import * as os from "os";
import {
  environmentManager,
  FunctionRouterError,
  FxCore,
  InvalidInputError,
  validateProject,
  validateSettings,
} from "../../src";
import sinon from "sinon";
import { MockSolution, MockTools, randomAppName } from "./utils";
import { loadProjectSettings } from "../../src/core/middleware/projectSettingsLoader";
import { defaultSolutionLoader } from "../../src/core/loader";
import {
  CoreQuestionNames,
  SampleSelect,
  ScratchOptionNoVSC,
  ScratchOptionYesVSC,
} from "../../src/core/question";
import { loadSolutionContext } from "../../src/core/middleware/envInfoLoader";
import * as commonTools from "../../src/common/tools";

describe("Core basic APIs", () => {
  const sandbox = sinon.createSandbox();
  const mockSolution = new MockSolution();
  const tools = new MockTools();
  const ui = tools.ui;
  let appName = randomAppName();
  let projectPath = path.resolve(os.tmpdir(), appName);

  beforeEach(() => {
    sandbox.stub<any, any>(defaultSolutionLoader, "loadSolution").resolves(mockSolution);
    sandbox.stub<any, any>(defaultSolutionLoader, "loadGlobalSolutions").resolves([mockSolution]);
  });

  afterEach(async () => {
    sandbox.restore();
    await fs.rmdir(projectPath, { recursive: true });
  });

  it("happy path: create from new, provision, deploy, localDebug, publish, getQuestion, getQuestionsForUserTask, getProjectConfig", async () => {
    const expectedInputs: Inputs = {
      platform: Platform.CLI,
      [CoreQuestionNames.AppName]: appName,
      [CoreQuestionNames.Folder]: os.tmpdir(),
      [CoreQuestionNames.CreateFromScratch]: ScratchOptionYesVSC.id,
      projectPath: projectPath,
      solution: mockSolution.name,
    };
    sandbox
      .stub<any, any>(ui, "inputText")
      .callsFake(async (config: InputTextConfig): Promise<Result<InputTextResult, FxError>> => {
        if (config.name === CoreQuestionNames.AppName) {
          return ok({
            type: "success",
            result: expectedInputs[CoreQuestionNames.AppName] as string,
          });
        }
        throw err(InvalidInputError("invalid question"));
      });
    sandbox
      .stub<any, any>(ui, "selectFolder")
      .callsFake(
        async (config: SelectFolderConfig): Promise<Result<SelectFolderResult, FxError>> => {
          if (config.name === CoreQuestionNames.Folder) {
            return ok({
              type: "success",
              result: expectedInputs[CoreQuestionNames.Folder] as string,
            });
          }
          throw err(InvalidInputError("invalid question"));
        }
      );
    sandbox
      .stub<any, any>(ui, "selectOption")
      .callsFake(
        async (config: SingleSelectConfig): Promise<Result<SingleSelectResult, FxError>> => {
          if (config.name === CoreQuestionNames.CreateFromScratch) {
            return ok({
              type: "success",
              result: expectedInputs[CoreQuestionNames.CreateFromScratch] as string,
            });
          }
          throw err(InvalidInputError("invalid question"));
        }
      );
    const core = new FxCore(tools);
    {
      const inputs: Inputs = { platform: Platform.CLI };
      const res = await core.createProject(inputs);
      assert.isTrue(res.isOk() && res.value === projectPath);
      assert.deepEqual(expectedInputs, inputs);

      const projectSettingsResult = await loadProjectSettings(inputs);
      if (projectSettingsResult.isErr()) {
        assert.fail("failed to load project settings");
      }

      const [projectSettings, projectIdMissing] = projectSettingsResult.value;
      const validSettingsResult = validateSettings(projectSettings);
      assert.isTrue(validSettingsResult === undefined);

      const envInfoResult = await loadSolutionContext(
        tools,
        inputs,
        projectSettings,
        projectIdMissing
      );
      if (envInfoResult.isErr()) {
        assert.fail("failed to load env info");
      }

      const solutionContext = envInfoResult.value;
      const validRes = validateProject(solutionContext);
      assert.isTrue(validRes === undefined);

      const solutioConfig = solutionContext.envInfo.profile.get("solution");
      assert.isTrue(solutioConfig !== undefined);
      assert.isTrue(solutioConfig!.get("create") === true);
      assert.isTrue(solutioConfig!.get("scaffold") === true);
    }
    {
      const inputs: Inputs = { platform: Platform.CLI, projectPath: projectPath };
      let res = await core.provisionResources(inputs);
      assert.isTrue(res.isOk());

      res = await core.deployArtifacts(inputs);
      assert.isTrue(res.isOk());

      res = await core.localDebug(inputs);
      assert.isTrue(res.isOk());

      res = await core.publishApplication(inputs);
      assert.isTrue(res.isOk());

      const func: Func = { method: "test", namespace: "fx-solution-mock" };
      const res2 = await core.executeUserTask(func, inputs);
      assert.isTrue(res2.isOk());

      const projectSettingsResult = await loadProjectSettings(inputs);
      if (projectSettingsResult.isErr()) {
        assert.fail("failed to load project settings");
      }

      const [projectSettings, projectIdMissing] = projectSettingsResult.value;
      const validSettingsResult = validateSettings(projectSettings);
      assert.isTrue(validSettingsResult === undefined);

      const envInfoResult = await loadSolutionContext(
        tools,
        inputs,
        projectSettings,
        projectIdMissing
      );
      if (envInfoResult.isErr()) {
        assert.fail("failed to load env info");
      }

      const solutionContext = envInfoResult.value;
      const validRes = validateProject(solutionContext);
      assert.isTrue(validRes === undefined);

      const solutioConfig = solutionContext.envInfo.profile.get("solution");
      assert.isTrue(solutioConfig !== undefined);
      assert.isTrue(solutioConfig!.get("provision") === true);
      assert.isTrue(solutioConfig!.get("deploy") === true);
      assert.isTrue(solutioConfig!.get("localDebug") === true);
      assert.isTrue(solutioConfig!.get("publish") === true);
      assert.isTrue(solutioConfig!.get("executeUserTask") === true);
    }

    //getQuestion
    {
      const inputs: Inputs = { platform: Platform.VSCode, projectPath: projectPath };
      const res = await core.getQuestions(Stage.provision, inputs);
      assert.isTrue(res.isOk() && res.value === undefined);
    }
    //getQuestionsForUserTask
    {
      const inputs: Inputs = { platform: Platform.VSCode, projectPath: projectPath };
      const func: Func = { namespace: "fx-solution-mock", method: "mock" };
      const res = await core.getQuestionsForUserTask(func, inputs);
      assert.isTrue(res.isOk() && res.value === undefined);
    }
    //getProjectConfig
    {
      const inputs: Inputs = { platform: Platform.VSCode, projectPath: projectPath };
      const res = await core.getProjectConfig(inputs);
      assert.isTrue(res.isOk());
      if (res.isOk()) {
        const projectConfig = res.value;
        assert.isTrue(projectConfig !== undefined);
        if (projectConfig !== undefined) {
          assert.isTrue(projectConfig.settings !== undefined);
          assert.isTrue(projectConfig.config !== undefined);
        }
      }
    }
  });

  it("happy path: create from sample", async () => {
    const sampleOption = SampleSelect.staticOptions[0] as OptionItem;
    appName = sampleOption.id;
    projectPath = path.resolve(os.tmpdir(), appName);
    const expectedInputs: Inputs = {
      platform: Platform.CLI,
      [CoreQuestionNames.Folder]: os.tmpdir(),
      [CoreQuestionNames.CreateFromScratch]: ScratchOptionNoVSC.id,
      [CoreQuestionNames.Samples]: sampleOption,
    };
    sandbox
      .stub<any, any>(ui, "selectFolder")
      .callsFake(
        async (config: SelectFolderConfig): Promise<Result<SelectFolderResult, FxError>> => {
          if (config.name === CoreQuestionNames.Folder) {
            return ok({
              type: "success",
              result: expectedInputs[CoreQuestionNames.Folder] as string,
            });
          }
          throw err(InvalidInputError("invalid question"));
        }
      );
    sandbox
      .stub<any, any>(ui, "selectOption")
      .callsFake(
        async (config: SingleSelectConfig): Promise<Result<SingleSelectResult, FxError>> => {
          if (config.name === CoreQuestionNames.CreateFromScratch) {
            return ok({
              type: "success",
              result: expectedInputs[CoreQuestionNames.CreateFromScratch] as string,
            });
          }
          if (config.name === CoreQuestionNames.Samples) {
            return ok({ type: "success", result: sampleOption });
          }
          throw err(InvalidInputError("invalid question"));
        }
      );
    const core = new FxCore(tools);
    {
      const inputs: Inputs = { platform: Platform.CLI };
      const res = await core.createProject(inputs);
      assert.isTrue(res.isOk() && res.value === projectPath);
      assert.deepEqual(expectedInputs, inputs);
      inputs.projectPath = projectPath;

      const projectSettingsResult = await loadProjectSettings(inputs);
      if (projectSettingsResult.isErr()) {
        assert.fail("failed to load project settings");
      }

      const [projectSettings, projectIdMissing] = projectSettingsResult.value;
      const validSettingsResult = validateSettings(projectSettings);
      assert.isTrue(validSettingsResult === undefined);

      const envInfoResult = await loadSolutionContext(
        tools,
        inputs,
        projectSettings,
        projectIdMissing
      );
      if (envInfoResult.isErr()) {
        assert.fail("failed to load env info");
      }

      const solutionContext = envInfoResult.value;
      const validRes = validateProject(solutionContext);
      assert.isTrue(validRes === undefined);

      const solutioConfig = solutionContext.envInfo.profile.get("solution");
      assert.isTrue(solutioConfig !== undefined);
    }
    {
      const inputs: Inputs = { platform: Platform.CLI, projectPath: projectPath };
      let res = await core.provisionResources(inputs);
      assert.isTrue(res.isOk());

      res = await core.deployArtifacts(inputs);
      assert.isTrue(res.isOk());

      res = await core.localDebug(inputs);
      assert.isTrue(res.isOk());

      res = await core.publishApplication(inputs);
      assert.isTrue(res.isOk());

      const func: Func = { method: "test", namespace: "fx-solution-mock" };
      const res2 = await core.executeUserTask(func, inputs);
      assert.isTrue(res2.isOk());

      const projectSettingsResult = await loadProjectSettings(inputs);
      if (projectSettingsResult.isErr()) {
        assert.fail("failed to load project settings");
      }

      const [projectSettings, projectIdMissing] = projectSettingsResult.value;
      const validSettingsResult = validateSettings(projectSettings);
      assert.isTrue(validSettingsResult === undefined);

      const envInfoResult = await loadSolutionContext(
        tools,
        inputs,
        projectSettings,
        projectIdMissing
      );
      if (envInfoResult.isErr()) {
        assert.fail("failed to load env info");
      }

      const solutionContext = envInfoResult.value;
      const validRes = validateProject(solutionContext);
      assert.isTrue(validRes === undefined);

      const solutioConfig = solutionContext.envInfo.profile.get("solution");
      assert.isTrue(solutioConfig !== undefined);
      assert.isTrue(solutioConfig!.get("provision") === true);
      assert.isTrue(solutioConfig!.get("deploy") === true);
      assert.isTrue(solutioConfig!.get("localDebug") === true);
      assert.isTrue(solutioConfig!.get("publish") === true);
      assert.isTrue(solutioConfig!.get("executeUserTask") === true);
    }
  });

  it("happy path: getQuestions for create", async () => {
    const expectedInputs: Inputs = {
      platform: Platform.CLI,
      [CoreQuestionNames.AppName]: appName,
      [CoreQuestionNames.Folder]: os.tmpdir(),
      [CoreQuestionNames.CreateFromScratch]: ScratchOptionYesVSC.id,
      solution: mockSolution.name,
    };
    sandbox
      .stub<any, any>(ui, "inputText")
      .callsFake(async (config: InputTextConfig): Promise<Result<InputTextResult, FxError>> => {
        if (config.name === CoreQuestionNames.AppName) {
          return ok({
            type: "success",
            result: expectedInputs[CoreQuestionNames.AppName] as string,
          });
        }
        throw err(InvalidInputError("invalid question"));
      });
    sandbox
      .stub<any, any>(ui, "selectFolder")
      .callsFake(
        async (config: SelectFolderConfig): Promise<Result<SelectFolderResult, FxError>> => {
          if (config.name === CoreQuestionNames.Folder) {
            return ok({
              type: "success",
              result: expectedInputs[CoreQuestionNames.Folder] as string,
            });
          }
          throw err(InvalidInputError("invalid question"));
        }
      );
    sandbox
      .stub<any, any>(ui, "selectOption")
      .callsFake(
        async (config: SingleSelectConfig): Promise<Result<SingleSelectResult, FxError>> => {
          if (config.name === CoreQuestionNames.CreateFromScratch) {
            return ok({
              type: "success",
              result: expectedInputs[CoreQuestionNames.CreateFromScratch] as string,
            });
          }
          throw err(InvalidInputError("invalid question"));
        }
      );

    const core = new FxCore(tools);
    const inputs: Inputs = { platform: Platform.CLI };
    const res = await core.getQuestions(Stage.create, inputs);
    assert.isTrue(res.isOk());

    if (res.isOk()) {
      const node = res.value;
      if (node) {
        const traverseRes = await traverse(node, inputs, ui);
        assert.isTrue(traverseRes.isOk());
      }
      assert.deepEqual(expectedInputs, inputs);
    }
  });

  it("happy path: getQuestions, getQuestionsForUserTask for static question", async () => {
    const core = new FxCore(tools);
    {
      const inputs: Inputs = { platform: Platform.VS };
      const res = await core.getQuestions(Stage.provision, inputs);
      assert.isTrue(res.isOk() && res.value === undefined);
    }
    {
      const inputs: Inputs = { platform: Platform.CLI_HELP };
      const res = await core.getQuestions(Stage.provision, inputs);
      assert.isTrue(res.isOk() && res.value === undefined);
    }
    {
      const inputs: Inputs = { platform: Platform.VS };
      const func: Func = { namespace: "fx-solution-mock", method: "mock" };
      const res = await core.getQuestionsForUserTask(func, inputs);
      assert.isTrue(res.isOk() && res.value === undefined);
    }
    {
      const inputs: Inputs = { platform: Platform.CLI_HELP };
      const func: Func = { namespace: "fx-solution-mock", method: "mock" };
      const res = await core.getQuestionsForUserTask(func, inputs);
      assert.isTrue(res.isOk() && res.value === undefined);
    }
    {
      const inputs: Inputs = { platform: Platform.CLI_HELP };
      const func: Func = { namespace: "", method: "mock" };
      const res = await core.getQuestionsForUserTask(func, inputs);
      assert.isTrue(res.isErr() && res.error.name === FunctionRouterError(func).name);
    }

    sandbox
      .stub<any, any>(mockSolution, "getQuestions")
      .callsFake(
        async (
          task: Stage,
          ctx: SolutionContext
        ): Promise<Result<QTreeNode | undefined, FxError>> => {
          return ok(
            new QTreeNode({
              type: "text",
              name: "mock-question",
              title: "mock-question",
            })
          );
        }
      );
    sandbox
      .stub<any, any>(mockSolution, "getQuestionsForUserTask")
      .callsFake(
        async (
          func: Func,
          ctx: SolutionContext
        ): Promise<Result<QTreeNode | undefined, FxError>> => {
          return ok(
            new QTreeNode({
              type: "text",
              name: "mock-question-user-task",
              title: "mock-question-user-task",
            })
          );
        }
      );

    {
      const inputs: Inputs = { platform: Platform.VS };
      const res = await core.getQuestions(Stage.provision, inputs);
      assert.isTrue(res.isOk() && res.value && res.value.data.name === "mock-question");
    }
    {
      const inputs: Inputs = { platform: Platform.CLI_HELP };
      const res = await core.getQuestions(Stage.provision, inputs);
      assert.isTrue(res.isOk() && res.value && res.value.data.name === "mock-question");
    }
    {
      const inputs: Inputs = { platform: Platform.VS };
      const func: Func = { namespace: "fx-solution-mock", method: "mock" };
      const res = await core.getQuestionsForUserTask(func, inputs);
      assert.isTrue(res.isOk() && res.value && res.value.data.name === "mock-question-user-task");
    }
    {
      const inputs: Inputs = { platform: Platform.CLI_HELP };
      const func: Func = { namespace: "fx-solution-mock", method: "mock" };
      const res = await core.getQuestionsForUserTask(func, inputs);
      assert.isTrue(res.isOk() && res.value && res.value.data.name === "mock-question-user-task");
    }
  });

  it("crypto: encrypt, decrypt secrets", async () => {
    appName = randomAppName();
    projectPath = path.resolve(os.tmpdir(), appName);
    const expectedInputs: Inputs = {
      platform: Platform.CLI,
      [CoreQuestionNames.AppName]: appName,
      [CoreQuestionNames.Folder]: os.tmpdir(),
      [CoreQuestionNames.CreateFromScratch]: ScratchOptionYesVSC.id,
      projectPath: projectPath,
      solution: mockSolution.name,
    };
    sandbox
      .stub<any, any>(ui, "inputText")
      .callsFake(async (config: InputTextConfig): Promise<Result<InputTextResult, FxError>> => {
        if (config.name === CoreQuestionNames.AppName) {
          return ok({
            type: "success",
            result: expectedInputs[CoreQuestionNames.AppName] as string,
          });
        }
        throw err(InvalidInputError("invalid question"));
      });
    sandbox
      .stub<any, any>(ui, "selectFolder")
      .callsFake(
        async (config: SelectFolderConfig): Promise<Result<SelectFolderResult, FxError>> => {
          if (config.name === CoreQuestionNames.Folder) {
            return ok({
              type: "success",
              result: expectedInputs[CoreQuestionNames.Folder] as string,
            });
          }
          throw err(InvalidInputError("invalid question"));
        }
      );
    sandbox
      .stub<any, any>(ui, "selectOption")
      .callsFake(
        async (config: SingleSelectConfig): Promise<Result<SingleSelectResult, FxError>> => {
          if (config.name === CoreQuestionNames.CreateFromScratch) {
            return ok({
              type: "success",
              result: expectedInputs[CoreQuestionNames.CreateFromScratch] as string,
            });
          }
          throw err(InvalidInputError("invalid question"));
        }
      );
    const core = new FxCore(tools);
    {
      const inputs: Inputs = { platform: Platform.CLI };
      const res = await core.createProject(inputs);
      assert.isTrue(res.isOk() && res.value === projectPath);

      const encrypted = await core.encrypt("test secret data", inputs);
      assert.isTrue(encrypted.isOk());
      if (encrypted.isOk()) {
        assert.isTrue(encrypted.value.startsWith("crypto_"));
        const decrypted = await core.decrypt(encrypted.value, inputs);
        assert(decrypted.isOk());
        if (decrypted.isOk()) {
          assert.strictEqual(decrypted.value, "test secret data");
        }
      }
    }
  });

  const testParameters = [
    {
      description: "skip ask app name",
      appName: appName,
      projectPath: path.resolve(os.tmpdir(), "v1projectpath", appName),
      skipAppNameQuestion: true,
    },
    {
      description: "ask app name",
      appName: "v1projectname",
      projectPath: path.resolve(os.tmpdir(), "v1-project-path", `${appName}-errorname`),
      skipAppNameQuestion: false,
    },
  ];

  testParameters.forEach((testParam) => {
    it(`happy path: migrate v1 project ${testParam.description}`, async () => {
      await fs.ensureDir(testParam.projectPath);
      await fs.writeJSON(path.join(testParam.projectPath, "package.json"), {
        msteams: { teamsAppId: "testappid" },
      });
      await fs.ensureDir(path.join(testParam.projectPath, AppPackageFolderName));
      await fs.writeJSON(
        path.join(testParam.projectPath, AppPackageFolderName, V1ManifestFileName),
        {}
      );
      const expectedInputs: Inputs = {
        platform: Platform.VSCode,
        projectPath: testParam.projectPath,
      };

      if (testParam.skipAppNameQuestion) {
        expectedInputs[CoreQuestionNames.DefaultAppNameFunc] = testParam.appName;
      } else {
        expectedInputs[CoreQuestionNames.DefaultAppNameFunc] = undefined;
        expectedInputs[CoreQuestionNames.AppName] = testParam.appName;
      }

      sandbox
        .stub<any, any>(ui, "inputText")
        .callsFake(async (config: InputTextConfig): Promise<Result<InputTextResult, FxError>> => {
          if (config.name === CoreQuestionNames.AppName) {
            return ok({
              type: "success",
              result: expectedInputs[CoreQuestionNames.AppName] as string,
            });
          }
          throw err(InvalidInputError("invalid question"));
        });
      const core = new FxCore(tools);
      {
        const inputs: Inputs = { platform: Platform.VSCode, projectPath: testParam.projectPath };
        const res = await core.migrateV1Project(inputs);
        assert.isTrue(res.isOk() && res.value === testParam.projectPath);
        assert.deepEqual(expectedInputs, inputs);
        inputs.projectPath = testParam.projectPath;

        const projectSettingsResult = await loadProjectSettings(inputs);
        if (projectSettingsResult.isErr()) {
          assert.fail("failed to load project settings");
        }

        const [projectSettings, projectIdMissing] = projectSettingsResult.value;
        const validSettingsResult = validateSettings(projectSettings);
        assert.isTrue(validSettingsResult === undefined);

        const envInfoResult = await loadSolutionContext(
          tools,
          inputs,
          projectSettings,
          projectIdMissing
        );
        if (envInfoResult.isErr()) {
          assert.fail("failed to load env info");
        }

        const solutionContext = envInfoResult.value;
        const validRes = validateProject(solutionContext);
        assert.isTrue(validRes === undefined);

        const solutioConfig = solutionContext.envInfo.profile.get("solution");
        assert.isTrue(solutioConfig !== undefined);
      }
    });
  });

  const envParameters = [
    {
      description: "skip ask env name",
      appName: appName,
      projectPath: projectPath,
      skipAppNameQuestion: true,
    },
  ];

  envParameters.forEach((testParam) => {
    it(`happy path: scaffold and create new env copy`, async () => {
      const expectedInputs: Inputs = {
        platform: Platform.CLI,
        [CoreQuestionNames.AppName]: appName,
        [CoreQuestionNames.Folder]: os.tmpdir(),
        [CoreQuestionNames.CreateFromScratch]: ScratchOptionYesVSC.id,
        projectPath: projectPath,
        solution: mockSolution.name,
      };
<<<<<<< HEAD
=======

      const newEnvName = "newEnv";
>>>>>>> baf38a72
      sandbox
        .stub<any, any>(ui, "inputText")
        .callsFake(async (config: InputTextConfig): Promise<Result<InputTextResult, FxError>> => {
          if (config.name === CoreQuestionNames.AppName) {
            return ok({
              type: "success",
              result: expectedInputs[CoreQuestionNames.AppName] as string,
            });
          }
          if (config.name === CoreQuestionNames.NewTargetEnvName) {
            return ok({
              type: "success",
              result: newEnvName,
            });
          }
          throw err(InvalidInputError("invalid question"));
        });
      sandbox
        .stub<any, any>(ui, "selectFolder")
        .callsFake(
          async (config: SelectFolderConfig): Promise<Result<SelectFolderResult, FxError>> => {
            if (config.name === CoreQuestionNames.Folder) {
              return ok({
                type: "success",
                result: expectedInputs[CoreQuestionNames.Folder] as string,
              });
            }
            throw err(InvalidInputError("invalid question"));
          }
        );
      sandbox
        .stub<any, any>(ui, "selectOption")
        .callsFake(
          async (config: SingleSelectConfig): Promise<Result<SingleSelectResult, FxError>> => {
            if (config.name === CoreQuestionNames.CreateFromScratch) {
              return ok({
                type: "success",
                result: expectedInputs[CoreQuestionNames.CreateFromScratch] as string,
              });
            }
            throw err(InvalidInputError("invalid question"));
          }
        );
      sandbox.stub(commonTools, "isMultiEnvEnabled").returns(true);
      const core = new FxCore(tools);
      {
        const inputs: Inputs = { platform: Platform.CLI };
        const res = await core.createProject(inputs);
        assert.isTrue(res.isOk() && res.value === projectPath);
        assert.deepEqual(expectedInputs, inputs);

        const projectSettingsResult = await loadProjectSettings(inputs);
        if (projectSettingsResult.isErr()) {
          assert.fail("failed to load project settings");
        }

        // assert default env is created on scaffold
        const envListResult = await environmentManager.listEnvConfigs(inputs.projectPath!);
        if (envListResult.isErr()) {
          assert.fail("failed to list env names");
        }
        assert.isTrue(envListResult.value.length === 1);
        assert.isTrue(envListResult.value[0] === environmentManager.getDefaultEnvName());

        const [projectSettings, projectIdMissing] = projectSettingsResult.value;
        const validSettingsResult = validateSettings(projectSettings);
        assert.isTrue(validSettingsResult === undefined);

        const createEnvRes = await core.createEnv(inputs);
        assert.isTrue(createEnvRes.isOk());

        const newEnvListResult = await environmentManager.listEnvConfigs(inputs.projectPath!);
        if (newEnvListResult.isErr()) {
          assert.fail("failed to list env names");
        }
        assert.isTrue(newEnvListResult.value.length === 2);
        assert.isTrue(newEnvListResult.value[0] === environmentManager.getDefaultEnvName());
        assert.isTrue(newEnvListResult.value[1] === newEnvName);
      }
    });
  });

  envParameters.forEach((testParam) => {
    it(`happy path: create and activate env`, async () => {
      const expectedInputs: Inputs = {
        platform: Platform.CLI,
        [CoreQuestionNames.AppName]: appName,
        [CoreQuestionNames.Folder]: os.tmpdir(),
        [CoreQuestionNames.CreateFromScratch]: ScratchOptionYesVSC.id,
        projectPath: projectPath,
        solution: mockSolution.name,
      };
      sandbox
        .stub<any, any>(ui, "inputText")
        .callsFake(async (config: InputTextConfig): Promise<Result<InputTextResult, FxError>> => {
          if (config.name === CoreQuestionNames.AppName) {
            return ok({
              type: "success",
              result: expectedInputs[CoreQuestionNames.AppName] as string,
            });
          }
          if (config.name === CoreQuestionNames.NewTargetEnvName) {
            return ok({
              type: "success",
              result: "newEnv",
            });
          }
          throw err(InvalidInputError("invalid question"));
        });
      sandbox
        .stub<any, any>(ui, "selectFolder")
        .callsFake(
          async (config: SelectFolderConfig): Promise<Result<SelectFolderResult, FxError>> => {
            if (config.name === CoreQuestionNames.Folder) {
              return ok({
                type: "success",
                result: expectedInputs[CoreQuestionNames.Folder] as string,
              });
            }
            throw err(InvalidInputError("invalid question"));
          }
        );
      sandbox
        .stub<any, any>(ui, "selectOption")
        .callsFake(
          async (config: SingleSelectConfig): Promise<Result<SingleSelectResult, FxError>> => {
            if (config.name === CoreQuestionNames.CreateFromScratch) {
              return ok({
                type: "success",
                result: expectedInputs[CoreQuestionNames.CreateFromScratch] as string,
              });
            }
            throw err(InvalidInputError("invalid question"));
          }
        );
      sandbox.stub(commonTools, "isMultiEnvEnabled").returns(true);
      const core = new FxCore(tools);
      {
        const inputs: Inputs = { platform: Platform.CLI };
        const res = await core.createProject(inputs);
        assert.isTrue(res.isOk() && res.value === projectPath);
        assert.deepEqual(expectedInputs, inputs);

        const projectSettingsResult = await loadProjectSettings(inputs);
        if (projectSettingsResult.isErr()) {
          assert.fail("failed to load project settings");
        }

        const [projectSettings, projectIdMissing] = projectSettingsResult.value;
        const validSettingsResult = validateSettings(projectSettings);
        assert.isTrue(validSettingsResult === undefined);

        const createEnvRes = await core.createEnv(inputs);
        assert.isTrue(createEnvRes.isOk());
        const activateEnvRes = await core.activateEnv("newEnv", inputs);
        assert.isTrue(activateEnvRes.isOk());
      }
    });
  });
});<|MERGE_RESOLUTION|>--- conflicted
+++ resolved
@@ -672,11 +672,8 @@
         projectPath: projectPath,
         solution: mockSolution.name,
       };
-<<<<<<< HEAD
-=======
 
       const newEnvName = "newEnv";
->>>>>>> baf38a72
       sandbox
         .stub<any, any>(ui, "inputText")
         .callsFake(async (config: InputTextConfig): Promise<Result<InputTextResult, FxError>> => {
