// Copyright (c) Microsoft Corporation.
// Licensed under the MIT license.

import { hooks, NextFunction } from "@feathersjs/hooks/lib";
import {
  AppPackageFolderName,
  ArchiveFolderName,
  ConfigFolderName,
  CryptoProvider,
  EnvConfig,
  EnvInfo,
  EnvNamePlaceholder,
  EnvStateFileNameTemplate,
  Err,
  err,
  FxError,
  InputConfigsFolderName,
  Inputs,
  Json,
  Ok,
  ok,
  Platform,
  ProjectSettingsFileName,
  Result,
  SingleSelectConfig,
  SingleSelectResult,
  SolutionContext,
  Stage,
  StatesFolderName,
  Tools,
  UserCancelError,
} from "@microsoft/teamsfx-api";
import { assert } from "chai";
import fs from "fs-extra";
import "mocha";
import mockedEnv, { RestoreFn } from "mocked-env";
import * as os from "os";
import * as path from "path";
import sinon from "sinon";
import { Container } from "typedi";
import { CoreHookContext, serializeDict } from "../../src";
import * as commonTools from "../../src/common/tools";
import { environmentManager } from "../../src/core/environment";
import { EnvInfoLoaderMW } from "../../src/core/middleware/envInfoLoader";
import { MigrateConditionHandlerMW } from "../../src/core/middleware/migrateConditionHandler";
import {
  migrateArm,
  ProjectMigratorMW,
  ArmParameters,
} from "../../src/core/middleware/projectMigrator";
import { ProjectUpgraderMW } from "../../src/core/middleware/projectUpgrader";
import { SolutionPlugins } from "../../src/core/SolutionPluginContainer";
import {
  MockLatestVersion2_3_0Context,
  MockLatestVersion2_3_0UserData,
  MockPreviousVersionBefore2_3_0Context,
  MockPreviousVersionBefore2_3_0UserData,
  MockProjectSettings,
  MockSolution,
  MockTools,
  MockUserInteraction,
  randomAppName,
} from "./utils";
import * as dotenv from "dotenv";
let mockedEnvRestore: () => void;
describe("Middleware - others", () => {
  const sandbox = sinon.createSandbox();
  const mockSolution = new MockSolution();

  beforeEach(() => {
    Container.set(SolutionPlugins.AzureTeamsSolution, mockSolution);
  });
  afterEach(() => {
    sandbox.restore();
  });

  describe("ProjectUpgraderMW", () => {
    const sandbox = sinon.createSandbox();
    const appName = randomAppName();
    const projectSettings = MockProjectSettings(appName);
    let envJson: Json = {};
    let userData: Record<string, string> = {};

    const inputs: Inputs = { platform: Platform.VSCode };
    inputs.projectPath = path.join(os.tmpdir(), appName);
    const envName = environmentManager.getDefaultEnvName();
    const confFolderPath = path.resolve(
      inputs.projectPath,
      commonTools.isMultiEnvEnabled()
        ? path.resolve(`.${ConfigFolderName}`, InputConfigsFolderName)
        : `.${ConfigFolderName}`
    );
    const statesFolderPath = path.resolve(
      inputs.projectPath,
      `.${ConfigFolderName}`,
      StatesFolderName
    );
    const settingsFile = path.resolve(
      confFolderPath,
      commonTools.isMultiEnvEnabled() ? ProjectSettingsFileName : "settings.json"
    );
    const envJsonFile = commonTools.isMultiEnvEnabled()
      ? path.resolve(
          statesFolderPath,
          EnvStateFileNameTemplate.replace(EnvNamePlaceholder, envName)
        )
      : path.resolve(confFolderPath, `env.${envName}.json`);
    const userDataFile = commonTools.isMultiEnvEnabled()
      ? path.resolve(statesFolderPath, `${envName}.userdata`)
      : path.resolve(confFolderPath, `${envName}.userdata`);

    function MockFunctions() {
      sandbox.stub<any, any>(fs, "readJson").callsFake(async (file: string) => {
        if (settingsFile === file) return projectSettings;
        if (envJsonFile === file) return envJson;
        return {};
      });
      sandbox.stub<any, any>(fs, "writeFile").callsFake(async (file: string, content: any) => {
        if (userDataFile === file) {
          userData = dotenv.parse(content);
        }
        if (envJsonFile === file) {
          envJson = JSON.parse(content);
        }
      });
      sandbox.stub<any, any>(fs, "readFile").callsFake(async (file: string) => {
        if (userDataFile === file) return serializeDict(userData);
        return {};
      });
      sandbox.stub<any, any>(fs, "stat").callsFake(async (file: string) => {
        if ([settingsFile, envJsonFile, userDataFile].includes(file)) {
          return {};
        } else {
          throw new Error("file not found");
        }
      });
    }

    beforeEach(() => {
      sandbox.stub<any, any>(fs, "pathExists").callsFake(async (file: string) => {
        if (userDataFile === file) return true;
        if (inputs.projectPath === file) return true;
        return {};
      });
    });

    afterEach(() => {
      sandbox.restore();
    });

    it("Previous context and userdata", async () => {
      envJson = MockPreviousVersionBefore2_3_0Context();
      userData = MockPreviousVersionBefore2_3_0UserData();
      MockFunctions();

      class ProjectUpgradeHook {
        tools = new MockTools();

        async upgrade(inputs: Inputs, ctx?: CoreHookContext): Promise<Result<any, FxError>> {
          assert.equal(userData["fx-resource-aad-app-for-teams.local_clientId"], "local_clientId");
          assert.equal(userData["solution.localDebugTeamsAppId"], "teamsAppId");
          assert.equal(
            (envJson["solution"] as any)["localDebugTeamsAppId"],
            "{{solution.localDebugTeamsAppId}}"
          );
          assert.equal(
            (envJson["fx-resource-aad-app-for-teams"] as any)["local_clientId"],
            "{{fx-resource-aad-app-for-teams.local_clientId}}"
          );
          return ok("");
        }
      }

      hooks(ProjectUpgradeHook, {
        upgrade: [ProjectUpgraderMW],
      });

      const my = new ProjectUpgradeHook();
      const res = await my.upgrade(inputs);
      assert.isTrue(res.isOk() && res.value === "");
    });

    it("Previous context and new userdata", async () => {
      envJson = MockPreviousVersionBefore2_3_0Context();
      userData = MockLatestVersion2_3_0UserData();
      MockFunctions();

      class ProjectUpgradeHook {
        tools = new MockTools();

        async upgrade(inputs: Inputs, ctx?: CoreHookContext): Promise<Result<any, FxError>> {
          assert.equal(
            userData["fx-resource-aad-app-for-teams.local_clientId"],
            "local_clientId_new"
          );
          assert.equal(userData["solution.localDebugTeamsAppId"], "teamsAppId_new");
          assert.equal(
            (envJson["solution"] as any)["localDebugTeamsAppId"],
            "{{solution.localDebugTeamsAppId}}"
          );
          assert.equal(
            (envJson["fx-resource-aad-app-for-teams"] as any)["local_clientId"],
            "{{fx-resource-aad-app-for-teams.local_clientId}}"
          );
          return ok("");
        }
      }

      hooks(ProjectUpgradeHook, {
        upgrade: [ProjectUpgraderMW],
      });

      const my = new ProjectUpgradeHook();
      const res = await my.upgrade(inputs);
      assert.isTrue(res.isOk() && res.value === "");
    });

    it("New context and previous userdata", async () => {
      envJson = MockLatestVersion2_3_0Context();
      userData = MockPreviousVersionBefore2_3_0UserData();
      MockFunctions();

      class ProjectUpgradeHook {
        tools = new MockTools();

        async upgrade(inputs: Inputs, ctx?: CoreHookContext): Promise<Result<any, FxError>> {
          assert.equal(userData["fx-resource-aad-app-for-teams.local_clientId"], undefined);
          assert.equal(userData["solution.localDebugTeamsAppId"], undefined);
          assert.equal(
            (envJson["solution"] as any)["localDebugTeamsAppId"],
            "{{solution.localDebugTeamsAppId}}"
          );
          assert.equal(
            (envJson["fx-resource-aad-app-for-teams"] as any)["local_clientId"],
            "{{fx-resource-aad-app-for-teams.local_clientId}}"
          );
          return ok("");
        }
      }

      hooks(ProjectUpgradeHook, {
        upgrade: [ProjectUpgraderMW],
      });

      const my = new ProjectUpgradeHook();
      const res = await my.upgrade(inputs);
      assert.isTrue(res.isOk() && res.value === "");
    });

    it("Previous context and userdata without secret", async () => {
      envJson = MockPreviousVersionBefore2_3_0Context();
      userData = {};
      MockFunctions();

      class ProjectUpgradeHook {
        name = "jay";
        tools = new MockTools();

        async upgrade(inputs: Inputs, ctx?: CoreHookContext): Promise<Result<any, FxError>> {
          assert.equal(userData["fx-resource-aad-app-for-teams.local_clientId"], undefined);
          assert.equal(userData["solution.localDebugTeamsAppId"], undefined);
          assert.equal(
            (envJson["solution"] as any)["localDebugTeamsAppId"],
            "{{solution.localDebugTeamsAppId}}"
          );
          assert.equal(
            (envJson["fx-resource-aad-app-for-teams"] as any)["local_clientId"],
            "{{fx-resource-aad-app-for-teams.local_clientId}}"
          );
          return ok("");
        }
      }

      hooks(ProjectUpgradeHook, {
        upgrade: [ProjectUpgraderMW],
      });

      const my = new ProjectUpgradeHook();
      const res = await my.upgrade(inputs);
      assert.isTrue(res.isOk() && res.value === "");
    });

    it("Should not upgrade for the new multi env project", async () => {
      sandbox.stub(process, "env").get(() => {
        return { TEAMSFX_INSIDER_PREVIEW: "true" };
      });

      envJson = MockLatestVersion2_3_0Context();
      userData = MockLatestVersion2_3_0UserData();
      MockFunctions();

      class ProjectUpgradeHook {
        name = "jay";
        tools = new MockTools();

        async upgrade(inputs: Inputs, ctx?: CoreHookContext): Promise<Result<any, FxError>> {
          assert.equal(
            userData["fx-resource-aad-app-for-teams.local_clientId"],
            "local_clientId_new"
          );
          assert.equal(userData["solution.localDebugTeamsAppId"], "teamsAppId_new");
          assert.equal(
            (envJson["solution"] as any)["localDebugTeamsAppId"],
            "{{solution.localDebugTeamsAppId}}"
          );
          assert.equal(
            (envJson["fx-resource-aad-app-for-teams"] as any)["local_clientId"],
            "{{fx-resource-aad-app-for-teams.local_clientId}}"
          );
          return ok("");
        }
      }

      hooks(ProjectUpgradeHook, {
        upgrade: [ProjectUpgraderMW],
      });

      const my = new ProjectUpgradeHook();
      const res = await my.upgrade(inputs);
      assert.isTrue(res.isOk() && res.value === "");
    });
  });

  describe("MigrateConditionHandlerMW", () => {
    it("Happy ", async () => {
      class MyClass {
        tools?: any = new MockTools();

        async myMethod(inputs: Inputs): Promise<Result<any, FxError>> {
          return ok("");
        }
      }

      hooks(MyClass, {
        myMethod: [MigrateConditionHandlerMW],
      });
      const my = new MyClass();
      const inputs: Inputs = { platform: Platform.VSCode };
      inputs.projectPath = path.join(os.tmpdir(), randomAppName());
      try {
        await fs.ensureDir(inputs.projectPath);
        await fs.writeJSON(path.join(inputs.projectPath, "package.json"), { msteams: {} });
        const appPackagePath = path.join(inputs.projectPath, AppPackageFolderName);
        await fs.ensureDir(appPackagePath);
        await fs.writeJSON(path.join(appPackagePath, "manifest.json"), {});

        await fs.ensureDir(path.join(inputs.projectPath, `.${ConfigFolderName}`));

        const res = await my.myMethod(inputs);
        assert.isTrue(res.isErr());
      } finally {
        await fs.rmdir(inputs.projectPath!, { recursive: true });
      }
    });

    it("Failed to migrate if no project is opened", async () => {
      class MyClass {
        tools?: any = new MockTools();

        async myMethod(inputs: Inputs): Promise<Result<any, FxError>> {
          return ok("");
        }
      }

      hooks(MyClass, {
        myMethod: [MigrateConditionHandlerMW],
      });
      const my = new MyClass();
      const inputs: Inputs = { platform: Platform.VSCode };
      inputs.projectPath = undefined;
      const res = await my.myMethod(inputs);
      assert.isTrue(res.isErr());
    });

    it("Failed to migrate V1 project before v1.2.0", async () => {
      class MyClass {
        tools?: any = new MockTools();

        async myMethod(inputs: Inputs): Promise<Result<any, FxError>> {
          return ok("");
        }
      }

      hooks(MyClass, {
        myMethod: [MigrateConditionHandlerMW],
      });
      const my = new MyClass();
      const inputs: Inputs = { platform: Platform.VSCode };
      inputs.projectPath = path.join(os.tmpdir(), randomAppName());
      try {
        await fs.ensureDir(inputs.projectPath);
        await fs.writeJSON(path.join(inputs.projectPath, "package.json"), { msteams: {} });
        const appPackagePath = path.join(inputs.projectPath, AppPackageFolderName);
        await fs.ensureDir(appPackagePath);
        const res = await my.myMethod(inputs);
        assert.isTrue(res.isErr());
      } finally {
        await fs.rmdir(inputs.projectPath!, { recursive: true });
      }
    });

    it("Failed to migrate V1 project if archive folder already exists", async () => {
      class MyClass {
        tools?: any = new MockTools();

        async myMethod(inputs: Inputs): Promise<Result<any, FxError>> {
          return ok("");
        }
      }

      hooks(MyClass, {
        myMethod: [MigrateConditionHandlerMW],
      });
      const my = new MyClass();
      const inputs: Inputs = { platform: Platform.VSCode };
      inputs.projectPath = path.join(os.tmpdir(), randomAppName());
      try {
        await fs.ensureDir(inputs.projectPath);
        await fs.writeJSON(path.join(inputs.projectPath, "package.json"), { msteams: {} });
        const appPackagePath = path.join(inputs.projectPath, AppPackageFolderName);
        await fs.ensureDir(appPackagePath);
        await fs.writeJSON(path.join(appPackagePath, "manifest.json"), {});

        await fs.ensureDir(path.join(inputs.projectPath, ArchiveFolderName));
        const res = await my.myMethod(inputs);
        assert.isTrue(res.isErr());
      } finally {
        await fs.rmdir(inputs.projectPath!, { recursive: true });
      }
    });

    it("Failed to migrate v1 bot sso project", async () => {
      class MyClass {
        tools?: any = new MockTools();

        async myMethod(inputs: Inputs): Promise<Result<any, FxError>> {
          return ok("");
        }
      }

      hooks(MyClass, {
        myMethod: [MigrateConditionHandlerMW],
      });
      const my = new MyClass();
      const inputs: Inputs = { platform: Platform.VSCode };
      inputs.projectPath = path.join(os.tmpdir(), randomAppName());
      try {
        await fs.ensureDir(inputs.projectPath);
        await fs.writeJSON(path.join(inputs.projectPath, "package.json"), { msteams: {} });
        const appPackagePath = path.join(inputs.projectPath, AppPackageFolderName);
        await fs.ensureDir(appPackagePath);
        await fs.writeJSON(path.join(appPackagePath, "manifest.json"), {});

        await fs.writeFile(path.join(inputs.projectPath, ".env"), "connectionName=xxx");

        const res = await my.myMethod(inputs);
        assert.isTrue(res.isErr());
      } finally {
        await fs.rmdir(inputs.projectPath!, { recursive: true });
      }
    });

    it("Migrate v1 project without env file", async () => {
      class MyClass {
        tools?: any = new MockTools();

        async myMethod(inputs: Inputs): Promise<Result<any, FxError>> {
          return ok("");
        }
      }

      hooks(MyClass, {
        myMethod: [MigrateConditionHandlerMW],
      });
      const my = new MyClass();
      const inputs: Inputs = { platform: Platform.VSCode };
      inputs.projectPath = path.join(os.tmpdir(), randomAppName());
      try {
        await fs.ensureDir(inputs.projectPath);
        await fs.writeJSON(path.join(inputs.projectPath, "package.json"), { msteams: {} });
        const appPackagePath = path.join(inputs.projectPath, AppPackageFolderName);
        await fs.ensureDir(appPackagePath);
        await fs.writeJSON(path.join(appPackagePath, "manifest.json"), {});
        const res = await my.myMethod(inputs);
        assert.isTrue(res.isOk());
      } finally {
        await fs.rmdir(inputs.projectPath!, { recursive: true });
      }
    });

    it("Migrate v1 project with valid .env file", async () => {
      class MyClass {
        tools?: any = new MockTools();

        async myMethod(inputs: Inputs): Promise<Result<any, FxError>> {
          return ok("");
        }
      }

      hooks(MyClass, {
        myMethod: [MigrateConditionHandlerMW],
      });
      const my = new MyClass();
      const inputs: Inputs = { platform: Platform.VSCode };
      inputs.projectPath = path.join(os.tmpdir(), randomAppName());
      try {
        await fs.ensureDir(inputs.projectPath);
        await fs.writeJSON(path.join(inputs.projectPath, "package.json"), { msteams: {} });
        const appPackagePath = path.join(inputs.projectPath, AppPackageFolderName);
        await fs.ensureDir(appPackagePath);
        await fs.writeJSON(path.join(appPackagePath, "manifest.json"), {});

        await fs.writeFile(path.join(inputs.projectPath, ".env"), "HTTPS=true\nBROWSER=none");

        const res = await my.myMethod(inputs);
        assert.isTrue(res.isOk());
      } finally {
        await fs.rmdir(inputs.projectPath!, { recursive: true });
      }
    });

    it("Migrate V1 project with invalid .env file", async () => {
      class MyClass {
        tools?: any = new MockTools();

        async myMethod(inputs: Inputs): Promise<Result<any, FxError>> {
          return ok("");
        }
      }

      hooks(MyClass, {
        myMethod: [MigrateConditionHandlerMW],
      });
      const my = new MyClass();
      const inputs: Inputs = { platform: Platform.VSCode };
      inputs.projectPath = path.join(os.tmpdir(), randomAppName());
      try {
        await fs.ensureDir(inputs.projectPath);
        await fs.writeJSON(path.join(inputs.projectPath, "package.json"), { msteams: {} });
        const appPackagePath = path.join(inputs.projectPath, AppPackageFolderName);
        await fs.ensureDir(appPackagePath);
        await fs.writeJSON(path.join(appPackagePath, "manifest.json"), {});

        await fs.writeFile(path.join(inputs.projectPath, ".env"), "{}");

        const res = await my.myMethod(inputs);
        assert.isTrue(res.isOk());
      } finally {
        await fs.rmdir(inputs.projectPath!, { recursive: true });
      }
    });
  });

  describe("migrateArm success", () => {
    const sandbox = sinon.createSandbox();
    const appName = randomAppName();
    const projectPath = "MigrationArmSuccessTestSample";
    beforeEach(async () => {
      await fs.ensureDir(projectPath);
      await fs.ensureDir(path.join(projectPath, ".fx"));
      sandbox.stub(environmentManager, "listEnvConfigs").resolves(ok(["dev"]));
      await fs.copy(
        path.join(__dirname, "../samples/migration/.fx/env.default.json"),
        path.join(projectPath, ".fx", "env.default.json")
      );
      await fs.copy(
        path.join(__dirname, "../samples/migration/.fx/settings.json"),
        path.join(projectPath, ".fx", "settings.json")
      );
      mockedEnvRestore = mockedEnv({
        TEAMSFX_INSIDER_PREVIEW: "true",
      });
    });
    afterEach(async () => {
      await fs.remove(projectPath);
      sandbox.restore();
      mockedEnvRestore();
    });
    it("successfully migration arm templates", async () => {
      class MyClass {
        tools = new MockTools();
        async other(inputs: Inputs, ctx?: CoreHookContext): Promise<Result<any, FxError>> {
          return ok("");
        }
      }
      hooks(MyClass, {
        other: [migrateArm],
      });
      const my = new MyClass();
      const inputs: Inputs = {
        platform: Platform.VSCode,
        projectPath: projectPath,
        ignoreEnvInfo: true,
      };
      await my.other(inputs);
      assert.isTrue(await fs.pathExists(path.join(projectPath, ".fx", "configs")));
      assert.isTrue(
        await fs.pathExists(path.join(projectPath, ".fx", "configs", "azure.parameters.dev.json"))
      );
      assert.isTrue(await fs.pathExists(path.join(projectPath, "templates", "azure")));
      assert.isTrue(
        await fs.pathExists(path.join(projectPath, "templates", "azure", "main.bicep"))
      );
      assert.isTrue(await fs.pathExists(path.join(projectPath, "templates", "azure", "provision")));
      assert.isTrue(await fs.pathExists(path.join(projectPath, "templates", "azure", "teamsFx")));
      const armParam = await fs.readJson(
        path.join(projectPath, ".fx", "configs", "azure.parameters.dev.json")
      );
      assert.isNotNull(armParam.parameters.resourceBaseName);
      assert.isNotNull(armParam.parameters.azureSql_admin);
      const parameterObj = armParam.parameters.provisionParameters.value;
      assert.isNotNull(parameterObj);
      assert.strictEqual(parameterObj[ArmParameters.FEStorageName], "test");
      assert.strictEqual(parameterObj[ArmParameters.IdentityName], "test");
      assert.strictEqual(parameterObj[ArmParameters.SQLServer], "test");
      assert.strictEqual(parameterObj[ArmParameters.SQLDatabase], "test");
      assert.strictEqual(parameterObj[ArmParameters.functionServerName], "test");
      assert.strictEqual(parameterObj[ArmParameters.functionStorageName], "test");
      assert.strictEqual(parameterObj[ArmParameters.functionAppName], "test");
      assert.strictEqual(parameterObj[ArmParameters.ApimServiceName], "test");
      assert.strictEqual(parameterObj[ArmParameters.ApimProductName], "test");
      assert.strictEqual(parameterObj[ArmParameters.ApimOauthServerName], "test");
    });
  });

  describe("ProjectMigratorMW", () => {
    const sandbox = sinon.createSandbox();
    const appName = randomAppName();
    const projectPath = path.join(os.tmpdir(), appName);

    beforeEach(async () => {
      await fs.ensureDir(projectPath);
      mockedEnvRestore = mockedEnv({
        TEAMSFX_INSIDER_PREVIEW: "true",
      });
      sandbox.stub(MockUserInteraction.prototype, "showMessage").resolves(ok("Upgrade"));
    });

    afterEach(async () => {
      await fs.remove(projectPath);
      sandbox.restore();
      mockedEnvRestore();
    });

    it("successfully migrate to version of arm and multi-env", async () => {
      await fs.copy(path.join(__dirname, "../samples/migration/"), path.join(projectPath));
      class MyClass {
        tools?: any = new MockTools();
        async other(inputs: Inputs, ctx?: CoreHookContext): Promise<Result<any, FxError>> {
          return ok("");
        }
      }
      hooks(MyClass, {
        other: [ProjectMigratorMW],
      });

      const inputs: Inputs = { platform: Platform.VSCode, ignoreEnvInfo: true };
      inputs.projectPath = projectPath;
      const my = new MyClass();
      try {
        const res = await my.other(inputs);
        assert.isUndefined(res);
        const configDev = await fs.readJson(
          path.join(inputs.projectPath, ".fx", "configs", "config.dev.json")
        );
        assert.isTrue(configDev["skipAddingSqlUser"]);
        assert.isNotNull(configDev["auth"]);
        assert.strictEqual(configDev["auth"]["accessAsUserScopeId"], "test");
        assert.strictEqual(configDev["auth"]["objectId"], "test");
        assert.strictEqual(configDev["auth"]["clientId"], "test");
        assert.strictEqual(configDev["auth"]["clientSecret"], "{{ $env.AAD_APP_CLIENT_SECRET }}");
      } finally {
        await fs.rmdir(inputs.projectPath!, { recursive: true });
      }
    });

    it("pre check with error manifest file", async () => {
      await fs.copy(
        path.join(__dirname, "../samples/migrationErrorManifest/"),
        path.join(projectPath)
      );
      class MyClass {
        tools?: any = new MockTools();
        async other(inputs: Inputs, ctx?: CoreHookContext): Promise<Result<any, FxError>> {
          return ok("");
        }
      }
      hooks(MyClass, {
        other: [ProjectMigratorMW],
      });

      const inputs: Inputs = { platform: Platform.VSCode };
      inputs.projectPath = projectPath;
      const my = new MyClass();
      try {
<<<<<<< HEAD
        const res = await my.other(inputs);
        assert.isUndefined(res);
=======
        await my.other(inputs);
        assert.fail();
      } catch (e) {
>>>>>>> ea5ac6a8
      } finally {
        await fs.rmdir(inputs.projectPath!, { recursive: true });
      }
    });

    it("successfully update the tab project migrated from v1", async () => {
      await fs.copy(path.join(__dirname, "../samples/migrationV1Tab/"), path.join(projectPath));
      class MyClass {
        tools?: any = new MockTools();
        async other(inputs: Inputs, ctx?: CoreHookContext): Promise<Result<any, FxError>> {
          return ok("");
        }
      }
      hooks(MyClass, {
        other: [ProjectMigratorMW],
      });

      const inputs: Inputs = { platform: Platform.VSCode };
      inputs.projectPath = projectPath;
      const my = new MyClass();

      try {
        const res = await my.other(inputs);
        assert.isUndefined(res);

        const azureParameterExists = await fs.pathExists(
          path.join(inputs.projectPath!, ".fx/configs/azure.parameters.dev.json")
        );
        assert.isFalse(azureParameterExists);
        const azureTemplateExists = await fs.pathExists(
          path.join(inputs.projectPath!, "templates/azure")
        );
        assert.isFalse(azureTemplateExists);
        const remoteManifestExists = await fs.pathExists(
          path.join(inputs.projectPath!, "templates/appPackage/manifest.remote.template.json")
        );
        assert.isFalse(remoteManifestExists);
        const devConfigExists = await fs.pathExists(
          path.join(inputs.projectPath!, ".fx/configs/config.dev.json")
        );
        assert.isFalse(devConfigExists);

        const localSettingsContent = await fs.readJson(
          path.join(inputs.projectPath!, ".fx/configs/localSettings.json")
        );
        assert.isNotEmpty(localSettingsContent?.frontend);
        assert.isNotEmpty(localSettingsContent?.teamsApp);
        const projectSettingsContent = await fs.readJson(
          path.join(inputs.projectPath!, ".fx/configs/projectSettings.json")
        );
        assert.isTrue(projectSettingsContent?.solutionSettings?.migrateFromV1);
        const localManifest = await fs.readJson(
          path.join(inputs.projectPath!, "templates/appPackage/manifest.local.template.json")
        );
        assert.equal(localManifest?.icons?.color, "resources/color.png");
        assert.equal(localManifest?.icons?.outline, "resources/outline.png");
        assert.equal(localManifest?.id, "{{localSettings.teamsApp.teamsAppId}}");
      } finally {
        await fs.rmdir(inputs.projectPath!, { recursive: true });
      }
    });
    it("successfully update the bot project migrated from v1", async () => {
      await fs.copy(path.join(__dirname, "../samples/migrationV1Bot/"), path.join(projectPath));
      class MyClass {
        tools?: any = new MockTools();
        async other(inputs: Inputs, ctx?: CoreHookContext): Promise<Result<any, FxError>> {
          return ok("");
        }
      }
      hooks(MyClass, {
        other: [ProjectMigratorMW],
      });

      const inputs: Inputs = { platform: Platform.VSCode };
      inputs.projectPath = projectPath;
      const my = new MyClass();

      try {
        const res = await my.other(inputs);
        assert.isUndefined(res);

        const azureParameterExists = await fs.pathExists(
          path.join(inputs.projectPath!, ".fx/configs/azure.parameters.dev.json")
        );
        assert.isFalse(azureParameterExists);
        const azureTemplateExists = await fs.pathExists(
          path.join(inputs.projectPath!, "templates/azure")
        );
        assert.isFalse(azureTemplateExists);
        const remoteManifestExists = await fs.pathExists(
          path.join(inputs.projectPath!, "templates/appPackage/manifest.remote.template.json")
        );
        assert.isFalse(remoteManifestExists);
        const devConfigExists = await fs.pathExists(
          path.join(inputs.projectPath!, ".fx/configs/config.dev.json")
        );
        assert.isFalse(devConfigExists);

        const localSettingsContent = await fs.readJson(
          path.join(inputs.projectPath!, ".fx/configs/localSettings.json")
        );
        assert.isNotEmpty(localSettingsContent?.bot);
        assert.isNotEmpty(localSettingsContent?.teamsApp);
        const projectSettingsContent = await fs.readJson(
          path.join(inputs.projectPath!, ".fx/configs/projectSettings.json")
        );
        assert.isTrue(projectSettingsContent?.solutionSettings?.migrateFromV1);
        const localManifest = await fs.readJson(
          path.join(inputs.projectPath!, "templates/appPackage/manifest.local.template.json")
        );
        assert.equal(localManifest?.icons?.color, "resources/color.png");
        assert.equal(localManifest?.icons?.outline, "resources/outline.png");
        assert.equal(localManifest?.id, "{{localSettings.teamsApp.teamsAppId}}");
      } finally {
        await fs.rmdir(inputs.projectPath!, { recursive: true });
      }
    });
  });
  describe("EnvInfoLoaderMW with MultiEnv enabled", () => {
    const expectedResult = "ok";
    const projectPath = "mock/this/does/not/exists";

    function MockProjectSettingsLoaderMW() {
      return async (ctx: CoreHookContext, next: NextFunction) => {
        ctx.projectSettings = {
          appName: "testApp",
          version: "1.0",
          projectId: "abcd",
          solutionSettings: {
            name: "fx-solution-azure",
          },
        };
        await next();
      };
    }
    async function SolutionContextSpyMW(ctx: CoreHookContext, next: NextFunction) {
      await next();
      solutionContext = ctx.solutionContext;
    }

    // test variables
    let solutionContext: SolutionContext | undefined;
    let envLoaded: string | undefined = undefined;
    let mockedEnvRestore: RestoreFn;
    beforeEach(() => {
      mockedEnvRestore = mockedEnv({ TEAMSFX_APIV2: "false" });
      solutionContext = undefined;
      envLoaded = undefined;

      // stub functions before
      sandbox.stub(commonTools, "isMultiEnvEnabled").returns(true);

      // stub environmentManager.loadEnvInfo()
      sandbox
        .stub(environmentManager, "loadEnvInfo")
        .callsFake(
          async (
            projectPath: string,
            cryptoProvider: CryptoProvider,
            maybeEnvName?: string
          ): Promise<Result<EnvInfo, FxError>> => {
            const envName = maybeEnvName ?? environmentManager.getDefaultEnvName();
            envLoaded = envName;

            const envConfig: EnvConfig = {
              manifest: {
                appName: {
                  short: "testApp",
                },
              },
            };
            const envState = new Map<string, any>();
            const envInfo = {
              envName: envName,
              config: envConfig,
              state: envState,
            };
            return ok(envInfo);
          }
        );

      // mock fs.existsSync for EnvInfoLoader
      const originalPathExists = fs.pathExists;
      sandbox.stub(fs, "pathExists").callsFake(async (path: string) => {
        if (path === projectPath) {
          return true;
        } else {
          return originalPathExists(path);
        }
      });
    });
    afterEach(() => {
      mockedEnvRestore();
    });
    describe("skipping logic", async () => {
      it("skips on getQuestions of the create stage", async () => {
        // Arrange
        const inputs: Inputs = {
          platform: Platform.VSCode,
          projectPath: projectPath,
        };
        class MyClass {
          tools: Tools = new MockTools();
          async getQuestions(stage: Stage, inputs: Inputs): Promise<Result<string, FxError>> {
            return ok(expectedResult);
          }
        }

        // Act
        hooks(MyClass, {
          getQuestions: [
            MockProjectSettingsLoaderMW(),
            EnvInfoLoaderMW(true),
            SolutionContextSpyMW,
          ],
        });
        const my = new MyClass();
        const res = await my.getQuestions(Stage.create, inputs);

        // Assert
        assert.isUndefined(envLoaded);
        assert.isTrue(res.isOk());
        assert.isUndefined(solutionContext);
      });

      it("skips statically", async () => {
        // Arrange
        const inputs: Inputs = {
          platform: Platform.VSCode,
          projectPath: projectPath,
        };
        class MyClass {
          tools: Tools = new MockTools();
          async myMethod(inputs: Inputs): Promise<Result<string, FxError>> {
            return ok(expectedResult);
          }
        }

        // Act
        hooks(MyClass, {
          myMethod: [MockProjectSettingsLoaderMW(), EnvInfoLoaderMW(true), SolutionContextSpyMW],
        });
        const my = new MyClass();
        const res = await my.myMethod(inputs);

        // Assert
        assert.isUndefined(envLoaded);
        assert.isTrue(res.isOk());
        assert(solutionContext);
        // envInfo should be set to a default value when envInfo loading is skipped.
        assert.equal(solutionContext?.envInfo.envName, environmentManager.getDefaultEnvName());
      });

      it("skips dynamically with inputs.ignoreEnvInfo", async () => {
        // Arrange
        const inputs: Inputs = {
          platform: Platform.VSCode,
          projectPath: projectPath,
          ignoreEnvInfo: true,
        };
        class MyClass {
          tools: Tools = new MockTools();
          async myMethod(inputs: Inputs): Promise<Result<string, FxError>> {
            return ok(expectedResult);
          }
        }

        // Act
        hooks(MyClass, {
          myMethod: [MockProjectSettingsLoaderMW(), EnvInfoLoaderMW(false), SolutionContextSpyMW],
        });
        const my = new MyClass();
        const res = await my.myMethod(inputs);

        // Assert
        assert.isUndefined(envLoaded);
        assert.isTrue(res.isOk());
        assert(solutionContext);
        // envInfo should be set to a default value when envInfo loading is skipped.
        assert.equal(solutionContext?.envInfo.envName, environmentManager.getDefaultEnvName());
      });
    });

    describe("using inputs.env", async () => {
      it("accepts inputs.env", async () => {
        // Arrange
        const env = "staging";
        const inputs: Inputs = {
          platform: Platform.VSCode,
          projectPath: projectPath,
          env: env,
        };
        class MyClass {
          tools: Tools = new MockTools();
          async myMethod(inputs: Inputs): Promise<Result<string, FxError>> {
            return ok(expectedResult);
          }
        }
        sandbox
          .stub(environmentManager, "checkEnvExist")
          .callsFake(async (projectPath: string, envName: string) => {
            if (envName === env) {
              return ok(true);
            } else {
              throw new Error("unreachable");
            }
          });

        // Act
        hooks(MyClass, {
          myMethod: [MockProjectSettingsLoaderMW(), EnvInfoLoaderMW(false), SolutionContextSpyMW],
        });
        const my = new MyClass();
        const res = await my.myMethod(inputs);

        // Assert
        assert.equal(envLoaded, env);
        assert.isTrue(res.isOk());
        assert.equal((res as Ok<string, FxError>).value, expectedResult);
        assert(solutionContext);
        assert.equal(solutionContext?.envInfo.envName, env);
      });

      it("handles error for non-existent inputs.env", async () => {
        // Arrange
        const nonExistentEnvName = "nonExistentEnvName";
        const inputs: Inputs = {
          platform: Platform.VSCode,
          projectPath: projectPath,
          env: nonExistentEnvName,
        };
        class MyClass {
          tools: Tools = new MockTools();
          async myMethod(inputs: Inputs): Promise<Result<string, FxError>> {
            return ok(expectedResult);
          }
        }
        sandbox
          .stub(environmentManager, "checkEnvExist")
          .callsFake(async (projectPath: string, env: string) => {
            if (env === nonExistentEnvName) {
              return ok(false);
            } else {
              throw new Error("unreachable");
            }
          });

        // Act
        hooks(MyClass, {
          myMethod: [MockProjectSettingsLoaderMW(), EnvInfoLoaderMW(false), SolutionContextSpyMW],
        });
        const my = new MyClass();
        const res = await my.myMethod(inputs);

        // Assert
        assert.isTrue(res.isErr());
        assert.equal((res as Err<string, FxError>).error.name, "ProjectEnvNotExistError");
        assert(!solutionContext);
      });
    });

    describe("asking env interactively", async () => {
      it("asks env interactively and put the last used env first", async () => {
        // Arrange
        const inputs: Inputs = {
          platform: Platform.VSCode,
          projectPath: projectPath,
        };
        let envs = ["staging", "e2e", "test"];
        class MockUserInteractionSelectFirst extends MockUserInteraction {
          public async selectOption(
            config: SingleSelectConfig
          ): Promise<Result<SingleSelectResult, FxError>> {
            if (config.options.length === 0) {
              throw new Error("There is no options to select");
            }
            return ok({ type: "success", result: config.options[0] });
          }
        }
        const tools = new MockTools();
        tools.ui = new MockUserInteractionSelectFirst();
        class MyClass {
          tools: Tools = tools;
          async myMethod(inputs: Inputs): Promise<Result<string, FxError>> {
            return ok(expectedResult);
          }
        }
        sandbox
          .stub(environmentManager, "listEnvConfigs")
          .callsFake(async (projectPath: string) => {
            return ok(envs);
          });
        sandbox
          .stub(environmentManager, "checkEnvExist")
          .callsFake(async (projectPath: string, env: string) => {
            return ok(envs.includes(env));
          });

        // Act
        hooks(MyClass, {
          myMethod: [MockProjectSettingsLoaderMW(), EnvInfoLoaderMW(false), SolutionContextSpyMW],
        });
        const my = new MyClass();
        const res = await my.myMethod(inputs);

        // Assert
        // mock question model always returns the first option
        assert.equal(envLoaded, envs[0]);
        assert.isTrue(res.isOk());
        assert.equal((res as Ok<string, FxError>).value, expectedResult);
        assert(solutionContext);
        assert.equal(solutionContext?.envInfo.envName, envs[0]);

        // Arrange
        // reorder envs to check whether the lastUsedEnv appears first
        envs = [envs[2], ...envs.slice(0, 2)];

        // Act
        hooks(MyClass, {
          myMethod: [MockProjectSettingsLoaderMW(), EnvInfoLoaderMW(false), SolutionContextSpyMW],
        });

        // Assert
        const res2 = await my.myMethod(inputs);
        assert.equal(envLoaded, envs[1]);
        assert.isTrue(res2.isOk());
        assert.equal((res2 as Ok<string, FxError>).value, expectedResult);
        assert(solutionContext);
        assert.equal(solutionContext?.envInfo.envName, envs[1]);
      });

      it("handles user canceling", async () => {
        // Arrange
        const inputs: Inputs = {
          platform: Platform.VSCode,
          projectPath: projectPath,
        };
        const envs = ["staging", "e2e", "test"];
        class MockUserInteractionSelectFirst extends MockUserInteraction {
          public async selectOption(
            config: SingleSelectConfig
          ): Promise<Result<SingleSelectResult, FxError>> {
            return err(UserCancelError);
          }
        }
        const tools = new MockTools();
        tools.ui = new MockUserInteractionSelectFirst();
        class MyClass {
          tools: Tools = tools;
          async myMethod(inputs: Inputs): Promise<Result<string, FxError>> {
            return ok(expectedResult);
          }
        }
        sandbox
          .stub(environmentManager, "listEnvConfigs")
          .callsFake(async (projectPath: string) => {
            return ok(envs);
          });

        // Act
        hooks(MyClass, {
          myMethod: [MockProjectSettingsLoaderMW(), EnvInfoLoaderMW(false)],
        });
        const my = new MyClass();
        const res = await my.myMethod(inputs);

        // Assert
        // mock question model always returns the first option
        assert.isTrue(res.isErr());
        assert.equal((res as Err<string, FxError>).error.name, "UserCancel");
      });
    });

    describe("order of precedence", async () => {
      let tools: Tools;
      const inputsEnv = "inputs";
      const askUserEnv = "askUser";
      const envs = [inputsEnv, askUserEnv];
      class MyClass {
        tools: Tools = tools;
        async myMethod(inputs: Inputs): Promise<Result<string, FxError>> {
          return ok(expectedResult);
        }
      }
      beforeEach(async () => {
        class MockUserInteractionSelectFirst extends MockUserInteraction {
          public async selectOption(
            config: SingleSelectConfig
          ): Promise<Result<SingleSelectResult, FxError>> {
            return ok({ type: "success", result: askUserEnv });
          }
        }
        tools = new MockTools();
        tools.ui = new MockUserInteractionSelectFirst();

        sandbox
          .stub(environmentManager, "listEnvConfigs")
          .callsFake(async (projectPath: string) => {
            return ok(envs);
          });
        sandbox.stub(environmentManager, "checkEnvExist").returns(Promise.resolve(ok(true)));
      });

      it("prefers inputs.env than asking user", async () => {
        // Arrange
        const inputs: Inputs = {
          platform: Platform.VSCode,
          projectPath: projectPath,
          env: inputsEnv,
        };

        // Act
        hooks(MyClass, {
          myMethod: [MockProjectSettingsLoaderMW(), EnvInfoLoaderMW(false), SolutionContextSpyMW],
        });
        const my = new MyClass();
        const res = await my.myMethod(inputs);

        // Assert
        assert.isTrue(res.isOk());
        assert.equal((res as Ok<string, FxError>).value, expectedResult);
        assert(solutionContext);
        assert.equal(envLoaded, inputsEnv);
        assert.equal(solutionContext?.envInfo.envName, inputsEnv);
      });
    });

    describe("error handling", async () => {
      // Test cases for error handling
      it("handles error when project settings is undefined", async () => {
        // Arrange
        const inputs: Inputs = {
          platform: Platform.VSCode,
          projectPath: projectPath,
        };
        class MyClass {
          tools: Tools = new MockTools();
          async myMethod(inputs: Inputs): Promise<Result<string, FxError>> {
            return ok(expectedResult);
          }
        }

        // Act
        hooks(MyClass, {
          myMethod: [EnvInfoLoaderMW(false)],
        });
        const my = new MyClass();
        const res = await my.myMethod(inputs);

        // Assert
        assert.isTrue(res.isErr());
        assert.equal((res as Err<string, FxError>).error.name, "ProjectSettingsUndefinedError");
      });
    });
  });
});<|MERGE_RESOLUTION|>--- conflicted
+++ resolved
@@ -693,14 +693,9 @@
       inputs.projectPath = projectPath;
       const my = new MyClass();
       try {
-<<<<<<< HEAD
-        const res = await my.other(inputs);
-        assert.isUndefined(res);
-=======
         await my.other(inputs);
         assert.fail();
       } catch (e) {
->>>>>>> ea5ac6a8
       } finally {
         await fs.rmdir(inputs.projectPath!, { recursive: true });
       }
