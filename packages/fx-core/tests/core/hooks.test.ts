// Copyright (c) Microsoft Corporation.
// Licensed under the MIT license.

import { hooks, NextFunction } from "@feathersjs/hooks/lib";
import {
  AppPackageFolderName,
  ArchiveFolderName,
  ConfigFolderName,
  EnvConfig,
  EnvInfo,
  Err,
  err,
  FxError,
  Inputs,
  Json,
  Ok,
  ok,
  Platform,
  Result,
  SingleSelectConfig,
  SingleSelectResult,
  SolutionContext,
  Stage,
  Tools,
  UserCancelError,
} from "@microsoft/teamsfx-api";
import { assert } from "chai";
import fs from "fs-extra";
import "mocha";
import mockedEnv, { RestoreFn } from "mocked-env";
import * as os from "os";
import * as path from "path";
import sinon from "sinon";
import { Container } from "typedi";
import { CoreHookContext, deserializeDict, serializeDict } from "../../src";
import { FeatureFlagName } from "../../src/common/constants";
import * as commonTools from "../../src/common/tools";
import { environmentManager } from "../../src/core/environment";
import { NoProjectOpenedError } from "../../src/core/error";
import { ContextInjectorMW } from "../../src/core/middleware/contextInjector";
import { EnvInfoLoaderMW } from "../../src/core/middleware/envInfoLoader";
import { LocalSettingsLoaderMW } from "../../src/core/middleware/localSettingsLoader";
import { MigrateConditionHandlerMW } from "../../src/core/middleware/migrateConditionHandler";
import { migrateArm, ProjectMigratorMW } from "../../src/core/middleware/projectMigrator";
import { ProjectUpgraderMW } from "../../src/core/middleware/projectUpgrader";
import { TelemetrySenderMW } from "../../src/core/middleware/telemetrySender";
import { SolutionPlugins } from "../../src/core/SolutionPluginContainer";
import {
  MockLatestVersion2_3_0Context,
  MockLatestVersion2_3_0UserData,
  MockPreviousVersionBefore2_3_0Context,
  MockPreviousVersionBefore2_3_0UserData,
  MockProjectSettings,
  MockSolution,
  MockTools,
  MockUserInteraction,
  randomAppName,
} from "./utils";

let mockedEnvRestore: () => void;
describe("Middleware - others", () => {
  const sandbox = sinon.createSandbox();
  const mockSolution = new MockSolution();

  beforeEach(() => {
    Container.set(SolutionPlugins.AzureTeamsSolution, mockSolution);
  });
  afterEach(() => {
    sandbox.restore();
  });

  describe("ProjectUpgraderMW", () => {
    const sandbox = sinon.createSandbox();
    const appName = randomAppName();
    const projectSettings = MockProjectSettings(appName);
    let envJson: Json = {};
    let userData: Record<string, string> = {};

    const inputs: Inputs = { platform: Platform.VSCode };
    inputs.projectPath = path.join(os.tmpdir(), appName);
    const envName = environmentManager.getDefaultEnvName();
    const confFolderPath = path.resolve(inputs.projectPath, `.${ConfigFolderName}`);
    const settingsFile = path.resolve(confFolderPath, "settings.json");
    const envJsonFile = path.resolve(confFolderPath, `env.${envName}.json`);
    const userDataFile = path.resolve(confFolderPath, `${envName}.userdata`);

    function MockFunctions() {
      sandbox.stub<any, any>(fs, "readJson").callsFake(async (file: string) => {
        if (settingsFile === file) return projectSettings;
        if (envJsonFile === file) return envJson;
        return {};
      });
      sandbox.stub<any, any>(fs, "writeFile").callsFake(async (file: string, content: any) => {
        if (userDataFile === file) {
          userData = deserializeDict(content);
        }
        if (envJsonFile === file) {
          envJson = JSON.parse(content);
        }
      });
      sandbox.stub<any, any>(fs, "readFile").callsFake(async (file: string) => {
        if (userDataFile === file) return serializeDict(userData);
        return {};
      });
    }

    beforeEach(() => {
      sandbox.stub<any, any>(fs, "pathExists").callsFake(async (file: string) => {
        if (userDataFile === file) return true;
        if (inputs.projectPath === file) return true;
        return {};
      });
    });

    afterEach(() => {
      sandbox.restore();
    });

    it("Previous context and userdata", async () => {
      envJson = MockPreviousVersionBefore2_3_0Context();
      userData = MockPreviousVersionBefore2_3_0UserData();
      MockFunctions();

      class ProjectUpgradeHook {
        tools = new MockTools();

        async upgrade(inputs: Inputs, ctx?: CoreHookContext): Promise<Result<any, FxError>> {
          assert.equal(userData["fx-resource-aad-app-for-teams.local_clientId"], "local_clientId");
          assert.equal(userData["solution.localDebugTeamsAppId"], "teamsAppId");
          assert.equal(
            (envJson["solution"] as any)["localDebugTeamsAppId"],
            "{{solution.localDebugTeamsAppId}}"
          );
          assert.equal(
            (envJson["fx-resource-aad-app-for-teams"] as any)["local_clientId"],
            "{{fx-resource-aad-app-for-teams.local_clientId}}"
          );
          return ok("");
        }
      }

      hooks(ProjectUpgradeHook, {
        upgrade: [ProjectUpgraderMW],
      });

      const my = new ProjectUpgradeHook();
      const res = await my.upgrade(inputs);
      assert.isTrue(res.isOk() && res.value === "");
    });

    it("Previous context and new userdata", async () => {
      envJson = MockPreviousVersionBefore2_3_0Context();
      userData = MockLatestVersion2_3_0UserData();
      MockFunctions();

      class ProjectUpgradeHook {
        tools = new MockTools();

        async upgrade(inputs: Inputs, ctx?: CoreHookContext): Promise<Result<any, FxError>> {
          assert.equal(
            userData["fx-resource-aad-app-for-teams.local_clientId"],
            "local_clientId_new"
          );
          assert.equal(userData["solution.localDebugTeamsAppId"], "teamsAppId_new");
          assert.equal(
            (envJson["solution"] as any)["localDebugTeamsAppId"],
            "{{solution.localDebugTeamsAppId}}"
          );
          assert.equal(
            (envJson["fx-resource-aad-app-for-teams"] as any)["local_clientId"],
            "{{fx-resource-aad-app-for-teams.local_clientId}}"
          );
          return ok("");
        }
      }

      hooks(ProjectUpgradeHook, {
        upgrade: [ProjectUpgraderMW],
      });

      const my = new ProjectUpgradeHook();
      const res = await my.upgrade(inputs);
      assert.isTrue(res.isOk() && res.value === "");
    });

    it("New context and previous userdata", async () => {
      envJson = MockLatestVersion2_3_0Context();
      userData = MockPreviousVersionBefore2_3_0UserData();
      MockFunctions();

      class ProjectUpgradeHook {
        tools = new MockTools();

        async upgrade(inputs: Inputs, ctx?: CoreHookContext): Promise<Result<any, FxError>> {
          assert.equal(userData["fx-resource-aad-app-for-teams.local_clientId"], undefined);
          assert.equal(userData["solution.localDebugTeamsAppId"], undefined);
          assert.equal(
            (envJson["solution"] as any)["localDebugTeamsAppId"],
            "{{solution.localDebugTeamsAppId}}"
          );
          assert.equal(
            (envJson["fx-resource-aad-app-for-teams"] as any)["local_clientId"],
            "{{fx-resource-aad-app-for-teams.local_clientId}}"
          );
          return ok("");
        }
      }

      hooks(ProjectUpgradeHook, {
        upgrade: [ProjectUpgraderMW],
      });

      const my = new ProjectUpgradeHook();
      const res = await my.upgrade(inputs);
      assert.isTrue(res.isOk() && res.value === "");
    });

    it("Previous context and userdata without secret", async () => {
      envJson = MockPreviousVersionBefore2_3_0Context();
      userData = {};
      MockFunctions();

      class ProjectUpgradeHook {
        name = "jay";
        tools = new MockTools();

        async upgrade(inputs: Inputs, ctx?: CoreHookContext): Promise<Result<any, FxError>> {
          assert.equal(userData["fx-resource-aad-app-for-teams.local_clientId"], undefined);
          assert.equal(userData["solution.localDebugTeamsAppId"], undefined);
          assert.equal(
            (envJson["solution"] as any)["localDebugTeamsAppId"],
            "{{solution.localDebugTeamsAppId}}"
          );
          assert.equal(
            (envJson["fx-resource-aad-app-for-teams"] as any)["local_clientId"],
            "{{fx-resource-aad-app-for-teams.local_clientId}}"
          );
          return ok("");
        }
      }

      hooks(ProjectUpgradeHook, {
        upgrade: [ProjectUpgraderMW],
      });

      const my = new ProjectUpgradeHook();
      const res = await my.upgrade(inputs);
      assert.isTrue(res.isOk() && res.value === "");
    });

    it("Should not upgrade for the new multi env project", async () => {
      sandbox.stub(process, "env").get(() => {
        return { TEAMSFX_INSIDER_PREVIEW: "true" };
      });

      envJson = MockLatestVersion2_3_0Context();
      userData = MockLatestVersion2_3_0UserData();
      MockFunctions();

      class ProjectUpgradeHook {
        name = "jay";
        tools = new MockTools();

        async upgrade(inputs: Inputs, ctx?: CoreHookContext): Promise<Result<any, FxError>> {
          assert.equal(
            userData["fx-resource-aad-app-for-teams.local_clientId"],
            "local_clientId_new"
          );
          assert.equal(userData["solution.localDebugTeamsAppId"], "teamsAppId_new");
          assert.equal(
            (envJson["solution"] as any)["localDebugTeamsAppId"],
            "{{solution.localDebugTeamsAppId}}"
          );
          assert.equal(
            (envJson["fx-resource-aad-app-for-teams"] as any)["local_clientId"],
            "{{fx-resource-aad-app-for-teams.local_clientId}}"
          );
          return ok("");
        }
      }

      hooks(ProjectUpgradeHook, {
        upgrade: [ProjectUpgraderMW],
      });

      const my = new ProjectUpgradeHook();
      const res = await my.upgrade(inputs);
      assert.isTrue(res.isOk() && res.value === "");
    });
  });

  describe("MigrateConditionHandlerMW", () => {
    it("Happy ", async () => {
      class MyClass {
        tools?: any = new MockTools();

        async myMethod(inputs: Inputs): Promise<Result<any, FxError>> {
          return ok("");
        }
      }

      hooks(MyClass, {
        myMethod: [MigrateConditionHandlerMW],
      });
      const my = new MyClass();
      const inputs: Inputs = { platform: Platform.VSCode };
      inputs.projectPath = path.join(os.tmpdir(), randomAppName());
      try {
        await fs.ensureDir(inputs.projectPath);
        await fs.writeJSON(path.join(inputs.projectPath, "package.json"), { msteams: {} });
        const appPackagePath = path.join(inputs.projectPath, AppPackageFolderName);
        await fs.ensureDir(appPackagePath);
        await fs.writeJSON(path.join(appPackagePath, "manifest.json"), {});

        await fs.ensureDir(path.join(inputs.projectPath, `.${ConfigFolderName}`));

        const res = await my.myMethod(inputs);
        assert.isTrue(res.isErr());
      } finally {
        await fs.rmdir(inputs.projectPath!, { recursive: true });
      }
    });

    it("Failed to migrate if no project is opened", async () => {
      class MyClass {
        tools?: any = new MockTools();

        async myMethod(inputs: Inputs): Promise<Result<any, FxError>> {
          return ok("");
        }
      }

      hooks(MyClass, {
        myMethod: [MigrateConditionHandlerMW],
      });
      const my = new MyClass();
      const inputs: Inputs = { platform: Platform.VSCode };
      inputs.projectPath = undefined;
      const res = await my.myMethod(inputs);
      assert.isTrue(res.isErr());
    });

    it("Failed to migrate V1 project before v1.2.0", async () => {
      class MyClass {
        tools?: any = new MockTools();

        async myMethod(inputs: Inputs): Promise<Result<any, FxError>> {
          return ok("");
        }
      }

      hooks(MyClass, {
        myMethod: [MigrateConditionHandlerMW],
      });
      const my = new MyClass();
      const inputs: Inputs = { platform: Platform.VSCode };
      inputs.projectPath = path.join(os.tmpdir(), randomAppName());
      try {
        await fs.ensureDir(inputs.projectPath);
        await fs.writeJSON(path.join(inputs.projectPath, "package.json"), { msteams: {} });
        const appPackagePath = path.join(inputs.projectPath, AppPackageFolderName);
        await fs.ensureDir(appPackagePath);
        const res = await my.myMethod(inputs);
        assert.isTrue(res.isErr());
      } finally {
        await fs.rmdir(inputs.projectPath!, { recursive: true });
      }
    });

    it("Failed to migrate V1 project if archive folder already exists", async () => {
      class MyClass {
        tools?: any = new MockTools();

        async myMethod(inputs: Inputs): Promise<Result<any, FxError>> {
          return ok("");
        }
      }

      hooks(MyClass, {
        myMethod: [MigrateConditionHandlerMW],
      });
      const my = new MyClass();
      const inputs: Inputs = { platform: Platform.VSCode };
      inputs.projectPath = path.join(os.tmpdir(), randomAppName());
      try {
        await fs.ensureDir(inputs.projectPath);
        await fs.writeJSON(path.join(inputs.projectPath, "package.json"), { msteams: {} });
        const appPackagePath = path.join(inputs.projectPath, AppPackageFolderName);
        await fs.ensureDir(appPackagePath);
        await fs.writeJSON(path.join(appPackagePath, "manifest.json"), {});

        await fs.ensureDir(path.join(inputs.projectPath, ArchiveFolderName));
        const res = await my.myMethod(inputs);
        assert.isTrue(res.isErr());
      } finally {
        await fs.rmdir(inputs.projectPath!, { recursive: true });
      }
    });

    it("Failed to migrate v1 bot sso project", async () => {
      class MyClass {
        tools?: any = new MockTools();

        async myMethod(inputs: Inputs): Promise<Result<any, FxError>> {
          return ok("");
        }
      }

      hooks(MyClass, {
        myMethod: [MigrateConditionHandlerMW],
      });
      const my = new MyClass();
      const inputs: Inputs = { platform: Platform.VSCode };
      inputs.projectPath = path.join(os.tmpdir(), randomAppName());
      try {
        await fs.ensureDir(inputs.projectPath);
        await fs.writeJSON(path.join(inputs.projectPath, "package.json"), { msteams: {} });
        const appPackagePath = path.join(inputs.projectPath, AppPackageFolderName);
        await fs.ensureDir(appPackagePath);
        await fs.writeJSON(path.join(appPackagePath, "manifest.json"), {});

        await fs.writeFile(path.join(inputs.projectPath, ".env"), "connectionName=xxx");

        const res = await my.myMethod(inputs);
        assert.isTrue(res.isErr());
      } finally {
        await fs.rmdir(inputs.projectPath!, { recursive: true });
      }
    });

    it("Migrate v1 project without env file", async () => {
      class MyClass {
        tools?: any = new MockTools();

        async myMethod(inputs: Inputs): Promise<Result<any, FxError>> {
          return ok("");
        }
      }

      hooks(MyClass, {
        myMethod: [MigrateConditionHandlerMW],
      });
      const my = new MyClass();
      const inputs: Inputs = { platform: Platform.VSCode };
      inputs.projectPath = path.join(os.tmpdir(), randomAppName());
      try {
        await fs.ensureDir(inputs.projectPath);
        await fs.writeJSON(path.join(inputs.projectPath, "package.json"), { msteams: {} });
        const appPackagePath = path.join(inputs.projectPath, AppPackageFolderName);
        await fs.ensureDir(appPackagePath);
        await fs.writeJSON(path.join(appPackagePath, "manifest.json"), {});
        const res = await my.myMethod(inputs);
        assert.isTrue(res.isOk());
      } finally {
        await fs.rmdir(inputs.projectPath!, { recursive: true });
      }
    });

    it("Migrate v1 project with valid .env file", async () => {
      class MyClass {
        tools?: any = new MockTools();

        async myMethod(inputs: Inputs): Promise<Result<any, FxError>> {
          return ok("");
        }
      }

      hooks(MyClass, {
        myMethod: [MigrateConditionHandlerMW],
      });
      const my = new MyClass();
      const inputs: Inputs = { platform: Platform.VSCode };
      inputs.projectPath = path.join(os.tmpdir(), randomAppName());
      try {
        await fs.ensureDir(inputs.projectPath);
        await fs.writeJSON(path.join(inputs.projectPath, "package.json"), { msteams: {} });
        const appPackagePath = path.join(inputs.projectPath, AppPackageFolderName);
        await fs.ensureDir(appPackagePath);
        await fs.writeJSON(path.join(appPackagePath, "manifest.json"), {});

        await fs.writeFile(path.join(inputs.projectPath, ".env"), "HTTPS=true\nBROWSER=none");

        const res = await my.myMethod(inputs);
        assert.isTrue(res.isOk());
      } finally {
        await fs.rmdir(inputs.projectPath!, { recursive: true });
      }
    });

    it("Migrate V1 project with invalid .env file", async () => {
      class MyClass {
        tools?: any = new MockTools();

        async myMethod(inputs: Inputs): Promise<Result<any, FxError>> {
          return ok("");
        }
      }

      hooks(MyClass, {
        myMethod: [MigrateConditionHandlerMW],
      });
      const my = new MyClass();
      const inputs: Inputs = { platform: Platform.VSCode };
      inputs.projectPath = path.join(os.tmpdir(), randomAppName());
      try {
        await fs.ensureDir(inputs.projectPath);
        await fs.writeJSON(path.join(inputs.projectPath, "package.json"), { msteams: {} });
        const appPackagePath = path.join(inputs.projectPath, AppPackageFolderName);
        await fs.ensureDir(appPackagePath);
        await fs.writeJSON(path.join(appPackagePath, "manifest.json"), {});

        await fs.writeFile(path.join(inputs.projectPath, ".env"), "{}");

        const res = await my.myMethod(inputs);
        assert.isTrue(res.isOk());
      } finally {
        await fs.rmdir(inputs.projectPath!, { recursive: true });
      }
    });
  });

<<<<<<< HEAD
=======
  describe("LocalSettingsLoaderMW, ContextInjectorMW", () => {
    it("NoProjectOpenedError", async () => {
      const original = process.env[FeatureFlagName.InsiderPreview];
      process.env[FeatureFlagName.InsiderPreview] = "true";

      class MyClass {
        tools = new MockTools();

        async other(inputs: Inputs, ctx?: CoreHookContext): Promise<Result<any, FxError>> {
          return ok("");
        }
      }

      hooks(MyClass, {
        other: [TelemetrySenderMW, LocalSettingsLoaderMW, ContextInjectorMW],
      });
      const my = new MyClass();
      const inputs: Inputs = { platform: Platform.VSCode };
      const res = await my.other(inputs);
      assert.isTrue(res.isErr() && res.error.name === NoProjectOpenedError().name);
      process.env[FeatureFlagName.InsiderPreview] = original;
    });
  });

>>>>>>> f82bd314
  describe("migrateArm success", () => {
    const sandbox = sinon.createSandbox();
    const appName = randomAppName();
    const projectPath = "MigrationArmSuccessTestSample";
    beforeEach(async () => {
      await fs.ensureDir(projectPath);
      await fs.ensureDir(path.join(projectPath, ".fx"));
      await fs.copy(
        path.join(__dirname, "../samples/migration/.fx/env.default.json"),
        path.join(projectPath, ".fx", "env.default.json")
      );
      await fs.copy(
        path.join(__dirname, "../samples/migration/.fx/settings.json"),
        path.join(projectPath, ".fx", "settings.json")
      );
      mockedEnvRestore = mockedEnv({
        TEAMSFX_INSIDER_PREVIEW: "true",
      });
    });
    afterEach(async () => {
      await fs.remove(projectPath);
      sandbox.restore();
      mockedEnvRestore();
    });
    it("successfully migration arm templates", async () => {
      class MyClass {
        tools = new MockTools();
        async other(inputs: Inputs, ctx?: CoreHookContext): Promise<Result<any, FxError>> {
          return ok("");
        }
      }
      hooks(MyClass, {
        other: [migrateArm],
      });
      const my = new MyClass();
      const inputs: Inputs = {
        platform: Platform.VSCode,
        projectPath: projectPath,
        ignoreEnvInfo: true,
      };
      await my.other(inputs);
      assert.isTrue(await fs.pathExists(path.join(projectPath, ".fx", "configs")));
      assert.isTrue(
        await fs.pathExists(path.join(projectPath, ".fx", "configs", "azure.parameters.dev.json"))
      );
      assert.isTrue(await fs.pathExists(path.join(projectPath, "templates", "azure")));
      assert.isTrue(
        await fs.pathExists(path.join(projectPath, "templates", "azure", "main.bicep"))
      );
      assert.isTrue(await fs.pathExists(path.join(projectPath, "templates", "azure", "modules")));
      const armParam = await fs.readJson(
        path.join(projectPath, ".fx", "configs", "azure.parameters.dev.json")
      );
      assert.isNotNull(armParam.parameters.resourceBaseName);
      assert.isNotNull(armParam.parameters.azureSql_admin);
      assert.strictEqual(armParam.parameters.frontendHosting_storageName.value, "test");
      assert.strictEqual(armParam.parameters.identity_managedIdentityName.value, "test");
      assert.strictEqual(armParam.parameters.azureSql_serverName.value, "test");
      assert.strictEqual(armParam.parameters.azureSql_databaseName.value, "test");
      assert.strictEqual(armParam.parameters.function_serverfarmsName.value, "test");
      assert.strictEqual(armParam.parameters.function_storageName.value, "test");
      assert.strictEqual(armParam.parameters.function_webappName.value, "test");

      // const newEnv = await fs.readJson(path.join(projectPath, ".fx", "new.env.default.json"));
      // const envFile = await fs.readJson(path.join(projectPath, ".fx", "env.default.json"));
      // assert.strictEqual(
      //   newEnv["fx-resource-bot"].wayToRegisterBot,
      //   envFile["fx-resource-bot"].wayToRegisterBot
      // );
      // assert.isUndefined(newEnv["fx-resource-bot"].skuName);
      // assert.isNotNull(envFile["fx-resource-bot"].skuName);
    });
  });
  describe("ProjectMigratorMW", () => {
    const sandbox = sinon.createSandbox();
    const appName = randomAppName();
    const projectPath = path.join(os.tmpdir(), appName);

    beforeEach(async () => {
      await fs.ensureDir(projectPath);
      await fs.copy(path.join(__dirname, "../samples/migration/"), path.join(projectPath));
      mockedEnvRestore = mockedEnv({
        TEAMSFX_INSIDER_PREVIEW: "true",
      });
      sandbox.stub(MockUserInteraction.prototype, "showMessage").resolves(ok("OK"));
    });

    afterEach(async () => {
      await fs.remove(projectPath);
      sandbox.restore();
      mockedEnvRestore();
    });

    it("successfully migrate to version of arm and multi-env", async () => {
      class MyClass {
        tools?: any = new MockTools();
        async other(inputs: Inputs, ctx?: CoreHookContext): Promise<Result<any, FxError>> {
          return ok("");
        }
      }
      hooks(MyClass, {
        other: [ProjectMigratorMW],
      });

      const inputs: Inputs = { platform: Platform.VSCode };
      inputs.projectPath = projectPath;
      const my = new MyClass();

      try {
        const res = await my.other(inputs);
        assert.isTrue(res.isOk());
      } finally {
        await fs.rmdir(inputs.projectPath!, { recursive: true });
      }
    });
  });
  describe("EnvInfoLoaderMW with MultiEnv enabled", () => {
    const expectedResult = "ok";
    const projectPath = "mock/this/does/not/exists";

    function MockProjectSettingsLoaderMW() {
      return async (ctx: CoreHookContext, next: NextFunction) => {
        ctx.projectSettings = {
          appName: "testApp",
          version: "1.0",
          projectId: "abcd",
          solutionSettings: {
            name: "fx-solution-azure",
          },
          activeEnvironment: "test",
        };
        await next();
      };
    }
    async function SolutionContextSpyMW(ctx: CoreHookContext, next: NextFunction) {
      await next();
      solutionContext = ctx.solutionContext;
    }

    // test variables
    let solutionContext: SolutionContext | undefined;
    let envLoaded: string | undefined = undefined;
    let mockedEnvRestore: RestoreFn;
    beforeEach(() => {
      mockedEnvRestore = mockedEnv({ TEAMSFX_APIV2: "false" });
      solutionContext = undefined;
      envLoaded = undefined;

      // stub functions before
      sandbox.stub(commonTools, "isMultiEnvEnabled").returns(true);

      // stub environmentManager.loadEnvInfo()
      sandbox
        .stub(environmentManager, "loadEnvInfo")
        .callsFake(
          async (projectPath: string, maybeEnvName?: string): Promise<Result<EnvInfo, FxError>> => {
            const envName = maybeEnvName ?? environmentManager.getDefaultEnvName();
            envLoaded = envName;

            const envConfig: EnvConfig = {
              manifest: {
                values: {
                  appName: {
                    short: "testApp",
                  },
                },
              },
            };
            const envProfile = new Map<string, any>();
            const envInfo = {
              envName: envName,
              config: envConfig,
              profile: envProfile,
            };
            return ok(envInfo);
          }
        );

      // mock fs.existsSync for EnvInfoLoader
      const originalPathExists = fs.pathExists;
      sandbox.stub(fs, "pathExists").callsFake(async (path: string) => {
        if (path === projectPath) {
          return true;
        } else {
          return originalPathExists(path);
        }
      });
    });
    afterEach(() => {
      mockedEnvRestore();
    });
    describe("skipping logic", async () => {
      it("skips on getQuestions of the create stage", async () => {
        // Arrange
        const inputs: Inputs = {
          platform: Platform.VSCode,
          projectPath: projectPath,
        };
        class MyClass {
          tools: Tools = new MockTools();
          async getQuestions(stage: Stage, inputs: Inputs): Promise<Result<string, FxError>> {
            return ok(expectedResult);
          }
        }

        // Act
        hooks(MyClass, {
          getQuestions: [
            MockProjectSettingsLoaderMW(),
            EnvInfoLoaderMW(true),
            SolutionContextSpyMW,
          ],
        });
        const my = new MyClass();
        const res = await my.getQuestions(Stage.create, inputs);

        // Assert
        assert.isUndefined(envLoaded);
        assert.isTrue(res.isOk());
        assert.isUndefined(solutionContext);
      });

      it("skips statically", async () => {
        // Arrange
        const inputs: Inputs = {
          platform: Platform.VSCode,
          projectPath: projectPath,
        };
        class MyClass {
          tools: Tools = new MockTools();
          async myMethod(inputs: Inputs): Promise<Result<string, FxError>> {
            return ok(expectedResult);
          }
        }

        // Act
        hooks(MyClass, {
          myMethod: [MockProjectSettingsLoaderMW(), EnvInfoLoaderMW(true), SolutionContextSpyMW],
        });
        const my = new MyClass();
        const res = await my.myMethod(inputs);

        // Assert
        assert.isUndefined(envLoaded);
        assert.isTrue(res.isOk());
        assert(solutionContext);
        // envInfo should be set to a default value when envInfo loading is skipped.
        assert.equal(solutionContext?.envInfo.envName, environmentManager.getDefaultEnvName());
      });

      it("skips dynamically with inputs.ignoreEnvInfo", async () => {
        // Arrange
        const inputs: Inputs = {
          platform: Platform.VSCode,
          projectPath: projectPath,
          ignoreEnvInfo: true,
        };
        class MyClass {
          tools: Tools = new MockTools();
          async myMethod(inputs: Inputs): Promise<Result<string, FxError>> {
            return ok(expectedResult);
          }
        }

        // Act
        hooks(MyClass, {
          myMethod: [MockProjectSettingsLoaderMW(), EnvInfoLoaderMW(false), SolutionContextSpyMW],
        });
        const my = new MyClass();
        const res = await my.myMethod(inputs);

        // Assert
        assert.isUndefined(envLoaded);
        assert.isTrue(res.isOk());
        assert(solutionContext);
        // envInfo should be set to a default value when envInfo loading is skipped.
        assert.equal(solutionContext?.envInfo.envName, environmentManager.getDefaultEnvName());
      });
    });

    describe("using inputs.env", async () => {
      it("accepts inputs.env", async () => {
        // Arrange
        const env = "staging";
        const inputs: Inputs = {
          platform: Platform.VSCode,
          projectPath: projectPath,
          env: env,
        };
        class MyClass {
          tools: Tools = new MockTools();
          async myMethod(inputs: Inputs): Promise<Result<string, FxError>> {
            return ok(expectedResult);
          }
        }
        sandbox
          .stub(environmentManager, "checkEnvExist")
          .callsFake(async (projectPath: string, envName: string) => {
            if (envName === env) {
              return ok(true);
            } else {
              throw new Error("unreachable");
            }
          });

        // Act
        hooks(MyClass, {
          myMethod: [MockProjectSettingsLoaderMW(), EnvInfoLoaderMW(false), SolutionContextSpyMW],
        });
        const my = new MyClass();
        const res = await my.myMethod(inputs);

        // Assert
        assert.equal(envLoaded, env);
        assert.isTrue(res.isOk());
        assert.equal((res as Ok<string, FxError>).value, expectedResult);
        assert(solutionContext);
        assert.equal(solutionContext?.envInfo.envName, env);
      });

      it("handles error for non-existent inputs.env", async () => {
        // Arrange
        const nonExistentEnvName = "nonExistentEnvName";
        const inputs: Inputs = {
          platform: Platform.VSCode,
          projectPath: projectPath,
          env: nonExistentEnvName,
        };
        class MyClass {
          tools: Tools = new MockTools();
          async myMethod(inputs: Inputs): Promise<Result<string, FxError>> {
            return ok(expectedResult);
          }
        }
        sandbox
          .stub(environmentManager, "checkEnvExist")
          .callsFake(async (projectPath: string, env: string) => {
            if (env === nonExistentEnvName) {
              return ok(false);
            } else {
              throw new Error("unreachable");
            }
          });

        // Act
        hooks(MyClass, {
          myMethod: [MockProjectSettingsLoaderMW(), EnvInfoLoaderMW(false), SolutionContextSpyMW],
        });
        const my = new MyClass();
        const res = await my.myMethod(inputs);

        // Assert
        assert.isTrue(res.isErr());
        assert.equal((res as Err<string, FxError>).error.name, "ProjectEnvNotExistError");
        assert(!solutionContext);
      });
    });

    describe("asking env interactively", async () => {
      it("asks env interactively and put the last used env first", async () => {
        // Arrange
        const inputs: Inputs = {
          platform: Platform.VSCode,
          projectPath: projectPath,
        };
        let envs = ["staging", "e2e", "test"];
        class MockUserInteractionSelectFirst extends MockUserInteraction {
          public async selectOption(
            config: SingleSelectConfig
          ): Promise<Result<SingleSelectResult, FxError>> {
            if (config.options.length === 0) {
              throw new Error("There is no options to select");
            }
            return ok({ type: "success", result: config.options[0] });
          }
        }
        const tools = new MockTools();
        tools.ui = new MockUserInteractionSelectFirst();
        class MyClass {
          tools: Tools = tools;
          async myMethod(inputs: Inputs): Promise<Result<string, FxError>> {
            return ok(expectedResult);
          }
        }
        sandbox
          .stub(environmentManager, "listEnvConfigs")
          .callsFake(async (projectPath: string) => {
            return ok(envs);
          });
        sandbox
          .stub(environmentManager, "checkEnvExist")
          .callsFake(async (projectPath: string, env: string) => {
            return ok(envs.includes(env));
          });

        // Act
        hooks(MyClass, {
          myMethod: [MockProjectSettingsLoaderMW(), EnvInfoLoaderMW(false), SolutionContextSpyMW],
        });
        const my = new MyClass();
        const res = await my.myMethod(inputs);

        // Assert
        // mock question model always returns the first option
        assert.equal(envLoaded, envs[0]);
        assert.isTrue(res.isOk());
        assert.equal((res as Ok<string, FxError>).value, expectedResult);
        assert(solutionContext);
        assert.equal(solutionContext?.envInfo.envName, envs[0]);

        // Arrange
        // reorder envs to check whether the lastUsedEnv appears first
        envs = [envs[2], ...envs.slice(0, 2)];

        // Act
        hooks(MyClass, {
          myMethod: [MockProjectSettingsLoaderMW(), EnvInfoLoaderMW(false), SolutionContextSpyMW],
        });

        // Assert
        const res2 = await my.myMethod(inputs);
        assert.equal(envLoaded, envs[1]);
        assert.isTrue(res2.isOk());
        assert.equal((res2 as Ok<string, FxError>).value, expectedResult);
        assert(solutionContext);
        assert.equal(solutionContext?.envInfo.envName, envs[1]);
      });

      it("handles user canceling", async () => {
        // Arrange
        const inputs: Inputs = {
          platform: Platform.VSCode,
          projectPath: projectPath,
        };
        const envs = ["staging", "e2e", "test"];
        class MockUserInteractionSelectFirst extends MockUserInteraction {
          public async selectOption(
            config: SingleSelectConfig
          ): Promise<Result<SingleSelectResult, FxError>> {
            return err(UserCancelError);
          }
        }
        const tools = new MockTools();
        tools.ui = new MockUserInteractionSelectFirst();
        class MyClass {
          tools: Tools = tools;
          async myMethod(inputs: Inputs): Promise<Result<string, FxError>> {
            return ok(expectedResult);
          }
        }
        sandbox
          .stub(environmentManager, "listEnvConfigs")
          .callsFake(async (projectPath: string) => {
            return ok(envs);
          });

        // Act
        hooks(MyClass, {
          myMethod: [MockProjectSettingsLoaderMW(), EnvInfoLoaderMW(false)],
        });
        const my = new MyClass();
        const res = await my.myMethod(inputs);

        // Assert
        // mock question model always returns the first option
        assert.isTrue(res.isErr());
        assert.equal((res as Err<string, FxError>).error.name, "UserCancel");
      });
    });

    describe("order of precedence", async () => {
      let tools: Tools;
      const inputsEnv = "inputs";
      const askUserEnv = "askUser";
      const activeEnv = "active";
      const envs = [inputsEnv, askUserEnv, activeEnv];
      class MyClass {
        tools: Tools = tools;
        async myMethod(inputs: Inputs): Promise<Result<string, FxError>> {
          return ok(expectedResult);
        }
      }
      beforeEach(async () => {
        class MockUserInteractionSelectFirst extends MockUserInteraction {
          public async selectOption(
            config: SingleSelectConfig
          ): Promise<Result<SingleSelectResult, FxError>> {
            return ok({ type: "success", result: askUserEnv });
          }
        }
        tools = new MockTools();
        tools.ui = new MockUserInteractionSelectFirst();

        sandbox
          .stub(environmentManager, "listEnvConfigs")
          .callsFake(async (projectPath: string) => {
            return ok(envs);
          });
        sandbox.stub(environmentManager, "checkEnvExist").returns(Promise.resolve(ok(true)));
      });

      it("prefers inputs.env than asking user", async () => {
        // Arrange
        const inputs: Inputs = {
          platform: Platform.VSCode,
          projectPath: projectPath,
          env: inputsEnv,
        };

        // Act
        hooks(MyClass, {
          myMethod: [MockProjectSettingsLoaderMW(), EnvInfoLoaderMW(false), SolutionContextSpyMW],
        });
        const my = new MyClass();
        const res = await my.myMethod(inputs);

        // Assert
        assert.isTrue(res.isOk());
        assert.equal((res as Ok<string, FxError>).value, expectedResult);
        assert(solutionContext);
        assert.equal(envLoaded, inputsEnv);
        assert.equal(solutionContext?.envInfo.envName, inputsEnv);
      });
    });

    describe("error handling", async () => {
      // Test cases for error handling
      it("handles error when project settings is undefined", async () => {
        // Arrange
        const inputs: Inputs = {
          platform: Platform.VSCode,
          projectPath: projectPath,
        };
        class MyClass {
          tools: Tools = new MockTools();
          async myMethod(inputs: Inputs): Promise<Result<string, FxError>> {
            return ok(expectedResult);
          }
        }

        // Act
        hooks(MyClass, {
          myMethod: [EnvInfoLoaderMW(false)],
        });
        const my = new MyClass();
        const res = await my.myMethod(inputs);

        // Assert
        assert.isTrue(res.isErr());
        assert.equal((res as Err<string, FxError>).error.name, "ProjectSettingsUndefinedError");
      });
    });
  });
});<|MERGE_RESOLUTION|>--- conflicted
+++ resolved
@@ -33,17 +33,12 @@
 import sinon from "sinon";
 import { Container } from "typedi";
 import { CoreHookContext, deserializeDict, serializeDict } from "../../src";
-import { FeatureFlagName } from "../../src/common/constants";
 import * as commonTools from "../../src/common/tools";
 import { environmentManager } from "../../src/core/environment";
-import { NoProjectOpenedError } from "../../src/core/error";
-import { ContextInjectorMW } from "../../src/core/middleware/contextInjector";
 import { EnvInfoLoaderMW } from "../../src/core/middleware/envInfoLoader";
-import { LocalSettingsLoaderMW } from "../../src/core/middleware/localSettingsLoader";
 import { MigrateConditionHandlerMW } from "../../src/core/middleware/migrateConditionHandler";
 import { migrateArm, ProjectMigratorMW } from "../../src/core/middleware/projectMigrator";
 import { ProjectUpgraderMW } from "../../src/core/middleware/projectUpgrader";
-import { TelemetrySenderMW } from "../../src/core/middleware/telemetrySender";
 import { SolutionPlugins } from "../../src/core/SolutionPluginContainer";
 import {
   MockLatestVersion2_3_0Context,
@@ -519,33 +514,6 @@
     });
   });
 
-<<<<<<< HEAD
-=======
-  describe("LocalSettingsLoaderMW, ContextInjectorMW", () => {
-    it("NoProjectOpenedError", async () => {
-      const original = process.env[FeatureFlagName.InsiderPreview];
-      process.env[FeatureFlagName.InsiderPreview] = "true";
-
-      class MyClass {
-        tools = new MockTools();
-
-        async other(inputs: Inputs, ctx?: CoreHookContext): Promise<Result<any, FxError>> {
-          return ok("");
-        }
-      }
-
-      hooks(MyClass, {
-        other: [TelemetrySenderMW, LocalSettingsLoaderMW, ContextInjectorMW],
-      });
-      const my = new MyClass();
-      const inputs: Inputs = { platform: Platform.VSCode };
-      const res = await my.other(inputs);
-      assert.isTrue(res.isErr() && res.error.name === NoProjectOpenedError().name);
-      process.env[FeatureFlagName.InsiderPreview] = original;
-    });
-  });
-
->>>>>>> f82bd314
   describe("migrateArm success", () => {
     const sandbox = sinon.createSandbox();
     const appName = randomAppName();
