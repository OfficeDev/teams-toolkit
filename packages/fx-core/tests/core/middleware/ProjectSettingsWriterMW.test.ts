--- conflicted
+++ resolved
@@ -98,47 +98,4 @@
     const settingsInFile = JSON.parse(content);
     assert.deepEqual(mockProjectSettings, settingsInFile);
   });
-<<<<<<< HEAD
-=======
-
-  it("write success in V3", async () => {
-    const restore = mockedEnv({
-      TEAMSFX_V3: "true",
-    });
-    try {
-      const appName = randomAppName();
-      const inputs: Inputs = { platform: Platform.VSCode };
-      inputs.projectPath = path.join(os.tmpdir(), appName);
-      const tools = new MockTools();
-      const settings = MockSettings();
-      const fileMap = new Map<string, any>();
-      sandbox.stub<any, any>(fs, "writeFile").callsFake(async (file: string, data: any) => {
-        fileMap.set(file, data);
-      });
-      sandbox.stub(fs, "pathExists").resolves(true);
-      const settingsFile = path.resolve(inputs.projectPath, MetadataV3.configFile);
-      class MyClass {
-        async myMethod(inputs: Inputs, ctx?: CoreHookContext): Promise<Result<any, FxError>> {
-          if (ctx)
-            ctx.projectSettings = {
-              projectId: settings.trackingId,
-              version: settings.version,
-            };
-          return ok("");
-        }
-      }
-      setTools(tools);
-      hooks(MyClass, {
-        myMethod: [ContextInjectorMW, ProjectSettingsWriterMW],
-      });
-      const my = new MyClass();
-      await my.myMethod(inputs);
-      const content: string = fileMap.get(settingsFile);
-      const settingsInFile = JSON.parse(content);
-      assert.deepEqual(settings, settingsInFile);
-    } finally {
-      restore();
-    }
-  });
->>>>>>> 3fdcadfd
 });