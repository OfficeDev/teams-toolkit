// Copyright (c) Microsoft Corporation.
// Licensed under the MIT license.

import { hooks } from "@feathersjs/hooks/lib";
import {
  err,
  FxError,
  Inputs,
  ok,
  Platform,
  Result,
  SettingsFileName,
  SettingsFolderName,
} from "@microsoft/teamsfx-api";
import { assert } from "chai";
import fs from "fs-extra";
import "mocha";
import mockedEnv from "mocked-env";
import * as os from "os";
import * as path from "path";
import sinon from "sinon";
import * as yaml from "js-yaml";
import { getProjectMigratorMW } from "../../../src/core/middleware/projectMigrator";
import { MockTools, MockUserInteraction, randomAppName } from "../utils";
import { CoreHookContext } from "../../../src/core/types";
import { setTools } from "../../../src/core/globalVars";
import { MigrationContext } from "../../../src/core/middleware/utils/migrationContext";
import {
  generateAppYml,
  generateSettingsJson,
<<<<<<< HEAD
  statesMigration,
=======
  updateLaunchJson,
>>>>>>> b9d73cbd
  migrate,
  wrapRunMigration,
} from "../../../src/core/middleware/projectMigratorV3";
import * as MigratorV3 from "../../../src/core/middleware/projectMigratorV3";

let mockedEnvRestore: () => void;

describe("ProjectMigratorMW", () => {
  const sandbox = sinon.createSandbox();
  const appName = randomAppName();
  const projectPath = path.join(os.tmpdir(), appName);

  beforeEach(async () => {
    await fs.ensureDir(projectPath);
    await fs.ensureDir(path.join(projectPath, ".fx"));
    mockedEnvRestore = mockedEnv({
      TEAMSFX_V3_MIGRATION: "true",
      TEAMSFX_V3: "false",
    });
  });

  afterEach(async () => {
    await fs.remove(projectPath);
    sandbox.restore();
    mockedEnvRestore();
  });

  it("happy path", async () => {
    sandbox.stub(MockUserInteraction.prototype, "showMessage").resolves(ok("Upgrade"));
    const tools = new MockTools();
    setTools(tools);
    await copyTestProject(Constants.happyPathTestProject, projectPath);
    class MyClass {
      tools = tools;
      async other(inputs: Inputs, ctx?: CoreHookContext): Promise<Result<any, FxError>> {
        return ok("");
      }
    }
    hooks(MyClass, {
      other: [getProjectMigratorMW()],
    });

    const inputs: Inputs = { platform: Platform.VSCode, ignoreEnvInfo: true };
    inputs.projectPath = projectPath;
    const my = new MyClass();
    try {
      const res = await my.other(inputs);
      assert.isTrue(res.isOk());
    } finally {
      await fs.rmdir(inputs.projectPath!, { recursive: true });
    }
  });

  it("user cancel", async () => {
    sandbox
      .stub(MockUserInteraction.prototype, "showMessage")
      .resolves(err(new Error("user cancel") as FxError));
    const tools = new MockTools();
    setTools(tools);
    await copyTestProject(Constants.happyPathTestProject, projectPath);
    class MyClass {
      tools = tools;
      async other(inputs: Inputs, ctx?: CoreHookContext): Promise<Result<any, FxError>> {
        return ok("");
      }
    }
    hooks(MyClass, {
      other: [getProjectMigratorMW()],
    });

    const inputs: Inputs = { platform: Platform.VSCode, ignoreEnvInfo: true };
    inputs.projectPath = projectPath;
    const my = new MyClass();
    try {
      const res = await my.other(inputs);
      assert.isTrue(res.isErr());
    } finally {
      await fs.rmdir(inputs.projectPath!, { recursive: true });
    }
  });

  it("wrap run error ", async () => {
    const tools = new MockTools();
    setTools(tools);
    sandbox.stub(MigratorV3, "migrate").throws(new Error("mocker error"));
    await copyTestProject(Constants.happyPathTestProject, projectPath);
    const inputs: Inputs = { platform: Platform.VSCode, ignoreEnvInfo: true };
    inputs.projectPath = projectPath;
    const ctx = {
      arguments: [inputs],
    };
    const context = await MigrationContext.create(ctx);
    const res = wrapRunMigration(context, migrate);
  });
});

describe("MigrationContext", () => {
  const sandbox = sinon.createSandbox();
  const appName = randomAppName();
  const projectPath = path.join(os.tmpdir(), appName);

  beforeEach(async () => {
    await fs.ensureDir(projectPath);
    await fs.ensureDir(path.join(projectPath, ".fx"));
  });

  afterEach(async () => {
    await fs.remove(projectPath);
    sandbox.restore();
    mockedEnvRestore();
  });

  it("happy path", async () => {
    const tools = new MockTools();
    setTools(tools);

    const inputs: Inputs = { platform: Platform.VSCode, ignoreEnvInfo: true };
    inputs.projectPath = projectPath;
    const ctx = {
      arguments: [inputs],
    };
    const context = await MigrationContext.create(ctx);
    let res = await context.backup(".fx");
    assert.isTrue(res);
    res = await context.backup("no-exist");
    assert.isFalse(res);
    await context.fsWriteFile("a", "test-data");
    await context.fsCopy("a", "a-copy");
    assert.isTrue(await fs.pathExists(path.join(context.projectPath, "a-copy")));
    await context.fsEnsureDir("b/c");
    assert.isTrue(await fs.pathExists(path.join(context.projectPath, "b/c")));
    await context.fsCreateFile("d");
    assert.isTrue(await fs.pathExists(path.join(context.projectPath, "d")));
    const modifiedPaths = context.getModifiedPaths();
    assert.isTrue(modifiedPaths.includes("a"));
    assert.isTrue(modifiedPaths.includes("a-copy"));
    assert.isTrue(modifiedPaths.includes("b"));
    assert.isTrue(modifiedPaths.includes("b/c"));
    assert.isTrue(modifiedPaths.includes("d"));

    await context.cleanModifiedPaths();
    assert.isEmpty(context.getModifiedPaths());

    context.addReport("test report");
    context.addTelemetryProperties({ testProperrty: "test property" });
    await context.restoreBackup();
    await context.cleanTeamsfx();
  });
});

describe("generateSettingsJson", () => {
  const appName = randomAppName();
  const projectPath = path.join(os.tmpdir(), appName);

  beforeEach(async () => {
    await fs.ensureDir(projectPath);
  });

  afterEach(async () => {
    await fs.remove(projectPath);
  });

  it("happy path", async () => {
    const migrationContext = await mockMigrationContext(projectPath);

    await copyTestProject(Constants.happyPathTestProject, projectPath);
    const oldProjectSettings = await readOldProjectSettings(projectPath);

    await generateSettingsJson(migrationContext);

    assert.isTrue(
      await fs.pathExists(path.join(projectPath, SettingsFolderName, SettingsFileName))
    );
    const newSettings = await readSettingJson(projectPath);
    assert.equal(newSettings.trackingId, oldProjectSettings.projectId);
    assert.equal(newSettings.version, "3.0.0");
  });

  it("no project id", async () => {
    const migrationContext = await mockMigrationContext(projectPath);

    await copyTestProject(Constants.happyPathTestProject, projectPath);
    const projectSetting = await readOldProjectSettings(projectPath);
    delete projectSetting.projectId;
    await fs.writeJson(
      path.join(projectPath, Constants.oldProjectSettingsFilePath),
      projectSetting
    );

    await generateSettingsJson(migrationContext);

    const newSettings = await readSettingJson(projectPath);
    assert.isTrue(newSettings.hasOwnProperty("trackingId")); // will auto generate a new trackingId if old project does not have project id
  });
});

describe("generateAppYml-js/ts", () => {
  const appName = randomAppName();
  const projectPath = path.join(os.tmpdir(), appName);

  beforeEach(async () => {
    await fs.ensureDir(projectPath);
  });

  afterEach(async () => {
    await fs.remove(projectPath);
  });

  it("should success in happy path", async () => {
    const migrationContext = await mockMigrationContext(projectPath);
    await copyTestProject(Constants.happyPathTestProject, projectPath);

    await generateAppYml(migrationContext);

    const appYamlPath = path.join(projectPath, Constants.appYmlPath);
    assert.isTrue(await fs.pathExists(appYamlPath));
    const appYaml: any = yaml.load(await fs.readFile(appYamlPath, "utf8"));
    // validate basic part
    assert.equal(appYaml.version, "1.0.0");
    assert.exists(getAction(appYaml.provision, "arm/deploy"));
    assert.exists(getAction(appYaml.registerApp, "teamsApp/create"));
    assert.exists(getAction(appYaml.configureApp, "teamsApp/validate"));
    assert.exists(getAction(appYaml.configureApp, "teamsApp/createAppPackage"));
    assert.exists(getAction(appYaml.configureApp, "teamsApp/update"));
    assert.exists(getAction(appYaml.publish, "teamsApp/validate"));
    assert.exists(getAction(appYaml.publish, "teamsApp/createAppPackage"));
    assert.exists(getAction(appYaml.publish, "teamsApp/publishAppPackage"));
    // validate AAD part
    assert.exists(getAction(appYaml.registerApp, "aadApp/create"));
    assert.exists(getAction(appYaml.configureApp, "aadApp/update"));
    // validate tab part
    const npmCommandActions: Array<any> = getAction(appYaml.deploy, "npm/command");
    assert.exists(
      npmCommandActions.find(
        (item) => item.with.workingDirectory === "tabs" && item.with.args === "install"
      )
    );
    assert.exists(
      npmCommandActions.find(
        (item) => item.with.workingDirectory === "tabs" && item.with.args === "run build"
      )
    );
    assert.exists(getAction(appYaml.deploy, "azureStorage/deploy"));
  });

  it("should not generate AAD part if AAD plugin not activated", async () => {
    const migrationContext = await mockMigrationContext(projectPath);
    await copyTestProject(Constants.happyPathTestProject, projectPath);
    const projectSetting = await readOldProjectSettings(projectPath);
    projectSetting.solutionSettings.activeResourcePlugins = (<Array<string>>(
      projectSetting.solutionSettings.activeResourcePlugins
    )).filter((item) => item !== "fx-resource-aad-app-for-teams"); // remove AAD plugin
    await fs.writeJson(
      path.join(projectPath, Constants.oldProjectSettingsFilePath),
      projectSetting
    );

    await generateAppYml(migrationContext);

    const appYaml: any = yaml.load(
      await fs.readFile(path.join(projectPath, Constants.appYmlPath), "utf8")
    );

    assert.isEmpty(getAction(appYaml.registerApp, "aadApp/create"));
    assert.isEmpty(getAction(appYaml.configureApp, "aadApp/update"));
  });

  it("should not generate tab part if frontend hosting plugin not activated", async () => {
    const migrationContext = await mockMigrationContext(projectPath);
    await copyTestProject(Constants.happyPathTestProject, projectPath);
    const projectSetting = await readOldProjectSettings(projectPath);
    projectSetting.solutionSettings.activeResourcePlugins = (<Array<string>>(
      projectSetting.solutionSettings.activeResourcePlugins
    )).filter((item) => item !== "fx-resource-frontend-hosting"); // remove frontend hosting plugin
    await fs.writeJson(
      path.join(projectPath, Constants.oldProjectSettingsFilePath),
      projectSetting
    );

    await generateAppYml(migrationContext);

    const appYaml: any = yaml.load(
      await fs.readFile(path.join(projectPath, Constants.appYmlPath), "utf8")
    );

    assert.isEmpty(getAction(appYaml.provision, "azureStorage/enableStaticWebsite"));
    const npmCommandActions: Array<any> = getAction(appYaml.deploy, "npm/command");
    assert.isEmpty(npmCommandActions.filter((item) => item.with.workingDirectory === "tabs"));
    assert.isEmpty(getAction(appYaml.deploy, "azureStorage/deploy"));
  });
});

<<<<<<< HEAD
describe("stateMigration", () => {
=======
describe("updateLaunchJson", () => {
>>>>>>> b9d73cbd
  const appName = randomAppName();
  const projectPath = path.join(os.tmpdir(), appName);

  beforeEach(async () => {
    await fs.ensureDir(projectPath);
  });

  afterEach(async () => {
    await fs.remove(projectPath);
  });

<<<<<<< HEAD
  it("happy path", async () => {
    const migrationContext = await mockMigrationContext(projectPath);

    await copyTestProject(Constants.happyPathTestProject, projectPath);
    await statesMigration(migrationContext);

    const trueEnvContent_dev = await readEnvFile(
      getTestAssetsPath(Constants.happyPathTestProject),
      "dev"
    );
    const testEnvContent_dev = await readEnvFile(projectPath, "dev");
    assert.isTrue(testEnvContent_dev == trueEnvContent_dev);

    const trueEnvContent_local = await readEnvFile(
      getTestAssetsPath(Constants.happyPathTestProject),
      "local"
    );
    const testEnvContent_local = await readEnvFile(projectPath, "local");
    assert.isTrue(testEnvContent_local == trueEnvContent_local);
=======
  it("should success in happy path", async () => {
    const migrationContext = await mockMigrationContext(projectPath);
    await copyTestProject(Constants.happyPathTestProject, projectPath);

    await updateLaunchJson(migrationContext);

    assert.isTrue(
      await fs.pathExists(path.join(projectPath, "teamsfx/backup/.vscode/launch.json"))
    );
    const updatedLaunchJson = await fs.readJson(path.join(projectPath, Constants.launchJsonPath));
    assert.equal(
      updatedLaunchJson.configurations[0].url,
      "https://teams.microsoft.com/l/app/${dev:teamsAppId}?installAppPackage=true&webjoin=true&${account-hint}"
    );
    assert.equal(
      updatedLaunchJson.configurations[1].url,
      "https://teams.microsoft.com/l/app/${dev:teamsAppId}?installAppPackage=true&webjoin=true&${account-hint}"
    );
    assert.equal(
      updatedLaunchJson.configurations[2].url,
      "https://teams.microsoft.com/l/app/${local:teamsAppId}?installAppPackage=true&webjoin=true&${account-hint}"
    );
    assert.equal(
      updatedLaunchJson.configurations[3].url,
      "https://teams.microsoft.com/l/app/${local:teamsAppId}?installAppPackage=true&webjoin=true&${account-hint}"
    );
    assert.equal(
      updatedLaunchJson.configurations[4].url,
      "https://outlook.office.com/host/${local:teamsAppInternalId}?${account-hint}" // for M365 app
    );
    assert.equal(
      updatedLaunchJson.configurations[5].url,
      "https://outlook.office.com/host/${local:teamsAppInternalId}?${account-hint}" // for M365 app
    );
>>>>>>> b9d73cbd
  });
});

async function mockMigrationContext(projectPath: string): Promise<MigrationContext> {
  const inputs: Inputs = { platform: Platform.VSCode, ignoreEnvInfo: true };
  inputs.projectPath = projectPath;
  const ctx = {
    arguments: [inputs],
  };
  return await MigrationContext.create(ctx);
}

function getTestAssetsPath(projectName: string): string {
  return path.join("tests/core/middleware/testAssets/v3Migration", projectName.toString());
}

async function copyTestProject(projectName: string, targetPath: string): Promise<void> {
  await fs.copy(getTestAssetsPath(projectName), targetPath);
}

async function readOldProjectSettings(projectPath: string): Promise<any> {
  return await fs.readJson(path.join(projectPath, Constants.oldProjectSettingsFilePath));
}

async function readSettingJson(projectPath: string): Promise<any> {
  return await fs.readJson(path.join(projectPath, Constants.settingsFilePath));
}

async function readEnvFile(projectPath: string, env: string): Promise<any> {
  return await fs.readFileSync(path.join(projectPath, ".env." + env)).toString();
}

function getAction(lifecycleDefinition: Array<any>, actionName: string): any[] {
  if (lifecycleDefinition) {
    return lifecycleDefinition.filter((item) => item.uses === actionName);
  }
  return [];
}

const Constants = {
  happyPathTestProject: "happyPath",
  settingsFilePath: "teamsfx/settings.json",
  oldProjectSettingsFilePath: ".fx/configs/projectSettings.json",
  appYmlPath: "teamsfx/app.yml",
  launchJsonPath: ".vscode/launch.json",
};<|MERGE_RESOLUTION|>--- conflicted
+++ resolved
@@ -28,11 +28,8 @@
 import {
   generateAppYml,
   generateSettingsJson,
-<<<<<<< HEAD
   statesMigration,
-=======
   updateLaunchJson,
->>>>>>> b9d73cbd
   migrate,
   wrapRunMigration,
 } from "../../../src/core/middleware/projectMigratorV3";
@@ -325,23 +322,67 @@
   });
 });
 
-<<<<<<< HEAD
+describe("updateLaunchJson", () => {
+  const appName = randomAppName();
+  const projectPath = path.join(os.tmpdir(), appName);
+
+  beforeEach(async () => {
+    await fs.ensureDir(projectPath);
+  });
+
+  afterEach(async () => {
+    await fs.remove(projectPath);
+  });
+  
+  it("should success in happy path", async () => {
+    const migrationContext = await mockMigrationContext(projectPath);
+    await copyTestProject(Constants.happyPathTestProject, projectPath);
+
+    await updateLaunchJson(migrationContext);
+
+    assert.isTrue(
+      await fs.pathExists(path.join(projectPath, "teamsfx/backup/.vscode/launch.json"))
+    );
+    const updatedLaunchJson = await fs.readJson(path.join(projectPath, Constants.launchJsonPath));
+    assert.equal(
+      updatedLaunchJson.configurations[0].url,
+      "https://teams.microsoft.com/l/app/${dev:teamsAppId}?installAppPackage=true&webjoin=true&${account-hint}"
+    );
+    assert.equal(
+      updatedLaunchJson.configurations[1].url,
+      "https://teams.microsoft.com/l/app/${dev:teamsAppId}?installAppPackage=true&webjoin=true&${account-hint}"
+    );
+    assert.equal(
+      updatedLaunchJson.configurations[2].url,
+      "https://teams.microsoft.com/l/app/${local:teamsAppId}?installAppPackage=true&webjoin=true&${account-hint}"
+    );
+    assert.equal(
+      updatedLaunchJson.configurations[3].url,
+      "https://teams.microsoft.com/l/app/${local:teamsAppId}?installAppPackage=true&webjoin=true&${account-hint}"
+    );
+    assert.equal(
+      updatedLaunchJson.configurations[4].url,
+      "https://outlook.office.com/host/${local:teamsAppInternalId}?${account-hint}" // for M365 app
+    );
+    assert.equal(
+      updatedLaunchJson.configurations[5].url,
+      "https://outlook.office.com/host/${local:teamsAppInternalId}?${account-hint}" // for M365 app
+    );
+  });
+});    
+
 describe("stateMigration", () => {
-=======
-describe("updateLaunchJson", () => {
->>>>>>> b9d73cbd
-  const appName = randomAppName();
-  const projectPath = path.join(os.tmpdir(), appName);
-
-  beforeEach(async () => {
-    await fs.ensureDir(projectPath);
-  });
-
-  afterEach(async () => {
-    await fs.remove(projectPath);
-  });
-
-<<<<<<< HEAD
+  const appName = randomAppName();
+  const projectPath = path.join(os.tmpdir(), appName);
+
+  beforeEach(async () => {
+    await fs.ensureDir(projectPath);
+  });
+
+  afterEach(async () => {
+    await fs.remove(projectPath);
+  });
+
   it("happy path", async () => {
     const migrationContext = await mockMigrationContext(projectPath);
 
@@ -361,42 +402,6 @@
     );
     const testEnvContent_local = await readEnvFile(projectPath, "local");
     assert.isTrue(testEnvContent_local == trueEnvContent_local);
-=======
-  it("should success in happy path", async () => {
-    const migrationContext = await mockMigrationContext(projectPath);
-    await copyTestProject(Constants.happyPathTestProject, projectPath);
-
-    await updateLaunchJson(migrationContext);
-
-    assert.isTrue(
-      await fs.pathExists(path.join(projectPath, "teamsfx/backup/.vscode/launch.json"))
-    );
-    const updatedLaunchJson = await fs.readJson(path.join(projectPath, Constants.launchJsonPath));
-    assert.equal(
-      updatedLaunchJson.configurations[0].url,
-      "https://teams.microsoft.com/l/app/${dev:teamsAppId}?installAppPackage=true&webjoin=true&${account-hint}"
-    );
-    assert.equal(
-      updatedLaunchJson.configurations[1].url,
-      "https://teams.microsoft.com/l/app/${dev:teamsAppId}?installAppPackage=true&webjoin=true&${account-hint}"
-    );
-    assert.equal(
-      updatedLaunchJson.configurations[2].url,
-      "https://teams.microsoft.com/l/app/${local:teamsAppId}?installAppPackage=true&webjoin=true&${account-hint}"
-    );
-    assert.equal(
-      updatedLaunchJson.configurations[3].url,
-      "https://teams.microsoft.com/l/app/${local:teamsAppId}?installAppPackage=true&webjoin=true&${account-hint}"
-    );
-    assert.equal(
-      updatedLaunchJson.configurations[4].url,
-      "https://outlook.office.com/host/${local:teamsAppInternalId}?${account-hint}" // for M365 app
-    );
-    assert.equal(
-      updatedLaunchJson.configurations[5].url,
-      "https://outlook.office.com/host/${local:teamsAppInternalId}?${account-hint}" // for M365 app
-    );
->>>>>>> b9d73cbd
   });
 });
 
