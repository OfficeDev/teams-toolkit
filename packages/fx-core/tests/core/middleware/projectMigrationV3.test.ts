// Copyright (c) Microsoft Corporation.
// Licensed under the MIT license.

import { hooks } from "@feathersjs/hooks/lib";
import {
  err,
  FxError,
  Inputs,
  ok,
  Platform,
  Result,
  SettingsFileName,
  SettingsFolderName,
} from "@microsoft/teamsfx-api";
import { assert } from "chai";
import fs from "fs-extra";
import "mocha";
import mockedEnv from "mocked-env";
import * as os from "os";
import * as path from "path";
import sinon from "sinon";
import * as yaml from "js-yaml";
import { getProjectMigratorMW } from "../../../src/core/middleware/projectMigrator";
import { MockTools, MockUserInteraction, randomAppName } from "../utils";
import { CoreHookContext } from "../../../src/core/types";
import { setTools } from "../../../src/core/globalVars";
import { MigrationContext } from "../../../src/core/middleware/utils/migrationContext";
import {
  generateAppYml,
  generateSettingsJson,
<<<<<<< HEAD
  replacePlaceholderForManifests,
=======
  statesMigration,
  updateLaunchJson,
>>>>>>> 3aba4816
  migrate,
  wrapRunMigration,
} from "../../../src/core/middleware/projectMigratorV3";
import * as MigratorV3 from "../../../src/core/middleware/projectMigratorV3";

let mockedEnvRestore: () => void;

describe("ProjectMigratorMW", () => {
  const sandbox = sinon.createSandbox();
  const appName = randomAppName();
  const projectPath = path.join(os.tmpdir(), appName);

  beforeEach(async () => {
    await fs.ensureDir(projectPath);
    await fs.ensureDir(path.join(projectPath, ".fx"));
    mockedEnvRestore = mockedEnv({
      TEAMSFX_V3_MIGRATION: "true",
      TEAMSFX_V3: "false",
    });
  });

  afterEach(async () => {
    await fs.remove(projectPath);
    sandbox.restore();
    mockedEnvRestore();
  });

  it("happy path", async () => {
    sandbox.stub(MockUserInteraction.prototype, "showMessage").resolves(ok("Upgrade"));
    const tools = new MockTools();
    setTools(tools);
    await copyTestProject(Constants.happyPathTestProject, projectPath);
    class MyClass {
      tools = tools;
      async other(inputs: Inputs, ctx?: CoreHookContext): Promise<Result<any, FxError>> {
        return ok("");
      }
    }
    hooks(MyClass, {
      other: [getProjectMigratorMW()],
    });

    const inputs: Inputs = { platform: Platform.VSCode, ignoreEnvInfo: true };
    inputs.projectPath = projectPath;
    const my = new MyClass();
    try {
      const res = await my.other(inputs);
      assert.isTrue(res.isOk());
    } finally {
      await fs.rmdir(inputs.projectPath!, { recursive: true });
    }
  });

  it("user cancel", async () => {
    sandbox
      .stub(MockUserInteraction.prototype, "showMessage")
      .resolves(err(new Error("user cancel") as FxError));
    const tools = new MockTools();
    setTools(tools);
    await copyTestProject(Constants.happyPathTestProject, projectPath);
    class MyClass {
      tools = tools;
      async other(inputs: Inputs, ctx?: CoreHookContext): Promise<Result<any, FxError>> {
        return ok("");
      }
    }
    hooks(MyClass, {
      other: [getProjectMigratorMW()],
    });

    const inputs: Inputs = { platform: Platform.VSCode, ignoreEnvInfo: true };
    inputs.projectPath = projectPath;
    const my = new MyClass();
    try {
      const res = await my.other(inputs);
      assert.isTrue(res.isErr());
    } finally {
      await fs.rmdir(inputs.projectPath!, { recursive: true });
    }
  });

  it("wrap run error ", async () => {
    const tools = new MockTools();
    setTools(tools);
    sandbox.stub(MigratorV3, "migrate").throws(new Error("mocker error"));
    await copyTestProject(Constants.happyPathTestProject, projectPath);
    const inputs: Inputs = { platform: Platform.VSCode, ignoreEnvInfo: true };
    inputs.projectPath = projectPath;
    const ctx = {
      arguments: [inputs],
    };
    const context = await MigrationContext.create(ctx);
    const res = wrapRunMigration(context, migrate);
  });
});

describe("MigrationContext", () => {
  const sandbox = sinon.createSandbox();
  const appName = randomAppName();
  const projectPath = path.join(os.tmpdir(), appName);

  beforeEach(async () => {
    await fs.ensureDir(projectPath);
    await fs.ensureDir(path.join(projectPath, ".fx"));
  });

  afterEach(async () => {
    await fs.remove(projectPath);
    sandbox.restore();
    mockedEnvRestore();
  });

  it("happy path", async () => {
    const tools = new MockTools();
    setTools(tools);

    const inputs: Inputs = { platform: Platform.VSCode, ignoreEnvInfo: true };
    inputs.projectPath = projectPath;
    const ctx = {
      arguments: [inputs],
    };
    const context = await MigrationContext.create(ctx);
    let res = await context.backup(".fx");
    assert.isTrue(res);
    res = await context.backup("no-exist");
    assert.isFalse(res);
    await context.fsWriteFile("a", "test-data");
    await context.fsCopy("a", "a-copy");
    assert.isTrue(await fs.pathExists(path.join(context.projectPath, "a-copy")));
    await context.fsEnsureDir("b/c");
    assert.isTrue(await fs.pathExists(path.join(context.projectPath, "b/c")));
    await context.fsCreateFile("d");
    assert.isTrue(await fs.pathExists(path.join(context.projectPath, "d")));
    const modifiedPaths = context.getModifiedPaths();
    assert.isTrue(modifiedPaths.includes("a"));
    assert.isTrue(modifiedPaths.includes("a-copy"));
    assert.isTrue(modifiedPaths.includes("b"));
    assert.isTrue(modifiedPaths.includes("b/c"));
    assert.isTrue(modifiedPaths.includes("d"));

    await context.cleanModifiedPaths();
    assert.isEmpty(context.getModifiedPaths());

    context.addReport("test report");
    context.addTelemetryProperties({ testProperrty: "test property" });
    await context.restoreBackup();
    await context.cleanTeamsfx();
  });
});

describe("generateSettingsJson", () => {
  const appName = randomAppName();
  const projectPath = path.join(os.tmpdir(), appName);

  beforeEach(async () => {
    await fs.ensureDir(projectPath);
  });

  afterEach(async () => {
    await fs.remove(projectPath);
  });

  it("happy path", async () => {
    const migrationContext = await mockMigrationContext(projectPath);

    await copyTestProject(Constants.happyPathTestProject, projectPath);
    const oldProjectSettings = await readOldProjectSettings(projectPath);

    await generateSettingsJson(migrationContext);

    assert.isTrue(
      await fs.pathExists(path.join(projectPath, SettingsFolderName, SettingsFileName))
    );
    const newSettings = await readSettingJson(projectPath);
    assert.equal(newSettings.trackingId, oldProjectSettings.projectId);
    assert.equal(newSettings.version, "3.0.0");
  });

  it("no project id", async () => {
    const migrationContext = await mockMigrationContext(projectPath);

    await copyTestProject(Constants.happyPathTestProject, projectPath);
    const projectSetting = await readOldProjectSettings(projectPath);
    delete projectSetting.projectId;
    await fs.writeJson(
      path.join(projectPath, Constants.oldProjectSettingsFilePath),
      projectSetting
    );

    await generateSettingsJson(migrationContext);

    const newSettings = await readSettingJson(projectPath);
    assert.isTrue(newSettings.hasOwnProperty("trackingId")); // will auto generate a new trackingId if old project does not have project id
  });
});

describe("generateAppYml-js/ts", () => {
  const appName = randomAppName();
  const projectPath = path.join(os.tmpdir(), appName);

  beforeEach(async () => {
    await fs.ensureDir(projectPath);
  });

  afterEach(async () => {
    await fs.remove(projectPath);
  });

  it("should success in happy path", async () => {
    const migrationContext = await mockMigrationContext(projectPath);
    await copyTestProject(Constants.happyPathTestProject, projectPath);

    await generateAppYml(migrationContext);

    const appYamlPath = path.join(projectPath, Constants.appYmlPath);
    assert.isTrue(await fs.pathExists(appYamlPath));
    const appYaml: any = yaml.load(await fs.readFile(appYamlPath, "utf8"));
    // validate basic part
    assert.equal(appYaml.version, "1.0.0");
    assert.exists(getAction(appYaml.provision, "arm/deploy"));
    assert.exists(getAction(appYaml.registerApp, "teamsApp/create"));
    assert.exists(getAction(appYaml.configureApp, "teamsApp/validate"));
    assert.exists(getAction(appYaml.configureApp, "teamsApp/createAppPackage"));
    assert.exists(getAction(appYaml.configureApp, "teamsApp/update"));
    assert.exists(getAction(appYaml.publish, "teamsApp/validate"));
    assert.exists(getAction(appYaml.publish, "teamsApp/createAppPackage"));
    assert.exists(getAction(appYaml.publish, "teamsApp/publishAppPackage"));
    // validate AAD part
    assert.exists(getAction(appYaml.registerApp, "aadApp/create"));
    assert.exists(getAction(appYaml.configureApp, "aadApp/update"));
    // validate tab part
    const npmCommandActions: Array<any> = getAction(appYaml.deploy, "npm/command");
    assert.exists(
      npmCommandActions.find(
        (item) => item.with.workingDirectory === "tabs" && item.with.args === "install"
      )
    );
    assert.exists(
      npmCommandActions.find(
        (item) => item.with.workingDirectory === "tabs" && item.with.args === "run build"
      )
    );
    assert.exists(getAction(appYaml.deploy, "azureStorage/deploy"));
  });

  it("should not generate AAD part if AAD plugin not activated", async () => {
    const migrationContext = await mockMigrationContext(projectPath);
    await copyTestProject(Constants.happyPathTestProject, projectPath);
    const projectSetting = await readOldProjectSettings(projectPath);
    projectSetting.solutionSettings.activeResourcePlugins = (<Array<string>>(
      projectSetting.solutionSettings.activeResourcePlugins
    )).filter((item) => item !== "fx-resource-aad-app-for-teams"); // remove AAD plugin
    await fs.writeJson(
      path.join(projectPath, Constants.oldProjectSettingsFilePath),
      projectSetting
    );

    await generateAppYml(migrationContext);

    const appYaml: any = yaml.load(
      await fs.readFile(path.join(projectPath, Constants.appYmlPath), "utf8")
    );

    assert.isEmpty(getAction(appYaml.registerApp, "aadApp/create"));
    assert.isEmpty(getAction(appYaml.configureApp, "aadApp/update"));
  });

  it("should not generate tab part if frontend hosting plugin not activated", async () => {
    const migrationContext = await mockMigrationContext(projectPath);
    await copyTestProject(Constants.happyPathTestProject, projectPath);
    const projectSetting = await readOldProjectSettings(projectPath);
    projectSetting.solutionSettings.activeResourcePlugins = (<Array<string>>(
      projectSetting.solutionSettings.activeResourcePlugins
    )).filter((item) => item !== "fx-resource-frontend-hosting"); // remove frontend hosting plugin
    await fs.writeJson(
      path.join(projectPath, Constants.oldProjectSettingsFilePath),
      projectSetting
    );

    await generateAppYml(migrationContext);

    const appYaml: any = yaml.load(
      await fs.readFile(path.join(projectPath, Constants.appYmlPath), "utf8")
    );

    assert.isEmpty(getAction(appYaml.provision, "azureStorage/enableStaticWebsite"));
    const npmCommandActions: Array<any> = getAction(appYaml.deploy, "npm/command");
    assert.isEmpty(npmCommandActions.filter((item) => item.with.workingDirectory === "tabs"));
    assert.isEmpty(getAction(appYaml.deploy, "azureStorage/deploy"));
  });
});

<<<<<<< HEAD
describe("replacePlaceholderForManifests", () => {
  const sandbox = sinon.createSandbox();
=======
describe("updateLaunchJson", () => {
>>>>>>> 3aba4816
  const appName = randomAppName();
  const projectPath = path.join(os.tmpdir(), appName);

  beforeEach(async () => {
    await fs.ensureDir(projectPath);
  });

  afterEach(async () => {
    await fs.remove(projectPath);
<<<<<<< HEAD
    sandbox.restore();
  });

  it("happy path: aad manifest exists", async () => {
    const migrationContext = await mockMigrationContext(projectPath);

    // Stub
    sandbox.stub(migrationContext, "backup").resolves(true);
    await copyTestProject(Constants.manifestsMigrationHappyPath, projectPath);

    // Action
    await replacePlaceholderForManifests(migrationContext);

    // Assert
    const appPackageFolderPath = path.join(projectPath, "appPackage");
    assert.isTrue(await fs.pathExists(appPackageFolderPath));

    const resourcesPath = path.join(appPackageFolderPath, "resources", "test.png");
    assert.isTrue(await fs.pathExists(resourcesPath));

    const manifestPath = path.join(appPackageFolderPath, "manifest.template.json");
    assert.isTrue(await fs.pathExists(manifestPath));
    const manifest = (await fs.readFile(manifestPath, "utf-8"))
      .replace(/\s/g, "")
      .replace(/\t/g, "")
      .replace(/\n/g, "");
    const manifestExpeceted = (
      await fs.readFile(path.join(projectPath, "expected", "manifest.template.json"), "utf-8")
    )
      .replace(/\s/g, "")
      .replace(/\t/g, "")
      .replace(/\n/g, "");
    assert.equal(manifest, manifestExpeceted);

    const aadManifestPath = path.join(projectPath, "aad.manifest.template.json");
    assert.isTrue(await fs.pathExists(aadManifestPath));
    const aadManifest = (await fs.readFile(aadManifestPath, "utf-8"))
      .replace(/\s/g, "")
      .replace(/\t/g, "")
      .replace(/\n/g, "");
    const aadManifestExpected = (
      await fs.readFile(path.join(projectPath, "expected", "aad.manifest.template.json"), "utf-8")
    )
      .replace(/\s/g, "")
      .replace(/\t/g, "")
      .replace(/\n/g, "");
    assert.equal(aadManifest, aadManifestExpected);
  });

  it("happy path: aad manifest does not exist", async () => {
    const migrationContext = await mockMigrationContext(projectPath);

    // Stub
    sandbox.stub(migrationContext, "backup").resolves(true);
    await copyTestProject(Constants.manifestsMigrationHappyPath, projectPath);
    await fs.remove(path.join(projectPath, "templates/appPackage/aad.template.json"));

    // Action
    await replacePlaceholderForManifests(migrationContext);

    // Assert
    const appPackageFolderPath = path.join(projectPath, "appPackage");
    assert.isTrue(await fs.pathExists(appPackageFolderPath));

    const resourcesPath = path.join(appPackageFolderPath, "resources", "test.png");
    assert.isTrue(await fs.pathExists(resourcesPath));

    const manifestPath = path.join(appPackageFolderPath, "manifest.template.json");
    assert.isTrue(await fs.pathExists(manifestPath));
    const manifest = (await fs.readFile(manifestPath, "utf-8"))
      .replace(/\s/g, "")
      .replace(/\t/g, "")
      .replace(/\n/g, "");
    const manifestExpeceted = (
      await fs.readFile(path.join(projectPath, "expected", "manifest.template.json"), "utf-8")
    )
      .replace(/\s/g, "")
      .replace(/\t/g, "")
      .replace(/\n/g, "");
    assert.equal(manifest, manifestExpeceted);

    const aadManifestPath = path.join(projectPath, "aad.manifest.template.json");
    assert.isFalse(await fs.pathExists(aadManifestPath));
  });

  it("migrate manifests failed: appPackage does not exist", async () => {
    const migrationContext = await mockMigrationContext(projectPath);

    // Stub
    sandbox.stub(migrationContext, "backup").resolves(false);

    try {
      await replacePlaceholderForManifests(migrationContext);
    } catch (error) {
      assert.equal(error.name, "ReadFileError");
      assert.equal(error.innerError.message, "templates/appPackage does not exist");
    }
  });

  it("migrate manifests failed: provision.bicep does not exist", async () => {
    const migrationContext = await mockMigrationContext(projectPath);

    // Stub
    sandbox.stub(migrationContext, "backup").resolves(true);
    await fs.ensureDir(path.join(projectPath, "appPackage"));

    try {
      await replacePlaceholderForManifests(migrationContext);
    } catch (error) {
      assert.equal(error.name, "ReadFileError");
      assert.equal(error.innerError.message, "templates/azure/provision.bicep does not exist");
    }
  });

  it("migrate manifests failed: teams app manifest does not exist", async () => {
    const migrationContext = await mockMigrationContext(projectPath);

    // Stub
    sandbox.stub(migrationContext, "backup").resolves(true);
    await copyTestProject(Constants.manifestsMigrationHappyPath, projectPath);
    await fs.remove(path.join(projectPath, "templates/appPackage/manifest.template.json"));

    try {
      await replacePlaceholderForManifests(migrationContext);
    } catch (error) {
      assert.equal(error.name, "ReadFileError");
      assert.equal(
        error.innerError.message,
        "templates/appPackage/manifest.template.json does not exist"
      );
    }
=======
  });

  it("should success in happy path", async () => {
    const migrationContext = await mockMigrationContext(projectPath);
    await copyTestProject(Constants.happyPathTestProject, projectPath);

    await updateLaunchJson(migrationContext);

    assert.isTrue(
      await fs.pathExists(path.join(projectPath, "teamsfx/backup/.vscode/launch.json"))
    );
    const updatedLaunchJson = await fs.readJson(path.join(projectPath, Constants.launchJsonPath));
    assert.equal(
      updatedLaunchJson.configurations[0].url,
      "https://teams.microsoft.com/l/app/${dev:teamsAppId}?installAppPackage=true&webjoin=true&${account-hint}"
    );
    assert.equal(
      updatedLaunchJson.configurations[1].url,
      "https://teams.microsoft.com/l/app/${dev:teamsAppId}?installAppPackage=true&webjoin=true&${account-hint}"
    );
    assert.equal(
      updatedLaunchJson.configurations[2].url,
      "https://teams.microsoft.com/l/app/${local:teamsAppId}?installAppPackage=true&webjoin=true&${account-hint}"
    );
    assert.equal(
      updatedLaunchJson.configurations[3].url,
      "https://teams.microsoft.com/l/app/${local:teamsAppId}?installAppPackage=true&webjoin=true&${account-hint}"
    );
    assert.equal(
      updatedLaunchJson.configurations[4].url,
      "https://outlook.office.com/host/${local:teamsAppInternalId}?${account-hint}" // for M365 app
    );
    assert.equal(
      updatedLaunchJson.configurations[5].url,
      "https://outlook.office.com/host/${local:teamsAppInternalId}?${account-hint}" // for M365 app
    );
  });
});

describe("stateMigration", () => {
  const appName = randomAppName();
  const projectPath = path.join(os.tmpdir(), appName);

  beforeEach(async () => {
    await fs.ensureDir(projectPath);
  });

  afterEach(async () => {
    await fs.remove(projectPath);
  });

  it("happy path", async () => {
    const migrationContext = await mockMigrationContext(projectPath);

    await copyTestProject(Constants.happyPathTestProject, projectPath);
    await statesMigration(migrationContext);

    assert.isTrue(await fs.pathExists(path.join(projectPath, "teamsfx")));

    const trueEnvContent_dev = await readEnvFile(
      getTestAssetsPath(path.join(Constants.happyPathTestProject, "testCaseFiles")),
      "dev"
    );
    const testEnvContent_dev = await readEnvFile(path.join(projectPath, "teamsfx"), "dev");
    assert.equal(testEnvContent_dev, trueEnvContent_dev);

    const trueEnvContent_local = await readEnvFile(
      getTestAssetsPath(path.join(Constants.happyPathTestProject, "testCaseFiles")),
      "local"
    );
    const testEnvContent_local = await readEnvFile(path.join(projectPath, "teamsfx"), "local");
    assert.equal(testEnvContent_local, trueEnvContent_local);
>>>>>>> 3aba4816
  });
});

async function mockMigrationContext(projectPath: string): Promise<MigrationContext> {
  const inputs: Inputs = { platform: Platform.VSCode, ignoreEnvInfo: true };
  inputs.projectPath = projectPath;
  const ctx = {
    arguments: [inputs],
  };
  return await MigrationContext.create(ctx);
}

function getTestAssetsPath(projectName: string): string {
  return path.join("tests/core/middleware/testAssets/v3Migration", projectName.toString());
}

async function copyTestProject(projectName: string, targetPath: string): Promise<void> {
  await fs.copy(getTestAssetsPath(projectName), targetPath);
}

async function readOldProjectSettings(projectPath: string): Promise<any> {
  return await fs.readJson(path.join(projectPath, Constants.oldProjectSettingsFilePath));
}

async function readSettingJson(projectPath: string): Promise<any> {
  return await fs.readJson(path.join(projectPath, Constants.settingsFilePath));
}

async function readEnvFile(projectPath: string, env: string): Promise<any> {
  return await fs.readFileSync(path.join(projectPath, ".env." + env)).toString();
}

function getAction(lifecycleDefinition: Array<any>, actionName: string): any[] {
  if (lifecycleDefinition) {
    return lifecycleDefinition.filter((item) => item.uses === actionName);
  }
  return [];
}

const Constants = {
  happyPathTestProject: "happyPath",
  settingsFilePath: "teamsfx/settings.json",
  oldProjectSettingsFilePath: ".fx/configs/projectSettings.json",
  appYmlPath: "teamsfx/app.yml",
<<<<<<< HEAD
  manifestsMigrationHappyPath: "manifestsHappyPath",
=======
  launchJsonPath: ".vscode/launch.json",
>>>>>>> 3aba4816
};<|MERGE_RESOLUTION|>--- conflicted
+++ resolved
@@ -28,12 +28,9 @@
 import {
   generateAppYml,
   generateSettingsJson,
-<<<<<<< HEAD
   replacePlaceholderForManifests,
-=======
   statesMigration,
   updateLaunchJson,
->>>>>>> 3aba4816
   migrate,
   wrapRunMigration,
 } from "../../../src/core/middleware/projectMigratorV3";
@@ -326,22 +323,17 @@
   });
 });
 
-<<<<<<< HEAD
 describe("replacePlaceholderForManifests", () => {
   const sandbox = sinon.createSandbox();
-=======
-describe("updateLaunchJson", () => {
->>>>>>> 3aba4816
-  const appName = randomAppName();
-  const projectPath = path.join(os.tmpdir(), appName);
-
-  beforeEach(async () => {
-    await fs.ensureDir(projectPath);
-  });
-
-  afterEach(async () => {
-    await fs.remove(projectPath);
-<<<<<<< HEAD
+  const appName = randomAppName();
+  const projectPath = path.join(os.tmpdir(), appName);
+
+  beforeEach(async () => {
+    await fs.ensureDir(projectPath);
+  });
+
+  afterEach(async () => {
+    await fs.remove(projectPath);
     sandbox.restore();
   });
 
@@ -473,7 +465,19 @@
         "templates/appPackage/manifest.template.json does not exist"
       );
     }
-=======
+  });
+});
+
+describe("updateLaunchJson", () => {
+  const appName = randomAppName();
+  const projectPath = path.join(os.tmpdir(), appName);
+
+  beforeEach(async () => {
+    await fs.ensureDir(projectPath);
+  });
+
+  afterEach(async () => {
+    await fs.remove(projectPath);
   });
 
   it("should success in happy path", async () => {
@@ -546,7 +550,6 @@
     );
     const testEnvContent_local = await readEnvFile(path.join(projectPath, "teamsfx"), "local");
     assert.equal(testEnvContent_local, trueEnvContent_local);
->>>>>>> 3aba4816
   });
 });
 
@@ -591,9 +594,6 @@
   settingsFilePath: "teamsfx/settings.json",
   oldProjectSettingsFilePath: ".fx/configs/projectSettings.json",
   appYmlPath: "teamsfx/app.yml",
-<<<<<<< HEAD
   manifestsMigrationHappyPath: "manifestsHappyPath",
-=======
   launchJsonPath: ".vscode/launch.json",
->>>>>>> 3aba4816
 };