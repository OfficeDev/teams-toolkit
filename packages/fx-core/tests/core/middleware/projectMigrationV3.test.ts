--- conflicted
+++ resolved
@@ -887,7 +887,6 @@
   });
 });
 
-<<<<<<< HEAD
 describe("debugMigration", () => {
   const appName = randomAppName();
   const projectPath = path.join(os.tmpdir(), appName);
@@ -929,9 +928,6 @@
 });
 
 async function mockMigrationContext(projectPath: string): Promise<MigrationContext> {
-=======
-export async function mockMigrationContext(projectPath: string): Promise<MigrationContext> {
->>>>>>> 92d6267d
   const inputs: Inputs = { platform: Platform.VSCode, ignoreEnvInfo: true };
   inputs.projectPath = projectPath;
   const ctx = {
