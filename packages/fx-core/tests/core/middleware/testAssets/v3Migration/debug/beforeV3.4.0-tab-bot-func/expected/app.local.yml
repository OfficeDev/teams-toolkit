version: 1.0.0

registerApp:
  - uses: aadApp/create # Creates a new AAD app to authenticate users if AAD_APP_CLIENT_ID environment variable is empty
    with:
      name: ${{CONFIG__MANIFEST__APPNAME__SHORT}}-aad # Note: when you run configure/aadApp, the AAD app name will be updated based on the definition of manifest. If you don't want to change the name, ensure the name in AAD manifest is same with the name defined here.
      generateClientSecret: true # If the value is false, the action will not generate client secret for you
    # Output: following environment variable will be persisted in current environment's .env file.
    # AAD_APP_CLIENT_ID: the client id of AAD app
    # AAD_APP_CLIENT_SECRET: the client secret of AAD app
    # AAD_APP_OBJECT_ID: the object id of AAD app
    # AAD_APP_TENANT_ID: the tenant id of AAD app
    # AAD_APP_OAUTH_AUTHORITY_HOST: the host of OAUTH authority of AAD app
    # AAD_APP_OAUTH_AUTHORITY: the OAUTH authority of AAD app

  - uses: teamsApp/create # Creates a Teams app
    with:
      name: ${{CONFIG__MANIFEST__APPNAME__SHORT}} # Teams app name
    # Output: following environment variable will be persisted in current environment's .env file.
    # TEAMS_APP_ID: the id of Teams app

provision:
  - uses: botAadApp/create # Creates a new AAD app for bot if BOT_ID environment variable is empty
    with:
      name: ${{CONFIG__MANIFEST__APPNAME__SHORT}}-bot
    # Output: following environment variable will be persisted in current environment's .env file.
    # BOT_ID: the AAD app client id created for bot
    # SECRET_BOT_PASSWORD: the AAD app client secret created for bot

  - uses: botFramework/create # Create or update the bot registration on dev.botframework.com
    with:
      botId: ${{BOT_ID}}
      name: ${{CONFIG__MANIFEST__APPNAME__SHORT}}-bot
      messagingEndpoint: ${{PROVISIONOUTPUT__BOTOUTPUT__SITEENDPOINT}}/api/messages
      description: ""
      channels:
        - name: msteams

configureApp:
  - uses: file/updateEnv # Generate env to .env file
    with:
      envs:
        PROVISIONOUTPUT__FRONTENDHOSTINGOUTPUT__DOMAIN: localhost:53000
        PROVISIONOUTPUT__FRONTENDHOSTINGOUTPUT__ENDPOINT: https://localhost:53000
        PROVISIONOUTPUT__FRONTENDHOSTINGOUTPUT__INDEXPATH: /index.html#

  - uses: aadApp/update # Apply the AAD manifest to an existing AAD app. Will use the object id in manifest file to determine which AAD app to update.
    with:
      manifestPath: ./aad.manifest.json # Relative path to this file. Environment variables in manifest will be replaced before apply to AAD app
      outputFilePath : ./build/aad.manifest.${{TEAMSFX_ENV}}.json
  # Output: following environment variable will be persisted in current environment's .env file.
  # AAD_APP_ACCESS_AS_USER_PERMISSION_ID: the id of access_as_user permission which is used to enable SSO

  - uses: teamsApp/validate
    with:
      manifestPath: ./appPackage/manifest.json # Path to manifest template

  - uses: teamsApp/zipAppPackage # Build Teams app package with latest env value
    with:
      manifestPath: ./appPackage/manifest.json # Path to manifest template
      outputZipPath: ./build/appPackage/appPackage.${{TEAMSFX_ENV}}.zip
      outputJsonPath: ./build/appPackage/manifest.${{TEAMSFX_ENV}}.json

  - uses: teamsApp/update # Apply the Teams app manifest to an existing Teams app. Will use the app id in manifest file to determine which Teams app to update.
    with:
      appPackagePath: ./build/appPackage/appPackage.${{TEAMSFX_ENV}}.zip # Relative path to this file. This is the path for built zip file.
    # Output: following environment variable will be persisted in current environment's .env file.
    # TEAMS_APP_ID: the id of Teams app

deploy:
  - uses: prerequisite/install # Install dependencies
    with:
      devCert:
        trust: true
      func: true
      dotnet: true
    # Output: following environment variable will be persisted in current environment's .env file.
    # SSL_CRT_FILE: certificate file
    # SSL_KEY_FILE: certificate key

  - uses: cli/runDotnetCommand
    with:
      args: build extensions.csproj -o ./bin --ignore-failed-sources
      workingDirectory: ./api
      execPath: ${{DOTNET_PATH}}

  - uses: cli/runNpmCommand # Run npm command
    with:
      args: install -D env-cmd
      workingDirectory: .

  - uses: file/updateEnv # Generate runtime environment variables
    with:
      target: ./tabs/.localSettings
      envs:
        BROWSER: none
        HTTPS: true
        PORT: 53000
        SSL_CRT_FILE: ${{SSL_CRT_FILE}}
        SSL_KEY_FILE: ${{SSL_KEY_FILE}}
        REACT_APP_CLIENT_ID: ${{AAD_APP_CLIENT_ID}}
        REACT_APP_START_LOGIN_PAGE_URL: ${{PROVISIONOUTPUT__FRONTENDHOSTINGOUTPUT__ENDPOINT}}/auth-start.html
        REACT_APP_TEAMSFX_ENDPOINT: http://localhost:55000
        REACT_APP_FUNC_ENDPOINT: http://localhost:7071
        REACT_APP_FUNC_NAME: getUserProfile

<<<<<<< HEAD
  - uses: file/updateAppSettings # Generate runtime environment variables
=======
  - uses: file/updateJson
>>>>>>> 2a7adea2
    with:
      target: SIMPLE_AUTH_APPSETTINGS_PATH
      appsettings:
        CLIENT_ID: ${{AAD_APP_CLIENT_ID}}
        CLIENT_SECRET: ${{SECRET_AAD_APP_CLIENT_SECRET}}
        IDENTIFIER_URI: api://${{PROVISIONOUTPUT__FRONTENDHOSTINGOUTPUT__DOMAIN}}/${{AAD_APP_CLIENT_ID}}
        AAD_METADATA_ADDRESS: ${{AAD_APP_OAUTH_AUTHORITY}}/v2.0/.well-known/openid-configuration
        OAUTH_AUTHORITY: ${{AAD_APP_OAUTH_AUTHORITY}}
        TAB_APP_ENDPOINT: ${{PROVISIONOUTPUT__FRONTENDHOSTINGOUTPUT__ENDPOINT}}
        ALLOWED_APP_IDS: 1fec8e78-bce4-4aaf-ab1b-5451cc387264;5e3ce6c0-2b1f-4285-8d4b-75ee78787346;0ec893e0-5785-4de6-99da-4ed124e5296c;4345a7b9-9a63-4910-a426-35363201d503;4765445b-32c6-49b0-83e6-1d93765276ca;d3590ed6-52b3-4102-aeff-aad2292ab01c;00000002-0000-0ff1-ce00-000000000000;bc59ab01-8403-45c6-8796-ac3ef710b3e3
        URLS: http://localhost:55000

  - uses: file/updateEnv # Generate runtime environment variables
    with:
      target: ./bot/.localSettings
      envs:
        BOT_ID: ${{BOT_ID}}
        BOT_PASSWORD: ${{SECRET_BOT_PASSWORD}}
        M365_CLIENT_ID: ${{AAD_APP_CLIENT_ID}}
        M365_CLIENT_SECRET: ${{SECRET_AAD_APP_CLIENT_SECRET}}
        M365_TENANT_ID: ${{AAD_APP_TENANT_ID}}
        M365_AUTHORITY_HOST: ${{AAD_APP_OAUTH_AUTHORITY_HOST}}
        INITIATE_LOGIN_ENDPOINT: ${{PROVISIONOUTPUT__BOTOUTPUT__SITEENDPOINT}}/auth-start.html
        M365_APPLICATION_ID_URI: api://${{PROVISIONOUTPUT__FRONTENDHOSTINGOUTPUT__DOMAIN}}/botid-${{BOT_ID}}
        API_ENDPOINT: http://localhost:7071

  - uses: file/updateEnv # Generate runtime environment variables
    with:
      target: ./api/.localSettings
      envs:
        FUNCTIONS_WORKER_RUNTIME: node
        M365_CLIENT_ID: ${{AAD_APP_CLIENT_ID}}
        M365_CLIENT_SECRET: ${{SECRET_AAD_APP_CLIENT_SECRET}}
        M365_TENANT_ID: ${{AAD_APP_TENANT_ID}}
        M365_AUTHORITY_HOST: ${{AAD_APP_OAUTH_AUTHORITY_HOST}}
        ALLOWED_APP_IDS: 1fec8e78-bce4-4aaf-ab1b-5451cc387264;5e3ce6c0-2b1f-4285-8d4b-75ee78787346;0ec893e0-5785-4de6-99da-4ed124e5296c;4345a7b9-9a63-4910-a426-35363201d503;4765445b-32c6-49b0-83e6-1d93765276ca;d3590ed6-52b3-4102-aeff-aad2292ab01c;00000002-0000-0ff1-ce00-000000000000;bc59ab01-8403-45c6-8796-ac3ef710b3e3
<|MERGE_RESOLUTION|>--- conflicted
+++ resolved
@@ -104,11 +104,7 @@
         REACT_APP_FUNC_ENDPOINT: http://localhost:7071
         REACT_APP_FUNC_NAME: getUserProfile
 
-<<<<<<< HEAD
-  - uses: file/updateAppSettings # Generate runtime environment variables
-=======
-  - uses: file/updateJson
->>>>>>> 2a7adea2
+  - uses: file/updateJson # Generate runtime environment variables
     with:
       target: SIMPLE_AUTH_APPSETTINGS_PATH
       appsettings:
