{
    "version": "2.0.0",
    "tasks": [
        {
            "label": "Pre Debug Check",
            "dependsOn": [
                "dependency check",
                "start ngrok",
                "prepare dev env"
            ],
            "dependsOrder": "sequence"
        },
        {
            // Check if all required prerequisites are installed and will install them if not.
            // See https://aka.ms/teamsfx-check-prerequisites-task to know the details and how to customize the args.
            "label": "dependency check",
            "type": "teamsfx",
            "command": "debug-check-prerequisites",
            "args": {
                "prerequisites": [
                    "nodejs", // Validate if Node.js is installed.
                    "m365Account", // Sign-in prompt for Microsoft 365 account, then validate if the account enables the sideloading permission.
                    "portOccupancy" // Validate available ports to ensure those debug ones are not occupied.
                ],
                "portOccupancy": [
                    53000, // tab service port
                    3978, // bot service port
                    9239, // bot inspector port for Node.js debugger
                    7071, // backend service port
                    9229 // backend inspector port for Node.js debugger
                ]
            }
        },
        {
            // Start the local tunnel service to forward public ngrok URL to local port and inspect traffic.
            // See https://aka.ms/teamsfx-local-tunnel-task for the detailed args definitions,
            // as well as samples to:
            //   - use your own ngrok command / configuration / binary
            //   - use your own tunnel solution
            //   - provide alternatives if ngrok does not work on your dev machine
            "label": "start ngrok",
            "type": "teamsfx",
            "command": "debug-start-local-tunnel",
            "isBackground": true,
            "dependsOn": [
                "bot npm install"
            ],
            "args": {
                "ngrokArgs": "http 3978 --log=stdout --log-format=logfmt",
                "env": "local",
                "output": {
                    // Keep consistency with migrated configuration.
                    "endpoint": "PROVISIONOUTPUT__BOTOUTPUT__SITEENDPOINT",
                    "domain": "PROVISIONOUTPUT__BOTOUTPUT__DOMAIN"
                }
            },
            "problemMatcher": "$teamsfx-local-tunnel-watch"
        },
        {
            "label": "prepare dev env",
            "dependsOn": [
                "prepare local environment",
                "frontend npm install",
                "backend npm install"
            ],
            "dependsOrder": "parallel"
        },
        {
            "label": "prepare local environment",
            "dependsOn": [
                "Create resources",
                "Install tools and Build project"
            ],
            "dependsOrder": "sequence"
        },
        {
            // Create the debug resources.
            // See https://aka.ms/teamsfx-provision-task to know the details and how to customize the args.
            "label": "Create resources",
            "type": "teamsfx",
            "command": "provision",
            "args": {
                "template": "${workspaceFolder}/teamsapp.local.yml",
                "env": "local"
            }
        },
        {
            // Install tools and Build project.
            // See https://aka.ms/teamsfx-deploy-task to know the details and how to customize the args.
            "label": "Install tools and Build project",
            "type": "teamsfx",
            "command": "deploy",
            "args": {
                "template": "${workspaceFolder}/teamsapp.local.yml",
                "env": "local"
            }
        },
        {
            "label": "Start Frontend",
            "dependsOn": [
                "Start frontend",
                "Start auth"
            ],
            "dependsOrder": "parallel"
        },
        {
            "label": "Start auth",
            "type": "shell",
            "command": "node teamsfx/script/run.auth.js . env/.env.local",
            "isBackground": true,
            "options": {
                "cwd": "${workspaceFolder}",
                "env": {
                    "PATH": "${command:fx-extension.get-dotnet-path}${env:PATH}"
                }
            },
            "problemMatcher": {
                "pattern": [
                    {
                        "regexp": "^.*$",
                        "file": 0,
                        "location": 1,
                        "message": 2
                    }
                ],
                "background": {
                    "activeOnStart": true,
                    "beginsPattern": ".*",
                    "endsPattern": ".*"
                }
            }
        },
        {
            "label": "Start frontend",
            "type": "shell",
<<<<<<< HEAD
            "command": "node ../script/run.tab.js .. ../teamsfx/.env.local",
=======
            "command": "node ../teamsfx/script/run.tab.js .. ../env/.env.local",
>>>>>>> 3196a256
            "isBackground": true,
            "options": {
                "cwd": "${workspaceFolder}/tabs"
            },
            "problemMatcher": {
                "pattern": {
                    "regexp": "^.*$",
                    "file": 0,
                    "location": 1,
                    "message": 2
                },
                "background": {
                    "activeOnStart": true,
                    "beginsPattern": ".*",
                    "endsPattern": "Compiled|Failed|compiled|failed"
                }
            }
        },
        {
            "label": "frontend npm install",
            "type": "shell",
            "command": "npm install",
            "options": {
                "cwd": "${workspaceFolder}/tabs"
            }
        },
        {
            "label": "Start Backend",
            "dependsOn": [
                "Start backend"
            ]
        },
        {
            "label": "Start backend",
            "type": "shell",
<<<<<<< HEAD
            "command": "node ../script/run.api.js .. ../teamsfx/.env.local",
=======
            "command": "node ../teamsfx/script/run.api.js .. ../env/.env.local",
>>>>>>> 3196a256
            "isBackground": true,
            "options": {
                "cwd": "${workspaceFolder}/api",
                "env": {
                    "PATH": "${command:fx-extension.get-func-path}${env:PATH}"
                }
            },
            "problemMatcher": {
                "pattern": {
                    "regexp": "^.*$",
                    "file": 0,
                    "location": 1,
                    "message": 2
                },
                "background": {
                    "activeOnStart": true,
                    "beginsPattern": "^.*(Job host stopped|signaling restart).*$",
                    "endsPattern": "^.*(Worker process started and initialized|Host lock lease acquired by instance ID).*$"
                }
            },
            "presentation": {
                "reveal": "silent"
            }
        },
        {
            "label": "backend npm install",
            "type": "shell",
            "command": "npm install",
            "options": {
                "cwd": "${workspaceFolder}/api"
            }
        },
        {
            "label": "Start Bot",
            "dependsOn": [
                "Start bot"
            ]
        },
        {
            "label": "Start bot",
            "type": "shell",
<<<<<<< HEAD
            "command": "node ../script/run.bot.js .. ../teamsfx/.env.local",
=======
            "command": "node ../teamsfx/script/run.bot.js .. ../env/.env.local",
>>>>>>> 3196a256
            "isBackground": true,
            "options": {
                "cwd": "${workspaceFolder}/bot"
            },
            "problemMatcher": {
                "pattern": [
                    {
                        "regexp": "^.*$",
                        "file": 0,
                        "location": 1,
                        "message": 2
                    }
                ],
                "background": {
                    "activeOnStart": true,
                    "beginsPattern": "[nodemon] starting",
                    "endsPattern": "restify listening to|Bot/ME service listening at|[nodemon] app crashed"
                }
            }
        },
        {
            "label": "bot npm install",
            "type": "shell",
            "command": "npm install",
            "options": {
                "cwd": "${workspaceFolder}/bot"
            }
        }
    ]
}<|MERGE_RESOLUTION|>--- conflicted
+++ resolved
@@ -133,11 +133,7 @@
         {
             "label": "Start frontend",
             "type": "shell",
-<<<<<<< HEAD
-            "command": "node ../script/run.tab.js .. ../teamsfx/.env.local",
-=======
-            "command": "node ../teamsfx/script/run.tab.js .. ../env/.env.local",
->>>>>>> 3196a256
+            "command": "node ../script/run.tab.js .. ../env/.env.local",
             "isBackground": true,
             "options": {
                 "cwd": "${workspaceFolder}/tabs"
@@ -173,11 +169,7 @@
         {
             "label": "Start backend",
             "type": "shell",
-<<<<<<< HEAD
-            "command": "node ../script/run.api.js .. ../teamsfx/.env.local",
-=======
-            "command": "node ../teamsfx/script/run.api.js .. ../env/.env.local",
->>>>>>> 3196a256
+            "command": "node ../script/run.api.js .. ../env/.env.local",
             "isBackground": true,
             "options": {
                 "cwd": "${workspaceFolder}/api",
@@ -219,11 +211,7 @@
         {
             "label": "Start bot",
             "type": "shell",
-<<<<<<< HEAD
-            "command": "node ../script/run.bot.js .. ../teamsfx/.env.local",
-=======
-            "command": "node ../teamsfx/script/run.bot.js .. ../env/.env.local",
->>>>>>> 3196a256
+            "command": "node ../script/run.bot.js .. ../env/.env.local",
             "isBackground": true,
             "options": {
                 "cwd": "${workspaceFolder}/bot"
