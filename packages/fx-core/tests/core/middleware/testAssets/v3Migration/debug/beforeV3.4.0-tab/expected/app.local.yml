--- conflicted
+++ resolved
@@ -78,11 +78,7 @@
         REACT_APP_START_LOGIN_PAGE_URL: ${{PROVISIONOUTPUT__FRONTENDHOSTINGOUTPUT__ENDPOINT}}/auth-start.html
         REACT_APP_TEAMSFX_ENDPOINT: http://localhost:55000
 
-<<<<<<< HEAD
-  - uses: file/updateAppSettings # Generate runtime environment variables
-=======
-  - uses: file/updateJson
->>>>>>> 2a7adea2
+  - uses: file/updateJson # Generate runtime environment variables
     with:
       target: SIMPLE_AUTH_APPSETTINGS_PATH
       appsettings:
