--- conflicted
+++ resolved
@@ -326,58 +326,7 @@
   }
 }
 
-<<<<<<< HEAD
-export class MockSharepointTokenProvider implements SharepointTokenProvider {
-  /**
-   * Get sharepoint access token
-   * @param showDialog Control whether the UI layer displays pop-up windows
-   */
-  getAccessToken(showDialog?: boolean): Promise<string | undefined> {
-    throw new Error("Method not implemented.");
-  }
-
-  /**
-   * Get sharepoint token JSON object
-   * - tid : tenantId
-   * - unique_name : user name
-   * - ...
-   * @param showDialog Control whether the UI layer displays pop-up windows
-   */
-  getJsonObject(showDialog?: boolean): Promise<Record<string, unknown> | undefined> {
-    throw new Error("Method not implemented.");
-  }
-
-  /**
-   * Add update account info callback
-   * @param name callback name
-   * @param statusChange callback method
-   * @param immediateCall whether callback when register, the default value is true
-   */
-  setStatusChangeMap(
-    name: string,
-    statusChange: (
-      status: string,
-      token?: string,
-      accountInfo?: Record<string, unknown>
-    ) => Promise<void>,
-    immediateCall?: boolean
-  ): Promise<boolean> {
-    throw new Error("Method not implemented.");
-  }
-
-  /**
-   * Remove update account info callback
-   * @param name callback name
-   */
-  removeStatusChangeMap(name: string): Promise<boolean> {
-    throw new Error("Method not implemented.");
-  }
-}
-
 export class MockTelemetryReporter implements TelemetryReporter {
-=======
-class MockTelemetryReporter implements TelemetryReporter {
->>>>>>> 98818aae
   sendTelemetryErrorEvent(
     eventName: string,
     properties?: { [key: string]: string },
