// Copyright (c) Microsoft Corporation.
// Licensed under the MIT license.

import { hooks } from "@feathersjs/hooks/lib";
import {
  err,
  FxError,
  Inputs,
  ok,
  Platform,
  Result,
  SystemError,
  UserError,
} from "@microsoft/teamsfx-api";
import { assert } from "chai";
import "mocha";
import { convertError, ErrorHandlerMW } from "../../src/core/middleware/errorHandler";
import {
  assembleError,
  FilePermissionError,
  InternalError,
  InvalidActionInputError,
  matchDnsError,
  UnhandledError,
  UnhandledUserError,
  UserCancelError,
} from "../../src/error/common";
import { BaseComponentInnerError } from "../../src/component/error/componentError";
import { InvalidYamlSchemaError } from "../../src/error/yml";
import { getLocalizedString } from "../../src/common/localizeUtils";
import {
<<<<<<< HEAD
  CopilotDisabledError,
  NodejsNotLtsError,
  PortsConflictError,
  SideloadingDisabledError,
  VxTestAppInvalidInstallOptionsError,
  VxTestAppValidationError,
} from "../../src/error/depCheck";
=======
  DeveloperPortalAPIFailedSystemError,
  DeveloperPortalAPIFailedUserError,
} from "../../src/error/teamsApp";
>>>>>>> f0d320c5

describe("Middleware - ErrorHandlerMW", () => {
  const inputs: Inputs = { platform: Platform.VSCode };
  it("return FxError", async () => {
    class MyClass {
      async myMethod(inputs: Inputs): Promise<Result<any, FxError>> {
        return err(new UserCancelError());
      }
    }
    hooks(MyClass, {
      myMethod: [ErrorHandlerMW],
    });
    const my = new MyClass();
    const res = await my.myMethod(inputs);
    assert.isTrue(res.isErr() && res.error instanceof UserCancelError);
  });

  it("return ok", async () => {
    class MyClass {
      async myMethod(inputs: Inputs): Promise<Result<any, FxError>> {
        return ok("hello");
      }
    }
    hooks(MyClass, {
      myMethod: [ErrorHandlerMW],
    });
    const my = new MyClass();
    const res = await my.myMethod(inputs);
    assert.isTrue(res.isOk() && res.value === "hello");
    const res2 = await my.myMethod(inputs);
    assert.isTrue(res2.isOk() && res2.value === "hello");
  });

  it("throw known error", async () => {
    class MyClass {
      async myMethod(inputs: Inputs): Promise<Result<any, FxError>> {
        throw new UserCancelError();
      }
    }

    hooks(MyClass, {
      myMethod: [ErrorHandlerMW],
    });
    const my = new MyClass();
    const res = await my.myMethod(inputs);
    assert.isTrue(res.isErr() && res.error instanceof UserCancelError);
  });

  it("throw unknown error", async () => {
    class MyClass {
      async myMethod(inputs: Inputs): Promise<Result<any, FxError>> {
        throw "unknown";
      }
    }
    hooks(MyClass, {
      myMethod: [ErrorHandlerMW],
    });
    const my = new MyClass();
    const res = await my.myMethod(inputs);
    assert.isTrue(res.isErr() && res.error instanceof UnhandledError);
  });

  it("convert system error to user error: The client 'xxx@xxx.com' with object id 'xxx' does not have authorization to perform action", async () => {
    const msg =
      "The client 'xxx@xxx.com' with object id 'xxx' does not have authorization to perform action '<REDACTED: user-file-path>' over scope '<REDACTED: user-file-path>' or the scope is invalid. If access was recently granted, please refresh your credentials.";
    class MyClass {
      async myMethod(inputs: Inputs): Promise<Result<any, FxError>> {
        throw new Error(msg);
      }
    }
    hooks(MyClass, {
      myMethod: [ErrorHandlerMW],
    });
    const my = new MyClass();
    const res = await my.myMethod(inputs);
    assert.isTrue(res.isErr());
    if (res.isErr()) {
      const error = res.error;
      assert.isTrue(error instanceof UserError);
    }
  });
  it("convert system error to user error: no space left on device", async () => {
    const msg = "xxx no space left on device.";
    class MyClass {
      async myMethod(inputs: Inputs): Promise<Result<any, FxError>> {
        throw new Error(msg);
      }
    }
    hooks(MyClass, {
      myMethod: [ErrorHandlerMW],
    });
    const my = new MyClass();
    const res = await my.myMethod(inputs);
    assert.isTrue(res.isErr());
    if (res.isErr()) {
      const error = res.error;
      assert.isTrue(error instanceof UserError);
    }
  });
});

describe("convertError", () => {
  it("EPERM: operation not permitted (Error)", () => {
    const error = new Error(`EPERM: operation not permitted, open '<REDACTED: user-file-path>'`);
    const converted = convertError(error);
    assert.isTrue(converted instanceof UserError);
  });
  it("EPERM: operation not permitted (SystemError)", () => {
    const error = new SystemError(
      "test",
      "Error",
      `EPERM: operation not permitted, open '<REDACTED: user-file-path>'`
    );
    const converted = convertError(error);
    assert.isTrue(converted instanceof UserError);
  });
});

describe("Errors", () => {
  it("FilePermissionError", () => {
    const error = new Error(`EPERM: operation not permitted, open '<REDACTED: user-file-path>'`);
    const converted = new FilePermissionError(error);
    assert.isTrue(converted instanceof UserError);
  });
  it("UnhandledError", () => {
    const error = new Error("test");
    const error1 = new UnhandledError(error);
    assert.isTrue(error1 instanceof SystemError);
    const error2 = new UnhandledError(error, "source");
    assert.isTrue(error2 instanceof SystemError);
    error.message = "";
    const error3 = new UnhandledError(error, "source");
    assert.isTrue(error3 instanceof SystemError);
  });
  it("UnhandledUserError", () => {
    const error = new Error("test");
    const error1 = new UnhandledUserError(error);
    assert.isTrue(error1 instanceof UserError);
    const error2 = new UnhandledUserError(error, "source");
    assert.isTrue(error2 instanceof UserError);
    error.message = "";
    const error3 = new UnhandledUserError(error, "source");
    assert.isTrue(error3 instanceof UserError);
  });
  it("InvalidYamlSchemaError", async () => {
    const e1 = new InvalidYamlSchemaError(".", ".");
    const e2 = new InvalidYamlSchemaError(".");
    assert.isTrue(e1 instanceof InvalidYamlSchemaError);
    assert.isTrue(e2 instanceof InvalidYamlSchemaError);
  });
  it("InvalidActionInputError", async () => {
    const e1 = new InvalidActionInputError(".", []);
    const e2 = new InvalidActionInputError(".", [], "https://aka.ms/teamsfx-actions");
    assert.isTrue(e1 instanceof InvalidActionInputError);
    assert.isTrue(e2 instanceof InvalidActionInputError);
  });
});

describe("BaseComponentInnerError", () => {
  it("unknownError", () => {
    const error = new Error("test");
    const error1 = BaseComponentInnerError.unknownError("test", error);
    assert.isTrue(error1.toFxError() instanceof SystemError);
  });
});

describe("assembleError", function () {
  const myMessage = "message1";
  const mySource = "source1";
  it("error is string", () => {
    const fxError = assembleError(myMessage);
    assert.isTrue(fxError instanceof UnhandledError);
    assert.isTrue(fxError.name === "UnhandledError");
    assert.isTrue(fxError.source === "unknown");
    assert.isTrue(fxError.stack && fxError.stack.includes("error.test.ts"));
  });

  it("error is Error", () => {
    const raw = new Error(myMessage);
    (raw as any).code = "EEXIST";
    const fxError = assembleError(raw);
    assert.isTrue(fxError instanceof InternalError);
    assert.isTrue(fxError.source === "unknown");
    assert.isTrue(fxError.stack && fxError.stack.includes("error.test.ts"));
    assert.deepEqual(fxError.categories, ["internal", "EEXIST"]);
  });

  it("error is Error with source", () => {
    const raw = new Error(myMessage);
    const fxError = assembleError(raw, mySource);
    assert.isTrue(fxError instanceof UnhandledError);
    assert.isTrue(fxError.source === mySource);
    assert.isTrue(fxError.stack && fxError.stack.includes("error.test.ts"));
  });
  it("error has other type", () => {
    const raw = [1, 2, 3];
    const fxError = assembleError(raw);
    assert.isTrue(fxError instanceof UnhandledError);
    assert.isTrue(fxError.message.includes(JSON.stringify(raw, Object.getOwnPropertyNames(raw))));
    assert.isTrue(fxError.stack && fxError.stack.includes("error.test.ts"));
  });
});

describe("matchDnsError", function () {
  it("match", () => {
    const res = matchDnsError("getaddrinfo EAI_AGAIN dev.teams.microsoft.com");
    assert.equal(
      res,
      getLocalizedString("error.common.NetworkError.EAI_AGAIN", "dev.teams.microsoft.com")
    );
  });

  it("match", () => {
    const res = matchDnsError("ABC dev.teams.microsoft.com");
    assert.equal(res, undefined);
  });

  it("undefined", () => {
    const res = matchDnsError();
    assert.equal(res, undefined);
  });
});

<<<<<<< HEAD
describe("PortsConflictError", function () {
  it("happy", () => {
    const err = new PortsConflictError([8801, 8802], [8801]);
    assert.deepEqual(err.telemetryProperties, {
      ports: [8801, 8802].join(", "),
      "occupied-ports": [8801].join(", "),
    });
  });
});

describe("SideloadingDisabledError", function () {
  it("happy", () => {
    const err = new SideloadingDisabledError("src");
    assert.deepEqual(err.source, "src");
  });
});

describe("CopilotDisabledError", function () {
  it("happy", () => {
    const err = new CopilotDisabledError("src");
    assert.deepEqual(err.source, "src");
  });
});

describe("NodejsNotLtsError", function () {
  it("happy", () => {
    const err = new NodejsNotLtsError("src");
    assert.deepEqual(err.source, "src");
  });
});

describe("VxTestAppInvalidInstallOptionsError", function () {
  it("happy", () => {
    const err = new VxTestAppInvalidInstallOptionsError("src");
    assert.deepEqual(err.source, "src");
  });
});

describe("VxTestAppValidationError", function () {
  it("happy", () => {
    const err = new VxTestAppValidationError("src");
    assert.deepEqual(err.source, "src");
=======
describe("DeveloperPortalAPIFailed error", function () {
  it("system error", () => {
    const error = new DeveloperPortalAPIFailedSystemError(
      new Error("test"),
      "correlationId",
      "apiName",
      "extraData"
    );
    assert.isTrue(error instanceof SystemError);
    assert.isTrue(!!error.displayMessage);
  });

  it("user error", () => {
    const error = new DeveloperPortalAPIFailedUserError(
      new Error("test"),
      "correlationId",
      "apiName",
      "extraData"
    );
    assert.isTrue(error instanceof UserError);
    assert.isTrue(!!error.displayMessage);
    assert.isFalse(!!error.helpLink);
>>>>>>> f0d320c5
  });
});<|MERGE_RESOLUTION|>--- conflicted
+++ resolved
@@ -29,7 +29,6 @@
 import { InvalidYamlSchemaError } from "../../src/error/yml";
 import { getLocalizedString } from "../../src/common/localizeUtils";
 import {
-<<<<<<< HEAD
   CopilotDisabledError,
   NodejsNotLtsError,
   PortsConflictError,
@@ -37,11 +36,10 @@
   VxTestAppInvalidInstallOptionsError,
   VxTestAppValidationError,
 } from "../../src/error/depCheck";
-=======
+import {
   DeveloperPortalAPIFailedSystemError,
   DeveloperPortalAPIFailedUserError,
 } from "../../src/error/teamsApp";
->>>>>>> f0d320c5
 
 describe("Middleware - ErrorHandlerMW", () => {
   const inputs: Inputs = { platform: Platform.VSCode };
@@ -265,7 +263,6 @@
   });
 });
 
-<<<<<<< HEAD
 describe("PortsConflictError", function () {
   it("happy", () => {
     const err = new PortsConflictError([8801, 8802], [8801]);
@@ -308,7 +305,9 @@
   it("happy", () => {
     const err = new VxTestAppValidationError("src");
     assert.deepEqual(err.source, "src");
-=======
+  });
+});
+
 describe("DeveloperPortalAPIFailed error", function () {
   it("system error", () => {
     const error = new DeveloperPortalAPIFailedSystemError(
@@ -331,6 +330,5 @@
     assert.isTrue(error instanceof UserError);
     assert.isTrue(!!error.displayMessage);
     assert.isFalse(!!error.helpLink);
->>>>>>> f0d320c5
   });
 });