--- conflicted
+++ resolved
@@ -102,13 +102,67 @@
       EndPoint: "fake_endpoint",
       AuthConfig: {
         AuthType: AuthType.AAD,
-<<<<<<< HEAD
         ReuseTeamsApp: true,
-=======
+      } as AADAuthConfig,
+    };
+    await sampleHandler.generateSampleCode(fakeConfig);
+    expect(await fs.pathExists(path.join(botPath, "fake.js"))).to.be.true;
+    const actualFile = await fs.readFile(
+      path.join(botPath, "fake.js"),
+      ConstantString.UTF8Encoding
+    );
+    const expectedContent = await fs.readFile(
+      path.join(__dirname, "expectedFiles", "js", "aad.js"),
+      ConstantString.UTF8Encoding
+    );
+    chai.assert.strictEqual(
+      actualFile.replace(/\r?\n/g, os.EOL),
+      expectedContent.replace(/\r?\n/g, os.EOL)
+    );
+  });
+
+  it("generate ts aad with reusing sample code file", async () => {
+    const languageType = "typescript";
+    const componet = "bot";
+    const sampleHandler: SampleHandler = new SampleHandler(testpath, languageType, componet);
+    const fakeConfig: ApiConnectorConfiguration = {
+      ComponentPath: ["bot"],
+      APIName: "fake",
+      EndPoint: "fake_endpoint",
+      AuthConfig: {
+        AuthType: AuthType.AAD,
+        ReuseTeamsApp: true,
+      } as AADAuthConfig,
+    };
+    await sampleHandler.generateSampleCode(fakeConfig);
+    expect(await fs.pathExists(path.join(botPath, "fake.ts"))).to.be.true;
+    const actualFile = await fs.readFile(
+      path.join(botPath, "fake.ts"),
+      ConstantString.UTF8Encoding
+    );
+    const expectedContent = await fs.readFile(
+      path.join(__dirname, "expectedFiles", "ts", "aad.ts"),
+      ConstantString.UTF8Encoding
+    );
+    chai.assert.strictEqual(
+      actualFile.replace(/\r?\n/g, os.EOL),
+      expectedContent.replace(/\r?\n/g, os.EOL)
+    );
+  });
+
+  it("generate js aad without reusing sample code file", async () => {
+    const languageType = "javascript";
+    const componet = "bot";
+    const sampleHandler: SampleHandler = new SampleHandler(testpath, languageType, componet);
+    const fakeConfig: ApiConnectorConfiguration = {
+      ComponentPath: ["bot"],
+      APIName: "fake",
+      EndPoint: "fake_endpoint",
+      AuthConfig: {
+        AuthType: AuthType.AAD,
         ReuseTeamsApp: false,
         TenantId: "fake_tenant_id",
         ClientId: "fake_client_id",
->>>>>>> 89387856
       } as AADAuthConfig,
     };
     await sampleHandler.generateSampleCode(fakeConfig);
@@ -118,20 +172,16 @@
       ConstantString.UTF8Encoding
     );
     const expectedContent = await fs.readFile(
-<<<<<<< HEAD
-      path.join(__dirname, "expectedFiles", "js", "aad.js"),
-=======
       path.join(__dirname, "expectedFiles", "js", "aad-existing-app.js"),
->>>>>>> 89387856
-      ConstantString.UTF8Encoding
-    );
-    chai.assert.strictEqual(
-      actualFile.replace(/\r?\n/g, os.EOL),
-      expectedContent.replace(/\r?\n/g, os.EOL)
-    );
-  });
-
-  it("generate ts aad with reusing sample code file", async () => {
+      ConstantString.UTF8Encoding
+    );
+    chai.assert.strictEqual(
+      actualFile.replace(/\r?\n/g, os.EOL),
+      expectedContent.replace(/\r?\n/g, os.EOL)
+    );
+  });
+
+  it("generate ts aad without reusing sample code file", async () => {
     const languageType = "typescript";
     const componet = "bot";
     const sampleHandler: SampleHandler = new SampleHandler(testpath, languageType, componet);
@@ -141,13 +191,9 @@
       EndPoint: "fake_endpoint",
       AuthConfig: {
         AuthType: AuthType.AAD,
-<<<<<<< HEAD
-        ReuseTeamsApp: true,
-=======
         ReuseTeamsApp: false,
         TenantId: "fake_tenant_id",
         ClientId: "fake_client_id",
->>>>>>> 89387856
       } as AADAuthConfig,
     };
     await sampleHandler.generateSampleCode(fakeConfig);
@@ -157,11 +203,7 @@
       ConstantString.UTF8Encoding
     );
     const expectedContent = await fs.readFile(
-<<<<<<< HEAD
-      path.join(__dirname, "expectedFiles", "ts", "aad.ts"),
-=======
       path.join(__dirname, "expectedFiles", "ts", "aad-existing-app.ts"),
->>>>>>> 89387856
       ConstantString.UTF8Encoding
     );
     chai.assert.strictEqual(
