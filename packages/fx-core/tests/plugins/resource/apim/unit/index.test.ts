// Copyright (c) Microsoft Corporation.
// Licensed under the MIT license.
import "mocha";
import chai from "chai";
import chaiAsPromised from "chai-as-promised";
import dotenv from "dotenv";
import sinon from "sinon";
import { ApimPlugin } from "../../../../../src/plugins/resource/apim/src/index";
import { v4 } from "uuid";
import { skip_if, MockPluginContext, MockDialog } from "./testUtil";
<<<<<<< HEAD
import {
    IAadPluginConfig,
    IApimPluginConfig,
    IFunctionPluginConfig,
    ISolutionConfig,
} from "../../../../../src/plugins/resource/apim/src/model/config";
import { DialogMsg, DialogType, IQuestion, PluginContext, QuestionType } from "teamsfx-api";
=======
import { IAadPluginConfig, IApimPluginConfig, IFunctionPluginConfig, ISolutionConfig } from "../../../../../src/plugins/resource/apim/src/model/config";
import { DialogMsg, DialogType, IQuestion, PluginContext, QuestionType } from "fx-api";
>>>>>>> 3d601a01
dotenv.config();
chai.use(chaiAsPromised);
const enableTest: boolean = process.env.OVERALL_TEST ? process.env.OVERALL_TEST === "true" : false;

const testSubscriptionId: string = process.env.UT_SUBSCRIPTION_ID ?? "";
const testResourceGroup: string = process.env.UT_RESOURCE_GROUP ?? "";
const testTenantId: string = process.env.UT_TENANT_ID ?? "";
const testLocation: string = process.env.UT_LOCATION ?? "";
const testServicePrincipalClientId: string = process.env.UT_SERVICE_PRINCIPAL_CLIENT_ID ?? "";
const testServicePrincipalClientSecret: string = process.env.UT_SERVICE_PRINCIPAL_CLIENT_SECRET ?? "";
const testScopeObjectId: string = process.env.UT_AAD_SCOPE_OBJECT_ID ?? "";
const testScopeClientId: string = process.env.UT_AAD_SCOPE_CLIENT_ID ?? "";
const testScopeScopeId: string = process.env.UT_AAD_SCOPE_SCOPE_ID ?? "";
const testScopeIdentityUrl: string = process.env.UT_AAD_SCOPE_IDENTITY_URL ?? "";
const testFunctionEndpoint: string = process.env.UT_FUNCTION_ENDPOINT ?? "";

const testCreateSuffix: string = process.env.UT_CREATE_SUFFIX ?? v4().substring(0, 6);

describe("ApimPlugin", () => {
    describe("Happy path", () => {
        const apimPlugin = new ApimPlugin();
        skip_if(!enableTest, "First time create", async () => {
            const ctx = await buildContext("fx-apim-test", testCreateSuffix);
            const mockDialog = new MockDialog();
            sinon.stub(mockDialog, "communicate").callsFake((msg: any) => {
                msg = msg as DialogMsg;
                const content = msg?.content as IQuestion;
                if (content.type === QuestionType.Radio) {
                    return Promise.resolve(new DialogMsg(DialogType.Answer, content?.options?.pop() ?? ""));
                } else {
                    return Promise.resolve(new DialogMsg(DialogType.Answer, content?.defaultAnswer ?? ""));
                }
            });
            ctx.dialog = mockDialog;

            let result = await apimPlugin.preScaffold(ctx);
            chai.assert.isTrue(result.isOk(), "Operation apimPlugin.preScaffold should be succeeded.");
            result = await apimPlugin.scaffold(ctx);
            chai.assert.isTrue(result.isOk(), "Operation apimPlugin.scaffold should be succeeded.");
            result = await apimPlugin.provision(ctx);
            chai.assert.isTrue(result.isOk(), "Operation apimPlugin.provision should be succeeded.");
            result = await apimPlugin.postProvision(ctx);
            chai.assert.isTrue(result.isOk(), "Operation apimPlugin.postProvision should be succeeded.");
            result = await apimPlugin.preDeploy(ctx);
            chai.assert.isTrue(result.isOk(), "Operation apimPlugin.preDeploy should be succeeded.");
            result = await apimPlugin.deploy(ctx);
            chai.assert.isTrue(result.isOk(), "Operation apimPlugin.deploy should be succeeded.");
        });
    });
});

async function buildContext(resourceName: string, resourceNameSuffix: string): Promise<PluginContext> {
    const aadConfig: IAadPluginConfig = {
        objectId: testScopeObjectId,
        clientId: testScopeClientId,
        oauth2PermissionScopeId: testScopeScopeId,
        applicationIdUris: testScopeIdentityUrl,
    };
    const functionConfig: IFunctionPluginConfig = {
        functionEndpoint: testFunctionEndpoint,
    };
    const apimConfig: IApimPluginConfig = {
        apiDocumentPath: "./test/unit/data/index/openapi.json",
        apiPrefix: "apim-plugin-test",
    };
    const ctx = new MockPluginContext(
        resourceName,
        testTenantId,
        testServicePrincipalClientId,
        testServicePrincipalClientSecret,
        buildSolutionConfig(resourceNameSuffix),
        apimConfig,
        aadConfig,
        functionConfig
    );
    await ctx.init();
    return ctx;
}

function buildSolutionConfig(resourceNameSuffix: string): ISolutionConfig {
    return {
        subscriptionId: testSubscriptionId,
        resourceNameSuffix: resourceNameSuffix,
        resourceGroupName: testResourceGroup,
        tenantId: testTenantId,
        location: testLocation,
    };
}<|MERGE_RESOLUTION|>--- conflicted
+++ resolved
@@ -8,18 +8,13 @@
 import { ApimPlugin } from "../../../../../src/plugins/resource/apim/src/index";
 import { v4 } from "uuid";
 import { skip_if, MockPluginContext, MockDialog } from "./testUtil";
-<<<<<<< HEAD
 import {
     IAadPluginConfig,
     IApimPluginConfig,
     IFunctionPluginConfig,
     ISolutionConfig,
 } from "../../../../../src/plugins/resource/apim/src/model/config";
-import { DialogMsg, DialogType, IQuestion, PluginContext, QuestionType } from "teamsfx-api";
-=======
-import { IAadPluginConfig, IApimPluginConfig, IFunctionPluginConfig, ISolutionConfig } from "../../../../../src/plugins/resource/apim/src/model/config";
 import { DialogMsg, DialogType, IQuestion, PluginContext, QuestionType } from "fx-api";
->>>>>>> 3d601a01
 dotenv.config();
 chai.use(chaiAsPromised);
 const enableTest: boolean = process.env.OVERALL_TEST ? process.env.OVERALL_TEST === "true" : false;
