// Copyright (c) Microsoft Corporation.
// Licensed under the MIT license.
import "mocha";
import chai from "chai";
import chaiAsPromised from "chai-as-promised";
import dotenv from "dotenv";
import { ApimPlugin } from "../../../../../src/plugins/resource/apim/src/index";
import { v4 } from "uuid";
<<<<<<< HEAD
import { skip_if, MockPluginContext } from "./testUtil";
=======
import { skip_if, MockPluginContext, MockDialog } from "./testUtil";
>>>>>>> 15989f64
import {
    IAadPluginConfig,
    IApimPluginConfig,
    IFunctionPluginConfig,
    ISolutionConfig,
} from "../../../../../src/plugins/resource/apim/src/model/config";
<<<<<<< HEAD
import { PluginContext } from "fx-api";
import { QuestionConstants } from "../../../../../src/plugins/resource/apim/src/constants";
=======
import { DialogMsg, DialogType, IQuestion, PluginContext, QuestionType } from "fx-api";
>>>>>>> 15989f64
dotenv.config();
chai.use(chaiAsPromised);
const enableTest: boolean = process.env.OVERALL_TEST ? process.env.OVERALL_TEST === "true" : false;

const testSubscriptionId: string = process.env.UT_SUBSCRIPTION_ID ?? "";
const testResourceGroup: string = process.env.UT_RESOURCE_GROUP ?? "";
const testTenantId: string = process.env.UT_TENANT_ID ?? "";
const testLocation: string = process.env.UT_LOCATION ?? "";
const testServicePrincipalClientId: string = process.env.UT_SERVICE_PRINCIPAL_CLIENT_ID ?? "";
const testServicePrincipalClientSecret: string = process.env.UT_SERVICE_PRINCIPAL_CLIENT_SECRET ?? "";
const testScopeObjectId: string = process.env.UT_AAD_SCOPE_OBJECT_ID ?? "";
const testScopeClientId: string = process.env.UT_AAD_SCOPE_CLIENT_ID ?? "";
const testScopeScopeId: string = process.env.UT_AAD_SCOPE_SCOPE_ID ?? "";
const testScopeIdentityUrl: string = process.env.UT_AAD_SCOPE_IDENTITY_URL ?? "";
const testFunctionEndpoint: string = process.env.UT_FUNCTION_ENDPOINT ?? "";

const testCreateSuffix: string = process.env.UT_CREATE_SUFFIX ?? v4().substring(0, 6);

describe("ApimPlugin", () => {
    describe("Happy path", () => {
        const apimPlugin = new ApimPlugin();
        skip_if(!enableTest, "First time create", async () => {
            const ctx = await buildContext("fx-apim-test", testCreateSuffix);

            let result = await apimPlugin.scaffold(ctx);
            chai.assert.isTrue(result.isOk(), "Operation apimPlugin.scaffold should be succeeded.");
            result = await apimPlugin.provision(ctx);
            chai.assert.isTrue(result.isOk(), "Operation apimPlugin.provision should be succeeded.");
            result = await apimPlugin.postProvision(ctx);
            chai.assert.isTrue(result.isOk(), "Operation apimPlugin.postProvision should be succeeded.");
            result = await apimPlugin.deploy(ctx);
            chai.assert.isTrue(result.isOk(), "Operation apimPlugin.deploy should be succeeded.");
        });
    });
});

async function buildContext(resourceName: string, resourceNameSuffix: string): Promise<PluginContext> {
    const aadConfig: IAadPluginConfig = {
        objectId: testScopeObjectId,
        clientId: testScopeClientId,
        oauth2PermissionScopeId: testScopeScopeId,
        applicationIdUris: testScopeIdentityUrl,
    };
    const functionConfig: IFunctionPluginConfig = {
        functionEndpoint: testFunctionEndpoint,
    };
    const apimConfig: IApimPluginConfig = {
        apiDocumentPath: "./test/unit/data/index/openapi.json",
        apiPrefix: "apim-plugin-test",
    };
    const answer = {
        [QuestionConstants.Apim.questionName]: {
            label: QuestionConstants.Apim.createNewApimOption,
        },
        [QuestionConstants.ApiVersion.questionName]: {
            label: QuestionConstants.ApiVersion.createNewApiVersionOption,
        },
        [QuestionConstants.NewApiVersion.questionName]: "v1",
    };
    const ctx = new MockPluginContext(
        resourceName,
        testTenantId,
        testServicePrincipalClientId,
        testServicePrincipalClientSecret,
        buildSolutionConfig(resourceNameSuffix),
        apimConfig,
        aadConfig,
        functionConfig,
        answer
    );
    await ctx.init();
    return ctx;
}

function buildSolutionConfig(resourceNameSuffix: string): ISolutionConfig {
    return {
        subscriptionId: testSubscriptionId,
        resourceNameSuffix: resourceNameSuffix,
        resourceGroupName: testResourceGroup,
        tenantId: testTenantId,
        location: testLocation,
    };
}<|MERGE_RESOLUTION|>--- conflicted
+++ resolved
@@ -6,23 +6,15 @@
 import dotenv from "dotenv";
 import { ApimPlugin } from "../../../../../src/plugins/resource/apim/src/index";
 import { v4 } from "uuid";
-<<<<<<< HEAD
 import { skip_if, MockPluginContext } from "./testUtil";
-=======
-import { skip_if, MockPluginContext, MockDialog } from "./testUtil";
->>>>>>> 15989f64
 import {
     IAadPluginConfig,
     IApimPluginConfig,
     IFunctionPluginConfig,
     ISolutionConfig,
 } from "../../../../../src/plugins/resource/apim/src/model/config";
-<<<<<<< HEAD
 import { PluginContext } from "fx-api";
 import { QuestionConstants } from "../../../../../src/plugins/resource/apim/src/constants";
-=======
-import { DialogMsg, DialogType, IQuestion, PluginContext, QuestionType } from "fx-api";
->>>>>>> 15989f64
 dotenv.config();
 chai.use(chaiAsPromised);
 const enableTest: boolean = process.env.OVERALL_TEST ? process.env.OVERALL_TEST === "true" : false;
@@ -75,9 +67,11 @@
     };
     const answer = {
         [QuestionConstants.Apim.questionName]: {
+            id: QuestionConstants.Apim.createNewApimOption,
             label: QuestionConstants.Apim.createNewApimOption,
         },
         [QuestionConstants.ApiVersion.questionName]: {
+            id: QuestionConstants.ApiVersion.createNewApiVersionOption,
             label: QuestionConstants.ApiVersion.createNewApiVersionOption,
         },
         [QuestionConstants.NewApiVersion.questionName]: "v1",
