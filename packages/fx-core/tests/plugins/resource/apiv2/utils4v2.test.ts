// Copyright (c) Microsoft Corporation.
// Licensed under the MIT license.

import {
  AzureSolutionSettings,
  ConfigMap,
  EnvConfig,
  FxError, Json,
  ok,
  Platform,
  Plugin,
  PluginContext,
  ProjectSettings,
  Result,
  TokenProvider,
  Void
} from "@microsoft/teamsfx-api";
import { Context, ProvisionInputs } from "@microsoft/teamsfx-api/build/v2";
import { assert } from "chai";
import "mocha";
import { newEnvInfo } from "../../../../src";
import { TabLanguage } from "../../../../src/plugins/resource/frontend/resources/templateInfo";
import {
  provisionResourceAdapter,
  setConfigs,
  setLocalSettingsV1,
  setLocalSettingsV2,
  setProvisionOutputs
} from "../../../../src/plugins/resource/utils4v2";
import {
  MockAppStudioTokenProvider,
  MockAzureAccountProvider,
  MockGraphTokenProvider,
  MockTools,
  randomAppName
} from "../../../core/utils";
<<<<<<< HEAD
import Container from "typedi";
import {
  ResourcePlugins,
  ResourcePluginsV2,
} from "../../../../src/plugins/solution/fx-solution/ResourcePluginContainer";
import { TabLanguage } from "../../../../src/plugins/resource/frontend/resources/templateInfo";
import { Context, EnvInfoV2, ProvisionInputs } from "@microsoft/teamsfx-api/build/v2";
=======
>>>>>>> 64709253

describe("API V2 adapter", () => {
  beforeEach(() => {});

  afterEach(async () => {});

  it("setProvisionOutputs", async () => {
    const pluginContext: PluginContext = {
      root: "",
      config: new ConfigMap(),
      envInfo: newEnvInfo(),
    };
    pluginContext.envInfo.profile.set(
      "plugin1",
      new ConfigMap([
        ["k1", "v1"],
        ["k2", "v2"],
      ])
    );
    pluginContext.envInfo.profile.set(
      "plugin2",
      new ConfigMap([
        ["k3", "v3"],
        ["k4", "v4"],
      ])
    );
    const provisionOutputs: Json = {};
    setProvisionOutputs(provisionOutputs, pluginContext);
    const expected: Json = {
      plugin1: { k1: "v1", k2: "v2" },
      plugin2: { k3: "v3", k4: "v4" },
      solution: {},
    };
    assert.deepEqual(expected, provisionOutputs);
  });

  it("setLocalSettings", async () => {
    const pluginContext: PluginContext = {
      root: "",
      config: new ConfigMap(),
      envInfo: newEnvInfo(),
      localSettings: {
        teamsApp: new ConfigMap([["k1", "v1"]]),
        auth: new ConfigMap([["k2", "v2"]]),
      },
    };
    const localSettings: Json = {};
    setLocalSettingsV2(localSettings, pluginContext);
    const expected: Json = {
      teamsApp: { k1: "v1" },
      auth: { k2: "v2" },
      backend: undefined,
      bot: undefined,
      frontend: undefined,
    };
    assert.deepEqual(expected, localSettings);
    setLocalSettingsV1(pluginContext, expected);
    assert.equal(pluginContext.localSettings?.teamsApp.get("k1"), "v1");
    assert.equal(pluginContext.localSettings?.auth?.get("k2"), "v2");
  });

  it("setConfigs", async () => {
    const pluginContext: PluginContext = {
      root: "",
      config: new ConfigMap(),
      envInfo: newEnvInfo(),
    };
    const provisionOutputs: Json = {
      plugin1: { k1: "v1" },
      plugin2: { k2: "v2" },
    };
    setConfigs("plugin1", pluginContext, provisionOutputs);
    assert.equal(pluginContext.config.get("k1"), "v1");
    assert.equal((pluginContext.envInfo.profile.get("plugin2") as ConfigMap).get("k2"), "v2");
  });

  it("provisionResourceAdapter", async () => {
    const tools = new MockTools();
    const plugin: Plugin = {
      name: "test-plugin",
      displayName: "test plugin",
      activate: (solutionSettings: AzureSolutionSettings) => true,
    };
    plugin.preProvision = async function (_ctx: PluginContext): Promise<Result<any, FxError>> {
      return ok(Void);
    };
    plugin.provision = async function (_ctx: PluginContext): Promise<Result<any, FxError>> {
      return ok(Void);
    };
    plugin.postProvision = async function (_ctx: PluginContext): Promise<Result<any, FxError>> {
      return ok(Void);
    };
    const appName = randomAppName();
    const inputs: ProvisionInputs = {
      platform: Platform.VSCode,
      projectPath: ".",
      resourceNameSuffix: "pref",
      resourceGroupName: "rwer",
      location: "US",
      teamsAppTenantId: "123",
    };
    const projectSettings: ProjectSettings = {
      appName: appName,
      projectId: "12354",
      version: "2",
      programmingLanguage: TabLanguage.JavaScript,
      solutionSettings: {
        name: "solution",
        activeResourcePlugins: [
          plugin.name,
          "fx-resource-aad-app-for-teams",
          "fx-resource-simple-auth",
        ],
      },
    };
    const context: Context = {
      userInteraction: tools.ui,
      logProvider: tools.logProvider,
      telemetryReporter: tools.telemetryReporter,
      cryptoProvider: tools.cryptoProvider,
      projectSetting: projectSettings,
      permissionRequestProvider: tools.permissionRequestProvider,
    };
    const provisionInputConfig: EnvConfig = {
      azure: { subscriptionId: "123455", resourceGroupName: "rg" },
      manifest: { values: { appName: { short: appName } } },
    };
    const envInfo: EnvInfoV2 = {
      envName: "default",
      config: provisionInputConfig,
      profile: {},
    };
    const tokenProvider: TokenProvider = {
      appStudioToken: new MockAppStudioTokenProvider(),
      graphTokenProvider: new MockGraphTokenProvider(),
      azureAccountProvider: new MockAzureAccountProvider(),
    };

    const res = await provisionResourceAdapter(context, inputs, envInfo, tokenProvider, plugin);

    assert.isTrue(res.isOk());
  });
});<|MERGE_RESOLUTION|>--- conflicted
+++ resolved
@@ -5,7 +5,8 @@
   AzureSolutionSettings,
   ConfigMap,
   EnvConfig,
-  FxError, Json,
+  FxError,
+  Json,
   ok,
   Platform,
   Plugin,
@@ -13,9 +14,9 @@
   ProjectSettings,
   Result,
   TokenProvider,
-  Void
+  Void,
 } from "@microsoft/teamsfx-api";
-import { Context, ProvisionInputs } from "@microsoft/teamsfx-api/build/v2";
+import { Context, EnvInfoV2, ProvisionInputs } from "@microsoft/teamsfx-api/build/v2";
 import { assert } from "chai";
 import "mocha";
 import { newEnvInfo } from "../../../../src";
@@ -25,25 +26,20 @@
   setConfigs,
   setLocalSettingsV1,
   setLocalSettingsV2,
-  setProvisionOutputs
+  setProvisionOutputs,
 } from "../../../../src/plugins/resource/utils4v2";
 import {
   MockAppStudioTokenProvider,
   MockAzureAccountProvider,
   MockGraphTokenProvider,
   MockTools,
-  randomAppName
+  randomAppName,
 } from "../../../core/utils";
-<<<<<<< HEAD
 import Container from "typedi";
 import {
   ResourcePlugins,
   ResourcePluginsV2,
 } from "../../../../src/plugins/solution/fx-solution/ResourcePluginContainer";
-import { TabLanguage } from "../../../../src/plugins/resource/frontend/resources/templateInfo";
-import { Context, EnvInfoV2, ProvisionInputs } from "@microsoft/teamsfx-api/build/v2";
-=======
->>>>>>> 64709253
 
 describe("API V2 adapter", () => {
   beforeEach(() => {});
