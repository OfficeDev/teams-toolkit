// Copyright (c) Microsoft Corporation.
// Licensed under the MIT license.

import "mocha";
import * as chai from "chai";
import sinon from "sinon";
import { AppStudioPlugin } from "../../../../../src/plugins/resource/appstudio";
import {
  ConfigMap,
  ok,
  Platform,
  PluginContext,
  ProjectSettings,
  TokenProvider,
  v2,
  v3,
} from "@microsoft/teamsfx-api";
import { Constants } from "../../../../../src/plugins/resource/appstudio/constants";
import faker from "faker";
import { PluginNames } from "../../../../../src/plugins/solution/fx-solution/constants";
import { AppStudioClient } from "./../../../../../src/plugins/resource/appstudio/appStudio";
import { getAzureProjectRoot } from "../helper";
import { AppUser } from "../../../../../src/plugins/resource/appstudio/interfaces/appUser";
import { LocalCrypto } from "../../../../../src/core/crypto";
import {
  MockedAzureAccountProvider,
  MockedM365Provider,
  MockedV2Context,
} from "../../../solution/util";
import { BuiltInSolutionNames } from "../../../../../src/plugins/solution/fx-solution/v3/constants";
import * as uuid from "uuid";
import Container from "typedi";
<<<<<<< HEAD
import { AppManifest } from "../../../../../src/component/resource/appManifest/appManifest";
import { ComponentNames } from "../../../../../src/component/constants";

=======
import { ComponentNames } from "../../../../../src/component/constants";
import { AppManifest } from "../../../../../src/component/resource/appManifest/appManifest";
import { MockTools } from "../../../../core/utils";
import { setTools } from "../../../../../src/core/globalVars";
import { newEnvInfo } from "../../../../../src/core/environment";
import { AppStudioPluginV3 } from "../../../../../src/plugins/resource/appstudio/v3";
>>>>>>> 52195ef9
const userList: AppUser = {
  tenantId: faker.datatype.uuid(),
  aadId: faker.datatype.uuid(),
  displayName: "displayName",
  userPrincipalName: "userPrincipalName",
  isAdministrator: true,
};

describe("Remote Collaboration", () => {
  let plugin: AppStudioPlugin;
  let ctx: PluginContext;
  let configOfOtherPlugins: Map<string, ConfigMap>;
  setTools(new MockTools());
  const sandbox = sinon.createSandbox();
  const projectSettings: ProjectSettings = {
    appName: "my app",
    projectId: uuid.v4(),
    solutionSettings: {
      name: BuiltInSolutionNames.azure,
      version: "3.0.0",
      capabilities: ["Tab"],
      hostType: "Azure",
      azureResources: [],
      activeResourcePlugins: [],
    },
  };
  const ctxV2 = new MockedV2Context(projectSettings);
  const tokenProvider: TokenProvider = {
    azureAccountProvider: new MockedAzureAccountProvider(),
    m365TokenProvider: new MockedM365Provider(),
  };
  beforeEach(async () => {
    plugin = new AppStudioPlugin();
    configOfOtherPlugins = new Map();
  });

  afterEach(() => {
    sandbox.restore();
  });

  it("Check permission", async () => {
    const appId = faker.datatype.uuid();

    ctx = {
      root: getAzureProjectRoot(),
      envInfo: newEnvInfo(undefined, undefined, configOfOtherPlugins),
      config: new ConfigMap(),
      answers: { platform: Platform.VSCode },
      m365TokenProvider: new MockedM365Provider(),
      cryptoProvider: new LocalCrypto(""),
    };
    ctx.projectSettings = {
      appName: "my app",
      projectId: "project id",
      solutionSettings: {
        name: "azure",
        version: "1.0",
      },
    };
    const appStudioConfig = new ConfigMap();
    appStudioConfig.set(Constants.TEAMS_APP_ID, appId);
    ctx.envInfo.state.set(PluginNames.APPST, appStudioConfig);

    sandbox.stub(ctx.m365TokenProvider!, "getAccessToken").resolves(ok("anything"));
    sandbox.stub(AppStudioClient, "checkPermission").resolves("Administrator");

    const checkPermission = await plugin.checkPermission(ctx, userList);
    chai.assert.isTrue(checkPermission.isOk());
    if (checkPermission.isOk()) {
      chai.assert.deepEqual(checkPermission.value[0].roles, ["Administrator"]);
    }
  });

  it("Check permission V3", async () => {
    const appId = faker.datatype.uuid();
    ctxV2.projectSetting.solutionSettings!.activeResourcePlugins = ["fx-resource-frontend-hosting"];
    const envInfo: v3.EnvInfoV3 = {
      envName: "dev",
      state: {
        solution: { provisionSucceeded: true },
        [ComponentNames.AppManifest]: { teamsAppId: appId },
      },
      config: {},
    };
<<<<<<< HEAD
    const plugin = Container.get<AppManifest>(ComponentNames.AppManifest);
=======
    const component = Container.get<AppManifest>(ComponentNames.AppManifest);
    const plugin = Container.get<AppStudioPluginV3>(BuiltInFeaturePluginNames.appStudio);
>>>>>>> 52195ef9
    sandbox.stub(tokenProvider.m365TokenProvider, "getAccessToken").resolves(ok("anything"));
    sandbox.stub(AppStudioClient, "checkPermission").resolves("Administrator");
    const inputs: v2.InputsWithProjectPath = {
      platform: Platform.VSCode,
      projectPath: getAzureProjectRoot(),
    };
    const checkPermission = await component.checkPermission(
      ctxV2,
      inputs,
      envInfo,
      tokenProvider.m365TokenProvider,
      userList
    );
    await plugin.checkPermission(ctxV2, inputs, envInfo, tokenProvider.m365TokenProvider, userList);
    chai.assert.isTrue(checkPermission.isOk());
    if (checkPermission.isOk()) {
      chai.assert.deepEqual(checkPermission.value[0].roles, ["Administrator"]);
    }
  });

  it("Grant permission", async () => {
    const appId = faker.datatype.uuid();

    ctx = {
      root: getAzureProjectRoot(),
      envInfo: newEnvInfo(undefined, undefined, configOfOtherPlugins),
      config: new ConfigMap(),
      answers: { platform: Platform.VSCode },
      m365TokenProvider: new MockedM365Provider(),
      cryptoProvider: new LocalCrypto(""),
    };
    ctx.projectSettings = {
      appName: "my app",
      projectId: "project id",
      solutionSettings: {
        name: "azure",
        version: "1.0",
      },
    };
    const appStudioConfig = new ConfigMap();
    appStudioConfig.set(Constants.TEAMS_APP_ID, appId);
    ctx.envInfo.state.set(PluginNames.APPST, appStudioConfig);

    sandbox.stub(ctx.m365TokenProvider!, "getAccessToken").resolves(ok("anything"));
    sandbox.stub(AppStudioClient, "grantPermission").resolves();

    const grantPermission = await plugin.grantPermission(ctx, userList);
    chai.assert.isTrue(grantPermission.isOk());
    if (grantPermission.isOk()) {
      chai.assert.deepEqual(grantPermission.value[0].roles, ["Administrator"]);
    }
  });

  it("Grant permission V3", async () => {
    const appId = faker.datatype.uuid();
    ctxV2.projectSetting.solutionSettings!.activeResourcePlugins = ["fx-resource-frontend-hosting"];
    const envInfo: v3.EnvInfoV3 = {
      envName: "dev",
      state: {
        solution: { provisionSucceeded: true },
        [ComponentNames.AppManifest]: { teamsAppId: appId },
      },
      config: {},
    };
<<<<<<< HEAD
    const plugin = Container.get<AppManifest>(ComponentNames.AppManifest);
=======
    const component = Container.get<AppManifest>(ComponentNames.AppManifest);
    const plugin = Container.get<AppStudioPluginV3>(BuiltInFeaturePluginNames.appStudio);
>>>>>>> 52195ef9
    sandbox.stub(ctx.m365TokenProvider!, "getAccessToken").resolves(ok("anything"));
    sandbox.stub(AppStudioClient, "grantPermission").resolves();
    const inputs: v2.InputsWithProjectPath = {
      platform: Platform.VSCode,
      projectPath: getAzureProjectRoot(),
    };
    const grantPermission = await component.grantPermission(
      ctxV2,
      inputs,
      envInfo,
      tokenProvider.m365TokenProvider,
      userList
    );
    await plugin.grantPermission(ctxV2, inputs, envInfo, tokenProvider.m365TokenProvider, userList);
    chai.assert.isTrue(grantPermission.isOk());
    if (grantPermission.isOk()) {
      chai.assert.deepEqual(grantPermission.value[0].roles, ["Administrator"]);
    }
  });

  it("List collaborator", async () => {
    const appId = faker.datatype.uuid();

    ctx = {
      root: getAzureProjectRoot(),
      envInfo: newEnvInfo(undefined, undefined, configOfOtherPlugins),
      config: new ConfigMap(),
      answers: { platform: Platform.VSCode },
      m365TokenProvider: new MockedM365Provider(),
      cryptoProvider: new LocalCrypto(""),
    };
    ctx.projectSettings = {
      appName: "my app",
      projectId: "project id",
      solutionSettings: {
        name: "azure",
        version: "1.0",
      },
    };
    const appStudioConfig = new ConfigMap();
    appStudioConfig.set(Constants.TEAMS_APP_ID, appId);
    ctx.envInfo.state.set(PluginNames.APPST, appStudioConfig);

    sandbox.stub(ctx.m365TokenProvider!, "getAccessToken").resolves(ok("anything"));
    sandbox.stub(AppStudioClient, "getUserList").resolves([
      {
        aadId: "aadId",
        tenantId: "tenantId",
        userPrincipalName: "userPrincipalName",
        displayName: "displayName",
        isAdministrator: true,
      },
    ]);

    const listCollaborator = await plugin.listCollaborator(ctx);
    chai.assert.isTrue(listCollaborator.isOk());
    if (listCollaborator.isOk()) {
      chai.assert.equal(listCollaborator.value[0].userObjectId, "aadId");
    }
  });

  it("List collaborator V3", async () => {
    const appId = faker.datatype.uuid();
    ctxV2.projectSetting.solutionSettings!.activeResourcePlugins = ["fx-resource-frontend-hosting"];
    const envInfo: v3.EnvInfoV3 = {
      envName: "dev",
      state: {
        solution: { provisionSucceeded: true },
        [ComponentNames.AppManifest]: { teamsAppId: appId },
      },
      config: {},
    };
<<<<<<< HEAD
    const plugin = Container.get<AppManifest>(ComponentNames.AppManifest);
=======
    const component = Container.get<AppManifest>(ComponentNames.AppManifest);
    const plugin = Container.get<AppStudioPluginV3>(BuiltInFeaturePluginNames.appStudio);
>>>>>>> 52195ef9
    sandbox.stub(ctx.m365TokenProvider!, "getAccessToken").resolves(ok("anything"));
    sandbox.stub(AppStudioClient, "getUserList").resolves([
      {
        aadId: "aadId",
        tenantId: "tenantId",
        userPrincipalName: "userPrincipalName",
        displayName: "displayName",
        isAdministrator: true,
      },
    ]);
    const inputs: v2.InputsWithProjectPath = {
      platform: Platform.VSCode,
      projectPath: getAzureProjectRoot(),
    };
    const listCollaborator = await component.listCollaborator(
      ctxV2,
      inputs,
      envInfo,
      tokenProvider.m365TokenProvider
    );
    await plugin.listCollaborator(ctxV2, inputs, envInfo, tokenProvider.m365TokenProvider);
    chai.assert.isTrue(listCollaborator.isOk());
    if (listCollaborator.isOk()) {
      chai.assert.equal(listCollaborator.value[0].userObjectId, "aadId");
    }
  });
});<|MERGE_RESOLUTION|>--- conflicted
+++ resolved
@@ -30,18 +30,12 @@
 import { BuiltInSolutionNames } from "../../../../../src/plugins/solution/fx-solution/v3/constants";
 import * as uuid from "uuid";
 import Container from "typedi";
-<<<<<<< HEAD
 import { AppManifest } from "../../../../../src/component/resource/appManifest/appManifest";
 import { ComponentNames } from "../../../../../src/component/constants";
-
-=======
-import { ComponentNames } from "../../../../../src/component/constants";
-import { AppManifest } from "../../../../../src/component/resource/appManifest/appManifest";
 import { MockTools } from "../../../../core/utils";
 import { setTools } from "../../../../../src/core/globalVars";
 import { newEnvInfo } from "../../../../../src/core/environment";
-import { AppStudioPluginV3 } from "../../../../../src/plugins/resource/appstudio/v3";
->>>>>>> 52195ef9
+
 const userList: AppUser = {
   tenantId: faker.datatype.uuid(),
   aadId: faker.datatype.uuid(),
@@ -126,12 +120,7 @@
       },
       config: {},
     };
-<<<<<<< HEAD
-    const plugin = Container.get<AppManifest>(ComponentNames.AppManifest);
-=======
     const component = Container.get<AppManifest>(ComponentNames.AppManifest);
-    const plugin = Container.get<AppStudioPluginV3>(BuiltInFeaturePluginNames.appStudio);
->>>>>>> 52195ef9
     sandbox.stub(tokenProvider.m365TokenProvider, "getAccessToken").resolves(ok("anything"));
     sandbox.stub(AppStudioClient, "checkPermission").resolves("Administrator");
     const inputs: v2.InputsWithProjectPath = {
@@ -145,7 +134,6 @@
       tokenProvider.m365TokenProvider,
       userList
     );
-    await plugin.checkPermission(ctxV2, inputs, envInfo, tokenProvider.m365TokenProvider, userList);
     chai.assert.isTrue(checkPermission.isOk());
     if (checkPermission.isOk()) {
       chai.assert.deepEqual(checkPermission.value[0].roles, ["Administrator"]);
@@ -196,12 +184,7 @@
       },
       config: {},
     };
-<<<<<<< HEAD
-    const plugin = Container.get<AppManifest>(ComponentNames.AppManifest);
-=======
     const component = Container.get<AppManifest>(ComponentNames.AppManifest);
-    const plugin = Container.get<AppStudioPluginV3>(BuiltInFeaturePluginNames.appStudio);
->>>>>>> 52195ef9
     sandbox.stub(ctx.m365TokenProvider!, "getAccessToken").resolves(ok("anything"));
     sandbox.stub(AppStudioClient, "grantPermission").resolves();
     const inputs: v2.InputsWithProjectPath = {
@@ -215,7 +198,6 @@
       tokenProvider.m365TokenProvider,
       userList
     );
-    await plugin.grantPermission(ctxV2, inputs, envInfo, tokenProvider.m365TokenProvider, userList);
     chai.assert.isTrue(grantPermission.isOk());
     if (grantPermission.isOk()) {
       chai.assert.deepEqual(grantPermission.value[0].roles, ["Administrator"]);
@@ -274,12 +256,7 @@
       },
       config: {},
     };
-<<<<<<< HEAD
-    const plugin = Container.get<AppManifest>(ComponentNames.AppManifest);
-=======
     const component = Container.get<AppManifest>(ComponentNames.AppManifest);
-    const plugin = Container.get<AppStudioPluginV3>(BuiltInFeaturePluginNames.appStudio);
->>>>>>> 52195ef9
     sandbox.stub(ctx.m365TokenProvider!, "getAccessToken").resolves(ok("anything"));
     sandbox.stub(AppStudioClient, "getUserList").resolves([
       {
@@ -300,7 +277,6 @@
       envInfo,
       tokenProvider.m365TokenProvider
     );
-    await plugin.listCollaborator(ctxV2, inputs, envInfo, tokenProvider.m365TokenProvider);
     chai.assert.isTrue(listCollaborator.isOk());
     if (listCollaborator.isOk()) {
       chai.assert.equal(listCollaborator.value[0].userObjectId, "aadId");
