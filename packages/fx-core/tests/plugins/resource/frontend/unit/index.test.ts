--- conflicted
+++ resolved
@@ -59,10 +59,6 @@
             const result = await frontendPlugin.scaffold(pluginContext);
 
             chai.assert.isTrue(result.isOk());
-<<<<<<< HEAD
-=======
-            chai.assert.deepEqual(pluginContext.config.get(FrontendConfigInfo.TabScopes), TestHelper.tabScope);
->>>>>>> 601ff214
         });
     });
 
@@ -167,11 +163,6 @@
             const result = await frontendPlugin.postProvision(pluginContext);
 
             chai.assert.isTrue(result.isOk());
-<<<<<<< HEAD
-=======
-            chai.assert.include(pluginContext.config.get(FrontendConfigInfo.StaticTab), TestHelper.storageEndpoint);
-            chai.assert.include(pluginContext.config.get(FrontendConfigInfo.ConfigurableTab), TestHelper.storageEndpoint);
->>>>>>> 601ff214
         });
     });
 
