--- conflicted
+++ resolved
@@ -30,88 +30,20 @@
   });
 
   it("generate bicep arm templates", async () => {
-    return;
     // Act
-    // const activeResourcePlugins = [
-    //   ResourcePlugins.Aad,
-    //   ResourcePlugins.SimpleAuth,
-    //   ResourcePlugins.FrontendHosting,
-    //   ResourcePlugins.Function,
-    // ];
-    // pluginContext.projectSettings!.solutionSettings = {
-    //   name: "test_solution",
-    //   version: "1.0.0",
-    //   activeResourcePlugins: activeResourcePlugins,
-    // } as AzureSolutionSettings;
-    // const result = await functionPlugin.generateArmTemplates(pluginContext);
+    const activeResourcePlugins = [
+      ResourcePlugins.Aad,
+      ResourcePlugins.SimpleAuth,
+      ResourcePlugins.FrontendHosting,
+      ResourcePlugins.Function,
+    ];
+    pluginContext.projectSettings!.solutionSettings = {
+      name: "test_solution",
+      version: "1.0.0",
+      activeResourcePlugins: activeResourcePlugins,
+    } as AzureSolutionSettings;
+    const result = await functionPlugin.generateArmTemplates(pluginContext);
 
-<<<<<<< HEAD
-    // // Assert
-    // const testProvisionModuleFileName = "functionProvision.bicep";
-    // const testConfigurationModuleFileName = "functionConfiguration.bicep";
-    // const mockedSolutionDataContext = {
-    //   Plugins: activeResourcePlugins,
-    //   PluginOutput: {
-    //     "fx-resource-function": {
-    //       Modules: {
-    //         functionProvision: {
-    //           Path: `./${testProvisionModuleFileName}`,
-    //         },
-    //         functionConfiguration: {
-    //           Path: `./${testConfigurationModuleFileName}`,
-    //         },
-    //       },
-    //     },
-    //     "fx-resource-frontend-hosting": {
-    //       Outputs: {
-    //         endpoint: "frontend_hosting_test_endpoint",
-    //       },
-    //     },
-    //   },
-    // };
-    // chai.assert.isTrue(result.isOk());
-    // if (result.isOk()) {
-    //   const expectedResult = mockSolutionUpdateArmTemplates(
-    //     mockedSolutionDataContext,
-    //     result.value
-    //   );
-
-    //   const expectedBicepFileDirectory = path.join(__dirname, "expectedBicepFiles");
-    //   const expectedProvisionModuleFilePath = path.join(
-    //     expectedBicepFileDirectory,
-    //     testProvisionModuleFileName
-    //   );
-    //   chai.assert.strictEqual(
-    //     expectedResult.Modules!.functionProvision.Content,
-    //     fs.readFileSync(expectedProvisionModuleFilePath, ConstantString.UTF8Encoding)
-    //   );
-    //   const expectedConfigurationModuleFilePath = path.join(
-    //     expectedBicepFileDirectory,
-    //     testConfigurationModuleFileName
-    //   );
-    //   chai.assert.strictEqual(
-    //     expectedResult.Modules!.functionConfiguration.Content,
-    //     fs.readFileSync(expectedConfigurationModuleFilePath, ConstantString.UTF8Encoding)
-    //   );
-
-    //   const expectedModuleSnippetFilePath = path.join(expectedBicepFileDirectory, "module.bicep");
-    //   chai.assert.strictEqual(
-    //     expectedResult.Orchestration.ModuleTemplate!.Content,
-    //     fs.readFileSync(expectedModuleSnippetFilePath, ConstantString.UTF8Encoding)
-    //   );
-    //   const expectedParameterFilePath = path.join(expectedBicepFileDirectory, "param.bicep");
-    //   chai.assert.strictEqual(
-    //     expectedResult.Orchestration.ParameterTemplate!.Content,
-    //     fs.readFileSync(expectedParameterFilePath, ConstantString.UTF8Encoding)
-    //   );
-    //   const expectedOutputFilePath = path.join(expectedBicepFileDirectory, "output.bicep");
-    //   chai.assert.strictEqual(
-    //     expectedResult.Orchestration.OutputTemplate!.Content,
-    //     fs.readFileSync(expectedOutputFilePath, ConstantString.UTF8Encoding)
-    //   );
-    //   chai.assert.isUndefined(expectedResult.Orchestration.VariableTemplate);
-    // }
-=======
     // Assert
     const testProvisionModuleFileName = "functionProvision.result.bicep";
     const testConfigurationModuleFileName = "functionConfig.result.bicep";
@@ -194,6 +126,5 @@
         )
       );
     }
->>>>>>> 162191a7
   });
 });