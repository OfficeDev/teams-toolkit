import "mocha";
import * as chai from "chai";
import { TestHelper } from "../helper";
import { IdentityPlugin } from "../../../../../src/plugins/resource/identity";
import * as dotenv from "dotenv";
import chaiAsPromised from "chai-as-promised";
import { AzureSolutionSettings, PluginContext } from "@microsoft/teamsfx-api";
import * as msRestNodeAuth from "@azure/ms-rest-nodeauth";
import * as faker from "faker";
import * as sinon from "sinon";
import fs from "fs-extra";
import * as path from "path";
import {
  ConstantString,
  mockSolutionUpdateArmTemplates,
  mockSolutionUpdateArmTemplatesV2,
  ResourcePlugins,
} from "../../util";
chai.use(chaiAsPromised);

dotenv.config();

describe("identityPlugin", () => {
  let identityPlugin: IdentityPlugin;
  let pluginContext: PluginContext;
  let credentials: msRestNodeAuth.TokenCredentialsBase;

  before(async () => {
    credentials = new msRestNodeAuth.ApplicationTokenCredentials(
      faker.datatype.uuid(),
      faker.internet.url(),
      faker.internet.password()
    );
  });

  beforeEach(async () => {
    identityPlugin = new IdentityPlugin();
    pluginContext = await TestHelper.pluginContext(credentials);
  });

  afterEach(() => {
    sinon.restore();
  });

  it("generate arm templates", async function () {
    return;
    // const activeResourcePlugins = [ResourcePlugins.Identity];
    // pluginContext.projectSettings!.solutionSettings = {
    //   name: "test_solution",
    //   version: "1.0.0",
    //   activeResourcePlugins: activeResourcePlugins,
    // } as AzureSolutionSettings;
    // const result = await identityPlugin.generateArmTemplates(pluginContext);

<<<<<<< HEAD
    // // Assert
    // const testModuleFileName = "userAssignedIdentity.template.bicep";
    // const mockedSolutionDataContext = {
    //   Plugins: activeResourcePlugins,
    //   PluginOutput: {
    //     "fx-resource-identity": {
    //       Modules: {
    //         userAssignedIdentityProvision: {
    //           Path: `./${testModuleFileName}`,
    //         },
    //       },
    //     },
    //   },
    // };
    // chai.assert.isTrue(result.isOk());
    // if (result.isOk()) {
    //   const expectedResult = mockSolutionUpdateArmTemplates(
    //     mockedSolutionDataContext,
    //     result.value
    //   );

    //   const expectedBicepFileDirectory = path.join(__dirname, "expectedBicepFiles");
    //   const expectedModuleFilePath = path.join(expectedBicepFileDirectory, testModuleFileName);
    //   chai.assert.strictEqual(
    //     expectedResult.Modules!.userAssignedIdentityProvision.Content,
    //     fs.readFileSync(expectedModuleFilePath, ConstantString.UTF8Encoding)
    //   );
    //   const expectedModuleSnippetFilePath = path.join(expectedBicepFileDirectory, "module.bicep");
    //   chai.assert.strictEqual(
    //     expectedResult.Orchestration.ModuleTemplate!.Content,
    //     fs.readFileSync(expectedModuleSnippetFilePath, ConstantString.UTF8Encoding)
    //   );
    //   const expectedParameterFilePath = path.join(expectedBicepFileDirectory, "param.bicep");
    //   chai.assert.strictEqual(
    //     expectedResult.Orchestration.ParameterTemplate!.Content,
    //     fs.readFileSync(expectedParameterFilePath, ConstantString.UTF8Encoding)
    //   );
    //   const expectedOutputFilePath = path.join(expectedBicepFileDirectory, "output.bicep");
    //   chai.assert.strictEqual(
    //     expectedResult.Orchestration.OutputTemplate!.Content,
    //     fs.readFileSync(expectedOutputFilePath, ConstantString.UTF8Encoding)
    //   );
    //   chai.assert.isUndefined(expectedResult.Orchestration.VariableTemplate);
    // }
=======
    // Assert
    const testModuleFileName = "identityProvision.result.bicep";
    const mockedSolutionDataContext = {
      Plugins: activeResourcePlugins,
      PluginOutput: {
        "fx-resource-identity": {
          Modules: {
            identityProvision: {
              ProvisionPath: `./${testModuleFileName}`,
            },
          },
        },
      },
    };
    chai.assert.isTrue(result.isOk());
    if (result.isOk()) {
      const expectedResult = mockSolutionUpdateArmTemplatesV2(
        mockedSolutionDataContext,
        result.value
      );
      const expectedBicepFileDirectory = path.join(__dirname, "expectedBicepFiles");
      const expectedModuleFilePath = path.join(expectedBicepFileDirectory, testModuleFileName);
      const moduleFile = await fs.readFile(expectedModuleFilePath, ConstantString.UTF8Encoding);
      chai.assert.strictEqual(expectedResult.Provision!.Modules!.identityProvision, moduleFile);
      const expectedModuleSnippetFilePath = path.join(
        expectedBicepFileDirectory,
        "provision.result.bicep"
      );
      const OrchestrationConfigFile = await fs.readFile(
        expectedModuleSnippetFilePath,
        ConstantString.UTF8Encoding
      );
      chai.assert.strictEqual(expectedResult.Provision!.Orchestration, OrchestrationConfigFile);
      chai.assert.isNotNull(expectedResult.Provision!.Reference);
      chai.assert.isUndefined(expectedResult.Parameters);
    }
>>>>>>> 162191a7
  });
});<|MERGE_RESOLUTION|>--- conflicted
+++ resolved
@@ -43,61 +43,14 @@
   });
 
   it("generate arm templates", async function () {
-    return;
-    // const activeResourcePlugins = [ResourcePlugins.Identity];
-    // pluginContext.projectSettings!.solutionSettings = {
-    //   name: "test_solution",
-    //   version: "1.0.0",
-    //   activeResourcePlugins: activeResourcePlugins,
-    // } as AzureSolutionSettings;
-    // const result = await identityPlugin.generateArmTemplates(pluginContext);
+    const activeResourcePlugins = [ResourcePlugins.Identity];
+    pluginContext.projectSettings!.solutionSettings = {
+      name: "test_solution",
+      version: "1.0.0",
+      activeResourcePlugins: activeResourcePlugins,
+    } as AzureSolutionSettings;
+    const result = await identityPlugin.generateArmTemplates(pluginContext);
 
-<<<<<<< HEAD
-    // // Assert
-    // const testModuleFileName = "userAssignedIdentity.template.bicep";
-    // const mockedSolutionDataContext = {
-    //   Plugins: activeResourcePlugins,
-    //   PluginOutput: {
-    //     "fx-resource-identity": {
-    //       Modules: {
-    //         userAssignedIdentityProvision: {
-    //           Path: `./${testModuleFileName}`,
-    //         },
-    //       },
-    //     },
-    //   },
-    // };
-    // chai.assert.isTrue(result.isOk());
-    // if (result.isOk()) {
-    //   const expectedResult = mockSolutionUpdateArmTemplates(
-    //     mockedSolutionDataContext,
-    //     result.value
-    //   );
-
-    //   const expectedBicepFileDirectory = path.join(__dirname, "expectedBicepFiles");
-    //   const expectedModuleFilePath = path.join(expectedBicepFileDirectory, testModuleFileName);
-    //   chai.assert.strictEqual(
-    //     expectedResult.Modules!.userAssignedIdentityProvision.Content,
-    //     fs.readFileSync(expectedModuleFilePath, ConstantString.UTF8Encoding)
-    //   );
-    //   const expectedModuleSnippetFilePath = path.join(expectedBicepFileDirectory, "module.bicep");
-    //   chai.assert.strictEqual(
-    //     expectedResult.Orchestration.ModuleTemplate!.Content,
-    //     fs.readFileSync(expectedModuleSnippetFilePath, ConstantString.UTF8Encoding)
-    //   );
-    //   const expectedParameterFilePath = path.join(expectedBicepFileDirectory, "param.bicep");
-    //   chai.assert.strictEqual(
-    //     expectedResult.Orchestration.ParameterTemplate!.Content,
-    //     fs.readFileSync(expectedParameterFilePath, ConstantString.UTF8Encoding)
-    //   );
-    //   const expectedOutputFilePath = path.join(expectedBicepFileDirectory, "output.bicep");
-    //   chai.assert.strictEqual(
-    //     expectedResult.Orchestration.OutputTemplate!.Content,
-    //     fs.readFileSync(expectedOutputFilePath, ConstantString.UTF8Encoding)
-    //   );
-    //   chai.assert.isUndefined(expectedResult.Orchestration.VariableTemplate);
-    // }
-=======
     // Assert
     const testModuleFileName = "identityProvision.result.bicep";
     const mockedSolutionDataContext = {
@@ -134,6 +87,5 @@
       chai.assert.isNotNull(expectedResult.Provision!.Reference);
       chai.assert.isUndefined(expectedResult.Parameters);
     }
->>>>>>> 162191a7
   });
 });