// Copyright (c) Microsoft Corporation.
// Licensed under the MIT license.
import { ConfigMap, LocalSettings, PluginContext } from "@microsoft/teamsfx-api";
import faker from "faker";
import * as msRestNodeAuth from "@azure/ms-rest-nodeauth";
import { Constants } from "../../../../src/plugins/resource/simpleauth/constants";
import { newEnvInfo } from "../../../../src/core/tools";
import { ARM_TEMPLATE_OUTPUT, isMultiEnvEnabled } from "../../../../src";
import {
  LocalSettingsAuthKeys,
  LocalSettingsFrontendKeys,
} from "../../../../src/common/localSettingsConstants";
import { SOLUTION } from "../../../../src/plugins/resource/appstudio/constants";
import { ConfigKeysOfOtherPlugin } from "../../../../src/plugins/resource/aad/constants";

export class TestHelper {
  static async pluginContext(
    credentials: msRestNodeAuth.TokenCredentialsBase
  ): Promise<PluginContext> {
    const mockEndpoint = "https://endpoint.mock";
    const pluginContext = {
      azureAccountProvider: {
        getAccountCredentialAsync() {
          return credentials;
        },
        getSelectedSubscription: async () => {
          return {
            subscriptionId: "subscriptionId",
            tenantId: "tenantId",
            subscriptionName: "subscriptionName",
          };
        },
      },
      logProvider: {
        async info(message: string): Promise<boolean> {
          console.info(message);
          return true;
        },
        async error(message: string): Promise<boolean> {
          console.error(message);
          return true;
        },
      },
      telemetryReporter: {
        async sendTelemetryEvent(
          eventName: string,
          properties?: { [key: string]: string },
          measurements?: { [key: string]: number }
        ) {
          console.log("Telemetry event");
          console.log(eventName);
          console.log(properties);
        },

        async sendTelemetryErrorEvent(
          eventName: string,
          properties?: { [key: string]: string },
          measurements?: { [key: string]: number }
        ) {
          console.log("Telemetry Error");
          console.log(eventName);
          console.log(properties);
        },

        async sendTelemetryException(
          error: Error,
          properties?: { [key: string]: string },
          measurements?: { [key: string]: number }
        ) {
          console.log("Telemetry Exception");
          console.log(error.name);
          console.log(error.message);
          console.log(properties);
        },
      },
      config: new Map(),
      envInfo: newEnvInfo(
        undefined,
        undefined,
        new Map([
          [
            Constants.SolutionPlugin.id,
            new Map([
              [
                Constants.SolutionPlugin.configKeys.resourceNameSuffix,
                Math.random().toString(36).substring(2, 8),
              ],
              [
                Constants.SolutionPlugin.configKeys.subscriptionId,
                "1756abc0-3554-4341-8d6a-46674962ea19",
              ],
              [Constants.SolutionPlugin.configKeys.resourceGroupName, "junhanTest0118"],
              [Constants.SolutionPlugin.configKeys.location, "eastus"],
              [Constants.SolutionPlugin.configKeys.remoteTeamsAppId, faker.datatype.uuid()],
            ]),
          ],
          [
            Constants.AadAppPlugin.id,
            new Map([
              [Constants.AadAppPlugin.configKeys.clientId, "mock-clientId"],
              [Constants.AadAppPlugin.configKeys.clientSecret, "mock-clientSecret"],
              [Constants.AadAppPlugin.configKeys.applicationIdUris, "mock-applicationIdUris"],
              [
                Constants.AadAppPlugin.configKeys.oauthAuthority,
                "https://login.microsoftonline.com/mock-teamsAppTenantId",
              ],
              [
                Constants.LocalPrefix + Constants.AadAppPlugin.configKeys.clientId,
                "mock-local-clientId",
              ],
              [
                Constants.LocalPrefix + Constants.AadAppPlugin.configKeys.clientSecret,
                "mock-local-clientSecret",
              ],
              [
                Constants.LocalPrefix + Constants.AadAppPlugin.configKeys.applicationIdUris,
                "mock-local-applicationIdUris",
              ],
            ]),
          ],
          [
            Constants.FrontendPlugin.id,
            new Map([[Constants.FrontendPlugin.configKeys.endpoint, mockEndpoint]]),
          ],
          [
            Constants.LocalDebugPlugin.id,
            new Map([[Constants.LocalDebugPlugin.configKeys.endpoint, mockEndpoint]]),
          ],
        ])
      ),
      app: {
        name: {
          short: "hello-app",
        },
      },
      projectSettings: {
        appName: "hello-app",
        solutionSettings: {
          activeResourcePlugins: [
            Constants.AadAppPlugin.id,
            Constants.FrontendPlugin.id,
            Constants.SimpleAuthPlugin.id,
          ],
        },
      },
      localSettings: isMultiEnvEnabled()
        ? ({
            teamsApp: new ConfigMap(),
            auth: new ConfigMap([
              [LocalSettingsAuthKeys.ClientId, "mock-local-clientId"],
              [LocalSettingsAuthKeys.ClientSecret, "mock-local-clientSecret"],
              [
                LocalSettingsAuthKeys.OauthAuthority,
                "https://login.microsoftonline.com/mock-teamsAppTenantId",
              ],
              [LocalSettingsAuthKeys.ApplicationIdUris, "mock-local-applicationIdUris"],
            ]),
            frontend: new ConfigMap([[LocalSettingsFrontendKeys.TabEndpoint, mockEndpoint]]),
          } as LocalSettings)
        : undefined,
    } as unknown as PluginContext;

    return pluginContext;
  }
}

export function mockArmOutput(context: PluginContext, simpleAuthUrl: string) {
  // set context.envInfo.state.get(SOLUTION)[ARM_TEMPLATE_OUTPUT]["domain"] = some fake value
  const solutionProfile = context.envInfo.state.get(SOLUTION) ?? new Map();
  const armOutput = solutionProfile[ARM_TEMPLATE_OUTPUT] ?? {};

  armOutput["frontendHostingOutput"] = {
    type: "Object",
    value: {
      teamsFxPluginId: "fx-resource-frontend-hosting",
      storageResourceId: `/subscriptions/test_subscription_id/resourceGroups/test_resource_group_name/providers/Microsoft.Storage/storageAccounts/test_storage_name`,
      endpoint: `https://test_storage_name.z13.web.core.windows.net`,
      domain: `test_storage_name.z13.web.core.windows.net`,
    },
  };
<<<<<<< HEAD
  armOutput[Constants.ArmOutput.simpleAuthEndpoint] = {
    type: "String",
    value: simpleAuthUrl,
=======
  armOutput["simpleAuthOutput"] = {
    type: "Object",
    value: {
      teamsFxPluginId: "fx-resource-simple-auth",
      skuName: "B1",
      endpoint: simpleAuthUrl,
      webAppName: "test_simple_auth_web_app_name",
      appServicePlanName: "test_simple_auth_app_service_plan_name",
    },
>>>>>>> 6d83ecb4
  };

  solutionProfile.set(ARM_TEMPLATE_OUTPUT, armOutput);
  context.envInfo.state.set(SOLUTION, solutionProfile);
}<|MERGE_RESOLUTION|>--- conflicted
+++ resolved
@@ -178,11 +178,6 @@
       domain: `test_storage_name.z13.web.core.windows.net`,
     },
   };
-<<<<<<< HEAD
-  armOutput[Constants.ArmOutput.simpleAuthEndpoint] = {
-    type: "String",
-    value: simpleAuthUrl,
-=======
   armOutput["simpleAuthOutput"] = {
     type: "Object",
     value: {
@@ -192,7 +187,6 @@
       webAppName: "test_simple_auth_web_app_name",
       appServicePlanName: "test_simple_auth_app_service_plan_name",
     },
->>>>>>> 6d83ecb4
   };
 
   solutionProfile.set(ARM_TEMPLATE_OUTPUT, armOutput);
