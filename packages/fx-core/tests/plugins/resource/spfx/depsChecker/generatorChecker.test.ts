--- conflicted
+++ resolved
@@ -13,13 +13,6 @@
 import { createContextV3 } from "../../../../../src/component/utils";
 import { setTools } from "../../../../../src/core/globalVars";
 import { MockTools } from "../../../../core/utils";
-<<<<<<< HEAD
-
-const rGeneratorChecker = rewire(
-  "../../../../../src/component/resource/spfx/depsChecker/generatorChecker"
-);
-=======
->>>>>>> dcff8f2c
 
 class StubLogger implements LogProvider {
   async log(logLevel: LogLevel, message: string): Promise<boolean> {
@@ -74,71 +67,6 @@
   });
 
   describe("getDependencyInfo", async () => {
-<<<<<<< HEAD
-    setTools(new MockTools());
-    it("Set SPFx version to 1.15", () => {
-      const info = GeneratorChecker.getDependencyInfo();
-
-      chai.expect(info).to.be.deep.equal({
-        supportedVersion: "1.16.1",
-        displayName: "@microsoft/generator-sharepoint@latest",
-      });
-    });
-
-    it("ensure deps - already installed", async () => {
-      const generatorChecker = new GeneratorChecker(new StubLogger());
-      const pluginContext = TestHelper.getFakePluginContext("test", "./", "");
-      stub(generatorChecker, "isInstalled").callsFake(async () => {
-        return true;
-      });
-      const result = await generatorChecker.ensureDependency(pluginContext);
-      chai.expect(result.isOk()).is.true;
-    });
-
-    it("ensure deps - uninstalled", async () => {
-      const generatorChecker = new GeneratorChecker(new StubLogger());
-      const pluginContext = TestHelper.getFakePluginContext("test", "./", "");
-      stub(generatorChecker, "isInstalled").callsFake(async () => {
-        return false;
-      });
-
-      stub(generatorChecker, "install").throwsException(new Error());
-
-      const result = await generatorChecker.ensureDependency(pluginContext);
-      chai.expect(result.isOk()).is.false;
-    });
-
-    it("ensure deps -  install", async () => {
-      const generatorChecker = new GeneratorChecker(new StubLogger());
-      const pluginContext = TestHelper.getFakePluginContext("test", "./", "");
-      stub(generatorChecker, "isInstalled").callsFake(async () => {
-        return false;
-      });
-
-      stub(generatorChecker, "install");
-
-      const result = await generatorChecker.ensureDependency(pluginContext);
-      chai.expect(result.isOk()).is.true;
-    });
-
-    it("is installed", async () => {
-      const generatorChecker = new GeneratorChecker(new StubLogger());
-      stub(fs, "pathExists").callsFake(async () => {
-        console.log("stub pathExists");
-        return true;
-      });
-
-      stub(GeneratorChecker.prototype, <any>"queryVersion").callsFake(async () => {
-        console.log("stub queryversion");
-        return rGeneratorChecker.__get__("supportedVersion");
-      });
-
-      const result = await generatorChecker.isInstalled();
-      chai.expect(result).is.true;
-    });
-
-=======
->>>>>>> dcff8f2c
     it("install", async () => {
       const generatorChecker = new GeneratorChecker(new StubLogger());
       const cleanStub = stub(GeneratorChecker.prototype, <any>"cleanup").callsFake(async () => {
