--- conflicted
+++ resolved
@@ -127,18 +127,9 @@
   });
 
   it("should succeed if projectSettings, solution settings and v1 capability are provided, language is typescript", async () => {
-<<<<<<< HEAD
-    const mocker = sinon.createSandbox();
     mocker.stub(fs, "access").callsFake(async (path: PathLike, mode?: number): Promise<void> => {
       return;
     });
-=======
-    mocker.stub(fs, "access").callsFake(
-      async (path: PathLike, mode?: number): Promise<void> => {
-        return;
-      }
-    );
->>>>>>> f2293b9c
     fileContent.clear();
     const solution = new TeamsAppSolution();
     cleanPlugins(solution, mocker);
@@ -165,11 +156,11 @@
 });
 
 function cleanPlugins(solution: TeamsAppSolution, mocker: sinon.SinonSandbox) {
-  mocker.stub(solution.LocalDebugPlugin, "executeUserTask").callsFake(
-    async (): Promise<Result<any, FxError>> => {
+  mocker
+    .stub(solution.LocalDebugPlugin, "executeUserTask")
+    .callsFake(async (): Promise<Result<any, FxError>> => {
       return ok(undefined);
-    }
-  );
+    });
   mocker.stub(solution.AadPlugin, "activate").callsFake((): boolean => {
     return false;
   });
