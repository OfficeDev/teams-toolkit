// Copyright (c) Microsoft Corporation.
// Licensed under the MIT license.
import chai from "chai";
import chaiAsPromised from "chai-as-promised";
import { it } from "mocha";
import { TeamsAppSolution } from " ../../../src/plugins/solution";
import {
  ConfigMap,
  SolutionConfig,
  SolutionContext,
  Platform,
  Func,
  ProjectSettings,
  Inputs,
  v2,
  Plugin,
} from "@microsoft/teamsfx-api";
import * as sinon from "sinon";
import { GLOBAL_CONFIG, SolutionError } from "../../../src/plugins/solution/fx-solution/constants";
import {
  MockedAppStudioProvider,
  MockedV2Context,
  mockPublishThatAlwaysSucceed,
  mockV2PublishThatAlwaysSucceed,
  mockScaffoldCodeThatAlwaysSucceeds,
} from "./util";
import _ from "lodash";
import {
  ResourcePlugins,
  ResourcePluginsV2,
} from "../../../src/plugins/solution/fx-solution/ResourcePluginContainer";
import Container from "typedi";
import * as uuid from "uuid";
import {
  AzureResourceSQL,
  AzureSolutionQuestionNames,
  BotOptionItem,
  HostTypeOptionAzure,
  HostTypeOptionSPFx,
  TabOptionItem,
} from "../../../src/plugins/solution/fx-solution/question";
import { executeUserTask } from "../../../src/plugins/solution/fx-solution/v2/executeUserTask";
import "../../../src/plugins/resource/function/v2";
import "../../../src/plugins/resource/sql/v2";
import "../../../src/plugins/resource/apim/v2";
import "../../../src/plugins/resource/localdebug/v2";
import "../../../src/plugins/resource/appstudio/v2";
import "../../../src/plugins/resource/frontend/v2";
import "../../../src/plugins/resource/bot/v2";
import { AppStudioPlugin, newEnvInfo } from "../../../src";
import fs from "fs-extra";
import { ProgrammingLanguage } from "../../../src/plugins/resource/bot/enums/programmingLanguage";

chai.use(chaiAsPromised);
const expect = chai.expect;
const appStudioPlugin = Container.get<AppStudioPlugin>(ResourcePlugins.AppStudioPlugin);
const botPlugin = Container.get<Plugin>(ResourcePlugins.BotPlugin);
const functionPluginV2 = Container.get<v2.ResourcePlugin>(ResourcePluginsV2.FunctionPlugin);
const sqlPluginV2 = Container.get<v2.ResourcePlugin>(ResourcePluginsV2.SqlPlugin);
const apimPluginV2 = Container.get<v2.ResourcePlugin>(ResourcePluginsV2.ApimPlugin);

const localDebugPluginV2 = Container.get<v2.ResourcePlugin>(ResourcePluginsV2.LocalDebugPlugin);
const appStudioPluginV2 = Container.get<v2.ResourcePlugin>(ResourcePluginsV2.AppStudioPlugin);
const frontendPluginV2 = Container.get<v2.ResourcePlugin>(ResourcePluginsV2.FrontendPlugin);
const botPluginV2 = Container.get<v2.ResourcePlugin>(ResourcePluginsV2.BotPlugin);

function mockSolutionContextWithPlatform(platform?: Platform): SolutionContext {
  const config: SolutionConfig = new Map();
  config.set(GLOBAL_CONFIG, new ConfigMap());
  return {
    root: ".",
    envInfo: newEnvInfo(),
    answers: { platform: platform ? platform : Platform.VSCode },
    projectSettings: undefined,
  };
}

describe("executeUserTask VSpublish", async () => {
  it("should return error for non-vs platform", async () => {
    const mockedCtx = mockSolutionContextWithPlatform(Platform.VSCode);
    const solution = new TeamsAppSolution();
    const func: Func = {
      namespace: "solution",
      method: "VSpublish",
    };
    let result = await solution.executeUserTask(func, mockedCtx);
    expect(result.isErr()).to.be.true;
    expect(result._unsafeUnwrapErr().name).equals(SolutionError.UnsupportedPlatform);

    mockedCtx.answers!.platform = Platform.CLI;
    result = await solution.executeUserTask(func, mockedCtx);
    expect(result.isErr()).to.be.true;
    expect(result._unsafeUnwrapErr().name).equals(SolutionError.UnsupportedPlatform);

    // mockedCtx.answers!.platform = undefined;
    // result = await solution.executeUserTask(func, mockedCtx);
    // expect(result.isErr()).to.be.true;
    // expect(result._unsafeUnwrapErr().name).equals(SolutionError.UnsupportedPlatform);
  });

  describe("happy path", async () => {
    const mocker = sinon.createSandbox();

    beforeEach(() => {});

    afterEach(() => {
      mocker.restore();
    });

    it("should return ok", async () => {
      const mockedCtx = mockSolutionContextWithPlatform(Platform.VS);
      const solution = new TeamsAppSolution();
      const func: Func = {
        namespace: "solution",
        method: "VSpublish",
      };
      mockPublishThatAlwaysSucceed(appStudioPlugin);
      const spy = mocker.spy(appStudioPlugin, "publish");
      const result = await solution.executeUserTask(func, mockedCtx);
      expect(result.isOk()).to.be.true;
      expect(spy.calledOnce).to.be.true;
    });
  });
});

describe("V2 implementation", () => {
  const mocker = sinon.createSandbox();
  beforeEach(() => {
    mocker.stub<any, any>(fs, "copy").resolves();
  });
  afterEach(() => {
    mocker.restore();
  });
  it("should return err if given invalid router", async () => {
    const projectSettings: ProjectSettings = {
      appName: "my app",
      projectId: uuid.v4(),
      solutionSettings: {
        hostType: HostTypeOptionAzure.id,
        name: "azure",
        version: "1.0",
        activeResourcePlugins: [appStudioPlugin.name],
      },
    };
    const mockedCtx = new MockedV2Context(projectSettings);
    const mockedProvider = new MockedAppStudioProvider();
    const mockedInputs: Inputs = {
      platform: Platform.VSCode,
    };

    const result = await executeUserTask(
      mockedCtx,
      mockedInputs,
      { namespace: "someInvalidNamespace", method: "invalid" },
      mockedProvider
    );
    expect(result.isErr()).to.be.true;
    expect(result._unsafeUnwrapErr().name).equals("executeUserTaskRouteFailed");
  });

  it("should return err when trying to add capability for SPFx project", async () => {
    const projectSettings: ProjectSettings = {
      appName: "my app",
      projectId: uuid.v4(),
      solutionSettings: {
        hostType: HostTypeOptionSPFx.id,
        name: "test",
        version: "1.0",
        activeResourcePlugins: [appStudioPlugin.name],
      },
    };
    const mockedCtx = new MockedV2Context(projectSettings);
    const mockedProvider = new MockedAppStudioProvider();
    const mockedInputs: Inputs = {
      platform: Platform.VSCode,
    };

    const result = await executeUserTask(
      mockedCtx,
      mockedInputs,
      { namespace: "solution", method: "addCapability" },
      mockedProvider
    );
    expect(result.isErr()).to.be.true;
    expect(result._unsafeUnwrapErr().name).equals(SolutionError.FailedToAddCapability);
  });

  it("should return err when trying to add resource for SPFx project", async () => {
    const projectSettings: ProjectSettings = {
      appName: "my app",
      projectId: uuid.v4(),
      solutionSettings: {
        hostType: HostTypeOptionSPFx.id,
        name: "test",
        version: "1.0",
        activeResourcePlugins: [appStudioPlugin.name],
      },
    };
    const mockedCtx = new MockedV2Context(projectSettings);
    const mockedProvider = new MockedAppStudioProvider();
    const mockedInputs: Inputs = {
      platform: Platform.VSCode,
    };

    const result = await executeUserTask(
      mockedCtx,
      mockedInputs,
      { namespace: "solution", method: "addResource" },
      mockedProvider
    );
    expect(result.isErr()).to.be.true;
    expect(result._unsafeUnwrapErr().name).equals(SolutionError.AddResourceNotSupport);
  });

  it("should return err when trying to add bot capability repeatedly", async () => {
    const projectSettings: ProjectSettings = {
      appName: "my app",
      projectId: uuid.v4(),
      solutionSettings: {
        hostType: HostTypeOptionAzure.id,
        name: "test",
        version: "1.0",
        activeResourcePlugins: [appStudioPlugin.name, botPlugin.name],
        capabilities: [BotOptionItem.id],
      },
    };
    const mockedCtx = new MockedV2Context(projectSettings);
    const mockedProvider = new MockedAppStudioProvider();
    const mockedInputs: Inputs = {
      platform: Platform.VSCode,
    };
    mockedInputs[AzureSolutionQuestionNames.Capabilities] = [BotOptionItem.id];

    const result = await executeUserTask(
      mockedCtx,
      mockedInputs,
      { namespace: "solution", method: "addCapability" },
      mockedProvider
    );
    expect(result.isErr()).to.be.true;
    expect(result._unsafeUnwrapErr().name).equals(SolutionError.FailedToAddCapability);
  });

  it("should return ok when adding tab to bot project", async () => {
    const projectSettings: ProjectSettings = {
      appName: "my app",
      projectId: uuid.v4(),
      solutionSettings: {
        hostType: HostTypeOptionAzure.id,
        name: "test",
        version: "1.0",
        activeResourcePlugins: [appStudioPlugin.name, botPlugin.name],
        capabilities: [BotOptionItem.id],
        azureResources: [],
      },
    };
    const mockedCtx = new MockedV2Context(projectSettings);
    const mockedProvider = new MockedAppStudioProvider();
    const mockedInputs: Inputs = {
      platform: Platform.VSCode,
    };
    mockedInputs[AzureSolutionQuestionNames.Capabilities] = [TabOptionItem.id];

    mockScaffoldCodeThatAlwaysSucceeds(appStudioPluginV2);
    mockScaffoldCodeThatAlwaysSucceeds(localDebugPluginV2);
    mockScaffoldCodeThatAlwaysSucceeds(frontendPluginV2);

    const result = await executeUserTask(
      mockedCtx,
      mockedInputs,
      { namespace: "solution", method: "addCapability" },
      mockedProvider
    );
    expect(result.isOk()).to.be.true;
  });

  it("should return error when adding resource's input is invalid", async () => {
    const projectSettings: ProjectSettings = {
      appName: "my app",
      projectId: uuid.v4(),
      solutionSettings: {
        hostType: HostTypeOptionAzure.id,
        name: "test",
        version: "1.0",
        activeResourcePlugins: [appStudioPluginV2.name],
        capabilities: [TabOptionItem.id],
        azureResources: [],
      },
    };
    const mockedCtx = new MockedV2Context(projectSettings);
    const mockedProvider = new MockedAppStudioProvider();
    const mockedInputs: Inputs = {
      platform: Platform.VSCode,
    };

    const result = await executeUserTask(
      mockedCtx,
      mockedInputs,
      { namespace: "solution", method: "addResource" },
      mockedProvider
    );
    expect(result.isErr()).to.be.true;
    expect(result._unsafeUnwrapErr().name).equals(SolutionError.InvalidInput);
  });

  it("should return error when adding SQL resource repeatedly", async () => {
    const projectSettings: ProjectSettings = {
      appName: "my app",
      projectId: uuid.v4(),
      solutionSettings: {
        hostType: HostTypeOptionAzure.id,
        name: "test",
        version: "1.0",
        activeResourcePlugins: [appStudioPluginV2.name, frontendPluginV2.name, sqlPluginV2.name],
        capabilities: [TabOptionItem.id],
        azureResources: [AzureResourceSQL.id],
      },
    };
    const mockedCtx = new MockedV2Context(projectSettings);
    const mockedProvider = new MockedAppStudioProvider();
    const mockedInputs: Inputs = {
      platform: Platform.VSCode,
    };

    mockedInputs[AzureSolutionQuestionNames.AddResources] = [AzureResourceSQL.id];

    const result = await executeUserTask(
      mockedCtx,
      mockedInputs,
      { namespace: "solution", method: "addResource" },
      mockedProvider
    );
    expect(result.isErr()).to.be.true;
    expect(result._unsafeUnwrapErr().name).equals(SolutionError.AddResourceNotSupport);
    expect(result._unsafeUnwrapErr().message).contains("SQL/APIM is already added");
  });

  it("should return ok when adding SQL resource to a project without SQL", async () => {
    const projectSettings: ProjectSettings = {
      appName: "my app",
      projectId: uuid.v4(),
      solutionSettings: {
        hostType: HostTypeOptionAzure.id,
        name: "test",
        version: "1.0",
        activeResourcePlugins: [appStudioPluginV2.name, frontendPluginV2.name],
        capabilities: [TabOptionItem.id],
        azureResources: [],
      },
    };
    const mockedCtx = new MockedV2Context(projectSettings);
    mockedCtx.projectSetting.programmingLanguage = ProgrammingLanguage.JavaScript;
    const mockedProvider = new MockedAppStudioProvider();
    const mockedInputs: Inputs = {
      platform: Platform.VSCode,
    };

    mockedInputs[AzureSolutionQuestionNames.AddResources] = [AzureResourceSQL.id];
    mockedInputs.projectPath = "./";

    mockScaffoldCodeThatAlwaysSucceeds(appStudioPluginV2);
    mockScaffoldCodeThatAlwaysSucceeds(localDebugPluginV2);
    mockScaffoldCodeThatAlwaysSucceeds(sqlPluginV2);
    mockScaffoldCodeThatAlwaysSucceeds(functionPluginV2);

    const result = await executeUserTask(
      mockedCtx,
      mockedInputs,
      { namespace: "solution", method: "addResource" },
      mockedProvider
    );
    expect(result.isOk()).to.be.true;
  });

  describe("executeUserTask VSpublish", async () => {
    const projectSettings: ProjectSettings = {
      appName: "my app",
      projectId: uuid.v4(),
      solutionSettings: {
        hostType: HostTypeOptionAzure.id,
        name: "test",
        version: "1.0",
        activeResourcePlugins: [appStudioPluginV2.name],
        capabilities: [TabOptionItem.id],
        azureResources: [],
      },
    };

    it("should return error for non-vs platform", async () => {
      const mockedCtx = new MockedV2Context(projectSettings);
      const mockedProvider = new MockedAppStudioProvider();
      const mockedInputs: Inputs = {
        platform: Platform.VSCode,
      };

      let result = await executeUserTask(
        mockedCtx,
        mockedInputs,
        { namespace: "solution", method: "VSpublish" },
        mockedProvider
      );
      expect(result.isErr()).to.be.true;
      expect(result._unsafeUnwrapErr().name).equals(SolutionError.UnsupportedPlatform);

      (mockedInputs.platform = Platform.VSCode),
        (result = await executeUserTask(
          mockedCtx,
          mockedInputs,
          { namespace: "solution", method: "VSpublish" },
          mockedProvider
        ));
      expect(result.isErr()).to.be.true;
      expect(result._unsafeUnwrapErr().name).equals(SolutionError.UnsupportedPlatform);
    });

    describe("happy path", async () => {
      const mocker = sinon.createSandbox();

      beforeEach(() => {});

      afterEach(() => {
        mocker.restore();
      });

      it("should return ok", async () => {
        const mockedCtx = new MockedV2Context(projectSettings);
        const mockedProvider = new MockedAppStudioProvider();
        const mockedInputs: Inputs = {
          platform: Platform.VS,
        };

        mockV2PublishThatAlwaysSucceed(appStudioPluginV2);
        const spy = mocker.spy(appStudioPluginV2, "publishApplication");
        const result = await executeUserTask(
          mockedCtx,
<<<<<<< HEAD
          { namespace: "solution", method: "VSpublish", params: { envConfig: {}, envProfile: {} } },
=======
>>>>>>> 2e0e31fa
          mockedInputs,
          { namespace: "solution", method: "VSpublish", params: { envConfig: {}, envProfile: {} } },
          mockedProvider
        );
        expect(result.isOk()).to.be.true;
        expect(spy.calledOnce, "publishApplication() is called").to.be.true;
      });
    });
  });
});<|MERGE_RESOLUTION|>--- conflicted
+++ resolved
@@ -433,10 +433,6 @@
         const spy = mocker.spy(appStudioPluginV2, "publishApplication");
         const result = await executeUserTask(
           mockedCtx,
-<<<<<<< HEAD
-          { namespace: "solution", method: "VSpublish", params: { envConfig: {}, envProfile: {} } },
-=======
->>>>>>> 2e0e31fa
           mockedInputs,
           { namespace: "solution", method: "VSpublish", params: { envConfig: {}, envProfile: {} } },
           mockedProvider
