// Copyright (c) Microsoft Corporation.
// Licensed under the MIT license.
import chai from "chai";
import chaiAsPromised from "chai-as-promised";
import { it } from "mocha";
import { TeamsAppSolution } from " ../../../src/plugins/solution";
import {
  ConfigMap,
  SolutionConfig,
  SolutionContext,
  Platform,
  Func,
  ProjectSettings,
  Inputs,
  v2,
  Plugin,
  Void,
  ok,
  Result,
  FxError,
} from "@microsoft/teamsfx-api";
import * as sinon from "sinon";
import { GLOBAL_CONFIG, SolutionError } from "../../../src/plugins/solution/fx-solution/constants";
import { MockedAppStudioProvider, MockedV2Context, mockPublishThatAlwaysSucceed } from "./util";
import _ from "lodash";
import {
  ResourcePlugins,
  ResourcePluginsV2,
} from "../../../src/plugins/solution/fx-solution/ResourcePluginContainer";
import Container from "typedi";
<<<<<<< HEAD
import { AppStudioPlugin } from "../../../src";
import * as uuid from "uuid";
import {
  AzureSolutionQuestionNames,
  BotOptionItem,
  HostTypeOptionAzure,
  HostTypeOptionSPFx,
  TabOptionItem,
} from "../../../src/plugins/solution/fx-solution/question";
import { executeUserTask } from "../../../src/plugins/solution/fx-solution/v2/executeUserTask";
import "../../../src/plugins/resource/function/v2";
import "../../../src/plugins/resource/sql/v2";
import "../../../src/plugins/resource/apim/v2";
import "../../../src/plugins/resource/localdebug/v2";
import "../../../src/plugins/resource/appstudio/v2";
import "../../../src/plugins/resource/frontend/v2";
import "../../../src/plugins/resource/bot/v2";
=======
import { AppStudioPlugin, newEnvInfo } from "../../../src";
>>>>>>> 18ffc115

chai.use(chaiAsPromised);
const expect = chai.expect;
const appStudioPlugin = Container.get<AppStudioPlugin>(ResourcePlugins.AppStudioPlugin);
const botPlugin = Container.get<Plugin>(ResourcePlugins.BotPlugin);
const functionPluginV2 = Container.get<v2.ResourcePlugin>(ResourcePluginsV2.FunctionPlugin);
const sqlPluginV2 = Container.get<v2.ResourcePlugin>(ResourcePluginsV2.SqlPlugin);
const apimPluginV2 = Container.get<v2.ResourcePlugin>(ResourcePluginsV2.ApimPlugin);

const localDebugPluginV2 = Container.get<v2.ResourcePlugin>(ResourcePluginsV2.LocalDebugPlugin);
const appStudioPluginV2 = Container.get<v2.ResourcePlugin>(ResourcePluginsV2.AppStudioPlugin);
const frontendPluginV2 = Container.get<v2.ResourcePlugin>(ResourcePluginsV2.FrontendPlugin);
const botPluginV2 = Container.get<v2.ResourcePlugin>(ResourcePluginsV2.BotPlugin);

function mockScaffoldCodeThatAlwaysSucceeds(plugin: v2.ResourcePlugin) {
  plugin.scaffoldSourceCode = async function (
    _ctx: v2.Context,
    _inputs: Inputs
  ): Promise<Result<{ output: Record<string, string> }, FxError>> {
    return ok({ output: {} });
  };
}

function mockSolutionContextWithPlatform(platform?: Platform): SolutionContext {
  const config: SolutionConfig = new Map();
  config.set(GLOBAL_CONFIG, new ConfigMap());
  return {
    root: ".",
    envInfo: newEnvInfo(),
    answers: { platform: platform ? platform : Platform.VSCode },
    projectSettings: undefined,
  };
}

describe("executeUserTask VSpublish", async () => {
  it("should return error for non-vs platform", async () => {
    const mockedCtx = mockSolutionContextWithPlatform(Platform.VSCode);
    const solution = new TeamsAppSolution();
    const func: Func = {
      namespace: "solution",
      method: "VSpublish",
    };
    let result = await solution.executeUserTask(func, mockedCtx);
    expect(result.isErr()).to.be.true;
    expect(result._unsafeUnwrapErr().name).equals(SolutionError.UnsupportedPlatform);

    mockedCtx.answers!.platform = Platform.CLI;
    result = await solution.executeUserTask(func, mockedCtx);
    expect(result.isErr()).to.be.true;
    expect(result._unsafeUnwrapErr().name).equals(SolutionError.UnsupportedPlatform);

    // mockedCtx.answers!.platform = undefined;
    // result = await solution.executeUserTask(func, mockedCtx);
    // expect(result.isErr()).to.be.true;
    // expect(result._unsafeUnwrapErr().name).equals(SolutionError.UnsupportedPlatform);
  });

  describe("happy path", async () => {
    const mocker = sinon.createSandbox();

    beforeEach(() => {});

    afterEach(() => {
      mocker.restore();
    });

    it("should return ok", async () => {
      const mockedCtx = mockSolutionContextWithPlatform(Platform.VS);
      const solution = new TeamsAppSolution();
      const func: Func = {
        namespace: "solution",
        method: "VSpublish",
      };
      mockPublishThatAlwaysSucceed(appStudioPlugin);
      const spy = mocker.spy(appStudioPlugin, "publish");
      const result = await solution.executeUserTask(func, mockedCtx);
      expect(result.isOk()).to.be.true;
      expect(spy.calledOnce).to.be.true;
    });
  });
});

describe("V2 implementation", () => {
  it("should return err if given invalid router", async () => {
    const projectSettings: ProjectSettings = {
      appName: "my app",
      projectId: uuid.v4(),
      solutionSettings: {
        hostType: HostTypeOptionAzure.id,
        name: "azure",
        version: "1.0",
        activeResourcePlugins: [appStudioPlugin.name],
      },
    };
    const mockedCtx = new MockedV2Context(projectSettings);
    const mockedProvider = new MockedAppStudioProvider();
    const mockedInputs: Inputs = {
      platform: Platform.VSCode,
    };

    const result = await executeUserTask(
      mockedCtx,
      { namespace: "someInvalidNamespace", method: "invalid" },
      mockedInputs,
      mockedProvider
    );
    expect(result.isErr()).to.be.true;
    expect(result._unsafeUnwrapErr().name).equals("executeUserTaskRouteFailed");
  });

  it("should return err when trying to add capability for SPFx project", async () => {
    const projectSettings: ProjectSettings = {
      appName: "my app",
      projectId: uuid.v4(),
      solutionSettings: {
        hostType: HostTypeOptionSPFx.id,
        name: "test",
        version: "1.0",
        activeResourcePlugins: [appStudioPlugin.name],
      },
    };
    const mockedCtx = new MockedV2Context(projectSettings);
    const mockedProvider = new MockedAppStudioProvider();
    const mockedInputs: Inputs = {
      platform: Platform.VSCode,
    };

    const result = await executeUserTask(
      mockedCtx,
      { namespace: "solution", method: "addCapability" },
      mockedInputs,
      mockedProvider
    );
    expect(result.isErr()).to.be.true;
    expect(result._unsafeUnwrapErr().name).equals(SolutionError.FailedToAddCapability);
  });

  it("should return err when trying to add resource for SPFx project", async () => {
    const projectSettings: ProjectSettings = {
      appName: "my app",
      projectId: uuid.v4(),
      solutionSettings: {
        hostType: HostTypeOptionSPFx.id,
        name: "test",
        version: "1.0",
        activeResourcePlugins: [appStudioPlugin.name],
      },
    };
    const mockedCtx = new MockedV2Context(projectSettings);
    const mockedProvider = new MockedAppStudioProvider();
    const mockedInputs: Inputs = {
      platform: Platform.VSCode,
    };

    const result = await executeUserTask(
      mockedCtx,
      { namespace: "solution", method: "addResource" },
      mockedInputs,
      mockedProvider
    );
    expect(result.isErr()).to.be.true;
    expect(result._unsafeUnwrapErr().name).equals(SolutionError.AddResourceNotSupport);
  });

  it("should return err when trying to add bot capability repeatedly", async () => {
    const projectSettings: ProjectSettings = {
      appName: "my app",
      projectId: uuid.v4(),
      solutionSettings: {
        hostType: HostTypeOptionAzure.id,
        name: "test",
        version: "1.0",
        activeResourcePlugins: [appStudioPlugin.name, botPlugin.name],
        capabilities: [BotOptionItem.id],
      },
    };
    const mockedCtx = new MockedV2Context(projectSettings);
    const mockedProvider = new MockedAppStudioProvider();
    const mockedInputs: Inputs = {
      platform: Platform.VSCode,
    };
    mockedInputs[AzureSolutionQuestionNames.Capabilities] = [BotOptionItem.id];

    const result = await executeUserTask(
      mockedCtx,
      { namespace: "solution", method: "addCapability" },
      mockedInputs,
      mockedProvider
    );
    expect(result.isErr()).to.be.true;
    expect(result._unsafeUnwrapErr().name).equals(SolutionError.FailedToAddCapability);
  });

  it("should return ok when adding tab to bot project", async () => {
    const projectSettings: ProjectSettings = {
      appName: "my app",
      projectId: uuid.v4(),
      solutionSettings: {
        hostType: HostTypeOptionAzure.id,
        name: "test",
        version: "1.0",
        activeResourcePlugins: [appStudioPlugin.name, botPlugin.name],
        capabilities: [BotOptionItem.id],
        azureResources: [],
      },
    };
    const mockedCtx = new MockedV2Context(projectSettings);
    const mockedProvider = new MockedAppStudioProvider();
    const mockedInputs: Inputs = {
      platform: Platform.VSCode,
    };
    mockedInputs[AzureSolutionQuestionNames.Capabilities] = [TabOptionItem.id];

    mockScaffoldCodeThatAlwaysSucceeds(appStudioPluginV2);
    mockScaffoldCodeThatAlwaysSucceeds(localDebugPluginV2);
    mockScaffoldCodeThatAlwaysSucceeds(frontendPluginV2);

    const result = await executeUserTask(
      mockedCtx,
      { namespace: "solution", method: "addCapability" },
      mockedInputs,
      mockedProvider
    );
    expect(result.isOk()).to.be.true;
  });
});<|MERGE_RESOLUTION|>--- conflicted
+++ resolved
@@ -14,7 +14,6 @@
   Inputs,
   v2,
   Plugin,
-  Void,
   ok,
   Result,
   FxError,
@@ -28,8 +27,6 @@
   ResourcePluginsV2,
 } from "../../../src/plugins/solution/fx-solution/ResourcePluginContainer";
 import Container from "typedi";
-<<<<<<< HEAD
-import { AppStudioPlugin } from "../../../src";
 import * as uuid from "uuid";
 import {
   AzureSolutionQuestionNames,
@@ -46,9 +43,7 @@
 import "../../../src/plugins/resource/appstudio/v2";
 import "../../../src/plugins/resource/frontend/v2";
 import "../../../src/plugins/resource/bot/v2";
-=======
 import { AppStudioPlugin, newEnvInfo } from "../../../src";
->>>>>>> 18ffc115
 
 chai.use(chaiAsPromised);
 const expect = chai.expect;
