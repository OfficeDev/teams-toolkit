--- conflicted
+++ resolved
@@ -32,14 +32,10 @@
   getQuestionsForAddFeature,
 } from "../../../src/plugins/solution/fx-solution/v3/addFeature";
 import {
-<<<<<<< HEAD
-=======
   AzureResourceApim,
   AzureResourceFunction,
->>>>>>> fd77cdf0
   AzureResourceKeyVault,
   AzureResourceSQL,
-  AzureResourceFunction,
 } from "../../../src/plugins/solution/fx-solution/question";
 describe("SolutionV3 - addFeature", () => {
   const sandbox = sinon.createSandbox();
@@ -260,48 +256,68 @@
     });
     deleteFolder(projectPath);
   });
-<<<<<<< HEAD
   it("addFeature: sql", async () => {
-=======
-  it("addFeature: apim", async () => {
->>>>>>> fd77cdf0
-    const projectSettings: ProjectSettings = {
-      appName: "my app",
-      projectId: uuid.v4(),
-      solutionSettings: {
-        name: TeamsFxAzureSolutionNameV3,
-        version: "3.0.0",
-        capabilities: [],
-        hostType: "Azure",
-        azureResources: [],
-        activeResourcePlugins: [],
-      },
-    };
-    const projectPath = path.join(os.tmpdir(), randomAppName());
-    const ctx = new MockedV2Context(projectSettings);
-    const inputs: v3.SolutionAddFeatureInputs = {
-      platform: Platform.VSCode,
-      projectPath: projectPath,
-<<<<<<< HEAD
+    const projectSettings: ProjectSettings = {
+      appName: "my app",
+      projectId: uuid.v4(),
+      solutionSettings: {
+        name: TeamsFxAzureSolutionNameV3,
+        version: "3.0.0",
+        capabilities: [],
+        hostType: "Azure",
+        azureResources: [],
+        activeResourcePlugins: [],
+      },
+    };
+    const projectPath = path.join(os.tmpdir(), randomAppName());
+    const ctx = new MockedV2Context(projectSettings);
+    const inputs: v3.SolutionAddFeatureInputs = {
+      platform: Platform.VSCode,
+      projectPath: projectPath,
       feature: BuiltInFeaturePluginNames.sql,
-=======
-      feature: BuiltInFeaturePluginNames.apim,
->>>>>>> fd77cdf0
-    };
-    const res = await addFeature(ctx, inputs);
-    assert.isTrue(res.isOk());
-    assert.deepEqual(projectSettings.solutionSettings, {
-      name: TeamsFxAzureSolutionNameV3,
-      version: "3.0.0",
-      capabilities: [],
-      hostType: "Azure",
-<<<<<<< HEAD
+    };
+    const res = await addFeature(ctx, inputs);
+    assert.isTrue(res.isOk());
+    assert.deepEqual(projectSettings.solutionSettings, {
+      name: TeamsFxAzureSolutionNameV3,
+      version: "3.0.0",
+      capabilities: [],
+      hostType: "Azure",
       azureResources: [AzureResourceSQL.id],
       activeResourcePlugins: [BuiltInFeaturePluginNames.sql, BuiltInFeaturePluginNames.identity],
-=======
+    });
+    deleteFolder(projectPath);
+  });
+
+  it("addFeature: apim", async () => {
+    const projectSettings: ProjectSettings = {
+      appName: "my app",
+      projectId: uuid.v4(),
+      solutionSettings: {
+        name: TeamsFxAzureSolutionNameV3,
+        version: "3.0.0",
+        capabilities: [],
+        hostType: "Azure",
+        azureResources: [],
+        activeResourcePlugins: [],
+      },
+    };
+    const projectPath = path.join(os.tmpdir(), randomAppName());
+    const ctx = new MockedV2Context(projectSettings);
+    const inputs: v3.SolutionAddFeatureInputs = {
+      platform: Platform.VSCode,
+      projectPath: projectPath,
+      feature: BuiltInFeaturePluginNames.apim,
+    };
+    const res = await addFeature(ctx, inputs);
+    assert.isTrue(res.isOk());
+    assert.deepEqual(projectSettings.solutionSettings, {
+      name: TeamsFxAzureSolutionNameV3,
+      version: "3.0.0",
+      capabilities: [],
+      hostType: "Azure",
       azureResources: [AzureResourceApim.id],
       activeResourcePlugins: [BuiltInFeaturePluginNames.apim],
->>>>>>> fd77cdf0
     });
     deleteFolder(projectPath);
   });
