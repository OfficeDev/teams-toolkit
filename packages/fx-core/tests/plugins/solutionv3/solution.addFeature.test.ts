--- conflicted
+++ resolved
@@ -32,13 +32,9 @@
   getQuestionsForAddFeature,
 } from "../../../src/plugins/solution/fx-solution/v3/addFeature";
 import {
-<<<<<<< HEAD
   AzureResourceKeyVault,
   AzureResourceSQL,
-=======
   AzureResourceFunction,
-  AzureResourceKeyVault,
->>>>>>> 68b01609
 } from "../../../src/plugins/solution/fx-solution/question";
 describe("SolutionV3 - addFeature", () => {
   const sandbox = sinon.createSandbox();
