--- conflicted
+++ resolved
@@ -632,12 +632,6 @@
         if (question.name === QuestionNames.Runtime) {
           return ok({ type: "success", result: RuntimeOptions.DotNet().id });
         } else if (question.name === QuestionNames.Capabilities) {
-<<<<<<< HEAD
-          const select = question as SingleSelectQuestion;
-          const options = await select.dynamicOptions!(inputs);
-          assert.isTrue(options.length === 13);
-=======
->>>>>>> d034b302
           return ok({ type: "success", result: CapabilityOptions.notificationBot().id });
         } else if (question.name === QuestionNames.BotTrigger) {
           return ok({ type: "success", result: NotificationTriggerOptions.appServiceForVS().id });
