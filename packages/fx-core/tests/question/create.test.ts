// Copyright (c) Microsoft Corporation.
// Licensed under the MIT license.
import {
  FuncValidation,
  Inputs,
  LocalFunc,
  MultiSelectQuestion,
  Platform,
  Question,
  SingleSelectQuestion,
  UserInteraction,
  ok,
} from "@microsoft/teamsfx-api";
import { assert } from "chai";
import fs from "fs-extra";
import "mocha";
import mockedEnv, { RestoreFn } from "mocked-env";
import sinon from "sinon";
import { getLocalizedString } from "../../src/common/localizeUtils";
import { Runtime } from "../../src/component/constants";
import { AppDefinition } from "../../src/component/driver/teamsApp/interfaces/appdefinitions/appDefinition";
import {
  CapabilityOptions,
  NotificationTriggerOptions,
  ProjectTypeOptions,
  SPFxVersionOptionIds,
  ScratchOptions,
  appNameQuestion,
  createProjectQuestionNode,
  getLanguageOptions,
  getTemplate,
} from "../../src/question/create";
import { QuestionNames } from "../../src/question/questionNames";
import { QuestionTreeVisitor, traverse } from "../../src/ui/visitor";
import { MockUserInteraction, randomAppName } from "../core/utils";
import * as path from "path";

export async function callFuncs(question: Question, inputs: Inputs) {
  if (question.default && typeof question.default === "object") {
    await (question.default as LocalFunc<string | undefined>)(inputs);
  }

  if (
    (question.type === "singleSelect" || question.type === "multiSelect") &&
    typeof question.default === "object" &&
    question.dynamicOptions
  ) {
    await question.dynamicOptions(inputs);
  }
  if ((question as any).validation?.validFunc) {
    await (question as any).validation.validFunc(inputs);
  }

  if ((question as any).placeholder && typeof (question as any).placeholder === "object") {
    await (question as any).placeholder(inputs);
  }
}

describe("scaffold question", () => {
  const sandbox = sinon.createSandbox();

  afterEach(() => {
    sandbox.restore();
  });

  describe("createProjectQuestionNode", () => {
    const ui = new MockUserInteraction();
    let mockedEnvRestore: RestoreFn = () => {};

    afterEach(() => {
      mockedEnvRestore();
    });

    it("traverse in vscode sample", async () => {
      const inputs: Inputs = {
        platform: Platform.VSCode,
      };
      const questions: string[] = [];
      const visitor: QuestionTreeVisitor = async (
        question: Question,
        ui: UserInteraction,
        inputs: Inputs,
        step?: number,
        totalSteps?: number
      ) => {
        questions.push(question.name);

        await callFuncs(question, inputs);

        if (question.name === QuestionNames.Scratch) {
          return ok({ type: "success", result: ScratchOptions.no().id });
        } else if (question.name === QuestionNames.Samples) {
          return ok({ type: "success", result: "abc" });
        } else if (question.name === QuestionNames.Folder) {
          return ok({ type: "success", result: "./" });
        }
        return ok({ type: "success", result: undefined });
      };
      await traverse(createProjectQuestionNode(), inputs, ui, undefined, visitor);
      assert.deepEqual(questions, [
        QuestionNames.Scratch,
        QuestionNames.Samples,
        QuestionNames.Folder,
      ]);
    });

    it("traverse in vscode notification bot", async () => {
      const inputs: Inputs = {
        platform: Platform.VSCode,
      };
      const questions: string[] = [];
      const visitor: QuestionTreeVisitor = async (
        question: Question,
        ui: UserInteraction,
        inputs: Inputs,
        step?: number,
        totalSteps?: number
      ) => {
        questions.push(question.name);

        await callFuncs(question, inputs);

        if (question.name === QuestionNames.Scratch) {
          return ok({ type: "success", result: ScratchOptions.yes().id });
        } else if (question.name === QuestionNames.ProjectType) {
          const select = question as SingleSelectQuestion;
          const options = await select.dynamicOptions!(inputs);
          assert.isTrue(options.length === 4);
          return ok({ type: "success", result: ProjectTypeOptions.bot().id });
        } else if (question.name === QuestionNames.Capabilities) {
          const select = question as SingleSelectQuestion;
          const options = await select.dynamicOptions!(inputs);
          assert.isTrue(options.length === 4);
          const title =
            typeof question.title === "function" ? await question.title(inputs) : question.title;
          assert.equal(
            title,
            getLocalizedString("core.createProjectQuestion.projectType.bot.title")
          );
          return ok({ type: "success", result: CapabilityOptions.notificationBot().id });
        } else if (question.name === QuestionNames.BotTrigger) {
          return ok({ type: "success", result: NotificationTriggerOptions.appService().id });
        } else if (question.name === QuestionNames.ProgrammingLanguage) {
          return ok({ type: "success", result: "javascript" });
        } else if (question.name === QuestionNames.AppName) {
          return ok({ type: "success", result: "test001" });
        } else if (question.name === QuestionNames.Folder) {
          return ok({ type: "success", result: "./" });
        }
        return ok({ type: "success", result: undefined });
      };
      await traverse(createProjectQuestionNode(), inputs, ui, undefined, visitor);
      assert.deepEqual(questions, [
        "scratch",
        "project-type",
        "capabilities",
        "bot-host-type-trigger",
        "programming-language",
        "folder",
        "app-name",
      ]);
    });

    it("traverse in vscode me", async () => {
      const inputs: Inputs = {
        platform: Platform.VSCode,
      };
      const questions: string[] = [];
      const visitor: QuestionTreeVisitor = async (
        question: Question,
        ui: UserInteraction,
        inputs: Inputs,
        step?: number,
        totalSteps?: number
      ) => {
        questions.push(question.name);

        await callFuncs(question, inputs);

        if (question.name === QuestionNames.Scratch) {
          return ok({ type: "success", result: ScratchOptions.yes().id });
        } else if (question.name === QuestionNames.ProjectType) {
          const select = question as SingleSelectQuestion;
          const options = await select.dynamicOptions!(inputs);
          assert.isTrue(options.length === 4);
          return ok({ type: "success", result: ProjectTypeOptions.me().id });
        } else if (question.name === QuestionNames.Capabilities) {
          const select = question as SingleSelectQuestion;
          const options = await select.dynamicOptions!(inputs);
<<<<<<< HEAD
          assert.isTrue(options.length === 2);
          const title =
            typeof question.title === "function" ? await question.title(inputs) : question.title;
=======
          assert.isTrue(options.length === 3);
>>>>>>> 1fb5f05c
          assert.equal(
            title,
            getLocalizedString("core.createProjectQuestion.projectType.messageExtension.title")
          );
          return ok({ type: "success", result: CapabilityOptions.m365SearchMe().id });
        } else if (question.name === QuestionNames.ProgrammingLanguage) {
          return ok({ type: "success", result: "javascript" });
        } else if (question.name === QuestionNames.AppName) {
          return ok({ type: "success", result: "test001" });
        } else if (question.name === QuestionNames.Folder) {
          return ok({ type: "success", result: "./" });
        }
        return ok({ type: "success", result: undefined });
      };
      await traverse(createProjectQuestionNode(), inputs, ui, undefined, visitor);
      assert.deepEqual(questions, [
        "scratch",
        "project-type",
        "capabilities",
        "programming-language",
        "folder",
        "app-name",
      ]);
    });
    it("traverse in vscode Office addin", async () => {
      const inputs: Inputs = {
        platform: Platform.VSCode,
      };
      const questions: string[] = [];
      const visitor: QuestionTreeVisitor = async (
        question: Question,
        ui: UserInteraction,
        inputs: Inputs,
        step?: number,
        totalSteps?: number
      ) => {
        questions.push(question.name);
        await callFuncs(question, inputs);

        if (question.name === QuestionNames.Scratch) {
          return ok({ type: "success", result: ScratchOptions.yes().id });
        } else if (question.name === QuestionNames.ProjectType) {
          const select = question as SingleSelectQuestion;
          const options = await select.dynamicOptions!(inputs);
          assert.isTrue(options.length === 4);
          return ok({ type: "success", result: ProjectTypeOptions.outlookAddin().id });
        } else if (question.name === QuestionNames.Capabilities) {
          const select = question as SingleSelectQuestion;
          const options = await select.dynamicOptions!(inputs);
          assert.deepEqual(options, [
            ...CapabilityOptions.officeAddinItems(),
            CapabilityOptions.officeAddinImport(),
          ]);
          const title =
            typeof question.title === "function" ? await question.title(inputs) : question.title;
          assert.equal(
            title,
            getLocalizedString("core.createProjectQuestion.projectType.outlookAddin.title")
          );
          return ok({ type: "success", result: CapabilityOptions.officeAddinImport().id });
        } else if (question.name === QuestionNames.OfficeAddinFolder) {
          return ok({ type: "success", result: "./" });
        } else if (question.name === QuestionNames.OfficeAddinManifest) {
          return ok({ type: "success", result: "./manifest.json" });
        } else if (question.name === QuestionNames.ProgrammingLanguage) {
          const select = question as SingleSelectQuestion;
          const options = await select.dynamicOptions!(inputs);
          assert.isTrue(options.length === 1);
          return ok({ type: "success", result: "typescript" });
        } else if (question.name === QuestionNames.Folder) {
          return ok({ type: "success", result: "./" });
        } else if (question.name === QuestionNames.AppName) {
          return ok({ type: "success", result: "test001" });
        }
        return ok({ type: "success", result: undefined });
      };
      await traverse(createProjectQuestionNode(), inputs, ui, undefined, visitor);
      assert.deepEqual(questions, [
        QuestionNames.Scratch,
        QuestionNames.ProjectType,
        QuestionNames.Capabilities,
        QuestionNames.OfficeAddinFolder,
        QuestionNames.OfficeAddinManifest,
        QuestionNames.ProgrammingLanguage,
        QuestionNames.Folder,
        QuestionNames.AppName,
      ]);
    });
    it("traverse in vscode SPFx new", async () => {
      const inputs: Inputs = {
        platform: Platform.VSCode,
      };
      const questions: string[] = [];
      const visitor: QuestionTreeVisitor = async (
        question: Question,
        ui: UserInteraction,
        inputs: Inputs,
        step?: number,
        totalSteps?: number
      ) => {
        questions.push(question.name);
        await callFuncs(question, inputs);
        if (question.name === QuestionNames.Scratch) {
          return ok({ type: "success", result: ScratchOptions.yes().id });
        } else if (question.name === QuestionNames.ProjectType) {
          const select = question as SingleSelectQuestion;
          const options = await select.dynamicOptions!(inputs);
          assert.isTrue(options.length === 4);
          return ok({ type: "success", result: ProjectTypeOptions.tab().id });
        } else if (question.name === QuestionNames.Capabilities) {
          const select = question as SingleSelectQuestion;
          const options = await select.dynamicOptions!(inputs);
          assert.isTrue(options.length === 4);
          const title =
            typeof question.title === "function" ? await question.title(inputs) : question.title;
          assert.equal(
            title,
            getLocalizedString("core.createProjectQuestion.projectType.tab.title")
          );
          return ok({ type: "success", result: CapabilityOptions.SPFxTab().id });
        } else if (question.name === QuestionNames.SPFxSolution) {
          return ok({ type: "success", result: "new" });
        } else if (question.name === QuestionNames.SPFxInstallPackage) {
          return ok({ type: "success", result: SPFxVersionOptionIds.installLocally });
        } else if (question.name === QuestionNames.SPFxFramework) {
          return ok({ type: "success", result: "react" });
        } else if (question.name === QuestionNames.SPFxWebpartName) {
          return ok({ type: "success", result: "test" });
        } else if (question.name === QuestionNames.ProgrammingLanguage) {
          const select = question as SingleSelectQuestion;
          const options = await select.dynamicOptions!(inputs);
          assert.isTrue(options.length === 1);
          return ok({ type: "success", result: "typescript" });
        } else if (question.name === QuestionNames.Folder) {
          return ok({ type: "success", result: "./" });
        } else if (question.name === QuestionNames.AppName) {
          return ok({ type: "success", result: "test001" });
        }
        return ok({ type: "success", result: undefined });
      };
      await traverse(createProjectQuestionNode(), inputs, ui, undefined, visitor);
      assert.deepEqual(questions, [
        QuestionNames.Scratch,
        QuestionNames.ProjectType,
        QuestionNames.Capabilities,
        QuestionNames.SPFxSolution,
        QuestionNames.SPFxInstallPackage,
        QuestionNames.SPFxFramework,
        QuestionNames.SPFxWebpartName,
        QuestionNames.ProgrammingLanguage,
        QuestionNames.Folder,
        QuestionNames.AppName,
      ]);
    });
    it("traverse in vscode SPFx import", async () => {
      const inputs: Inputs = {
        platform: Platform.VSCode,
      };
      const questions: string[] = [];
      const visitor: QuestionTreeVisitor = async (
        question: Question,
        ui: UserInteraction,
        inputs: Inputs,
        step?: number,
        totalSteps?: number
      ) => {
        questions.push(question.name);
        await callFuncs(question, inputs);
        if (question.name === QuestionNames.Scratch) {
          return ok({ type: "success", result: ScratchOptions.yes().id });
        } else if (question.name === QuestionNames.ProjectType) {
          const select = question as SingleSelectQuestion;
          const options = await select.dynamicOptions!(inputs);
          assert.isTrue(options.length === 4);
          return ok({ type: "success", result: ProjectTypeOptions.tab().id });
        } else if (question.name === QuestionNames.Capabilities) {
          const select = question as SingleSelectQuestion;
          const options = await select.dynamicOptions!(inputs);
          assert.isTrue(options.length === 4);
          return ok({ type: "success", result: CapabilityOptions.SPFxTab().id });
        } else if (question.name === QuestionNames.SPFxSolution) {
          return ok({ type: "success", result: "import" });
        } else if (question.name === QuestionNames.SPFxFolder) {
          return ok({ type: "success", result: "" });
        } else if (question.name === QuestionNames.SkipAppName) {
          return ok({ type: "success", result: "" });
        } else if (question.name === QuestionNames.ProgrammingLanguage) {
          const select = question as SingleSelectQuestion;
          const options = await select.dynamicOptions!(inputs);
          assert.isTrue(options.length === 1);
          return ok({ type: "success", result: "typescript" });
        } else if (question.name === QuestionNames.Folder) {
          return ok({ type: "success", result: "./" });
        } else if (question.name === QuestionNames.AppName) {
          return ok({ type: "success", result: "test001" });
        }
        return ok({ type: "success", result: undefined });
      };
      await traverse(createProjectQuestionNode(), inputs, ui, undefined, visitor);
      assert.deepEqual(questions, [
        QuestionNames.Scratch,
        QuestionNames.ProjectType,
        QuestionNames.Capabilities,
        QuestionNames.SPFxSolution,
        QuestionNames.SPFxFolder,
        QuestionNames.SkipAppName,
        QuestionNames.ProgrammingLanguage,
        QuestionNames.Folder,
        QuestionNames.AppName,
      ]);
    });
    it("traverse in vscode TDP with tab and bot", async () => {
      const appDefinition: AppDefinition = {
        teamsAppId: "mock-id",
        appId: "mock-id",
        staticTabs: [
          {
            name: "tab1",
            entityId: "tab1",
            contentUrl: "mock-contentUrl",
            websiteUrl: "mock-websiteUrl",
            context: [],
            scopes: [],
          },
        ],
        bots: [
          {
            botId: "mock-bot-id",
            isNotificationOnly: false,
            needsChannelSelector: false,
            supportsCalling: false,
            supportsFiles: false,
            supportsVideo: false,
            scopes: [],
            teamCommands: [],
            groupChatCommands: [],
            personalCommands: [],
          },
        ],
      };
      const inputs: Inputs = {
        platform: Platform.VSCode,
        teamsAppFromTdp: appDefinition,
      };
      const questions: string[] = [];
      const visitor: QuestionTreeVisitor = async (
        question: Question,
        ui: UserInteraction,
        inputs: Inputs,
        step?: number,
        totalSteps?: number
      ) => {
        questions.push(question.name);
        await callFuncs(question, inputs);
        if (question.name === QuestionNames.Scratch) {
          return ok({ type: "success", result: ScratchOptions.yes().id });
        } else if (question.name === QuestionNames.ProjectType) {
          const select = question as SingleSelectQuestion;
          const options = await select.dynamicOptions!(inputs);
          assert.isTrue(options.length === 1);
          return ok({ type: "success", result: "tab-bot-type" });
        } else if (question.name === QuestionNames.Capabilities) {
          const select = question as SingleSelectQuestion;
          const options = await select.dynamicOptions!(inputs);
          assert.isTrue(options.length === 1);
          return ok({ type: "success", result: CapabilityOptions.nonSsoTabAndBot().id });
        } else if (question.name === QuestionNames.ProgrammingLanguage) {
          const select = question as SingleSelectQuestion;
          const options = await select.dynamicOptions!(inputs);
          assert.isTrue(options.length === 2);
          return ok({ type: "success", result: "typescript" });
        } else if (question.name === QuestionNames.Folder) {
          return ok({ type: "success", result: "./" });
        } else if (question.name === QuestionNames.AppName) {
          return ok({ type: "success", result: "test001" });
        } else if (question.name === QuestionNames.ReplaceWebsiteUrl) {
          const select = question as MultiSelectQuestion;
          const options = await select.dynamicOptions!(inputs);
          assert.isTrue(options.length === 1);
          return ok({ type: "success", result: [] });
        } else if (question.name === QuestionNames.ReplaceContentUrl) {
          const select = question as MultiSelectQuestion;
          const options = await select.dynamicOptions!(inputs);
          assert.isTrue(options.length === 1);
          return ok({ type: "success", result: [] });
        } else if (question.name === QuestionNames.ReplaceBotIds) {
          const select = question as MultiSelectQuestion;
          const options = await select.dynamicOptions!(inputs);
          assert.isTrue(options.length === 1);
          return ok({ type: "success", result: [] });
        }
        return ok({ type: "success", result: undefined });
      };
      await traverse(createProjectQuestionNode(), inputs, ui, undefined, visitor);
      assert.deepEqual(questions, [
        QuestionNames.Scratch,
        QuestionNames.ProjectType,
        QuestionNames.Capabilities,
        QuestionNames.ProgrammingLanguage,
        QuestionNames.Folder,
        QuestionNames.AppName,
        QuestionNames.ReplaceWebsiteUrl,
        QuestionNames.ReplaceContentUrl,
        QuestionNames.ReplaceBotIds,
      ]);
    });
    it("traverse in vscode TDP with empty website url", async () => {
      const appDefinition: AppDefinition = {
        teamsAppId: "mock-id",
        appId: "mock-id",
        staticTabs: [
          {
            name: "tab1",
            entityId: "tab1",
            contentUrl: "https://test.com",
            websiteUrl: "",
            context: [],
            scopes: [],
          },
        ],
      };
      const inputs: Inputs = {
        platform: Platform.VSCode,
        teamsAppFromTdp: appDefinition,
      };
      const questions: string[] = [];
      const visitor: QuestionTreeVisitor = async (
        question: Question,
        ui: UserInteraction,
        inputs: Inputs,
        step?: number,
        totalSteps?: number
      ) => {
        questions.push(question.name);
        await callFuncs(question, inputs);
        if (question.name === QuestionNames.Scratch) {
          return ok({ type: "success", result: ScratchOptions.yes().id });
        } else if (question.name === QuestionNames.ProjectType) {
          const select = question as SingleSelectQuestion;
          const options = await select.dynamicOptions!(inputs);
          assert.isTrue(options.length === 1);
          return ok({ type: "success", result: "tab-bot-type" });
        } else if (question.name === QuestionNames.Capabilities) {
          const select = question as SingleSelectQuestion;
          const options = await select.dynamicOptions!(inputs);
          assert.isTrue(options.length === 1);
          return ok({ type: "success", result: CapabilityOptions.nonSsoTabAndBot().id });
        } else if (question.name === QuestionNames.ProgrammingLanguage) {
          const select = question as SingleSelectQuestion;
          const options = await select.dynamicOptions!(inputs);
          assert.isTrue(options.length === 2);
          return ok({ type: "success", result: "typescript" });
        } else if (question.name === QuestionNames.Folder) {
          return ok({ type: "success", result: "./" });
        } else if (question.name === QuestionNames.AppName) {
          return ok({ type: "success", result: "test001" });
        } else if (question.name === QuestionNames.ReplaceContentUrl) {
          const select = question as MultiSelectQuestion;
          const options = await select.dynamicOptions!(inputs);
          assert.isTrue(options.length === 1);
          return ok({ type: "success", result: [] });
        }
        return ok({ type: "success", result: undefined });
      };
      await traverse(createProjectQuestionNode(), inputs, ui, undefined, visitor);
      assert.deepEqual(questions, [
        QuestionNames.Scratch,
        QuestionNames.ProjectType,
        QuestionNames.Capabilities,
        QuestionNames.ProgrammingLanguage,
        QuestionNames.Folder,
        QuestionNames.AppName,
        QuestionNames.ReplaceContentUrl,
      ]);
    });
    it("traverse in cli", async () => {
      mockedEnvRestore = mockedEnv({ TEAMSFX_CLI_DOTNET: "false" });
      const inputs: Inputs = {
        platform: Platform.CLI,
      };
      const questions: string[] = [];
      const visitor: QuestionTreeVisitor = async (
        question: Question,
        ui: UserInteraction,
        inputs: Inputs,
        step?: number,
        totalSteps?: number
      ) => {
        questions.push(question.name);
        await callFuncs(question, inputs);
        if (question.name === QuestionNames.Scratch) {
          return ok({ type: "success", result: ScratchOptions.yes().id });
        } else if (question.name === QuestionNames.Capabilities) {
          const select = question as SingleSelectQuestion;
          const options = await select.dynamicOptions!(inputs);
          assert.isTrue(options.length === 11);
          return ok({ type: "success", result: CapabilityOptions.notificationBot().id });
        } else if (question.name === QuestionNames.BotTrigger) {
          return ok({ type: "success", result: NotificationTriggerOptions.appService().id });
        } else if (question.name === QuestionNames.ProgrammingLanguage) {
          return ok({ type: "success", result: "javascript" });
        } else if (question.name === QuestionNames.AppName) {
          return ok({ type: "success", result: "test001" });
        } else if (question.name === QuestionNames.Folder) {
          return ok({ type: "success", result: "./" });
        }
        return ok({ type: "success", result: undefined });
      };
      await traverse(createProjectQuestionNode(), inputs, ui, undefined, visitor);
      assert.deepEqual(questions, [
        QuestionNames.Scratch,
        QuestionNames.Capabilities,
        QuestionNames.BotTrigger,
        QuestionNames.ProgrammingLanguage,
        QuestionNames.Folder,
        QuestionNames.AppName,
      ]);
    });

    it("traverse in cli TEAMSFX_CLI_DOTNET=true", async () => {
      mockedEnvRestore = mockedEnv({ TEAMSFX_CLI_DOTNET: "true" });
      const inputs: Inputs = {
        platform: Platform.CLI,
      };
      const questions: string[] = [];
      const visitor: QuestionTreeVisitor = async (
        question: Question,
        ui: UserInteraction,
        inputs: Inputs,
        step?: number,
        totalSteps?: number
      ) => {
        questions.push(question.name);
        await callFuncs(question, inputs);
        if (question.name === QuestionNames.Scratch) {
          return ok({ type: "success", result: ScratchOptions.yes().id });
        } else if (question.name === QuestionNames.Runtime) {
          return ok({ type: "success", result: Runtime.dotnet });
        } else if (question.name === QuestionNames.Capabilities) {
          const select = question as SingleSelectQuestion;
          const options = await select.dynamicOptions!(inputs);
          assert.isTrue(options.length === 4);
          return ok({ type: "success", result: CapabilityOptions.notificationBot().id });
        } else if (question.name === QuestionNames.BotTrigger) {
          const select = question as SingleSelectQuestion;
          const options = await select.dynamicOptions!(inputs);
          assert.deepEqual(options, [
            NotificationTriggerOptions.appServiceForVS(),
            ...NotificationTriggerOptions.functionsTriggers(),
          ]);
          return ok({ type: "success", result: NotificationTriggerOptions.appServiceForVS().id });
        } else if (question.name === QuestionNames.ProgrammingLanguage) {
          return ok({ type: "success", result: "javascript" });
        } else if (question.name === QuestionNames.AppName) {
          return ok({ type: "success", result: "test001" });
        } else if (question.name === QuestionNames.Folder) {
          return ok({ type: "success", result: "./" });
        }
        return ok({ type: "success", result: undefined });
      };
      await traverse(createProjectQuestionNode(), inputs, ui, undefined, visitor);
      assert.deepEqual(questions, [
        QuestionNames.Scratch,
        QuestionNames.Runtime,
        QuestionNames.Capabilities,
        QuestionNames.BotTrigger,
        QuestionNames.ProgrammingLanguage,
        QuestionNames.Folder,
        QuestionNames.AppName,
      ]);
    });
  });

  describe("getLanguageOptions", () => {
    let mockedEnvRestore: RestoreFn = () => {};

    afterEach(() => {
      mockedEnvRestore();
    });

    it("dotnet for VS", async () => {
      const options = getLanguageOptions({
        platform: Platform.VS,
        runtime: Runtime.dotnet,
      });
      assert.isTrue(options.length === 1 && options[0].id === "csharp");
    });

    it("dotnet when TEAMSFX_CLI_DOTNET", async () => {
      mockedEnvRestore = mockedEnv({ TEAMSFX_CLI_DOTNET: "true" });
      const options = getLanguageOptions({
        platform: Platform.CLI,
        runtime: Runtime.dotnet,
      });
      assert.isTrue(options.length === 1 && options[0].id === "csharp");
    });

    it("office addin", async () => {
      const options = getLanguageOptions({
        platform: Platform.VSCode,
        [QuestionNames.ProjectType]: ProjectTypeOptions.outlookAddin().id,
        [QuestionNames.Capabilities]: "taskpane",
      });
      assert.isTrue(options.length === 1 && options[0].id === "TypeScript");
    });
    it("SPFx", async () => {
      const options = getLanguageOptions({
        platform: Platform.VSCode,
        [QuestionNames.ProjectType]: ProjectTypeOptions.tab().id,
        [QuestionNames.Capabilities]: CapabilityOptions.SPFxTab().id,
      });
      assert.isTrue(options.length === 1 && options[0].id === "typescript");
    });
    it("other", async () => {
      const options = getLanguageOptions({
        platform: Platform.VSCode,
        [QuestionNames.ProjectType]: ProjectTypeOptions.tab().id,
        [QuestionNames.Capabilities]: CapabilityOptions.basicBot().id,
      });
      assert.isTrue(options.length === 2);
    });
  });
  describe("getTemplate", () => {
    it("should find taskpane template", () => {
      const inputs: Inputs = {
        platform: Platform.CLI,
      };
      inputs["capabilities"] = ["taskpane"];
      const template = getTemplate(inputs);
      assert.equal(template, "taskpane");
    });
  });

  describe("appNameQuestion", () => {
    const question = appNameQuestion();
    const validFunc = (question.validation as FuncValidation<string>).validFunc;
    it("happy path", async () => {
      const inputs: Inputs = { platform: Platform.VSCode, folder: "./" };
      const appName = "1234";
      let validRes = await validFunc(appName, inputs);
      assert.isTrue(validRes === getLocalizedString("core.QuestionAppName.validation.pattern"));
      sandbox.stub<any, any>(fs, "pathExists").resolves(true);
      inputs.appName = randomAppName();
      inputs.folder = "./";
      validRes = await validFunc(inputs.appName, inputs);
      const expected = getLocalizedString(
        "core.QuestionAppName.validation.pathExist",
        path.resolve(inputs.folder, inputs.appName)
      );
      assert.equal(validRes, expected);
      sandbox.restore();
      sandbox.stub<any, any>(fs, "pathExists").resolves(false);
      validRes = await validFunc(inputs.appName, inputs);
      assert.isTrue(validRes === undefined);
    });

    it("app name exceed maxlength of 30", async () => {
      const input = "SurveyMonkeyWebhookNotification";
      const result = await validFunc(input);

      assert.equal(result, getLocalizedString("core.QuestionAppName.validation.maxlength"));
    });

    it("app name with only letters", async () => {
      const input = "app";
      const result = await validFunc(input);

      assert.isUndefined(result);
    });

    it("app name starting with digit", async () => {
      const input = "123app";
      const result = await validFunc(input);

      assert.equal(result, getLocalizedString("core.QuestionAppName.validation.pattern"));
    });

    it("app name count of alphanumerics less than 2", async () => {
      const input = "a..(";
      const result = await validFunc(input);

      assert.equal(result, getLocalizedString("core.QuestionAppName.validation.pattern"));
    });

    it("app name containing dot", async () => {
      const input = "app.123";
      const result = await validFunc(input);

      assert.isUndefined(result);
    });

    it("app name containing hyphen", async () => {
      const input = "app-123";
      const result = await validFunc(input);

      assert.isUndefined(result);
    });

    it("app name containing multiple special characters", async () => {
      const input = "a..(1";
      const result = await validFunc(input);

      assert.isUndefined(result);
    });

    it("app name containing space", async () => {
      const input = "app 123";
      const result = await validFunc(input);

      assert.isUndefined(result);
    });

    it("app name containing dot at the end - wrong pattern", async () => {
      const input = "app.app.";
      const result = await validFunc(input);

      assert.equal(result, getLocalizedString("core.QuestionAppName.validation.pattern"));
    });

    it("app name containing space at the end - wrong pattern", async () => {
      const input = "app123 ";
      const result = await validFunc(input);

      assert.equal(result, getLocalizedString("core.QuestionAppName.validation.pattern"));
    });

    it("app name containing invalid control code", async () => {
      const input = "a\u0001a";
      const result = await validFunc(input);

      assert.equal(result, getLocalizedString("core.QuestionAppName.validation.pattern"));
    });

    it("app name containing invalid character", async () => {
      const input = "app<>123";
      const result = await validFunc(input);

      assert.equal(result, getLocalizedString("core.QuestionAppName.validation.pattern"));
    });

    it("invalid app name containing &", async () => {
      const input = "app&123";
      const result = await validFunc(input);

      assert.equal(result, getLocalizedString("core.QuestionAppName.validation.pattern"));
    });
  });

  describe("CapabilityOptions", () => {
    it("has 3 options in message extension type", () => {
      // Act
      const options = CapabilityOptions.mes();
      // Assert
      assert.equal(options.length, 3);
      assert.deepEqual(options, [
        CapabilityOptions.linkUnfurling(),
        CapabilityOptions.m365SearchMe(),
        CapabilityOptions.collectFormMe(),
      ]);
    });
  });
});<|MERGE_RESOLUTION|>--- conflicted
+++ resolved
@@ -187,13 +187,9 @@
         } else if (question.name === QuestionNames.Capabilities) {
           const select = question as SingleSelectQuestion;
           const options = await select.dynamicOptions!(inputs);
-<<<<<<< HEAD
-          assert.isTrue(options.length === 2);
+          assert.isTrue(options.length === 3);
           const title =
             typeof question.title === "function" ? await question.title(inputs) : question.title;
-=======
-          assert.isTrue(options.length === 3);
->>>>>>> 1fb5f05c
           assert.equal(
             title,
             getLocalizedString("core.createProjectQuestion.projectType.messageExtension.title")
