--- conflicted
+++ resolved
@@ -27,10 +27,6 @@
   },
   "devDependencies": {
     "@istanbuljs/nyc-config-typescript": "^1.0.1",
-<<<<<<< HEAD
-    "@microsoft/eslint-plugin-teamsfx": "^0.0.4",
-=======
->>>>>>> bea8cd2a
     "@types/chai": "^4.2.21",
     "@types/mocha": "^8.2.3",
     "@types/node": "^16.0.0",
