// Copyright (c) Microsoft Corporation.
// Licensed under the MIT license.

/**
 * @jest-environment jsdom
 */

import { renderHook } from "@testing-library/react-hooks";
import { Client, GraphError } from "@microsoft/microsoft-graph-client";
import { useGraph } from "../src/useGraph";
import { TeamsFx, ErrorWithCode, ErrorCode } from "@microsoft/teamsfx";
import { act } from "react-test-renderer";

require("isomorphic-fetch");

describe("useGraph() hook tests", () => {
  let spyTeamsFxLogin: jest.SpyInstance;

  beforeEach(() => {
    spyTeamsFxLogin = jest.spyOn(TeamsFx.prototype, "login");
  });

  afterEach(() => {
    jest.resetAllMocks();
    jest.clearAllMocks();
  });

  it("call function after initialized", async () => {
    let authenticatedGraph: Client | undefined;
    let graphScope: string[] | undefined;
    const { result, waitForNextUpdate } = renderHook(() =>
      useGraph((graph: Client, teamsfx: TeamsFx, scope: string[]) => {
        authenticatedGraph = graph;
        graphScope = scope;
        return Promise.resolve("graph data");
      })
    );
    expect(result.current.reload).toBeDefined();
    expect(result.current.data).toBe(undefined);
    expect(result.current.error).toBe(undefined);
    expect(result.current.loading).toBe(true);

    await waitForNextUpdate();
    expect(result.current.data).toBe("graph data");
    expect(result.current.error).toBe(undefined);
    expect(result.current.loading).toBe(false);

<<<<<<< HEAD
    expect((authenticatedGraph as any).config.authProvider.credentialOrTeamsFx).to.be.instanceOf(
      TeamsFx
    );
    expect(graphScope && graphScope[0]).equals("User.Read");
=======
    expect((authenticatedGraph as any).config.authProvider.teamsfx).toBeInstanceOf(TeamsFx);
    expect(graphScope && graphScope[0]).toBe("User.Read");
>>>>>>> e0a8bc02
  });

  it("call login() automatically when user has not consented", async () => {
    let authenticatedGraph: Client | undefined;
    let graphScope: string[] | undefined;
    let callTime = 0;
    spyTeamsFxLogin.mockImplementation(() => {
      return Promise.resolve();
    });
    const { result, waitForNextUpdate } = renderHook(() =>
      useGraph((graph: Client, teamsfx: TeamsFx, scope: string[]) => {
        authenticatedGraph = graph;
        graphScope = scope;
        if (callTime === 0) {
          callTime++;
          const error = new GraphError();
          error.code = ErrorCode.UiRequiredError;
          return Promise.reject(error);
        } else {
          return Promise.resolve("graph data");
        }
      })
    );
    expect(result.current.reload).toBeDefined();
    expect(result.current.data).toBe(undefined);
    expect(result.current.error).toBe(undefined);
    expect(result.current.loading).toBe(true);

    await waitForNextUpdate();
    expect(result.current.data).toBe(undefined);
    expect(result.current.error).toBe(undefined);
    expect(result.current.loading).toBe(false);

<<<<<<< HEAD
    expect((authenticatedGraph as any).config.authProvider.credentialOrTeamsFx).to.be.instanceOf(
      TeamsFx
    );
    expect(graphScope && graphScope[0]).equals("User.Read");
=======
    expect((authenticatedGraph as any).config.authProvider.teamsfx).toBeInstanceOf(TeamsFx);
    expect(graphScope && graphScope[0]).toBe("User.Read");
>>>>>>> e0a8bc02

    act(() => result.current.reload());
    await waitForNextUpdate();
    expect(result.current.data).toBe("graph data");
  });

  it("shows error message when user cancels consent dialog", async () => {
    let authenticatedGraph: Client | undefined;
    let graphScope: string[] | undefined;
    const { result, waitForNextUpdate } = renderHook(() =>
      useGraph((graph: Client, teamsfx: TeamsFx, scope: string[]) => {
        authenticatedGraph = graph;
        graphScope = scope;
        const error = new GraphError();
        error.code = ErrorCode.UiRequiredError;
        return Promise.reject(error);
      })
    );
    spyTeamsFxLogin.mockImplementation(() => {
      throw new ErrorWithCode("CancelledByUser");
    });
    expect(result.current.reload).toBeDefined;
    expect(result.current.data).toBe(undefined);
    expect(result.current.error).toBe(undefined);
    expect(result.current.loading).toBe(true);

    await waitForNextUpdate();
    expect(result.current.data).toBe(undefined);
    expect(result.current.error).toBe(undefined);
    expect(result.current.loading).toBe(false);

<<<<<<< HEAD
    expect((authenticatedGraph as any).config.authProvider.credentialOrTeamsFx).to.be.instanceOf(
      TeamsFx
    );
    expect(graphScope && graphScope[0]).equals("User.Read");
=======
    expect((authenticatedGraph as any).config.authProvider.teamsfx).toBeInstanceOf(TeamsFx);
    expect(graphScope && graphScope[0]).toBe("User.Read");
>>>>>>> e0a8bc02

    act(() => result.current.reload());
    await waitForNextUpdate();
    expect(result.current.data).toBe(undefined);
    expect(result.current.error).toBeDefined;
    expect((result.current.error as ErrorWithCode).message).toBe(
      "CancelledByUser" +
        '\nIf you see "AADSTS50011: The reply URL specified in the request does not match the reply URLs configured for the application" ' +
        "in the popup window, you may be using unmatched version for TeamsFx SDK (version >= 0.5.0) and Teams Toolkit (version < 3.3.0) or " +
        `cli (version < 0.11.0). Please refer to the help link for how to fix the issue: https://aka.ms/teamsfx-auth-code-flow`
    );
  });
});<|MERGE_RESOLUTION|>--- conflicted
+++ resolved
@@ -45,15 +45,8 @@
     expect(result.current.error).toBe(undefined);
     expect(result.current.loading).toBe(false);
 
-<<<<<<< HEAD
-    expect((authenticatedGraph as any).config.authProvider.credentialOrTeamsFx).to.be.instanceOf(
-      TeamsFx
-    );
-    expect(graphScope && graphScope[0]).equals("User.Read");
-=======
-    expect((authenticatedGraph as any).config.authProvider.teamsfx).toBeInstanceOf(TeamsFx);
+    expect((authenticatedGraph as any).config.authProvider.credentialOrTeamsFx).toBeInstanceOf(TeamsFx);
     expect(graphScope && graphScope[0]).toBe("User.Read");
->>>>>>> e0a8bc02
   });
 
   it("call login() automatically when user has not consented", async () => {
@@ -87,15 +80,8 @@
     expect(result.current.error).toBe(undefined);
     expect(result.current.loading).toBe(false);
 
-<<<<<<< HEAD
-    expect((authenticatedGraph as any).config.authProvider.credentialOrTeamsFx).to.be.instanceOf(
-      TeamsFx
-    );
-    expect(graphScope && graphScope[0]).equals("User.Read");
-=======
-    expect((authenticatedGraph as any).config.authProvider.teamsfx).toBeInstanceOf(TeamsFx);
+    expect((authenticatedGraph as any).config.authProvider.credentialOrTeamsFx).toBeInstanceOf(TeamsFx);
     expect(graphScope && graphScope[0]).toBe("User.Read");
->>>>>>> e0a8bc02
 
     act(() => result.current.reload());
     await waitForNextUpdate();
@@ -127,15 +113,8 @@
     expect(result.current.error).toBe(undefined);
     expect(result.current.loading).toBe(false);
 
-<<<<<<< HEAD
-    expect((authenticatedGraph as any).config.authProvider.credentialOrTeamsFx).to.be.instanceOf(
-      TeamsFx
-    );
-    expect(graphScope && graphScope[0]).equals("User.Read");
-=======
-    expect((authenticatedGraph as any).config.authProvider.teamsfx).toBeInstanceOf(TeamsFx);
+    expect((authenticatedGraph as any).config.authProvider.credentialOrTeamsFx).toBeInstanceOf(TeamsFx);
     expect(graphScope && graphScope[0]).toBe("User.Read");
->>>>>>> e0a8bc02
 
     act(() => result.current.reload());
     await waitForNextUpdate();
