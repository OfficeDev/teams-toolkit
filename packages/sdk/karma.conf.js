// https://github.com/karma-runner/karma-chrome-launcher
process.env.CHROME_BIN = require("puppeteer").executablePath();
require("dotenv").config();

module.exports = function(config) {
  config.set({
    // base path that will be used to resolve all patterns (eg. files, exclude)
    basePath: "./",

    // frameworks to use
    // available frameworks: https://npmjs.org/browse/keyword/karma-adapter
    frameworks: ["mocha"],

    plugins: [
      "karma-mocha",
      "karma-mocha-reporter",
      "karma-chrome-launcher",
      "karma-edge-launcher",
      "karma-firefox-launcher",
      "karma-ie-launcher",
      "karma-env-preprocessor",
      "karma-coverage",
      "karma-junit-reporter"
    ],

    // list of files / patterns to load in the browser
    files: [
      // "dist-test/index.browser.js",
      config.glob,
      { pattern: `${config.glob}.map`, type: "html", included: false, served: true }
    ],

    // list of files / patterns to exclude
    exclude: [],

    // preprocess matching files before serving them to the browser
    // available preprocessors: https://npmjs.org/browse/keyword/karma-preprocessor
    preprocessors: {
      "**/*.js": ["env"]
      // IMPORTANT: COMMENT following line if you want to debug in your browsers!!
      // Preprocess source file to calculate code coverage, however this will make source file unreadable
      // "dist-test/index.js": ["coverage"]
    },

    envPreprocessor: [
      "TEST_MODE",
      "ENDPOINT",
      "API_KEY",
      "API_KEY_ALT",
      "AZURE_CLIENT_ID",
      "AZURE_CLIENT_SECRET",
      "AZURE_TENANT_ID",
      "SDK_INTEGRATION_SQL_ENDPOINT",
      "SDK_INTEGRATION_SQL_DATABASE_NAME",
      "SDK_INTEGRATION_SQL_USER_NAME",
      "SDK_INTEGRATION_SQL_PASSWORD",
      "SDK_INTEGRATION_RESOURCE_GROUP_NAME",
      "SDK_INTEGRATION_TEST_ACCOUNT_SUBSCRIPTION_ID",
      "SDK_INTEGRATION_TEST_ACCOUNT_NAME",
      "SDK_INTEGRATION_TEST_ACCOUNT_PASSWORD",
      "SDK_INTEGRATION_TEST_TEAMS_AAD_CLIENT_ID",
      "SDK_INTEGRATION_TEST_M365_AAD_CLIENT_ID",
      "SDK_INTEGRATION_TEST_M365_AAD_CLIENT_SECRET",
      "SDK_INTEGRATION_TEST_AAD_TENANT_ID",
      "SDK_INTEGRATION_TEST_AAD_AUTHORITY_HOST",
<<<<<<< HEAD
      "SDK_INTEGRATION_TEST_TEAMS_ACCESS_AS_USER_SCOPE"
=======
      "SDK_INTEGRATION_TEST_TEAMS_ACCESS_AS_USER_SCOPE",
      "SDK_INTEGRATION_TEST_USER_OBJECT_ID",
>>>>>>> ce0aa28c
    ],

    // test results reporter to use
    // possible values: 'dots', 'progress'
    // available reporters: https://npmjs.org/browse/keyword/karma-reporter
    reporters: ["mocha", "coverage", "junit"],

    coverageReporter: {
      // specify a common output directory
      dir: "coverage-browser/",
      reporters: [{ type: "json", subdir: ".", file: "coverage.json" }]
    },

    remapIstanbulReporter: {
      src: "coverage-browser/coverage.json",
      reports: {
        lcovonly: "coverage-browser/lcov.info",
        html: "coverage-browser/html/report",
        "text-summary": null,
        cobertura: "./coverage-browser/cobertura-coverage.xml"
      }
    },

    junitReporter: {
      outputDir: "", // results will be saved as $outputDir/$browserName.xml
      outputFile: "test-results.browser.xml", // if included, results will be saved as $outputDir/$browserName/$outputFile
      suite: "", // suite will become the package name attribute in xml testsuite element
      useBrowserName: false, // add browser name to report and classes names
      nameFormatter: undefined, // function (browser, result) to customize the name attribute in xml testcase element
      classNameFormatter: undefined, // function (browser, result) to customize the classname attribute in xml testcase element
      properties: {} // key value pair of properties to add to the <properties> section of the report
    },

    // web server port
    port: 9876,

    // enable / disable colors in the output (reporters and logs)
    colors: true,

    // level of logging
    // possible values: config.LOG_DISABLE || config.LOG_ERROR || config.LOG_WARN || config.LOG_INFO || config.LOG_DEBUG
    logLevel: config.LOG_INFO,

    // enable / disable watching file and executing tests whenever any file changes
    autoWatch: false,

    // --no-sandbox allows our tests to run in Linux without having to change the system.
    // --disable-web-security allows us to authenticate from the browser without having to write tests using interactive auth, which would be far more complex.
    browsers: ["ChromeHeadlessNoSandbox"],
    customLaunchers: {
      ChromeHeadlessNoSandbox: {
        base: "ChromeHeadless",
        flags: ["--no-sandbox", "--disable-web-security"]
      }
    },

    // Continuous Integration mode
    // if true, Karma captures browsers, runs the tests and exits
    singleRun: true,

    // Concurrency level
    // how many browser should be started simultaneous
    concurrency: 1,

    browserNoActivityTimeout: 600000,
    browserDisconnectTimeout: 10000,
    browserDisconnectTolerance: 3,

    client: {
      mocha: {
        // change Karma's debug.html to the mocha web reporter
        reporter: "html",
        timeout: "600000"
      }
    }
  });
};<|MERGE_RESOLUTION|>--- conflicted
+++ resolved
@@ -63,12 +63,8 @@
       "SDK_INTEGRATION_TEST_M365_AAD_CLIENT_SECRET",
       "SDK_INTEGRATION_TEST_AAD_TENANT_ID",
       "SDK_INTEGRATION_TEST_AAD_AUTHORITY_HOST",
-<<<<<<< HEAD
-      "SDK_INTEGRATION_TEST_TEAMS_ACCESS_AS_USER_SCOPE"
-=======
       "SDK_INTEGRATION_TEST_TEAMS_ACCESS_AS_USER_SCOPE",
       "SDK_INTEGRATION_TEST_USER_OBJECT_ID",
->>>>>>> ce0aa28c
     ],
 
     // test results reporter to use
