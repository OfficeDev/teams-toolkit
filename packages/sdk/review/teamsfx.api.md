## API Report File for "@microsoft/teamsfx"

> Do not edit this file. It is a report generated by [API Extractor](https://api-extractor.com/).

```ts

import { AccessToken } from '@azure/identity';
import { Activity } from 'botbuilder-core';
import { Activity as Activity_2 } from 'botbuilder';
import { Attachment } from 'botbuilder';
import { AuthenticationProvider } from '@microsoft/microsoft-graph-client';
<<<<<<< HEAD
import { AxiosInstance } from 'axios';
import { AxiosRequestConfig } from 'axios';
=======
import { BotFrameworkAdapter } from 'botbuilder';
import { CardAction } from 'botbuilder';
import { CardImage } from 'botbuilder';
import { ChannelInfo } from 'botbuilder';
>>>>>>> 444739e1
import { Client } from '@microsoft/microsoft-graph-client';
import { ConnectionConfig } from 'tedious';
import { ConversationReference } from 'botbuilder';
import { Dialog } from 'botbuilder-dialogs';
import { DialogContext } from 'botbuilder-dialogs';
import { DialogTurnResult } from 'botbuilder-dialogs';
import { GetTokenOptions } from '@azure/identity';
import { HeroCard } from 'botbuilder';
import { O365ConnectorCard } from 'botbuilder';
import { ReceiptCard } from 'botbuilder';
import { TeamsChannelAccount } from 'botbuilder';
import { ThumbnailCard } from 'botbuilder';
import { TokenCredential } from '@azure/identity';
import { TokenResponse } from 'botframework-schema';
import { TurnContext } from 'botbuilder-core';

// @beta
export class AppCredential implements TokenCredential {
    constructor(authConfig: AuthenticationConfiguration);
    getToken(scopes: string | string[], options?: GetTokenOptions): Promise<AccessToken | null>;
}

// @beta
export interface AuthenticationConfiguration {
    readonly applicationIdUri?: string;
    readonly authorityHost?: string;
    readonly certificateContent?: string;
    readonly clientId?: string;
    readonly clientSecret?: string;
    readonly initiateLoginEndpoint?: string;
    readonly tenantId?: string;
}

// @beta
<<<<<<< HEAD
export interface AuthProvider {
    AddAuthenticationInfo: (config: AxiosRequestConfig) => Promise<AxiosRequestConfig>;
}

// @beta
export class BearerTokenAuthProvider implements AuthProvider {
    constructor(getToken: () => Promise<string>);
    AddAuthenticationInfo(config: AxiosRequestConfig): Promise<AxiosRequestConfig>;
}

// @beta
export function createApiClient(apiEndpoint: string, authProvider: AuthProvider): AxiosInstance;

=======
export class Channel implements NotificationTarget {
    constructor(parent: TeamsBotInstallation, info: ChannelInfo);
    readonly info: ChannelInfo;
    readonly parent: TeamsBotInstallation;
    sendAdaptiveCard(card: unknown): Promise<void>;
    sendMessage(text: string): Promise<void>;
    readonly type: NotificationTargetType;
}

// @beta
export class CommandBot {
    constructor(adapter: BotFrameworkAdapter, commands?: TeamsFxBotCommandHandler[]);
    // (undocumented)
    readonly adapter: BotFrameworkAdapter;
    registerCommand(command: TeamsFxBotCommandHandler): void;
    registerCommands(commands: TeamsFxBotCommandHandler[]): void;
}

>>>>>>> 444739e1
// Warning: (ae-forgotten-export) The symbol "TeamsFxConfiguration" needs to be exported by the entry point index.d.ts
//
// @beta
export function createMicrosoftGraphClient(teamsfx: TeamsFxConfiguration, scopes?: string | string[]): Client;

// @beta
export enum ErrorCode {
    ChannelNotSupported = "ChannelNotSupported",
    ConsentFailed = "ConsentFailed",
    FailedOperation = "FailedOperation",
    IdentityTypeNotSupported = "IdentityTypeNotSupported",
    InternalError = "InternalError",
    InvalidCertificate = "InvalidCertificate",
    InvalidConfiguration = "InvalidConfiguration",
    InvalidParameter = "InvalidParameter",
    InvalidResponse = "InvalidResponse",
    RuntimeNotSupported = "RuntimeNotSupported",
    ServiceError = "ServiceError",
    TokenExpiredError = "TokenExpiredError",
    UiRequiredError = "UiRequiredError"
}

// @beta
export class ErrorWithCode extends Error {
    constructor(message?: string, code?: ErrorCode);
    code: string | undefined;
}

// @beta
export function getLogLevel(): LogLevel | undefined;

// @beta
export function getTediousConnectionConfig(teamsfx: TeamsFx, databaseName?: string): Promise<ConnectionConfig>;

// @beta
export enum IdentityType {
    App = "Application",
    User = "User"
}

// @beta
export type LogFunction = (level: LogLevel, message: string) => void;

// @beta
export interface Logger {
    error(message: string): void;
    info(message: string): void;
    verbose(message: string): void;
    warn(message: string): void;
}

// @beta
export enum LogLevel {
    Error = 3,
    Info = 1,
    Verbose = 0,
    Warn = 2
}

// @beta
export class Member implements NotificationTarget {
    constructor(parent: TeamsBotInstallation, account: TeamsChannelAccount);
    readonly account: TeamsChannelAccount;
    readonly parent: TeamsBotInstallation;
    sendAdaptiveCard(card: unknown): Promise<void>;
    sendMessage(text: string): Promise<void>;
    readonly type: NotificationTargetType;
}

// @public
export class MessageBuilder {
    // @beta
    static attachAdaptiveCard<TData>(getCardData: () => TData, cardTemplate: any): Partial<Activity_2>;
    // @beta
    static attachAdaptiveCardWithoutData(card: any): Partial<Activity_2>;
    // @beta
    static attachContent(attachement: Attachment): Partial<Activity_2>;
    // @beta
    static attachHeroCard(title: string, images?: (CardImage | string)[], buttons?: (CardAction | string)[], other?: Partial<HeroCard>): Partial<Activity_2>;
    // @beta
    static attachO365ConnectorCard(card: O365ConnectorCard): Partial<Activity_2>;
    // @beta
    static AttachReceiptCard(card: ReceiptCard): Partial<Activity_2>;
    // @beta
    static attachSigninCard(title: string, url: string, text?: string): Partial<Activity_2>;
    // @beta (undocumented)
    static attachThumbnailCard(title: string, images?: (CardImage | string)[], buttons?: (CardAction | string)[], other?: Partial<ThumbnailCard>): Partial<Activity_2>;
}

// @beta
export class MsGraphAuthProvider implements AuthenticationProvider {
    constructor(teamsfx: TeamsFxConfiguration, scopes?: string | string[]);
    getAccessToken(): Promise<string>;
}

// @beta
export class NotificationBot {
    constructor(adapter: BotFrameworkAdapter, options?: NotificationOptions_2);
    installations(): Promise<TeamsBotInstallation[]>;
}

// @beta
interface NotificationOptions_2 {
    // Warning: (ae-forgotten-export) The symbol "NotificationTargetStorage" needs to be exported by the entry point index.d.ts
    storage?: NotificationTargetStorage;
}
export { NotificationOptions_2 as NotificationOptions }

// @beta
export interface NotificationTarget {
    sendAdaptiveCard(card: unknown): Promise<void>;
    sendMessage(text: string): Promise<void>;
    readonly type?: NotificationTargetType;
}

// @beta
export type NotificationTargetType = "Channel" | "Group" | "Person";

// @beta
export class OnBehalfOfUserCredential implements TokenCredential {
    constructor(ssoToken: string, config: AuthenticationConfiguration);
    getToken(scopes: string | string[], options?: GetTokenOptions): Promise<AccessToken | null>;
    getUserInfo(): UserInfo;
}

// @beta
export function sendAdaptiveCard(target: NotificationTarget, card: unknown): Promise<void>;

// @beta
export function sendMessage(target: NotificationTarget, text: string): Promise<void>;

// @beta
export function setLogFunction(logFunction?: LogFunction): void;

// @beta
export function setLogger(logger?: Logger): void;

// @beta
export function setLogLevel(level: LogLevel): void;

// @beta
export class TeamsBotInstallation implements NotificationTarget {
    constructor(adapter: BotFrameworkAdapter, conversationReference: Partial<ConversationReference>);
    readonly adapter: BotFrameworkAdapter;
    channels(): Promise<Channel[]>;
    readonly conversationReference: Partial<ConversationReference>;
    members(): Promise<Member[]>;
    sendAdaptiveCard(card: unknown): Promise<void>;
    sendMessage(text: string): Promise<void>;
    readonly type?: NotificationTargetType;
}

// @beta
export class TeamsBotSsoPrompt extends Dialog {
    constructor(teamsfx: TeamsFx, dialogId: string, settings: TeamsBotSsoPromptSettings);
    beginDialog(dc: DialogContext): Promise<DialogTurnResult>;
    continueDialog(dc: DialogContext): Promise<DialogTurnResult>;
}

// @beta
export interface TeamsBotSsoPromptSettings {
    endOnInvalidMessage?: boolean;
    scopes: string[];
    timeout?: number;
}

// @beta
export interface TeamsBotSsoPromptTokenResponse extends TokenResponse {
    ssoToken: string;
    ssoTokenExpiration: string;
}

// @beta
export class TeamsFx implements TeamsFxConfiguration {
    constructor(identityType?: IdentityType, customConfig?: Record<string, string>);
    getConfig(key: string): string;
    getConfigs(): Record<string, string>;
    getCredential(): TokenCredential;
    getIdentityType(): IdentityType;
    getUserInfo(): Promise<UserInfo>;
    hasConfig(key: string): boolean;
    login(scopes: string | string[]): Promise<void>;
    setSsoToken(ssoToken: string): TeamsFx;
}

// @beta
export interface TeamsFxBotCommandHandler {
    commandNameOrPattern: string | RegExp;
    handleCommandReceived(context: TurnContext, receivedText: string): Promise<string | Partial<Activity>>;
}

// @beta
export class TeamsUserCredential implements TokenCredential {
    constructor(authConfig: AuthenticationConfiguration);
    getToken(scopes: string | string[], options?: GetTokenOptions): Promise<AccessToken | null>;
    getUserInfo(): Promise<UserInfo>;
    login(scopes: string | string[]): Promise<void>;
}

// @beta
export interface UserInfo {
    displayName: string;
    objectId: string;
    preferredUserName: string;
}

// (No @packageDocumentation comment for this package)

```<|MERGE_RESOLUTION|>--- conflicted
+++ resolved
@@ -9,15 +9,12 @@
 import { Activity as Activity_2 } from 'botbuilder';
 import { Attachment } from 'botbuilder';
 import { AuthenticationProvider } from '@microsoft/microsoft-graph-client';
-<<<<<<< HEAD
 import { AxiosInstance } from 'axios';
 import { AxiosRequestConfig } from 'axios';
-=======
 import { BotFrameworkAdapter } from 'botbuilder';
 import { CardAction } from 'botbuilder';
 import { CardImage } from 'botbuilder';
 import { ChannelInfo } from 'botbuilder';
->>>>>>> 444739e1
 import { Client } from '@microsoft/microsoft-graph-client';
 import { ConnectionConfig } from 'tedious';
 import { ConversationReference } from 'botbuilder';
@@ -52,7 +49,6 @@
 }
 
 // @beta
-<<<<<<< HEAD
 export interface AuthProvider {
     AddAuthenticationInfo: (config: AxiosRequestConfig) => Promise<AxiosRequestConfig>;
 }
@@ -66,7 +62,6 @@
 // @beta
 export function createApiClient(apiEndpoint: string, authProvider: AuthProvider): AxiosInstance;
 
-=======
 export class Channel implements NotificationTarget {
     constructor(parent: TeamsBotInstallation, info: ChannelInfo);
     readonly info: ChannelInfo;
@@ -85,7 +80,6 @@
     registerCommands(commands: TeamsFxBotCommandHandler[]): void;
 }
 
->>>>>>> 444739e1
 // Warning: (ae-forgotten-export) The symbol "TeamsFxConfiguration" needs to be exported by the entry point index.d.ts
 //
 // @beta
