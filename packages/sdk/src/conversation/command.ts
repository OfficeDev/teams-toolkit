--- conflicted
+++ resolved
@@ -2,7 +2,6 @@
 // Licensed under the MIT license.
 
 import { BotFrameworkAdapter } from "botbuilder";
-<<<<<<< HEAD
 import {
   CommandOptions,
   SsoConfig,
@@ -10,12 +9,8 @@
   TeamsFxBotCommandHandler,
   TeamsFxBotSsoCommandHandler,
 } from "./interface";
-import { CommandResponseMiddleware } from "./middleware";
+import { CommandResponseMiddleware } from "./middlewares/commandMiddleware";
 import { DefaultSsoExecutionActivityHandler } from "./sso/defaultSsoExecutionActivityHandler";
-=======
-import { CommandOptions, TeamsFxBotCommandHandler } from "./interface";
-import { CommandResponseMiddleware } from "./middlewares/commandMiddleware";
->>>>>>> 523528c2
 
 /**
  * A command bot for receiving commands and sending responses in Teams.
