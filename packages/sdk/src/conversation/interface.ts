--- conflicted
+++ resolved
@@ -1,7 +1,6 @@
 // Copyright (c) Microsoft Corporation.
 // Licensed under the MIT license.
 
-<<<<<<< HEAD
 import {
   BotFrameworkAdapter,
   ConversationState,
@@ -9,12 +8,9 @@
   UserState,
   Activity,
   TurnContext,
+  InvokeResponse,
   Storage,
 } from "botbuilder";
-=======
-import { BotFrameworkAdapter } from "botbuilder";
-import { Activity, InvokeResponse, TurnContext } from "botbuilder-core";
->>>>>>> 523528c2
 
 /**
  * The response of a message action, e.g., `sendMessage`, `sendAdaptiveCard`.
@@ -223,95 +219,6 @@
    * Configurations for sso command bot
    */
   ssoConfig?: SsoConfig;
-}
-
-/**
- * Interface for SSO configuration for BotSSO
- */
-export interface SsoConfig {
-  /**
-   * Custom sso execution activity handler class which should implement the interface {@link SsoExecutionActivityHandler}. If not provided, it will use {@link DefaultSsoExecutionActivityHandler} by default
-   */
-  CustomSsoExecutionActivityHandler?: new (ssoConfig: SsoConfig) => SsoExecutionActivityHandler;
-
-  /**
-   * The list of scopes for which the token will have access, if not provided, it will use graph permission ["User.Read"] by default
-   */
-  scopes?: string[];
-
-  /**
-   * Conversation state for sso command bot, if not provided, it will use internal memory storage to create a new one.
-   */
-  conversationState?: ConversationState;
-
-  /**
-   * User state for sso command bot, if not provided, it will use internal memory storage to create a new one.
-   */
-  userState?: UserState;
-
-  /**
-   * Used by {@link SsoExecutionDialog} to remove duplicated messages, if not provided, it will use internal memory storage
-   */
-  dedupStorage?: Storage;
-
-  /**
-   * Settings used to configure an teams sso prompt instance.
-   */
-  ssoPromptConfig?: {
-    /**
-     * Number of milliseconds the prompt will wait for the user to authenticate.
-     * Defaults to a value `900,000` (15 minutes.)
-     */
-    timeout?: number;
-
-    /**
-     * Value indicating whether the TeamsBotSsoPrompt should end upon receiving an
-     * invalid message.  Generally the TeamsBotSsoPrompt will end the auth flow when receives user
-     * message not related to the auth flow. Setting the flag to false ignores the user's message instead.
-     * Defaults to value `true`
-     */
-    endOnInvalidMessage?: boolean;
-  };
-
-  /**
-   * teamsfx configuration for sso
-   */
-  teamsFxConfig?: {
-    /**
-     * Hostname of AAD authority, default value comes from M365_AUTHORITY_HOST environment variable.
-     */
-    authorityHost?: string;
-
-    /**
-     * The client (application) ID of an App Registration in the tenant, default value comes from M365_CLIENT_ID environment variable.
-     */
-    clientId?: string;
-
-    /**
-     * AAD tenant id, default value comes from M365_TENANT_ID environment variable.
-     */
-    tenantId?: string;
-
-    /**
-     * Secret string that the application uses when requesting a token. Only used in confidential client applications. Can be created in the Azure app registration portal. Default value comes from M365_CLIENT_SECRET environment variable.
-     */
-    clientSecret?: string;
-
-    /**
-     * The content of a PEM-encoded public/private key certificate.
-     */
-    certificateContent?: string;
-
-    /**
-     * Login page for Teams to redirect to.  Default value comes from INITIATE_LOGIN_ENDPOINT environment variable.
-     */
-    initiateLoginEndpoint?: string;
-
-    /**
-     * Application ID URI. Default value comes from M365_APPLICATION_ID_URI environment variable.
-     */
-    applicationIdUri?: string;
-  };
 }
 
 /**
@@ -403,6 +310,95 @@
 }
 
 /**
+ * Interface for SSO configuration for BotSSO
+ */
+export interface SsoConfig {
+  /**
+   * Custom sso execution activity handler class which should implement the interface {@link SsoExecutionActivityHandler}. If not provided, it will use {@link DefaultSsoExecutionActivityHandler} by default
+   */
+  CustomSsoExecutionActivityHandler?: new (ssoConfig: SsoConfig) => SsoExecutionActivityHandler;
+
+  /**
+   * The list of scopes for which the token will have access, if not provided, it will use graph permission ["User.Read"] by default
+   */
+  scopes?: string[];
+
+  /**
+   * Conversation state for sso command bot, if not provided, it will use internal memory storage to create a new one.
+   */
+  conversationState?: ConversationState;
+
+  /**
+   * User state for sso command bot, if not provided, it will use internal memory storage to create a new one.
+   */
+  userState?: UserState;
+
+  /**
+   * Used by {@link SsoExecutionDialog} to remove duplicated messages, if not provided, it will use internal memory storage
+   */
+  dedupStorage?: Storage;
+
+  /**
+   * Settings used to configure an teams sso prompt instance.
+   */
+  ssoPromptConfig?: {
+    /**
+     * Number of milliseconds the prompt will wait for the user to authenticate.
+     * Defaults to a value `900,000` (15 minutes.)
+     */
+    timeout?: number;
+
+    /**
+     * Value indicating whether the TeamsBotSsoPrompt should end upon receiving an
+     * invalid message.  Generally the TeamsBotSsoPrompt will end the auth flow when receives user
+     * message not related to the auth flow. Setting the flag to false ignores the user's message instead.
+     * Defaults to value `true`
+     */
+    endOnInvalidMessage?: boolean;
+  };
+
+  /**
+   * teamsfx configuration for sso
+   */
+  teamsFxConfig?: {
+    /**
+     * Hostname of AAD authority, default value comes from M365_AUTHORITY_HOST environment variable.
+     */
+    authorityHost?: string;
+
+    /**
+     * The client (application) ID of an App Registration in the tenant, default value comes from M365_CLIENT_ID environment variable.
+     */
+    clientId?: string;
+
+    /**
+     * AAD tenant id, default value comes from M365_TENANT_ID environment variable.
+     */
+    tenantId?: string;
+
+    /**
+     * Secret string that the application uses when requesting a token. Only used in confidential client applications. Can be created in the Azure app registration portal. Default value comes from M365_CLIENT_SECRET environment variable.
+     */
+    clientSecret?: string;
+
+    /**
+     * The content of a PEM-encoded public/private key certificate.
+     */
+    certificateContent?: string;
+
+    /**
+     * Login page for Teams to redirect to.  Default value comes from INITIATE_LOGIN_ENDPOINT environment variable.
+     */
+    initiateLoginEndpoint?: string;
+
+    /**
+     * Application ID URI. Default value comes from M365_APPLICATION_ID_URI environment variable.
+     */
+    applicationIdUri?: string;
+  };
+}
+
+/**
  * Options to initialize {@link ConversationBot}
  */
 export interface ConversationOptions {
@@ -443,7 +439,16 @@
      */
     enabled?: boolean;
   };
-<<<<<<< HEAD
+
+  /**
+   * The adaptive card action handler part.
+   */
+  cardAction?: CardActionOptions & {
+    /**
+     * Whether to enable adaptive card actions or not.
+     */
+    enabled?: boolean;
+  };
 }
 
 /**
@@ -455,16 +460,4 @@
    * @param handler instance of {@link TeamsFxBotSsoCommandHandler}
    */
   addCommand(handler: TeamsFxBotSsoCommandHandler): void;
-=======
-
-  /**
-   * The adaptive card action handler part.
-   */
-  cardAction?: CardActionOptions & {
-    /**
-     * Whether to enable adaptive card actions or not.
-     */
-    enabled?: boolean;
-  };
->>>>>>> 523528c2
 }