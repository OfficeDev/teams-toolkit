// Copyright (c) Microsoft Corporation.
// Licensed under the MIT license.

export { ErrorWithCode, ErrorCode } from "./core/errors";

export { AppCredential } from "./credential/appCredential";
export { OnBehalfOfUserCredential } from "./credential/onBehalfOfUserCredential";
export { TeamsUserCredential } from "./credential/teamsUserCredential";

export { MsGraphAuthProvider } from "./core/msGraphAuthProvider";
export { createMicrosoftGraphClient } from "./core/msGraphClientProvider";
export { getTediousConnectionConfig } from "./core/defaultTediousConnectionConfiguration";

export { TeamsBotSsoPrompt, TeamsBotSsoPromptSettings } from "./bot/teamsBotSsoPrompt";
export { TeamsBotSsoPromptTokenResponse } from "./bot/teamsBotSsoPromptTokenResponse";

export { UserInfo } from "./models/userinfo";
export { AuthenticationConfiguration } from "./models/configuration";

export {
  Logger,
  LogLevel,
  LogFunction,
  setLogLevel,
  getLogLevel,
  setLogger,
  setLogFunction,
} from "./util/logger";

export { createApiClient } from "./apiClient/apiClient";
export { AuthProvider } from "./apiClient/authProvider";
export { BearerTokenAuthProvider } from "./apiClient/bearerTokenAuthProvider";

export { TeamsFx } from "./core/teamsfx";
export { IdentityType } from "./models/identityType";

export {
  CommandOptions,
  ConversationOptions,
  NotificationOptions,
  NotificationTarget,
  NotificationTargetStorage,
  NotificationTargetType,
<<<<<<< HEAD
  NotificationOptions,
  CommandMessage,
  TriggerPatterns,
=======
>>>>>>> 83280ad7
  TeamsFxBotCommandHandler,
} from "./conversation/interface";
export { ConversationBot } from "./conversation/conversation";
export {
  Channel,
  Member,
  NotificationBot,
  sendAdaptiveCard,
  sendMessage,
  TeamsBotInstallation,
} from "./conversation/notification";
export { CommandBot } from "./conversation/command";
export { MessageBuilder } from "./conversation/messageBuilder";<|MERGE_RESOLUTION|>--- conflicted
+++ resolved
@@ -41,12 +41,8 @@
   NotificationTarget,
   NotificationTargetStorage,
   NotificationTargetType,
-<<<<<<< HEAD
-  NotificationOptions,
   CommandMessage,
   TriggerPatterns,
-=======
->>>>>>> 83280ad7
   TeamsFxBotCommandHandler,
 } from "./conversation/interface";
 export { ConversationBot } from "./conversation/conversation";
