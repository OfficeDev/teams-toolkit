// Copyright (c) Microsoft Corporation.
// Licensed under the MIT license.

import { AccessToken } from "@azure/core-auth";
import { assert, use as chaiUse } from "chai";
import * as chaiPromises from "chai-as-promised";
import { MsGraphAuthProvider, TeamsFx } from "../../../src/index.browser";
import { AuthenticationConfiguration } from "../../../src/models/configuration";
import { TeamsUserCredential } from "../../../src/credential/teamsUserCredential.browser";
import * as sinon from "sinon";
import { getSSOToken, AADJwtPayLoad, SSOToken, getGraphToken } from "../helper.browser";
import jwtDecode from "jwt-decode";

chaiUse(chaiPromises);
const env = (window as any).__env__;

describe("MsGraphAuthProvider Tests - Browser", () => {
  let ssoToken: SSOToken;

  beforeEach(async function () {
    ssoToken = await getSSOToken();

    // mock getting sso token.
    sinon
      .stub(TeamsUserCredential.prototype, <any>"getSSOToken")
      .callsFake((): Promise<AccessToken | null> => {
        return new Promise((resolve) => {
          resolve({
            token: ssoToken.token!,
            expiresOnTimestamp: ssoToken.expire_time!,
          });
        });
      });
<<<<<<< HEAD
=======

    sinon
      .stub(TeamsUserCredential.prototype, <any>"getToken")
      .callsFake(async (scopes: string | string[]): Promise<AccessToken | null> => {
        const graphToken = await getGraphToken(ssoToken, scopes);
        return new Promise((resolve) => {
          resolve({
            token: graphToken,
            expiresOnTimestamp: ssoToken.expire_time!,
          });
        });
      });

    loadConfiguration({
      authentication: {
        initiateLoginEndpoint: "fake_login_url",
        clientId: env.SDK_INTEGRATION_TEST_M365_AAD_CLIENT_ID,
      },
    });
>>>>>>> d0f3abb1
  });

  afterEach(() => {
    sinon.restore();
  });

  it("getAccessToken with user.read scopes should get valid access token", async function () {
    const scopes = "User.Read";
    const teamsfx = new TeamsFx();
    teamsfx.setCustomConfig({
      initiateLoginEndpoint: "fake_login_url",
      clientId: env.SDK_INTEGRATION_TEST_M365_AAD_CLIENT_ID,
    });

    const authProvider: MsGraphAuthProvider = new MsGraphAuthProvider(teamsfx, scopes);
    const accessToken = await authProvider.getAccessToken();

    const decodedToken = jwtDecode<AADJwtPayLoad>(accessToken);
    assert.strictEqual(decodedToken.aud, "00000003-0000-0000-c000-000000000000");
    assert.strictEqual(decodedToken.appid, env.SDK_INTEGRATION_TEST_M365_AAD_CLIENT_ID);
    assert.strictEqual(decodedToken.idtyp, "user");
    assert.strictEqual(decodedToken.upn, env.SDK_INTEGRATION_TEST_ACCOUNT_NAME);
    assert.isTrue(decodedToken.scp!.indexOf(scopes) >= 0);
  });

  it("getAccessToken without scopes should get access token with default scope", async function () {
    const teamsfx = new TeamsFx();
    teamsfx.setCustomConfig({
      initiateLoginEndpoint: "fake_login_url",
      clientId: env.SDK_INTEGRATION_TEST_M365_AAD_CLIENT_ID,
    });
    const authProvider: MsGraphAuthProvider = new MsGraphAuthProvider(teamsfx);
    const accessToken = await authProvider.getAccessToken();

    const decodedToken = jwtDecode<AADJwtPayLoad>(accessToken);
    assert.strictEqual(decodedToken.aud, "https://graph.microsoft.com");
    assert.strictEqual(decodedToken.appid, env.SDK_INTEGRATION_TEST_M365_AAD_CLIENT_ID);
    assert.strictEqual(decodedToken.idtyp, "user");
    assert.strictEqual(decodedToken.upn, env.SDK_INTEGRATION_TEST_ACCOUNT_NAME);
    assert.isTrue(decodedToken.scp!.indexOf("User.Read") >= 0);
  });
});<|MERGE_RESOLUTION|>--- conflicted
+++ resolved
@@ -5,7 +5,6 @@
 import { assert, use as chaiUse } from "chai";
 import * as chaiPromises from "chai-as-promised";
 import { MsGraphAuthProvider, TeamsFx } from "../../../src/index.browser";
-import { AuthenticationConfiguration } from "../../../src/models/configuration";
 import { TeamsUserCredential } from "../../../src/credential/teamsUserCredential.browser";
 import * as sinon from "sinon";
 import { getSSOToken, AADJwtPayLoad, SSOToken, getGraphToken } from "../helper.browser";
@@ -31,8 +30,6 @@
           });
         });
       });
-<<<<<<< HEAD
-=======
 
     sinon
       .stub(TeamsUserCredential.prototype, <any>"getToken")
@@ -45,14 +42,6 @@
           });
         });
       });
-
-    loadConfiguration({
-      authentication: {
-        initiateLoginEndpoint: "fake_login_url",
-        clientId: env.SDK_INTEGRATION_TEST_M365_AAD_CLIENT_ID,
-      },
-    });
->>>>>>> d0f3abb1
   });
 
   afterEach(() => {
