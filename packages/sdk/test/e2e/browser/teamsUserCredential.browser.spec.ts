// Copyright (c) Microsoft Corporation.
// Licensed under the MIT license.
import { assert, expect, use as chaiUse } from "chai";
import * as chaiPromises from "chai-as-promised";
import { AccessToken } from "@azure/core-auth";
import * as sinon from "sinon";
<<<<<<< HEAD
import { TeamsUserCredential, ErrorWithCode } from "../../../src/index.browser";
import { getSSOToken, AADJwtPayLoad, SSOToken } from "../helper.browser";
=======
import { loadConfiguration, TeamsUserCredential, ErrorWithCode } from "../../../src/index.browser";
import { getSSOToken, AADJwtPayLoad, SSOToken, getGraphToken } from "../helper.browser";
>>>>>>> d0f3abb1
import jwtDecode from "jwt-decode";
import { AuthenticationResult, PublicClientApplication } from "@azure/msal-browser";

chaiUse(chaiPromises);
const env = (window as any).__env__;

describe("TeamsUserCredential Tests - Browser", () => {
  const TEST_USER_OBJECT_ID = env.SDK_INTEGRATION_TEST_USER_OBJECT_ID;
  const UIREQUIREDERROR = "UiRequiredError";
  const FAKE_LOGIN_ENDPOINT = "FakeLoginEndpoint";
  let ssoToken: SSOToken;
  beforeEach(async () => {
    ssoToken = await getSSOToken();
<<<<<<< HEAD
=======
    loadConfiguration({
      authentication: {
        initiateLoginEndpoint: FAKE_LOGIN_ENDPOINT,
        clientId: env.SDK_INTEGRATION_TEST_M365_AAD_CLIENT_ID,
      },
    });
>>>>>>> d0f3abb1
    sinon
      .stub(TeamsUserCredential.prototype, <any>"getSSOToken")
      .callsFake((): Promise<AccessToken | null> => {
        return new Promise((resolve) => {
          resolve({
            token: ssoToken.token!,
            expiresOnTimestamp: ssoToken.expire_time!,
          });
        });
      });
  });
  afterEach(() => {
    sinon.restore();
  });

  it("GetUserInfo should success with SSOToken", async function () {
    const credential: TeamsUserCredential = new TeamsUserCredential({
      initiateLoginEndpoint: FAKE_LOGIN_ENDPOINT,
      clientId: env.SDK_INTEGRATION_TEST_M365_AAD_CLIENT_ID,
    });
    const info = await credential.getUserInfo();
    assert.strictEqual(info.preferredUserName, env.SDK_INTEGRATION_TEST_ACCOUNT_NAME);
    assert.strictEqual(info.displayName, "Integration Test");
    assert.strictEqual(info.objectId, TEST_USER_OBJECT_ID);
  });

  it("GetToken should success with consent scope", async function () {
<<<<<<< HEAD
    const credential: TeamsUserCredential = new TeamsUserCredential({
      initiateLoginEndpoint: FAKE_LOGIN_ENDPOINT,
      clientId: env.SDK_INTEGRATION_TEST_M365_AAD_CLIENT_ID,
    });
=======
    sinon
      .stub(PublicClientApplication.prototype, <any>"acquireTokenSilent")
      .callsFake(async (): Promise<AuthenticationResult> => {
        const graphToken = await getGraphToken(ssoToken, "User.Read");
        return new Promise((resolve) => {
          resolve({
            authority: "authority",
            uniqueId: "uniqueId",
            tenantId: "tenantId",
            scopes: ["User.Read"],
            account: null,
            idToken: "idToken",
            idTokenClaims: {},
            accessToken: graphToken,
            fromCache: false,
            expiresOn: null,
            tokenType: "tokenType",
            correlationId: "correlationId",
          });
        });
      });

    const credential: TeamsUserCredential = new TeamsUserCredential();
>>>>>>> d0f3abb1
    // await expect(credential.getToken(["User.Read"])).to.be.eventually.have.property("token");
    const accessToken = await credential.getToken(["User.Read"]);
    const decodedToken = jwtDecode<AADJwtPayLoad>(accessToken!.token);
    assert.strictEqual(decodedToken.aud, "00000003-0000-0000-c000-000000000000");
    assert.isTrue(decodedToken.scp!.includes("User.Read"));
  });

  it("GetToken should throw UiRequiredError with unconsent scope", async function () {
    const credential: TeamsUserCredential = new TeamsUserCredential({
      initiateLoginEndpoint: FAKE_LOGIN_ENDPOINT,
      clientId: env.SDK_INTEGRATION_TEST_M365_AAD_CLIENT_ID,
    });
    await expect(credential.getToken(["Calendars.Read"]))
      .to.eventually.be.rejectedWith(ErrorWithCode)
      .and.property("code", UIREQUIREDERROR);
  });
});<|MERGE_RESOLUTION|>--- conflicted
+++ resolved
@@ -4,13 +4,8 @@
 import * as chaiPromises from "chai-as-promised";
 import { AccessToken } from "@azure/core-auth";
 import * as sinon from "sinon";
-<<<<<<< HEAD
 import { TeamsUserCredential, ErrorWithCode } from "../../../src/index.browser";
-import { getSSOToken, AADJwtPayLoad, SSOToken } from "../helper.browser";
-=======
-import { loadConfiguration, TeamsUserCredential, ErrorWithCode } from "../../../src/index.browser";
 import { getSSOToken, AADJwtPayLoad, SSOToken, getGraphToken } from "../helper.browser";
->>>>>>> d0f3abb1
 import jwtDecode from "jwt-decode";
 import { AuthenticationResult, PublicClientApplication } from "@azure/msal-browser";
 
@@ -24,15 +19,6 @@
   let ssoToken: SSOToken;
   beforeEach(async () => {
     ssoToken = await getSSOToken();
-<<<<<<< HEAD
-=======
-    loadConfiguration({
-      authentication: {
-        initiateLoginEndpoint: FAKE_LOGIN_ENDPOINT,
-        clientId: env.SDK_INTEGRATION_TEST_M365_AAD_CLIENT_ID,
-      },
-    });
->>>>>>> d0f3abb1
     sinon
       .stub(TeamsUserCredential.prototype, <any>"getSSOToken")
       .callsFake((): Promise<AccessToken | null> => {
@@ -60,12 +46,10 @@
   });
 
   it("GetToken should success with consent scope", async function () {
-<<<<<<< HEAD
     const credential: TeamsUserCredential = new TeamsUserCredential({
       initiateLoginEndpoint: FAKE_LOGIN_ENDPOINT,
       clientId: env.SDK_INTEGRATION_TEST_M365_AAD_CLIENT_ID,
     });
-=======
     sinon
       .stub(PublicClientApplication.prototype, <any>"acquireTokenSilent")
       .callsFake(async (): Promise<AuthenticationResult> => {
@@ -88,8 +72,6 @@
         });
       });
 
-    const credential: TeamsUserCredential = new TeamsUserCredential();
->>>>>>> d0f3abb1
     // await expect(credential.getToken(["User.Read"])).to.be.eventually.have.property("token");
     const accessToken = await credential.getToken(["User.Read"]);
     const decodedToken = jwtDecode<AADJwtPayLoad>(accessToken!.token);
