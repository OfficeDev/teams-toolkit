--- conflicted
+++ resolved
@@ -7,7 +7,6 @@
 import fs from "fs-extra";
 import * as msal from "@azure/msal-node";
 import mockedEnv from "mocked-env";
-<<<<<<< HEAD
 import { chromium, ChromiumBrowser, Page } from "playwright-chromium";
 import { deleteAadApp } from "../../api/src/ci/aadValidate";
 import { MockAzureAccountProvider } from "../../api/src/ci/mockAzureAccountProvider";
@@ -16,6 +15,8 @@
   TEST_USER_PASSWORD,
   TEST_SUBSCRIPTION_ID
 } from "../../api/src/ci/conf/secrets";
+import urljoin from "url-join";
+import { JwtPayload } from "jwt-decode";
 
 const execAsync = promisify(exec);
 const testProjectFolder = "testProjects";
@@ -33,12 +34,6 @@
   return folder;
 }
 
-=======
-import urljoin from "url-join";
-import { JwtPayload } from "jwt-decode";
-
-const execAsync = promisify(exec);
->>>>>>> d9a2f962
 /**
  * Copy function folder to the api folder under project and deploy.
  *
