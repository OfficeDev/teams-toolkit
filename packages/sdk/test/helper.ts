--- conflicted
+++ resolved
@@ -6,7 +6,7 @@
 import * as path from "path";
 import fs from "fs-extra";
 import * as msal from "@azure/msal-node";
-<<<<<<< HEAD
+import mockedEnv from "mocked-env";
 import { chromium, ChromiumBrowser, Page } from "playwright-chromium";
 import { deleteAadApp } from "../../api/src/ci/aadValidate";
 import { MockAzureAccountProvider } from "../../api/src/ci/mockAzureAccountProvider";
@@ -19,6 +19,8 @@
 const execAsync = promisify(exec);
 const testProjectFolder = "testProjects";
 
+let restore: () => void;
+
 /**
  * Timeout value used in e2e test, 30 seconds
  */
@@ -30,12 +32,6 @@
   return folder;
 }
 
-=======
-import mockedEnv from "mocked-env";
-
-const execAsync = promisify(exec);
-let restore: () => void;
->>>>>>> 634989f0
 /**
  * Copy function folder to the api folder under project and deploy.
  *
