--- conflicted
+++ resolved
@@ -6,13 +6,10 @@
 import * as path from "path";
 import os from "os";
 import fs from "fs-extra";
-<<<<<<< HEAD
 import { chromium, ChromiumBrowser, Page } from "playwright-chromium";
 import { deleteAadApp } from "../../api/src/ci/aadValidate";
 import { MockAzureAccountProvider } from "../../api/src/ci/mockAzureAccountProvider";
-=======
 import * as msal from "@azure/msal-node";
->>>>>>> 9874239e
 
 const execAsync = promisify(exec);
 export const TIMEOUT = 30000;
@@ -163,7 +160,6 @@
   return result.stderr === "";
 }
 
-<<<<<<< HEAD
 async function deleteProjectAad(projectPath: string) {
   const context = await fs.readJSON(`${projectPath}/.fx/env.default.json`);
   await deleteAadApp(context);
@@ -178,7 +174,8 @@
     return;
   }
   await MockAzureAccountProvider.getInstance().deleteResourceGroup(resourceGroupName);
-=======
+}
+
 /**
  * Get Access Token from a specific AAD app client id.
  * @param clientId - remote or local AAD App id.
@@ -215,5 +212,4 @@
   };
   const response = await pca.acquireTokenByUsernamePassword(usernamePasswordRequest);
   return response!.accessToken;
->>>>>>> 9874239e
 }