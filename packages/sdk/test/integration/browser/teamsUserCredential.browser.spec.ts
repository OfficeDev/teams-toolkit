// Copyright (c) Microsoft Corporation.
// Licensed under the MIT license.
import { assert, expect, use as chaiUse } from "chai";
import chaiPromises from "chai-as-promised";
import { AccessToken, GetTokenOptions } from "@azure/core-auth";
import sinon from "sinon";
import { loadConfiguration, TeamsUserCredential, ErrorWithCode, ErrorCode } from "../../../src";
import { getSSOToken, AADJwtPayLoad, SSOToken } from "../helper.browser";
import jwtDecode from "jwt-decode";

chaiUse(chaiPromises);
const env = (window as any).__env__;

describe("TeamsUserCredential Tests - Browser", () => {
<<<<<<< HEAD
  const TEST_USER_OBJECT_ID = env.SDK_INTEGRATION_TEST_USER_OBJECT_ID;
  const UIREQUIREDERROR = "UiRequiredError";
  const FAKE_LOGIN_ENDPOINT = "FakeLoginEndpoint";
  let ssoToken: SSOToken;
  before(async () => {
    ssoToken = await getSSOToken();
    loadConfiguration({
      authentication: {
        initiateLoginEndpoint: FAKE_LOGIN_ENDPOINT,
        simpleAuthEndpoint: "http://localhost:5000",
        clientId: env.SDK_INTEGRATION_TEST_M365_AAD_CLIENT_ID
      }
=======
    const TEST_USER_OBJECT_ID = env.SDK_INTEGRATION_TEST_USER_OBJECT_ID;
    const UIREQUIREDERROR = "UiRequiredError";
    const FAKE_LOGIN_ENDPOINT = "FakeLoginEndpoint";
    let ssoToken : SSOToken;
    before(async () => {
        ssoToken = await getSSOToken();
        loadConfiguration({
            authentication: {
                initiateLoginEndpoint: FAKE_LOGIN_ENDPOINT,
                simpleAuthEndpoint: "http://localhost:5000",
                clientId: env.SDK_INTEGRATION_TEST_M365_AAD_CLIENT_ID
            }
        });
        sinon.stub(TeamsUserCredential.prototype, <any>"getSSOToken").callsFake(
            (scopes: string | string[], options?: GetTokenOptions): Promise<AccessToken | null> => {
                return new Promise((resolve, reject) => {
                    resolve({
                        token: ssoToken.token!,
                        expiresOnTimestamp: ssoToken.expire_time!
                    });
                });
            }
        );
    });
    after(() => {
        sinon.restore();
>>>>>>> d3d2a79f
    });
    sinon.stub(TeamsUserCredential.prototype, <any>"getSSOToken").callsFake(
      (scopes: string | string[], options?: GetTokenOptions): Promise<AccessToken | null> => {
        return new Promise((resolve, reject) => {
          resolve({
            token: ssoToken.token!,
            expiresOnTimestamp: ssoToken.expire_time!
          });
        });
      }
    );
  });
  after(() => {
    sinon.restore();
  });

  it("GetUserInfo should success with SSOToken", async function() {
    const credential: TeamsUserCredential = new TeamsUserCredential();
    const info = await credential.getUserInfo();
    assert.strictEqual(info.preferredUserName, env.SDK_INTEGRATION_TEST_ACCOUNT_NAME);
    assert.strictEqual(info.displayName, env.SDK_INTEGRATION_TEST_ACCOUNT_NAME.split("@", 1)[0]);
    assert.strictEqual(info.objectId, TEST_USER_OBJECT_ID);
  });

  it("GetToken should success with consent scope", async function() {
    const credential: TeamsUserCredential = new TeamsUserCredential();
    // await expect(credential.getToken(["User.Read"])).to.be.eventually.have.property("token");
    const accessToken = await credential.getToken(["User.Read"]);
    const decodedToken = jwtDecode<AADJwtPayLoad>(accessToken!.token);
    assert.strictEqual(decodedToken.aud, "00000003-0000-0000-c000-000000000000");
    assert.isTrue(decodedToken.scp!.startsWith("User.Read"));
  });

  it("GetToken should throw UiRequiredError with unconsent scope", async function() {
    const credential: TeamsUserCredential = new TeamsUserCredential();
    await expect(credential.getToken(["Calendars.Read"]))
      .to.eventually.be.rejectedWith(ErrorWithCode)
      .and.property("code", UIREQUIREDERROR);
  });
});<|MERGE_RESOLUTION|>--- conflicted
+++ resolved
@@ -2,9 +2,9 @@
 // Licensed under the MIT license.
 import { assert, expect, use as chaiUse } from "chai";
 import chaiPromises from "chai-as-promised";
-import { AccessToken, GetTokenOptions } from "@azure/core-auth";
+import { AccessToken } from "@azure/core-auth";
 import sinon from "sinon";
-import { loadConfiguration, TeamsUserCredential, ErrorWithCode, ErrorCode } from "../../../src";
+import { loadConfiguration, TeamsUserCredential, ErrorWithCode } from "../../../src";
 import { getSSOToken, AADJwtPayLoad, SSOToken } from "../helper.browser";
 import jwtDecode from "jwt-decode";
 
@@ -12,7 +12,6 @@
 const env = (window as any).__env__;
 
 describe("TeamsUserCredential Tests - Browser", () => {
-<<<<<<< HEAD
   const TEST_USER_OBJECT_ID = env.SDK_INTEGRATION_TEST_USER_OBJECT_ID;
   const UIREQUIREDERROR = "UiRequiredError";
   const FAKE_LOGIN_ENDPOINT = "FakeLoginEndpoint";
@@ -25,38 +24,10 @@
         simpleAuthEndpoint: "http://localhost:5000",
         clientId: env.SDK_INTEGRATION_TEST_M365_AAD_CLIENT_ID
       }
-=======
-    const TEST_USER_OBJECT_ID = env.SDK_INTEGRATION_TEST_USER_OBJECT_ID;
-    const UIREQUIREDERROR = "UiRequiredError";
-    const FAKE_LOGIN_ENDPOINT = "FakeLoginEndpoint";
-    let ssoToken : SSOToken;
-    before(async () => {
-        ssoToken = await getSSOToken();
-        loadConfiguration({
-            authentication: {
-                initiateLoginEndpoint: FAKE_LOGIN_ENDPOINT,
-                simpleAuthEndpoint: "http://localhost:5000",
-                clientId: env.SDK_INTEGRATION_TEST_M365_AAD_CLIENT_ID
-            }
-        });
-        sinon.stub(TeamsUserCredential.prototype, <any>"getSSOToken").callsFake(
-            (scopes: string | string[], options?: GetTokenOptions): Promise<AccessToken | null> => {
-                return new Promise((resolve, reject) => {
-                    resolve({
-                        token: ssoToken.token!,
-                        expiresOnTimestamp: ssoToken.expire_time!
-                    });
-                });
-            }
-        );
-    });
-    after(() => {
-        sinon.restore();
->>>>>>> d3d2a79f
     });
     sinon.stub(TeamsUserCredential.prototype, <any>"getSSOToken").callsFake(
-      (scopes: string | string[], options?: GetTokenOptions): Promise<AccessToken | null> => {
-        return new Promise((resolve, reject) => {
+      (): Promise<AccessToken | null> => {
+        return new Promise((resolve) => {
           resolve({
             token: ssoToken.token!,
             expiresOnTimestamp: ssoToken.expire_time!
