// Copyright (c) Microsoft Corporation.
// Licensed under the MIT license.
import axios from "axios";
import { JwtPayload } from "jwt-decode";
<<<<<<< HEAD

=======
>>>>>>> ce0aa28c
/**
 * Get SSO Token from a specific AAD app client id.
 */
export async function getSSOToken(): Promise<[string, number]> {
  const env = (window as any).__env__;
  const details = {
    username: env.SDK_INTEGRATION_TEST_ACCOUNT_NAME,
    password: env.SDK_INTEGRATION_TEST_ACCOUNT_PASSWORD,
    client_id: env.SDK_INTEGRATION_TEST_TEAMS_AAD_CLIENT_ID,
    scope: env.SDK_INTEGRATION_TEST_TEAMS_ACCESS_AS_USER_SCOPE,
    grant_type: "password"
  };
  const formBody = [];
  for (const [key, value] of Object.entries(details)) {
    const encodedKey = encodeURIComponent(key);
    const encodedValue = encodeURIComponent(value);
    formBody.push(encodedKey + "=" + encodedValue);
  }
  const body = formBody.join("&");
  const response = await axios.post(
    `https://login.microsoftonline.com/${env.SDK_INTEGRATION_TEST_AAD_TENANT_ID}/oauth2/v2.0/token`,
    body,
    {
      headers: {
        "Content-Type": "application/x-www-form-urlencoded"
      }
    }
<<<<<<< HEAD
  );
  const token = (response.data as any)["access_token"];
  const expiresTime = (response.data as any)["expires_in"];
  return [token, expiresTime];
}

export interface AADJwtPayLoad extends JwtPayload {
  appid?: string;
  idtyp?: string;
  scp?: string;
  upn?: string;
}
=======
    const body = formBody.join("&");
    const response =  await axios.post(`https://login.microsoftonline.com/${env.SDK_INTEGRATION_TEST_AAD_TENANT_ID}/oauth2/v2.0/token`,
    body,{
            headers: {
                "Content-Type": "application/x-www-form-urlencoded"
            }
    });
    const token = (response.data as any)["access_token"];
    const expiresTime = (response.data as any)["expires_in"];
    return [token, expiresTime];
}

export interface AADJwtPayLoad extends JwtPayload {
    appid?: string;
    idtyp?: string;
    scp?: string;
    upn?: string;
  }
  
>>>>>>> ce0aa28c
<|MERGE_RESOLUTION|>--- conflicted
+++ resolved
@@ -2,10 +2,6 @@
 // Licensed under the MIT license.
 import axios from "axios";
 import { JwtPayload } from "jwt-decode";
-<<<<<<< HEAD
-
-=======
->>>>>>> ce0aa28c
 /**
  * Get SSO Token from a specific AAD app client id.
  */
@@ -33,7 +29,6 @@
         "Content-Type": "application/x-www-form-urlencoded"
       }
     }
-<<<<<<< HEAD
   );
   const token = (response.data as any)["access_token"];
   const expiresTime = (response.data as any)["expires_in"];
@@ -46,18 +41,6 @@
   scp?: string;
   upn?: string;
 }
-=======
-    const body = formBody.join("&");
-    const response =  await axios.post(`https://login.microsoftonline.com/${env.SDK_INTEGRATION_TEST_AAD_TENANT_ID}/oauth2/v2.0/token`,
-    body,{
-            headers: {
-                "Content-Type": "application/x-www-form-urlencoded"
-            }
-    });
-    const token = (response.data as any)["access_token"];
-    const expiresTime = (response.data as any)["expires_in"];
-    return [token, expiresTime];
-}
 
 export interface AADJwtPayLoad extends JwtPayload {
     appid?: string;
@@ -65,5 +48,4 @@
     scp?: string;
     upn?: string;
   }
-  
->>>>>>> ce0aa28c
+  