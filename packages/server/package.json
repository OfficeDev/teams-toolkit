--- conflicted
+++ resolved
@@ -35,11 +35,6 @@
   },
   "devDependencies": {
     "@istanbuljs/nyc-config-typescript": "^1.0.1",
-<<<<<<< HEAD
-    "@microsoft/eslint-plugin-teamsfx": "^0.0.4",
-    "@mochajs/json-file-reporter": "^1.3.0",
-=======
->>>>>>> bea8cd2a
     "@types/adm-zip": "^0.4.34",
     "@types/chai": "^4.2.14",
     "@types/chai-as-promised": "^7.1.3",
