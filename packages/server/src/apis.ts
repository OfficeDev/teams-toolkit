--- conflicted
+++ resolved
@@ -149,19 +149,16 @@
     inputs: Inputs,
     token: CancellationToken
   ) => Promise<Result<Void, FxError>>;
-<<<<<<< HEAD
   setRegionRequest: (
     accountToken: {
       token: string;
     },
     token: CancellationToken
   ) => Promise<Result<Void, FxError>>;
-=======
   listDevTunnelsRequest: (
     inputs: Inputs,
     token: CancellationToken
   ) => Promise<Result<Tunnel[], FxError>>;
->>>>>>> 3069f66e
 }
 
 /**
