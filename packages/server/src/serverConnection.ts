--- conflicted
+++ resolved
@@ -20,12 +20,8 @@
   FxCore,
   environmentManager,
   getSideloadingStatus,
-<<<<<<< HEAD
-  isV3Enabled,
   setRegion,
-=======
   listDevTunnels,
->>>>>>> 3069f66e
 } from "@microsoft/teamsfx-core";
 import { CoreQuestionNames } from "@microsoft/teamsfx-core";
 import { VersionCheckRes } from "@microsoft/teamsfx-core/build/core/types";
@@ -79,11 +75,8 @@
       this.getProjectMigrationStatusRequest.bind(this),
       this.migrateProjectRequest.bind(this),
       this.publishInDeveloperPortalRequest.bind(this),
-<<<<<<< HEAD
       this.setRegionRequest.bind(this),
-=======
       this.listDevTunnelsRequest.bind(this),
->>>>>>> 3069f66e
     ].forEach((fn) => {
       /// fn.name = `bound ${functionName}`
       connection.onRequest(`${ServerConnection.namespace}/${fn.name.split(" ")[1]}`, fn);
@@ -394,7 +387,6 @@
     return standardizeResult(res);
   }
 
-<<<<<<< HEAD
   public async setRegionRequest(
     accountToken: {
       token: string;
@@ -406,7 +398,8 @@
       await setRegion(authSvcToken);
     }
     return ok(Void);
-=======
+  }
+
   public async listDevTunnelsRequest(
     inputs: Inputs,
     token: CancellationToken
@@ -418,6 +411,5 @@
       inputs
     );
     return standardizeResult(res);
->>>>>>> 3069f66e
   }
 }