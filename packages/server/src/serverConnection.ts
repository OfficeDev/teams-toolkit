--- conflicted
+++ resolved
@@ -15,19 +15,18 @@
   err,
   ok,
 } from "@microsoft/teamsfx-api";
-import { FxCore } from "@microsoft/teamsfx-core";
-import { Correlator } from "@microsoft/teamsfx-core/build/common/correlator";
+import {
+  Correlator,
+  FxCore,
+  environmentManager,
+  getSideloadingStatus,
+  isV3Enabled,
+} from "@microsoft/teamsfx-core";
 import { getProjectComponents as coreGetProjectComponents } from "@microsoft/teamsfx-core/build/common/local";
-<<<<<<< HEAD
-import { CoreQuestionNames } from "@microsoft/teamsfx-core/build/core/question";
-=======
-import { getSideloadingStatus, isV3Enabled } from "@microsoft/teamsfx-core/build/common/tools";
-import { environmentManager } from "@microsoft/teamsfx-core/build/core/environment";
 import { CoreQuestionNames } from "@microsoft/teamsfx-core/build/core/question";
 import { VersionCheckRes } from "@microsoft/teamsfx-core/build/core/types";
 import path from "path";
 import { CancellationToken, MessageConnection } from "vscode-jsonrpc";
->>>>>>> 18ef2986
 import { IServerConnection, Namespaces } from "./apis";
 import { callFunc } from "./customizedFuncAdapter";
 import LogProvider from "./providers/logger";
@@ -178,19 +177,6 @@
   ): Promise<Result<any, FxError>> {
     const corrId = inputs.correlationId ? inputs.correlationId : "";
     let func: Func;
-<<<<<<< HEAD
-    let res;
-    if (isV3Enabled()) {
-      inputs[
-        CoreQuestionNames.TeamsAppManifestFilePath
-      ] = `${inputs.projectPath}/${AppPackageFolderName}/manifest.json`;
-      inputs[
-        CoreQuestionNames.OutputZipPathParamName
-      ] = `${inputs.projectPath}/${AppPackageFolderName}/${BuildFolderName}/appPackage.${inputs.env}.zip`;
-      inputs[
-        CoreQuestionNames.OutputManifestParamName
-      ] = `${inputs.projectPath}/${AppPackageFolderName}/${BuildFolderName}/manifest.${inputs.env}.json`;
-=======
     let res: Result<Void, FxError>;
     if (isV3Enabled()) {
       inputs[CoreQuestionNames.OutputZipPathParamName] = path.join(
@@ -205,7 +191,6 @@
         BuildFolderName,
         `manifest.${inputs.env}.json`
       );
->>>>>>> 18ef2986
       res = await Correlator.runWithId(
         corrId,
         (inputs) => this.core.createAppPackage(inputs),
