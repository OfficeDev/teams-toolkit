--- conflicted
+++ resolved
@@ -113,17 +113,17 @@
     const paths = spec.paths;
 
     const pluginAuthObj: AuthObject = {
-      type: "none",
+      type: "None",
     };
 
     if (authInfo) {
       if (Utils.isOAuthWithAuthCodeFlow(authInfo.authScheme)) {
-        pluginAuthObj.type = "oAuthPluginVault";
+        pluginAuthObj.type = "OAuthPluginVault";
       } else if (Utils.isBearerTokenAuth(authInfo.authScheme)) {
-        pluginAuthObj.type = "apiKeyPluginVault";
-      }
-
-      if (pluginAuthObj.type !== "none") {
+        pluginAuthObj.type = "ApiKeyPluginVault";
+      }
+
+      if (pluginAuthObj.type !== "None") {
         pluginAuthObj.reference_id = `${Utils.getSafeRegistrationIdEnvName(
           authInfo.name
         )}_REGISTRATION_ID`;
@@ -256,18 +256,12 @@
       (runtime) =>
         runtime.spec.url === specRelativePath &&
         runtime.type === "OpenApi" &&
-        (runtime.auth?.type ?? "none") === pluginAuthObj.type
+        (runtime.auth?.type ?? "None") === pluginAuthObj.type
     );
     if (index === -1) {
       apiPlugin.runtimes.push({
         type: "OpenApi",
-<<<<<<< HEAD
         auth: pluginAuthObj,
-=======
-        auth: {
-          type: "None",
-        },
->>>>>>> 79c26ed3
         spec: {
           url: specRelativePath,
         },
