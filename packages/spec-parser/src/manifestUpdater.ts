// Copyright (c) Microsoft Corporation.
// Licensed under the MIT license.
"use strict";

import { OpenAPIV3 } from "openapi-types";
import fs from "fs-extra";
import path from "path";
import {
  AuthInfo,
  ErrorType,
  ParseOptions,
  ProjectType,
  WarningResult,
  WarningType,
} from "./interfaces";
import { Utils } from "./utils";
import { SpecParserError } from "./specParserError";
import { ConstantString } from "./constants";
import {
  IComposeExtension,
  IMessagingExtensionCommand,
  TeamsAppManifest,
  PluginManifestSchema,
  FunctionObject,
  FunctionParameters,
  FunctionParameter,
  AuthObject,
} from "@microsoft/teams-manifest";
import { AdaptiveCardGenerator } from "./adaptiveCardGenerator";
import { wrapResponseSemantics } from "./adaptiveCardWrapper";

export class ManifestUpdater {
  static async updateManifestWithAiPlugin(
    manifestPath: string,
    outputSpecPath: string,
    apiPluginFilePath: string,
    spec: OpenAPIV3.Document,
    options: ParseOptions,
    authInfo?: AuthInfo
  ): Promise<[TeamsAppManifest, PluginManifestSchema]> {
    const manifest: TeamsAppManifest = await fs.readJSON(manifestPath);
    const apiPluginRelativePath = ManifestUpdater.getRelativePath(manifestPath, apiPluginFilePath);
    manifest.plugins = [
      {
        file: apiPluginRelativePath,
        id: ConstantString.DefaultPluginId,
      },
    ];

    const appName = this.removeEnvs(manifest.name.short);

    ManifestUpdater.updateManifestDescription(manifest, spec);

    const specRelativePath = ManifestUpdater.getRelativePath(manifestPath, outputSpecPath);
    const apiPlugin = await ManifestUpdater.generatePluginManifestSchema(
      spec,
      specRelativePath,
      apiPluginFilePath,
      appName,
      authInfo,
      options
    );

    return [manifest, apiPlugin];
  }

  static updateManifestDescription(manifest: TeamsAppManifest, spec: OpenAPIV3.Document): void {
    manifest.description = {
      short: spec.info.title.slice(0, ConstantString.ShortDescriptionMaxLens),
      full: (spec.info.description ?? manifest.description.full)?.slice(
        0,
        ConstantString.FullDescriptionMaxLens
      ),
    };
  }

  static mapOpenAPISchemaToFuncParam(
    schema: OpenAPIV3.SchemaObject,
    method: string,
    pathUrl: string
  ): FunctionParameter {
    let parameter: FunctionParameter;
    if (
      schema.type === "string" ||
      schema.type === "boolean" ||
      schema.type === "integer" ||
      schema.type === "number" ||
      schema.type === "array"
    ) {
      parameter = schema as any;
    } else {
      throw new SpecParserError(
        Utils.format(ConstantString.UnsupportedSchema, method, pathUrl, JSON.stringify(schema)),
        ErrorType.UpdateManifestFailed
      );
    }

    return parameter;
  }

  static async generatePluginManifestSchema(
    spec: OpenAPIV3.Document,
    specRelativePath: string,
    apiPluginFilePath: string,
    appName: string,
    authInfo: AuthInfo | undefined,
    options: ParseOptions
  ): Promise<PluginManifestSchema> {
    const functions: FunctionObject[] = [];
    const functionNames: string[] = [];
    const conversationStarters: string[] = [];

    const paths = spec.paths;

    const pluginAuthObj: AuthObject = {
      type: "None",
    };

    if (authInfo) {
      if (Utils.isOAuthWithAuthCodeFlow(authInfo.authScheme)) {
        pluginAuthObj.type = "OAuthPluginVault";
      } else if (Utils.isBearerTokenAuth(authInfo.authScheme)) {
        pluginAuthObj.type = "ApiKeyPluginVault";
      }

      if (pluginAuthObj.type !== "None") {
        pluginAuthObj.reference_id = `${Utils.getSafeRegistrationIdEnvName(
          authInfo.name
        )}_REGISTRATION_ID`;
      }
    }

    for (const pathUrl in paths) {
      const pathItem = paths[pathUrl];
      if (pathItem) {
        const operations = pathItem;
        for (const method in operations) {
          if (options.allowMethods!.includes(method)) {
            const operationItem = (operations as any)[method] as OpenAPIV3.OperationObject;
            if (operationItem) {
              const operationId = operationItem.operationId!;
              const description = operationItem.description ?? "";
              const paramObject = operationItem.parameters as OpenAPIV3.ParameterObject[];
              const requestBody = operationItem.requestBody as OpenAPIV3.ParameterObject;

              const parameters: Required<FunctionParameters> = {
                type: "object",
                properties: {},
                required: [],
              };

              if (paramObject) {
                for (let i = 0; i < paramObject.length; i++) {
                  const param = paramObject[i];

                  const schema = param.schema as OpenAPIV3.SchemaObject;

                  parameters.properties[param.name] = ManifestUpdater.mapOpenAPISchemaToFuncParam(
                    schema,
                    method,
                    pathUrl
                  );

                  if (param.required) {
                    parameters.required.push(param.name);
                  }

                  if (!parameters.properties[param.name].description) {
                    parameters.properties[param.name].description = param.description ?? "";
                  }
                }
              }

              if (requestBody) {
                const requestJsonBody = requestBody.content!["application/json"];
                const requestBodySchema = requestJsonBody.schema as OpenAPIV3.SchemaObject;

                if (requestBodySchema.type === "object") {
                  if (requestBodySchema.required) {
                    parameters.required.push(...requestBodySchema.required);
                  }

                  for (const property in requestBodySchema.properties) {
                    const schema = requestBodySchema.properties[property] as OpenAPIV3.SchemaObject;
                    parameters.properties[property] = ManifestUpdater.mapOpenAPISchemaToFuncParam(
                      schema,
                      method,
                      pathUrl
                    );
                  }
                } else {
                  throw new SpecParserError(
                    Utils.format(
                      ConstantString.UnsupportedSchema,
                      method,
                      pathUrl,
                      JSON.stringify(requestBodySchema)
                    ),
                    ErrorType.UpdateManifestFailed
                  );
                }
              }

              const funcObj: FunctionObject = {
                name: operationId,
                description: description,
                parameters: parameters,
              };

              if (options.allowResponseSemantics) {
                const [card, jsonPath] = AdaptiveCardGenerator.generateAdaptiveCard(operationItem);
                const responseSemantic = wrapResponseSemantics(card, jsonPath);
                funcObj.capabilities = {
                  response_semantics: responseSemantic,
                };
              }

              functions.push(funcObj);
              functionNames.push(operationId);
              if (description) {
                conversationStarters.push(description);
              }
            }
          }
        }
      }
    }

    let apiPlugin: PluginManifestSchema;
    if (await fs.pathExists(apiPluginFilePath)) {
      apiPlugin = await fs.readJSON(apiPluginFilePath);
    } else {
      apiPlugin = {
        schema_version: "v2.1",
        name_for_human: "",
        description_for_human: "",
        namespace: "",
        functions: [],
        runtimes: [],
      };
    }

    apiPlugin.functions = apiPlugin.functions || [];

    for (const func of functions) {
      const index = apiPlugin.functions?.findIndex((f) => f.name === func.name);
      if (index === -1) {
        apiPlugin.functions.push(func);
      } else {
        apiPlugin.functions[index] = func;
      }
    }

    apiPlugin.runtimes = apiPlugin.runtimes || [];
    const index = apiPlugin.runtimes.findIndex(
      (runtime) =>
        runtime.spec.url === specRelativePath &&
        runtime.type === "OpenApi" &&
        (runtime.auth?.type ?? "None") === pluginAuthObj.type
    );
    if (index === -1) {
      apiPlugin.runtimes.push({
        type: "OpenApi",
<<<<<<< HEAD
        auth: {
          type: "None",
        },
=======
        auth: pluginAuthObj,
>>>>>>> c3fe8439
        spec: {
          url: specRelativePath,
        },
        run_for_functions: functionNames,
      });
    } else {
      apiPlugin.runtimes[index].run_for_functions = functionNames;
    }

    if (!apiPlugin.name_for_human) {
      apiPlugin.name_for_human = appName;
    }

    if (!apiPlugin.namespace) {
      apiPlugin.namespace = ManifestUpdater.removeAllSpecialCharacters(appName);
    }

    if (!apiPlugin.description_for_human) {
      apiPlugin.description_for_human =
        spec.info.description ?? "<Please add description of the plugin>";
    }

    if (options.allowConversationStarters && conversationStarters.length > 0) {
      if (!apiPlugin.capabilities) {
        apiPlugin.capabilities = {
          localization: {},
        };
      }
      if (!apiPlugin.capabilities.conversation_starters) {
        apiPlugin.capabilities.conversation_starters = conversationStarters
          .slice(0, 5)
          .map((text) => ({ text }));
      }
    }

    return apiPlugin;
  }

  static async updateManifest(
    manifestPath: string,
    outputSpecPath: string,
    spec: OpenAPIV3.Document,
    options: ParseOptions,
    adaptiveCardFolder?: string,
    authInfo?: AuthInfo
  ): Promise<[TeamsAppManifest, WarningResult[]]> {
    try {
      const originalManifest: TeamsAppManifest = await fs.readJSON(manifestPath);
      const updatedPart: any = {};
      updatedPart.composeExtensions = [];
      let warnings: WarningResult[] = [];

      if (options.projectType === ProjectType.SME) {
        const updateResult = await ManifestUpdater.generateCommands(
          spec,
          manifestPath,
          options,
          adaptiveCardFolder
        );
        const commands = updateResult[0];
        warnings = updateResult[1];

        const composeExtension: IComposeExtension = {
          composeExtensionType: "apiBased",
          apiSpecificationFile: ManifestUpdater.getRelativePath(manifestPath, outputSpecPath),
          commands: commands,
        };

        if (authInfo) {
          const auth = authInfo.authScheme;
          if (Utils.isAPIKeyAuth(auth) || Utils.isBearerTokenAuth(auth)) {
            const safeApiSecretRegistrationId = Utils.getSafeRegistrationIdEnvName(
              `${authInfo.name}_${ConstantString.RegistrationIdPostfix}`
            );
            (composeExtension as any).authorization = {
              authType: "apiSecretServiceAuth",
              apiSecretServiceAuthConfiguration: {
                apiSecretRegistrationId: `\${{${safeApiSecretRegistrationId}}}`,
              },
            };
          } else if (Utils.isOAuthWithAuthCodeFlow(auth)) {
            const safeOAuth2RegistrationId = Utils.getSafeRegistrationIdEnvName(
              `${authInfo.name}_${ConstantString.OAuthRegistrationIdPostFix}`
            );

            (composeExtension as any).authorization = {
              authType: "oAuth2.0",
              oAuthConfiguration: {
                oauthConfigurationId: `\${{${safeOAuth2RegistrationId}}}`,
              },
            };

            updatedPart.webApplicationInfo = {
              id: "${{AAD_APP_CLIENT_ID}}",
              resource: "api://${{DOMAIN}}/${{AAD_APP_CLIENT_ID}}",
            };
          }
        }

        updatedPart.composeExtensions = [composeExtension];
      }

      updatedPart.description = originalManifest.description;
      ManifestUpdater.updateManifestDescription(updatedPart, spec);

      const updatedManifest = { ...originalManifest, ...updatedPart };

      return [updatedManifest, warnings];
    } catch (err) {
      throw new SpecParserError((err as Error).toString(), ErrorType.UpdateManifestFailed);
    }
  }

  static async generateCommands(
    spec: OpenAPIV3.Document,
    manifestPath: string,
    options: ParseOptions,
    adaptiveCardFolder?: string
  ): Promise<[IMessagingExtensionCommand[], WarningResult[]]> {
    const paths = spec.paths;
    const commands: IMessagingExtensionCommand[] = [];
    const warnings: WarningResult[] = [];
    if (paths) {
      for (const pathUrl in paths) {
        const pathItem = paths[pathUrl];
        if (pathItem) {
          const operations = pathItem;

          // Currently only support GET and POST method
          for (const method in operations) {
            if (options.allowMethods?.includes(method)) {
              const operationItem = (operations as any)[method];
              if (operationItem) {
                const command = Utils.parseApiInfo(operationItem, options);

                if (
                  command.parameters &&
                  command.parameters.length >= 1 &&
                  command.parameters.some((param) => param.isRequired)
                ) {
                  command.parameters = command.parameters.filter((param) => param.isRequired);
                } else if (command.parameters && command.parameters.length > 0) {
                  command.parameters = [command.parameters[0]];
                  warnings.push({
                    type: WarningType.OperationOnlyContainsOptionalParam,
                    content: Utils.format(
                      ConstantString.OperationOnlyContainsOptionalParam,
                      command.id
                    ),
                    data: command.id,
                  });
                }

                if (adaptiveCardFolder) {
                  const adaptiveCardPath = path.join(adaptiveCardFolder, command.id + ".json");
                  command.apiResponseRenderingTemplateFile = (await fs.pathExists(adaptiveCardPath))
                    ? ManifestUpdater.getRelativePath(manifestPath, adaptiveCardPath)
                    : "";
                }

                commands.push(command);
              }
            }
          }
        }
      }
    }

    return [commands, warnings];
  }

  static getRelativePath(from: string, to: string): string {
    const relativePath = path.relative(path.dirname(from), to);
    return path.normalize(relativePath).replace(/\\/g, "/");
  }

  static removeEnvs(str: string): string {
    const placeHolderReg = /\${{\s*([a-zA-Z_][a-zA-Z0-9_]*)\s*}}/g;
    const matches = placeHolderReg.exec(str);
    let newStr = str;
    if (matches != null) {
      newStr = newStr.replace(matches[0], "");
    }
    return newStr;
  }

  static removeAllSpecialCharacters(str: string): string {
    return str.toLowerCase().replace(/[^a-z0-9]/g, "");
  }
}<|MERGE_RESOLUTION|>--- conflicted
+++ resolved
@@ -261,13 +261,7 @@
     if (index === -1) {
       apiPlugin.runtimes.push({
         type: "OpenApi",
-<<<<<<< HEAD
-        auth: {
-          type: "None",
-        },
-=======
         auth: pluginAuthObj,
->>>>>>> c3fe8439
         spec: {
           url: specRelativePath,
         },
