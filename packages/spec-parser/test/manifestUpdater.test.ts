// Copyright (c) Microsoft Corporation.
// Licensed under the MIT license.

import { expect } from "chai";
import sinon from "sinon";
import fs from "fs-extra";
import os from "os";
import "mocha";
import { ManifestUpdater } from "../src/manifestUpdater";
import { SpecParserError } from "../src/specParserError";
import { AuthInfo, ErrorType, ParseOptions, ProjectType, WarningType } from "../src/interfaces";
import { ConstantString } from "../src/constants";
import { Utils } from "../src/utils";
import { PluginManifestSchema } from "@microsoft/teams-manifest";
import { ManifestUtil } from "@microsoft/teams-manifest";
describe("updateManifestWithAiPlugin", () => {
  beforeEach(() => {
    sinon.stub(ManifestUtil, "useCopilotExtensionsInSchema").resolves(false);
  });
  afterEach(() => {
    sinon.restore();
  });

  describe("responseSemantics", () => {
    it("should not generate response semantics when response is empty", async () => {
      const spec: any = {
        openapi: "3.0.2",
        info: {
          title: "My API",
          description: "My API description",
        },
        servers: [
          {
            url: "/v3",
          },
        ],
        paths: {
          "/pets": {
            get: {
              operationId: "getPets",
              summary: "Get all pets",
              description: "Returns all pets from the system that the user has access to",
              parameters: [
                {
                  name: "limit",
                  description: "Maximum number of pets to return",
                  required: true,
                  schema: {
                    type: "integer",
                  },
                },
              ],
            },
          },
        },
      };
      const manifestPath = "/path/to/your/manifest.json";
      const outputSpecPath = "/path/to/your/spec/outputSpec.yaml";
      const pluginFilePath = "/path/to/your/ai-plugin.json";

      const originalManifest = {
        name: { short: "Original Name", full: "Original Full Name" },
        description: { short: "Original Short Description", full: "Original Full Description" },
      };
      const expectedManifest = {
        name: { short: "Original Name", full: "Original Full Name" },
        description: { short: "My API", full: "My API description" },
        copilotAgents: {
          plugins: [
            {
              file: "ai-plugin.json",
              id: "plugin_1",
            },
          ],
        },
      };

      const expectedPlugins: PluginManifestSchema = {
        $schema: ConstantString.PluginManifestSchema,
        schema_version: "v2.1",
        name_for_human: "Original Name",
        namespace: "originalname",
        description_for_human: "My API description",
        functions: [
          {
            name: "getPets",
            description: "Returns all pets from the system that the user has access to",
          },
        ],
        runtimes: [
          {
            type: "OpenApi",
            auth: {
              type: "None",
            },
            spec: {
              url: "spec/outputSpec.yaml",
            },
            run_for_functions: ["getPets"],
          },
        ],
      };
      sinon.stub(fs, "readJSON").resolves(originalManifest);
      sinon
        .stub(fs, "pathExists")
        .withArgs(manifestPath)
        .resolves(true)
        .withArgs(pluginFilePath)
        .resolves(false);

      const options: ParseOptions = {
        allowMethods: ["get", "post"],
        allowResponseSemantics: true,
      };
      const [manifest, apiPlugin, warnings] = await ManifestUpdater.updateManifestWithAiPlugin(
        manifestPath,
        outputSpecPath,
        pluginFilePath,
        spec,
        options
      );

      expect(manifest).to.deep.equal(expectedManifest);
      expect(apiPlugin).to.deep.equal(expectedPlugins);
      expect(warnings).to.deep.equal([]);
    });

    it("should generate response semantics based on the response - 1", async () => {
      const spec: any = {
        openapi: "3.0.2",
        info: {
          title: "My API",
          description: "My API description",
        },
        servers: [
          {
            url: "/v3",
          },
        ],
        paths: {
          "/pets": {
            get: {
              operationId: "getPets",
              summary: "Get all pets",
              description: "Returns all pets from the system that the user has access to",
              parameters: [
                {
                  name: "limit",
                  description: "Maximum number of pets to return",
                  required: true,
                  schema: {
                    type: "integer",
                  },
                },
              ],
              responses: {
                200: {
                  content: {
                    "application/json": {
                      schema: {
                        type: "object",
                        properties: {
                          name: {
                            type: "string",
                          },
                          description: {
                            type: "string",
                          },
                          imageUrl: {
                            type: "string",
                          },
                          id: {
                            type: "string",
                          },
                        },
                      },
                    },
                  },
                },
              },
            },
          },
        },
      };
      const manifestPath = "/path/to/your/manifest.json";
      const outputSpecPath = "/path/to/your/spec/outputSpec.yaml";
      const pluginFilePath = "/path/to/your/ai-plugin.json";

      const originalManifest = {
        name: { short: "Original Name", full: "Original Full Name" },
        description: { short: "Original Short Description", full: "Original Full Description" },
      };
      const expectedManifest = {
        name: { short: "Original Name", full: "Original Full Name" },
        description: { short: "My API", full: "My API description" },
        copilotAgents: {
          plugins: [
            {
              file: "ai-plugin.json",
              id: "plugin_1",
            },
          ],
        },
      };

      const expectedPlugins: PluginManifestSchema = {
        $schema: ConstantString.PluginManifestSchema,
        schema_version: "v2.1",
        name_for_human: "Original Name",
        namespace: "originalname",
        description_for_human: "My API description",
        functions: [
          {
            name: "getPets",
            description: "Returns all pets from the system that the user has access to",
            capabilities: {
              response_semantics: {
                data_path: "$",
                properties: {
                  subtitle: "$.description",
                  title: "$.name",
                  url: "$.imageUrl",
                },
                static_template: {
                  $schema: "http://adaptivecards.io/schemas/adaptive-card.json",
                  body: [
                    {
                      text: "name: ${if(name, name, 'N/A')}",
                      type: "TextBlock",
                      wrap: true,
                    },
                    {
                      text: "description: ${if(description, description, 'N/A')}",
                      type: "TextBlock",
                      wrap: true,
                    },
                    {
                      $when: "${imageUrl != null && imageUrl != ''}",
                      type: "Image",
                      url: "${imageUrl}",
                    },
                    {
                      text: "id: ${if(id, id, 'N/A')}",
                      type: "TextBlock",
                      wrap: true,
                    },
                  ],
                  type: "AdaptiveCard",
                  version: "1.5",
                },
              },
            },
          },
        ],
        runtimes: [
          {
            type: "OpenApi",
            auth: {
              type: "None",
            },
            spec: {
              url: "spec/outputSpec.yaml",
            },
            run_for_functions: ["getPets"],
          },
        ],
      };
      sinon.stub(fs, "readJSON").resolves(originalManifest);
      sinon
        .stub(fs, "pathExists")
        .withArgs(manifestPath)
        .resolves(true)
        .withArgs(pluginFilePath)
        .resolves(false);

      const options: ParseOptions = {
        allowMethods: ["get", "post"],
        allowResponseSemantics: true,
      };
      const [manifest, apiPlugin, warnings] = await ManifestUpdater.updateManifestWithAiPlugin(
        manifestPath,
        outputSpecPath,
        pluginFilePath,
        spec,
        options
      );

      expect(manifest).to.deep.equal(expectedManifest);
      expect(apiPlugin).to.deep.equal(expectedPlugins);
      expect(warnings).to.deep.equal([]);
    });

    it("should generate response semantics based on the response - 2", async () => {
      sinon.restore();
      sinon.stub(ManifestUtil, "useCopilotExtensionsInSchema").resolves(true);
      const spec: any = {
        openapi: "3.0.2",
        info: {
          title: "My API",
          description: "My API description",
        },
        servers: [
          {
            url: "/v3",
          },
        ],
        paths: {
          "/pets": {
            get: {
              operationId: "getPets",
              summary: "Get all pets",
              description: "Returns all pets from the system that the user has access to",
              parameters: [
                {
                  name: "limit",
                  description: "Maximum number of pets to return",
                  required: true,
                  schema: {
                    type: "integer",
                  },
                },
              ],
              responses: {
                200: {
                  content: {
                    "application/json": {
                      schema: {
                        type: "object",
                        properties: {
                          name: {
                            type: "string",
                          },
                          description: {
                            type: "string",
                          },
                          imageUrl: {
                            type: "string",
                          },
                          id: {
                            type: "string",
                          },
                        },
                      },
                    },
                  },
                },
              },
            },
          },
        },
      };
      const manifestPath = "/path/to/your/manifest.json";
      const outputSpecPath = "/path/to/your/spec/outputSpec.yaml";
      const pluginFilePath = "/path/to/your/ai-plugin.json";

      const originalManifest = {
        name: { short: "Original Name", full: "Original Full Name" },
        description: { short: "Original Short Description", full: "Original Full Description" },
      };
      const expectedManifest = {
        name: { short: "Original Name", full: "Original Full Name" },
        description: { short: "My API", full: "My API description" },
        copilotExtensions: {
          plugins: [
            {
              file: "ai-plugin.json",
              id: "plugin_1",
            },
          ],
        },
      };

      const expectedPlugins: PluginManifestSchema = {
        $schema: ConstantString.PluginManifestSchema,
        schema_version: "v2.1",
        name_for_human: "Original Name",
        namespace: "originalname",
        description_for_human: "My API description",
        functions: [
          {
            name: "getPets",
            description: "Returns all pets from the system that the user has access to",
            capabilities: {
              response_semantics: {
                data_path: "$",
                properties: {
                  subtitle: "$.description",
                  title: "$.name",
                  url: "$.imageUrl",
                },
                static_template: {
                  $schema: "http://adaptivecards.io/schemas/adaptive-card.json",
                  body: [
                    {
                      text: "name: ${if(name, name, 'N/A')}",
                      type: "TextBlock",
                      wrap: true,
                    },
                    {
                      text: "description: ${if(description, description, 'N/A')}",
                      type: "TextBlock",
                      wrap: true,
                    },
                    {
                      $when: "${imageUrl != null && imageUrl != ''}",
                      type: "Image",
                      url: "${imageUrl}",
                    },
                    {
                      text: "id: ${if(id, id, 'N/A')}",
                      type: "TextBlock",
                      wrap: true,
                    },
                  ],
                  type: "AdaptiveCard",
                  version: "1.5",
                },
              },
            },
          },
        ],
        runtimes: [
          {
            type: "OpenApi",
            auth: {
              type: "None",
            },
            spec: {
              url: "spec/outputSpec.yaml",
            },
            run_for_functions: ["getPets"],
          },
        ],
      };
      sinon.stub(fs, "readJSON").resolves(originalManifest);
      sinon
        .stub(fs, "pathExists")
        .withArgs(manifestPath)
        .resolves(true)
        .withArgs(pluginFilePath)
        .resolves(false);

      const options: ParseOptions = {
        allowMethods: ["get", "post"],
        allowResponseSemantics: true,
      };
      const [manifest, apiPlugin, warnings] = await ManifestUpdater.updateManifestWithAiPlugin(
        manifestPath,
        outputSpecPath,
        pluginFilePath,
        spec,
        options
      );

      expect(manifest).to.deep.equal(expectedManifest);
      expect(apiPlugin).to.deep.equal(expectedPlugins);
      expect(warnings).to.deep.equal([]);
    });

    it("should not generate response semantics and return warnings if api response schema contains anyof", async () => {
      const spec: any = {
        openapi: "3.0.2",
        info: {
          title: "My API",
          description: "My API description",
        },
        servers: [
          {
            url: "/v3",
          },
        ],
        paths: {
          "/pets": {
            get: {
              operationId: "getPets",
              summary: "Get all pets",
              description: "Returns all pets from the system that the user has access to",
              parameters: [
                {
                  name: "limit",
                  description: "Maximum number of pets to return",
                  required: true,
                  schema: {
                    type: "integer",
                  },
                },
              ],
              responses: {
                200: {
                  content: {
                    "application/json": {
                      schema: {
                        anyOf: [
                          {
                            type: "string",
                          },
                          {
                            type: "integer",
                          },
                        ],
                      },
                    },
                  },
                },
              },
            },
          },
        },
      };
      const manifestPath = "/path/to/your/manifest.json";
      const outputSpecPath = "/path/to/your/spec/outputSpec.yaml";
      const pluginFilePath = "/path/to/your/ai-plugin.json";

      const originalManifest = {
        name: { short: "Original Name", full: "Original Full Name" },
        description: { short: "Original Short Description", full: "Original Full Description" },
      };
      const expectedManifest = {
        name: { short: "Original Name", full: "Original Full Name" },
        description: { short: "My API", full: "My API description" },
        copilotAgents: {
          plugins: [
            {
              file: "ai-plugin.json",
              id: "plugin_1",
            },
          ],
        },
      };

      const expectedPlugins: PluginManifestSchema = {
        $schema: ConstantString.PluginManifestSchema,
        schema_version: "v2.1",
        name_for_human: "Original Name",
        namespace: "originalname",
        description_for_human: "My API description",
        functions: [
          {
            name: "getPets",
            description: "Returns all pets from the system that the user has access to",
          },
        ],
        runtimes: [
          {
            type: "OpenApi",
            auth: {
              type: "None",
            },
            spec: {
              url: "spec/outputSpec.yaml",
            },
            run_for_functions: ["getPets"],
          },
        ],
      };
      sinon.stub(fs, "readJSON").resolves(originalManifest);
      sinon
        .stub(fs, "pathExists")
        .withArgs(manifestPath)
        .resolves(true)
        .withArgs(pluginFilePath)
        .resolves(false);

      const options: ParseOptions = {
        allowMethods: ["get", "post"],
        allowResponseSemantics: true,
      };
      const [manifest, apiPlugin, warnings] = await ManifestUpdater.updateManifestWithAiPlugin(
        manifestPath,
        outputSpecPath,
        pluginFilePath,
        spec,
        options
      );

      expect(manifest).to.deep.equal(expectedManifest);
      expect(apiPlugin).to.deep.equal(expectedPlugins);
      expect(warnings).to.deep.equal([
        {
          type: WarningType.GenerateCardFailed,
          content:
            'Error: Error: \'oneOf\', \'allOf\', \'anyOf\', and \'not\' schema are not supported: {"anyOf":[{"type":"string"},{"type":"integer"}]}.',
          data: "getPets",
        },
      ]);
    });

    it("should keep at most 5 properties in response semantics", async () => {
      const spec: any = {
        openapi: "3.0.2",
        info: {
          title: "My API",
          description: "My API description",
        },
        servers: [
          {
            url: "/v3",
          },
        ],
        paths: {
          "/pets": {
            get: {
              operationId: "getPets",
              summary: "Get all pets",
              description: "Returns all pets from the system that the user has access to",
              parameters: [
                {
                  name: "limit",
                  description: "Maximum number of pets to return",
                  required: true,
                  schema: {
                    type: "integer",
                  },
                },
              ],
              responses: {
                200: {
                  content: {
                    "application/json": {
                      schema: {
                        type: "object",
                        properties: {
                          name: {
                            type: "string",
                          },
                          description: {
                            type: "string",
                          },
                          imageUrl: {
                            type: "string",
                          },
                          id: {
                            type: "string",
                          },
                          age: {
                            type: "string",
                          },
                          status: {
                            type: "string",
                          },
                        },
                      },
                    },
                  },
                },
              },
            },
          },
        },
      };
      const manifestPath = "/path/to/your/manifest.json";
      const outputSpecPath = "/path/to/your/spec/outputSpec.yaml";
      const pluginFilePath = "/path/to/your/ai-plugin.json";

      const originalManifest = {
        name: { short: "Original Name", full: "Original Full Name" },
        description: { short: "Original Short Description", full: "Original Full Description" },
      };
      const expectedManifest = {
        name: { short: "Original Name", full: "Original Full Name" },
        description: { short: "My API", full: "My API description" },
        copilotAgents: {
          plugins: [
            {
              file: "ai-plugin.json",
              id: "plugin_1",
            },
          ],
        },
      };

      const expectedPlugins: PluginManifestSchema = {
        $schema: ConstantString.PluginManifestSchema,
        schema_version: "v2.1",
        name_for_human: "Original Name",
        namespace: "originalname",
        description_for_human: "My API description",
        functions: [
          {
            name: "getPets",
            description: "Returns all pets from the system that the user has access to",
            capabilities: {
              response_semantics: {
                data_path: "$",
                properties: {
                  subtitle: "$.description",
                  title: "$.name",
                  url: "$.imageUrl",
                },
                static_template: {
                  $schema: "http://adaptivecards.io/schemas/adaptive-card.json",
                  body: [
                    {
                      text: "name: ${if(name, name, 'N/A')}",
                      type: "TextBlock",
                      wrap: true,
                    },
                    {
                      text: "description: ${if(description, description, 'N/A')}",
                      type: "TextBlock",
                      wrap: true,
                    },
                    {
                      $when: "${imageUrl != null && imageUrl != ''}",
                      type: "Image",
                      url: "${imageUrl}",
                    },
                    {
                      text: "id: ${if(id, id, 'N/A')}",
                      type: "TextBlock",
                      wrap: true,
                    },
                    {
                      text: "age: ${if(age, age, 'N/A')}",
                      type: "TextBlock",
                      wrap: true,
                    },
                  ],
                  type: "AdaptiveCard",
                  version: "1.5",
                },
              },
            },
          },
        ],
        runtimes: [
          {
            type: "OpenApi",
            auth: {
              type: "None",
            },
            spec: {
              url: "spec/outputSpec.yaml",
            },
            run_for_functions: ["getPets"],
          },
        ],
      };
      sinon.stub(fs, "readJSON").resolves(originalManifest);
      sinon
        .stub(fs, "pathExists")
        .withArgs(manifestPath)
        .resolves(true)
        .withArgs(pluginFilePath)
        .resolves(false);

      const options: ParseOptions = {
        allowMethods: ["get", "post"],
        allowResponseSemantics: true,
      };
      const [manifest, apiPlugin, warnings] = await ManifestUpdater.updateManifestWithAiPlugin(
        manifestPath,
        outputSpecPath,
        pluginFilePath,
        spec,
        options
      );

      expect(manifest).to.deep.equal(expectedManifest);
      expect(apiPlugin).to.deep.equal(expectedPlugins);
      expect(warnings).to.deep.equal([]);
    });
<<<<<<< HEAD
=======

    it("should keep at most 5 properties in response semantics for complex nested properties", async () => {
      const spec: any = {
        openapi: "3.0.2",
        info: {
          title: "My API",
          description: "My API description",
        },
        servers: [
          {
            url: "/v3",
          },
        ],
        paths: {
          "/pets": {
            get: {
              operationId: "getPets",
              summary: "Get all pets",
              description: "Returns all pets from the system that the user has access to",
              parameters: [
                {
                  name: "limit",
                  description: "Maximum number of pets to return",
                  required: true,
                  schema: {
                    type: "integer",
                  },
                },
              ],
              responses: {
                200: {
                  content: {
                    "application/json": {
                      schema: {
                        type: "object",
                        properties: {
                          name: {
                            type: "string",
                          },
                          description: {
                            type: "array",
                            items: {
                              type: "object",
                              properties: {
                                title: {
                                  type: "array",
                                  items: {
                                    type: "string",
                                  },
                                },
                                url: {
                                  type: "string",
                                },
                              },
                            },
                          },
                          imageUrl: {
                            type: "string",
                          },
                          id: {
                            type: "string",
                          },
                          age: {
                            type: "string",
                          },
                          status: {
                            type: "string",
                          },
                        },
                      },
                    },
                  },
                },
              },
            },
          },
        },
      };
      const manifestPath = "/path/to/your/manifest.json";
      const outputSpecPath = "/path/to/your/spec/outputSpec.yaml";
      const pluginFilePath = "/path/to/your/ai-plugin.json";

      const originalManifest = {
        name: { short: "Original Name", full: "Original Full Name" },
        description: { short: "Original Short Description", full: "Original Full Description" },
      };
      const expectedManifest = {
        name: { short: "Original Name", full: "Original Full Name" },
        description: { short: "My API", full: "My API description" },
        copilotExtensions: {
          plugins: [
            {
              file: "ai-plugin.json",
              id: "plugin_1",
            },
          ],
        },
      };

      const expectedPlugins: PluginManifestSchema = {
        $schema: ConstantString.PluginManifestSchema,
        schema_version: "v2.1",
        name_for_human: "Original Name",
        namespace: "originalname",
        description_for_human: "My API description",
        functions: [
          {
            name: "getPets",
            description: "Returns all pets from the system that the user has access to",
            capabilities: {
              response_semantics: {
                data_path: "$",
                properties: {
                  subtitle: "$.id",
                  title: "$.name",
                  url: "$.imageUrl",
                },
                static_template: {
                  $schema: "http://adaptivecards.io/schemas/adaptive-card.json",
                  body: [
                    {
                      text: "name: ${if(name, name, 'N/A')}",
                      type: "TextBlock",
                      wrap: true,
                    },
                    {
                      $data: "${description}",
                      items: [
                        {
                          $data: "${title}",
                          items: [
                            {
                              text: "title: ${$data}",
                              type: "TextBlock",
                              wrap: true,
                            },
                          ],
                          type: "Container",
                        },
                        {
                          text: "description.url: ${if(url, url, 'N/A')}",
                          type: "TextBlock",
                          wrap: true,
                        },
                      ],
                      type: "Container",
                    },
                    {
                      $when: "${imageUrl != null && imageUrl != ''}",
                      type: "Image",
                      url: "${imageUrl}",
                    },
                    {
                      text: "id: ${if(id, id, 'N/A')}",
                      type: "TextBlock",
                      wrap: true,
                    },
                  ],
                  type: "AdaptiveCard",
                  version: "1.5",
                },
              },
            },
          },
        ],
        runtimes: [
          {
            type: "OpenApi",
            auth: {
              type: "None",
            },
            spec: {
              url: "spec/outputSpec.yaml",
            },
            run_for_functions: ["getPets"],
          },
        ],
      };
      sinon.stub(fs, "readJSON").resolves(originalManifest);
      sinon
        .stub(fs, "pathExists")
        .withArgs(manifestPath)
        .resolves(true)
        .withArgs(pluginFilePath)
        .resolves(false);

      const options: ParseOptions = {
        allowMethods: ["get", "post"],
        allowResponseSemantics: true,
      };
      const [manifest, apiPlugin, warnings] = await ManifestUpdater.updateManifestWithAiPlugin(
        manifestPath,
        outputSpecPath,
        pluginFilePath,
        spec,
        options
      );

      expect(manifest).to.deep.equal(expectedManifest);
      expect(apiPlugin).to.deep.equal(expectedPlugins);
      expect(warnings).to.deep.equal([]);
    });

    it("should not contain empty container in adaptive card", async () => {
      const spec: any = {
        openapi: "3.0.2",
        info: {
          title: "My API",
          description: "My API description",
        },
        servers: [
          {
            url: "/v3",
          },
        ],
        paths: {
          "/pets": {
            get: {
              operationId: "getPets",
              summary: "Get all pets",
              description: "Returns all pets from the system that the user has access to",
              parameters: [
                {
                  name: "limit",
                  description: "Maximum number of pets to return",
                  required: true,
                  schema: {
                    type: "integer",
                  },
                },
              ],
              responses: {
                200: {
                  content: {
                    "application/json; charset=utf-8": {
                      schema: {
                        type: "object",
                        properties: {
                          photos: {
                            type: "array",
                            items: {
                              type: "object",
                              properties: {
                                id: {
                                  type: "number",
                                },
                                sol: {
                                  type: "number",
                                },
                                camera: {
                                  type: "object",
                                  properties: {
                                    id: {
                                      type: "number",
                                    },
                                    name: {
                                      type: "string",
                                    },
                                    rover_id: {
                                      type: "number",
                                    },
                                    full_name: {
                                      type: "string",
                                    },
                                  },
                                },
                                img_src: {
                                  type: "string",
                                },
                                earth_date: {
                                  type: "string",
                                },
                                rover: {
                                  type: "object",
                                  properties: {
                                    id: {
                                      type: "number",
                                    },
                                    name: {
                                      type: "string",
                                    },
                                    landing_date: {
                                      type: "string",
                                    },
                                    launch_date: {
                                      type: "string",
                                    },
                                    status: {
                                      type: "string",
                                    },
                                    max_sol: {
                                      type: "number",
                                    },
                                    max_date: {
                                      type: "string",
                                    },
                                    total_photos: {
                                      type: "number",
                                    },
                                    cameras: {
                                      type: "array",
                                      items: {
                                        type: "object",
                                        properties: {
                                          name: {
                                            type: "string",
                                          },
                                          full_name: {
                                            type: "string",
                                          },
                                        },
                                      },
                                    },
                                  },
                                },
                              },
                            },
                          },
                        },
                      },
                    },
                  },
                },
              },
            },
          },
        },
      };
      const manifestPath = "/path/to/your/manifest.json";
      const outputSpecPath = "/path/to/your/spec/outputSpec.yaml";
      const pluginFilePath = "/path/to/your/ai-plugin.json";

      const originalManifest = {
        name: { short: "Original Name", full: "Original Full Name" },
        description: { short: "Original Short Description", full: "Original Full Description" },
      };
      const expectedManifest = {
        name: { short: "Original Name", full: "Original Full Name" },
        description: { short: "My API", full: "My API description" },
        copilotExtensions: {
          plugins: [
            {
              file: "ai-plugin.json",
              id: "plugin_1",
            },
          ],
        },
      };

      const expectedPlugins: PluginManifestSchema = {
        $schema: ConstantString.PluginManifestSchema,
        schema_version: "v2.1",
        name_for_human: "Original Name",
        namespace: "originalname",
        description_for_human: "My API description",
        functions: [
          {
            name: "getPets",
            description: "Returns all pets from the system that the user has access to",
            capabilities: {
              response_semantics: {
                data_path: "$",
                properties: {
                  title: "$.camera.name",
                  subtitle: "$.id",
                },
                static_template: {
                  $schema: "http://adaptivecards.io/schemas/adaptive-card.json",
                  body: [
                    {
                      type: "Container",
                      $data: "${photos}",
                      items: [
                        {
                          type: "TextBlock",
                          text: "photos.id: ${if(id, id, 'N/A')}",
                          wrap: true,
                        },
                        {
                          type: "TextBlock",
                          text: "photos.sol: ${if(sol, sol, 'N/A')}",
                          wrap: true,
                        },
                        {
                          type: "TextBlock",
                          text: "photos.camera.id: ${if(camera.id, camera.id, 'N/A')}",
                          wrap: true,
                        },
                        {
                          type: "TextBlock",
                          text: "photos.camera.name: ${if(camera.name, camera.name, 'N/A')}",
                          wrap: true,
                        },
                        {
                          type: "TextBlock",
                          text: "photos.camera.rover_id: ${if(camera.rover_id, camera.rover_id, 'N/A')}",
                          wrap: true,
                        },
                      ],
                    },
                  ],
                  type: "AdaptiveCard",
                  version: "1.5",
                },
              },
            },
          },
        ],
        runtimes: [
          {
            type: "OpenApi",
            auth: {
              type: "None",
            },
            spec: {
              url: "spec/outputSpec.yaml",
            },
            run_for_functions: ["getPets"],
          },
        ],
      };
      sinon.stub(fs, "readJSON").resolves(originalManifest);
      sinon
        .stub(fs, "pathExists")
        .withArgs(manifestPath)
        .resolves(true)
        .withArgs(pluginFilePath)
        .resolves(false);

      const options: ParseOptions = {
        allowMethods: ["get", "post"],
        allowResponseSemantics: true,
      };
      const [manifest, apiPlugin, warnings] = await ManifestUpdater.updateManifestWithAiPlugin(
        manifestPath,
        outputSpecPath,
        pluginFilePath,
        spec,
        options
      );

      expect(manifest).to.deep.equal(expectedManifest);
      expect(apiPlugin).to.deep.equal(expectedPlugins);
      expect(warnings).to.deep.equal([]);
    });
  });
>>>>>>> ef0e0262

    it("should keep at most 5 properties in response semantics for complex nested properties", async () => {
      const spec: any = {
        openapi: "3.0.2",
        info: {
          title: "My API",
          description: "My API description",
        },
        servers: [
          {
            url: "/v3",
          },
        ],
        paths: {
          "/pets": {
            get: {
              operationId: "getPets",
              summary: "Get all pets",
              description: "Returns all pets from the system that the user has access to",
              parameters: [
                {
                  name: "limit",
                  description: "Maximum number of pets to return",
                  required: true,
                  schema: {
                    type: "integer",
                  },
                },
              ],
              responses: {
                200: {
                  content: {
                    "application/json": {
                      schema: {
                        type: "object",
                        properties: {
                          name: {
                            type: "string",
                          },
                          description: {
                            type: "array",
                            items: {
                              type: "object",
                              properties: {
                                title: {
                                  type: "array",
                                  items: {
                                    type: "string",
                                  },
                                },
                                url: {
                                  type: "string",
                                },
                              },
                            },
                          },
                          imageUrl: {
                            type: "string",
                          },
                          id: {
                            type: "string",
                          },
                          age: {
                            type: "string",
                          },
                          status: {
                            type: "string",
                          },
                        },
                      },
                    },
                  },
                },
              },
            },
          },
        },
      };
      const manifestPath = "/path/to/your/manifest.json";
      const outputSpecPath = "/path/to/your/spec/outputSpec.yaml";
      const pluginFilePath = "/path/to/your/ai-plugin.json";

      const originalManifest = {
        name: { short: "Original Name", full: "Original Full Name" },
        description: { short: "Original Short Description", full: "Original Full Description" },
      };
      const expectedManifest = {
        name: { short: "Original Name", full: "Original Full Name" },
        description: { short: "My API", full: "My API description" },
        copilotAgents: {
          plugins: [
            {
              file: "ai-plugin.json",
              id: "plugin_1",
            },
          ],
        },
      };

      const expectedPlugins: PluginManifestSchema = {
        $schema: ConstantString.PluginManifestSchema,
        schema_version: "v2.1",
        name_for_human: "Original Name",
        namespace: "originalname",
        description_for_human: "My API description",
        functions: [
          {
            name: "getPets",
            description: "Returns all pets from the system that the user has access to",
            capabilities: {
              response_semantics: {
                data_path: "$",
                properties: {
                  subtitle: "$.id",
                  title: "$.name",
                  url: "$.imageUrl",
                },
                static_template: {
                  $schema: "http://adaptivecards.io/schemas/adaptive-card.json",
                  body: [
                    {
                      text: "name: ${if(name, name, 'N/A')}",
                      type: "TextBlock",
                      wrap: true,
                    },
                    {
                      $data: "${description}",
                      items: [
                        {
                          $data: "${title}",
                          items: [
                            {
                              text: "title: ${$data}",
                              type: "TextBlock",
                              wrap: true,
                            },
                          ],
                          type: "Container",
                        },
                        {
                          text: "description.url: ${if(url, url, 'N/A')}",
                          type: "TextBlock",
                          wrap: true,
                        },
                      ],
                      type: "Container",
                    },
                    {
                      $when: "${imageUrl != null && imageUrl != ''}",
                      type: "Image",
                      url: "${imageUrl}",
                    },
                    {
                      text: "id: ${if(id, id, 'N/A')}",
                      type: "TextBlock",
                      wrap: true,
                    },
                  ],
                  type: "AdaptiveCard",
                  version: "1.5",
                },
              },
            },
          },
        ],
        runtimes: [
          {
            type: "OpenApi",
            auth: {
              type: "None",
            },
            spec: {
              url: "spec/outputSpec.yaml",
            },
            run_for_functions: ["getPets"],
          },
        ],
      };
      sinon.stub(fs, "readJSON").resolves(originalManifest);
      sinon
        .stub(fs, "pathExists")
        .withArgs(manifestPath)
        .resolves(true)
        .withArgs(pluginFilePath)
        .resolves(false);

      const options: ParseOptions = {
        allowMethods: ["get", "post"],
        allowResponseSemantics: true,
      };
      const [manifest, apiPlugin, warnings] = await ManifestUpdater.updateManifestWithAiPlugin(
        manifestPath,
        outputSpecPath,
        pluginFilePath,
        spec,
        options
      );

      expect(manifest).to.deep.equal(expectedManifest);
      expect(apiPlugin).to.deep.equal(expectedPlugins);
      expect(warnings).to.deep.equal([]);
    });

    it("should not contain empty container in adaptive card", async () => {
      const spec: any = {
        openapi: "3.0.2",
        info: {
          title: "My API",
          description: "My API description",
        },
        servers: [
          {
            url: "/v3",
          },
        ],
        paths: {
          "/pets": {
            get: {
              operationId: "getPets",
              summary: "Get all pets",
              description: "Returns all pets from the system that the user has access to",
              parameters: [
                {
                  name: "limit",
                  description: "Maximum number of pets to return",
                  required: true,
                  schema: {
                    type: "integer",
                  },
                },
              ],
              responses: {
                200: {
                  content: {
                    "application/json; charset=utf-8": {
                      schema: {
                        type: "object",
                        properties: {
                          photos: {
                            type: "array",
                            items: {
                              type: "object",
                              properties: {
                                id: {
                                  type: "number",
                                },
                                sol: {
                                  type: "number",
                                },
                                camera: {
                                  type: "object",
                                  properties: {
                                    id: {
                                      type: "number",
                                    },
                                    name: {
                                      type: "string",
                                    },
                                    rover_id: {
                                      type: "number",
                                    },
                                    full_name: {
                                      type: "string",
                                    },
                                  },
                                },
                                img_src: {
                                  type: "string",
                                },
                                earth_date: {
                                  type: "string",
                                },
                                rover: {
                                  type: "object",
                                  properties: {
                                    id: {
                                      type: "number",
                                    },
                                    name: {
                                      type: "string",
                                    },
                                    landing_date: {
                                      type: "string",
                                    },
                                    launch_date: {
                                      type: "string",
                                    },
                                    status: {
                                      type: "string",
                                    },
                                    max_sol: {
                                      type: "number",
                                    },
                                    max_date: {
                                      type: "string",
                                    },
                                    total_photos: {
                                      type: "number",
                                    },
                                    cameras: {
                                      type: "array",
                                      items: {
                                        type: "object",
                                        properties: {
                                          name: {
                                            type: "string",
                                          },
                                          full_name: {
                                            type: "string",
                                          },
                                        },
                                      },
                                    },
                                  },
                                },
                              },
                            },
                          },
                        },
                      },
                    },
                  },
                },
              },
            },
          },
        },
      };
      const manifestPath = "/path/to/your/manifest.json";
      const outputSpecPath = "/path/to/your/spec/outputSpec.yaml";
      const pluginFilePath = "/path/to/your/ai-plugin.json";

      const originalManifest = {
        name: { short: "Original Name", full: "Original Full Name" },
        description: { short: "Original Short Description", full: "Original Full Description" },
      };
      const expectedManifest = {
        name: { short: "Original Name", full: "Original Full Name" },
        description: { short: "My API", full: "My API description" },
        copilotAgents: {
          plugins: [
            {
              file: "ai-plugin.json",
              id: "plugin_1",
            },
          ],
        },
      };

      const expectedPlugins: PluginManifestSchema = {
        $schema: ConstantString.PluginManifestSchema,
        schema_version: "v2.1",
        name_for_human: "Original Name",
        namespace: "originalname",
        description_for_human: "My API description",
        functions: [
          {
            name: "getPets",
            description: "Returns all pets from the system that the user has access to",
            capabilities: {
              response_semantics: {
                data_path: "$",
                properties: {
                  title: "$.camera.name",
                  subtitle: "$.id",
                },
                static_template: {
                  $schema: "http://adaptivecards.io/schemas/adaptive-card.json",
                  body: [
                    {
                      type: "Container",
                      $data: "${photos}",
                      items: [
                        {
                          type: "TextBlock",
                          text: "photos.id: ${if(id, id, 'N/A')}",
                          wrap: true,
                        },
                        {
                          type: "TextBlock",
                          text: "photos.sol: ${if(sol, sol, 'N/A')}",
                          wrap: true,
                        },
                        {
                          type: "TextBlock",
                          text: "photos.camera.id: ${if(camera.id, camera.id, 'N/A')}",
                          wrap: true,
                        },
                        {
                          type: "TextBlock",
                          text: "photos.camera.name: ${if(camera.name, camera.name, 'N/A')}",
                          wrap: true,
                        },
                        {
                          type: "TextBlock",
                          text: "photos.camera.rover_id: ${if(camera.rover_id, camera.rover_id, 'N/A')}",
                          wrap: true,
                        },
                      ],
                    },
                  ],
                  type: "AdaptiveCard",
                  version: "1.5",
                },
              },
            },
          },
        ],
        runtimes: [
          {
            type: "OpenApi",
            auth: {
              type: "None",
            },
            spec: {
              url: "spec/outputSpec.yaml",
            },
            run_for_functions: ["getPets"],
          },
        ],
      };
      sinon.stub(fs, "readJSON").resolves(originalManifest);
      sinon
        .stub(fs, "pathExists")
        .withArgs(manifestPath)
        .resolves(true)
        .withArgs(pluginFilePath)
        .resolves(false);

      const options: ParseOptions = {
        allowMethods: ["get", "post"],
        allowResponseSemantics: true,
      };
      const [manifest, apiPlugin, warnings] = await ManifestUpdater.updateManifestWithAiPlugin(
        manifestPath,
        outputSpecPath,
        pluginFilePath,
        spec,
        options
      );

      expect(manifest).to.deep.equal(expectedManifest);
      expect(apiPlugin).to.deep.equal(expectedPlugins);
      expect(warnings).to.deep.equal([]);
    });
  });

  describe("auth", () => {
    it("should generate oauth property for apiPlugin files", async () => {
      const spec: any = {
        openapi: "3.0.2",
        info: {
          title: "My API",
          description: "My API description",
        },
        servers: [
          {
            url: "/v3",
          },
        ],
        paths: {
          "/pets": {
            get: {
              operationId: "getPets",
              summary: "Get all pets",
              description: "Returns all pets from the system that the user has access to",
              parameters: [
                {
                  name: "limit",
                  description: "Maximum number of pets to return",
                  required: true,
                  schema: {
                    type: "integer",
                  },
                },
              ],
            },
            post: {
              operationId: "createPet",
              summary: "Create a pet",
              description: "Create a new pet in the store",
              requestBody: {
                content: {
                  "application/json": {
                    schema: {
                      type: "object",
                      required: ["name"],
                      properties: {
                        name: {
                          type: "string",
                          description: "Name of the pet",
                        },
                      },
                    },
                  },
                },
              },
            },
          },
        },
      };
      const manifestPath = "/path/to/your/manifest.json";
      const outputSpecPath = "/path/to/your/spec/outputSpec.yaml";
      const pluginFilePath = "/path/to/your/ai-plugin.json";

      const originalManifest = {
        name: { short: "Original Name", full: "Original Full Name" },
        description: { short: "Original Short Description", full: "Original Full Description" },
      };
      const expectedManifest = {
        name: { short: "Original Name", full: "Original Full Name" },
        description: { short: "My API", full: "My API description" },
        copilotAgents: {
          plugins: [
            {
              file: "ai-plugin.json",
              id: "plugin_1",
            },
          ],
        },
      };

      const expectedPlugins: PluginManifestSchema = {
        $schema: ConstantString.PluginManifestSchema,
        schema_version: "v2.1",
        name_for_human: "Original Name",
        namespace: "originalname",
        description_for_human: "My API description",
        functions: [
          {
            name: "getPets",
            description: "Returns all pets from the system that the user has access to",
          },
          {
            name: "createPet",
            description: "Create a new pet in the store",
          },
        ],
        runtimes: [
          {
            type: "OpenApi",
            auth: {
              type: "OAuthPluginVault",
              reference_id: "${{OAUTH_CONFIGURATION_ID}}",
            },
            spec: {
              url: "spec/outputSpec.yaml",
            },
            run_for_functions: ["getPets", "createPet"],
          },
        ],
      };
      sinon.stub(fs, "readJSON").resolves(originalManifest);
      sinon
        .stub(fs, "pathExists")
        .withArgs(manifestPath)
        .resolves(true)
        .withArgs(pluginFilePath)
        .resolves(false);

      const options: ParseOptions = {
        allowMethods: ["get", "post"],
        allowOauth2: true,
      };

      const authInfo: AuthInfo = {
        name: "oauth",
        authScheme: {
          type: "oauth2",
          flows: {
            authorizationCode: {
              authorizationUrl: "https://example.com/oauth/authorize",
              tokenUrl: "https://example.com/oauth/token",
              scopes: {
                read: "Grants read access",
                write: "Grants write access",
                admin: "Grants access to admin operations",
              },
            },
          },
        },
      };

      const [manifest, apiPlugin, warnings] = await ManifestUpdater.updateManifestWithAiPlugin(
        manifestPath,
        outputSpecPath,
        pluginFilePath,
        spec,
        options,
        authInfo
      );

      expect(manifest).to.deep.equal(expectedManifest);
      expect(apiPlugin).to.deep.equal(expectedPlugins);
      expect(warnings).to.deep.equal([]);
    });

    it("should not generate auth property for apiPlugin files for unsupported auth type", async () => {
      const spec: any = {
        openapi: "3.0.2",
        info: {
          title: "My API",
          description: "My API description",
        },
        servers: [
          {
            url: "/v3",
          },
        ],
        paths: {
          "/pets": {
            get: {
              operationId: "getPets",
              summary: "Get all pets",
              description: "Returns all pets from the system that the user has access to",
              parameters: [
                {
                  name: "limit",
                  description: "Maximum number of pets to return",
                  required: true,
                  schema: {
                    type: "integer",
                  },
                },
              ],
            },
            post: {
              operationId: "createPet",
              summary: "Create a pet",
              description: "Create a new pet in the store",
              requestBody: {
                content: {
                  "application/json": {
                    schema: {
                      type: "object",
                      required: ["name"],
                      properties: {
                        name: {
                          type: "string",
                          description: "Name of the pet",
                        },
                      },
                    },
                  },
                },
              },
            },
          },
        },
      };
      const manifestPath = "/path/to/your/manifest.json";
      const outputSpecPath = "/path/to/your/spec/outputSpec.yaml";
      const pluginFilePath = "/path/to/your/ai-plugin.json";

      const originalManifest = {
        name: { short: "Original Name", full: "Original Full Name" },
        description: { short: "Original Short Description", full: "Original Full Description" },
      };
      const expectedManifest = {
        name: { short: "Original Name", full: "Original Full Name" },
        description: { short: "My API", full: "My API description" },
        copilotAgents: {
          plugins: [
            {
              file: "ai-plugin.json",
              id: "plugin_1",
            },
          ],
        },
      };

      const expectedPlugins: PluginManifestSchema = {
        $schema: ConstantString.PluginManifestSchema,
        schema_version: "v2.1",
        name_for_human: "Original Name",
        namespace: "originalname",
        description_for_human: "My API description",
        functions: [
          {
            name: "getPets",
            description: "Returns all pets from the system that the user has access to",
          },
          {
            name: "createPet",
            description: "Create a new pet in the store",
          },
        ],
        runtimes: [
          {
            type: "OpenApi",
            auth: {
              type: "None",
            },
            spec: {
              url: "spec/outputSpec.yaml",
            },
            run_for_functions: ["getPets", "createPet"],
          },
        ],
      };
      sinon.stub(fs, "readJSON").resolves(originalManifest);
      sinon
        .stub(fs, "pathExists")
        .withArgs(manifestPath)
        .resolves(true)
        .withArgs(pluginFilePath)
        .resolves(false);

      const options: ParseOptions = {
        allowMethods: ["get", "post"],
        allowOauth2: true,
      };

      const authInfo: AuthInfo = {
        name: "apiKeyAuth",
        authScheme: {
          type: "apiKey",
          in: "header",
          name: "Authorization",
        },
      };

      const [manifest, apiPlugin, warnings] = await ManifestUpdater.updateManifestWithAiPlugin(
        manifestPath,
        outputSpecPath,
        pluginFilePath,
        spec,
        options,
        authInfo
      );

      expect(manifest).to.deep.equal(expectedManifest);
      expect(apiPlugin).to.deep.equal(expectedPlugins);
      expect(warnings).to.deep.equal([]);
    });

    it("should generate api key auth property for apiPlugin files", async () => {
      const spec: any = {
        openapi: "3.0.2",
        info: {
          title: "My API",
          description: "My API description",
        },
        servers: [
          {
            url: "/v3",
          },
        ],
        paths: {
          "/pets": {
            get: {
              operationId: "getPets",
              summary: "Get all pets",
              description: "Returns all pets from the system that the user has access to",
              parameters: [
                {
                  name: "limit",
                  description: "Maximum number of pets to return",
                  required: true,
                  schema: {
                    type: "integer",
                  },
                },
              ],
            },
            post: {
              operationId: "createPet",
              summary: "Create a pet",
              description: "Create a new pet in the store",
              requestBody: {
                content: {
                  "application/json": {
                    schema: {
                      type: "object",
                      required: ["name"],
                      properties: {
                        name: {
                          type: "string",
                          description: "Name of the pet",
                        },
                      },
                    },
                  },
                },
              },
            },
          },
        },
      };
      const manifestPath = "/path/to/your/manifest.json";
      const outputSpecPath = "/path/to/your/spec/outputSpec.yaml";
      const pluginFilePath = "/path/to/your/ai-plugin.json";

      const originalManifest = {
        name: { short: "Original Name", full: "Original Full Name" },
        description: { short: "Original Short Description", full: "Original Full Description" },
      };
      const expectedManifest = {
        name: { short: "Original Name", full: "Original Full Name" },
        description: { short: "My API", full: "My API description" },
        copilotAgents: {
          plugins: [
            {
              file: "ai-plugin.json",
              id: "plugin_1",
            },
          ],
        },
      };

      const expectedPlugins: PluginManifestSchema = {
        $schema: ConstantString.PluginManifestSchema,
        schema_version: "v2.1",
        name_for_human: "Original Name",
        namespace: "originalname",
        description_for_human: "My API description",
        functions: [
          {
            name: "getPets",
            description: "Returns all pets from the system that the user has access to",
          },
          {
            name: "createPet",
            description: "Create a new pet in the store",
          },
        ],
        runtimes: [
          {
            type: "OpenApi",
            auth: {
<<<<<<< HEAD
              type: "ApiKeyPluginVault",
              reference_id: "${{APIKEY_REGISTRATION_ID}}",
=======
              type: "None",
>>>>>>> ef0e0262
            },
            spec: {
              url: "spec/outputSpec.yaml",
            },
            run_for_functions: ["getPets", "createPet"],
<<<<<<< HEAD
          },
        ],
      };
      sinon.stub(fs, "readJSON").resolves(originalManifest);
      sinon
        .stub(fs, "pathExists")
        .withArgs(manifestPath)
        .resolves(true)
        .withArgs(pluginFilePath)
        .resolves(false);

      const options: ParseOptions = {
        allowMethods: ["get", "post"],
        allowOauth2: true,
      };

      const authInfo: AuthInfo = {
        name: "apikey",
        authScheme: {
          type: "http",
          scheme: "bearer",
        },
      };

      const [manifest, apiPlugin, warnings] = await ManifestUpdater.updateManifestWithAiPlugin(
        manifestPath,
        outputSpecPath,
        pluginFilePath,
        spec,
        options,
        authInfo
      );
=======
          },
        ],
      };

      sinon.stub(fs, "readJSON").resolves(originalManifest);
      sinon
        .stub(fs, "pathExists")
        .withArgs(manifestPath)
        .resolves(true)
        .withArgs(pluginFilePath)
        .resolves(false);

      const options: ParseOptions = {
        allowMethods: ["get", "post"],
        allowConfirmation: true,
        allowResponseSemantics: true,
      };
      const [manifest, apiPlugin, warnings] = await ManifestUpdater.updateManifestWithAiPlugin(
        manifestPath,
        outputSpecPath,
        pluginFilePath,
        spec,
        options
      );

      expect(manifest).to.deep.equal(expectedManifest);
      expect(apiPlugin).to.deep.equal(expectedPlugins);
      expect(warnings).to.deep.equal([]);
    });
  });

  it("should update the manifest with the correct manifest and apiPlugin files", async () => {
    const spec: any = {
      openapi: "3.0.2",
      info: {
        title: "My API",
        description: "My API description",
      },
      servers: [
        {
          url: "/v3",
        },
      ],
      paths: {
        "/pets": {
          get: {
            operationId: "getPets",
            summary: "Get all pets",
            description: "Returns all pets from the system that the user has access to",
            parameters: [
              {
                name: "limit",
                description: "Maximum number of pets to return",
                required: true,
                schema: {
                  type: "integer",
                },
              },
            ],
          },
          post: {
            operationId: "createPet",
            summary: "Create a pet",
            description: "Create a new pet in the store",
            requestBody: {
              content: {
                "application/json": {
                  schema: {
                    type: "object",
                    required: ["name"],
                    properties: {
                      name: {
                        type: "string",
                        description: "Name of the pet",
                      },
                    },
                  },
                },
              },
            },
          },
        },
      },
    };
    const manifestPath = "/path/to/your/manifest.json";
    const outputSpecPath = "/path/to/your/spec/outputSpec.yaml";
    const pluginFilePath = "/path/to/your/ai-plugin.json";

    const originalManifest = {
      name: { short: "Original Name", full: "Original Full Name" },
      description: { short: "Original Short Description", full: "Original Full Description" },
    };
    const expectedManifest = {
      name: { short: "Original Name", full: "Original Full Name" },
      description: { short: "My API", full: "My API description" },
      copilotExtensions: {
        plugins: [
          {
            file: "ai-plugin.json",
            id: "plugin_1",
          },
        ],
      },
    };

    const expectedPlugins: PluginManifestSchema = {
      $schema: ConstantString.PluginManifestSchema,
      schema_version: "v2.1",
      name_for_human: "Original Name",
      namespace: "originalname",
      description_for_human: "My API description",
      functions: [
        {
          name: "getPets",
          description: "Returns all pets from the system that the user has access to",
        },
        {
          name: "createPet",
          description: "Create a new pet in the store",
        },
      ],
      runtimes: [
        {
          type: "OpenApi",
          auth: {
            type: "None",
          },
          spec: {
            url: "spec/outputSpec.yaml",
          },
          run_for_functions: ["getPets", "createPet"],
        },
      ],
    };
    sinon.stub(fs, "readJSON").resolves(originalManifest);
    sinon
      .stub(fs, "pathExists")
      .withArgs(manifestPath)
      .resolves(true)
      .withArgs(pluginFilePath)
      .resolves(false);

    const options: ParseOptions = {
      allowMethods: ["get", "post"],
    };
    const [manifest, apiPlugin, warnings] = await ManifestUpdater.updateManifestWithAiPlugin(
      manifestPath,
      outputSpecPath,
      pluginFilePath,
      spec,
      options
    );

    expect(manifest).to.deep.equal(expectedManifest);
    expect(apiPlugin).to.deep.equal(expectedPlugins);
    expect(warnings).to.deep.equal([]);
  });

  it("should update ai-plugin function correctly if description is undefined or description length > 100", async () => {
    const spec: any = {
      openapi: "3.0.2",
      info: {
        title: "My API",
        description: "My API description",
      },
      servers: [
        {
          url: "/v3",
        },
      ],
      paths: {
        "/pets": {
          get: {
            operationId: "getPets",
            summary: "Get all pets",
            parameters: [
              {
                name: "limit",
                description: "Maximum number of pets to return",
                required: true,
                schema: {
                  type: "integer",
                },
              },
            ],
          },
          post: {
            operationId: "createPet",
            summary: "Create a pet",
            description:
              "Create a new pet in the store with a long description that is over 100 characters, which should be truncated",
            requestBody: {
              content: {
                "application/json": {
                  schema: {
                    type: "object",
                    required: ["name"],
                    properties: {
                      name: {
                        type: "string",
                        description: "Name of the pet",
                      },
                    },
                  },
                },
              },
            },
          },
        },
      },
    };
    const manifestPath = "/path/to/your/manifest.json";
    const outputSpecPath = "/path/to/your/spec/outputSpec.yaml";
    const pluginFilePath = "/path/to/your/ai-plugin.json";

    const originalManifest = {
      name: { short: "Original Name", full: "Original Full Name" },
      description: { short: "Original Short Description", full: "Original Full Description" },
    };
    const expectedManifest = {
      name: { short: "Original Name", full: "Original Full Name" },
      description: { short: "My API", full: "My API description" },
      copilotExtensions: {
        plugins: [
          {
            file: "ai-plugin.json",
            id: "plugin_1",
          },
        ],
      },
    };

    const expectedPlugins: PluginManifestSchema = {
      $schema: ConstantString.PluginManifestSchema,
      schema_version: "v2.1",
      name_for_human: "Original Name",
      namespace: "originalname",
      description_for_human: "My API description",
      functions: [
        {
          name: "getPets",
          description: "Get all pets",
        },
        {
          name: "createPet",
          description:
            "Create a new pet in the store with a long description that is over 100 characters, which should be t",
        },
      ],
      runtimes: [
        {
          type: "OpenApi",
          auth: {
            type: "None",
          },
          spec: {
            url: "spec/outputSpec.yaml",
          },
          run_for_functions: ["getPets", "createPet"],
        },
      ],
    };
    sinon.stub(fs, "readJSON").resolves(originalManifest);
    sinon
      .stub(fs, "pathExists")
      .withArgs(manifestPath)
      .resolves(true)
      .withArgs(pluginFilePath)
      .resolves(false);

    const options: ParseOptions = {
      allowMethods: ["get", "post"],
    };
    const [manifest, apiPlugin, warnings] = await ManifestUpdater.updateManifestWithAiPlugin(
      manifestPath,
      outputSpecPath,
      pluginFilePath,
      spec,
      options
    );
>>>>>>> ef0e0262

    expect(manifest).to.deep.equal(expectedManifest);
    expect(apiPlugin).to.deep.equal(expectedPlugins);
    expect(warnings).to.deep.equal([
      {
        content:
          "The description of the function 'createPet' is too long. The current length is 108 characters, while the maximum allowed length is 100 characters.",
        data: "createPet",
        type: "function-description-too-long",
      },
    ]);
  });

<<<<<<< HEAD
  it("should update apiPlugin file with complex schema successfully", async () => {
=======
  it("should use safe function name if operation id contains special characters", async () => {
>>>>>>> ef0e0262
    const spec: any = {
      openapi: "3.0.2",
      info: {
        title: "My API",
        description: "My API description",
      },
      servers: [
        {
          url: "/v3",
        },
      ],
      paths: {
        "/pets": {
<<<<<<< HEAD
=======
          get: {
            operationId: "get/Pets",
            summary: "Get all pets",
            description: "Returns all pets from the system that the user has access to",
            parameters: [
              {
                name: "limit",
                description: "Maximum number of pets to return",
                required: true,
                schema: {
                  type: "integer",
                },
              },
            ],
          },
>>>>>>> ef0e0262
          post: {
            operationId: "create/Pet:new",
            summary: "Create a pet",
            description: "Create a new pet in the store",
            requestBody: {
              content: {
                "application/json": {
                  schema: {
                    type: "object",
                    required: ["name"],
                    properties: {
                      name: {
                        type: "string",
                        description: "Name of the pet",
                      },
                      age: {
                        type: "string",
                        description: "Date time of the pet",
                        format: "date-time",
                      },
                      status: {
                        type: "string",
                        description: "Status of the pet",
                        enum: ["available", "pending", "sold"],
                      },
                      arrayProp: {
                        type: "array",
                        items: {
                          type: "string",
                          description: "Prop of the pet",
                          format: "date-time",
                          default: "2021-01-01T00:00:00Z",
                        },
                      },
                    },
                  },
                },
              },
            },
          },
        },
      },
    };
    const manifestPath = "/path/to/your/manifest.json";
    const outputSpecPath = "/path/to/your/spec/outputSpec.yaml";
    const pluginFilePath = "/path/to/your/ai-plugin.json";

    const originalManifest = {
      name: { short: "Original Name", full: "Original Full Name" },
      description: { short: "Original Short Description", full: "Original Full Description" },
    };
    const expectedManifest = {
      name: { short: "Original Name", full: "Original Full Name" },
      description: { short: "My API", full: "My API description" },
      copilotAgents: {
        plugins: [
          {
            file: "ai-plugin.json",
            id: "plugin_1",
          },
        ],
      },
    };

    const expectedPlugins: PluginManifestSchema = {
      $schema: ConstantString.PluginManifestSchema,
      schema_version: "v2.1",
      name_for_human: "Original Name",
      namespace: "originalname",
      description_for_human: "My API description",
      functions: [
        {
<<<<<<< HEAD
          name: "createPet",
=======
          name: "get_Pets",
          description: "Returns all pets from the system that the user has access to",
        },
        {
          name: "create_Pet_new",
>>>>>>> ef0e0262
          description: "Create a new pet in the store",
        },
      ],
      runtimes: [
        {
          type: "OpenApi",
          auth: {
            type: "None",
          },
          spec: {
            url: "spec/outputSpec.yaml",
          },
<<<<<<< HEAD
          run_for_functions: ["createPet"],
=======
          run_for_functions: ["get_Pets", "create_Pet_new"],
>>>>>>> ef0e0262
        },
      ],
    };
    sinon.stub(fs, "readJSON").resolves(originalManifest);
    sinon
      .stub(fs, "pathExists")
      .withArgs(manifestPath)
      .resolves(true)
      .withArgs(pluginFilePath)
      .resolves(false);

    const options: ParseOptions = {
      allowMethods: ["get", "post"],
    };
    const [manifest, apiPlugin, warnings] = await ManifestUpdater.updateManifestWithAiPlugin(
      manifestPath,
      outputSpecPath,
      pluginFilePath,
      spec,
      options
    );

    expect(manifest).to.deep.equal(expectedManifest);
    expect(apiPlugin).to.deep.equal(expectedPlugins);
    expect(warnings).to.deep.equal([]);
  });

  describe("confirmation", () => {
    it("should generate confirmation property for apiPlugin files", async () => {
      const spec: any = {
        openapi: "3.0.2",
        info: {
          title: "My API",
          description: "My API description",
        },
        servers: [
          {
            url: "/v3",
          },
        ],
        paths: {
          "/pets": {
            get: {
              operationId: "getPets",
              summary: "Get all pets",
              description: "Returns all pets from the system that the user has access to",
              parameters: [
                {
                  name: "limit",
                  description: "Maximum number of pets to return",
                  required: true,
                  schema: {
                    type: "integer",
                  },
                },
              ],
            },
            post: {
              operationId: "createPet",
              summary: "Create a pet",
              description: "Create a new pet in the store",
              requestBody: {
                content: {
                  "application/json": {
                    schema: {
                      type: "object",
                      required: ["name"],
                      properties: {
                        name: {
                          type: "string",
                          description: "Name of the pet",
                        },
                        id: {
                          type: "string",
                          description: "Id of the pet",
                        },
                      },
                    },
                  },
                },
              },
            },
            delete: {
              operationId: "deletePet",
              description: "Delete a pet in the store",
            },
          },
        },
      };
      const manifestPath = "/path/to/your/manifest.json";
      const outputSpecPath = "/path/to/your/spec/outputSpec.yaml";
      const pluginFilePath = "/path/to/your/ai-plugin.json";

      const originalManifest = {
        name: { short: "Original Name", full: "Original Full Name" },
        description: { short: "Original Short Description", full: "Original Full Description" },
      };
      const expectedManifest = {
        name: { short: "Original Name", full: "Original Full Name" },
        description: { short: "My API", full: "My API description" },
        copilotAgents: {
          plugins: [
            {
              file: "ai-plugin.json",
              id: "plugin_1",
            },
          ],
        },
      };

      const expectedPlugins: PluginManifestSchema = {
        $schema: ConstantString.PluginManifestSchema,
        schema_version: "v2.1",
        name_for_human: "Original Name",
        namespace: "originalname",
        description_for_human: "My API description",
        functions: [
          {
            name: "getPets",
            description: "Returns all pets from the system that the user has access to",
          },
          {
            name: "createPet",
            description: "Create a new pet in the store",
            capabilities: {
              confirmation: {
                type: "AdaptiveCard",
                title: "Create a pet",
                body: "* **Name**: {{function.parameters.name}}\n* **Id**: {{function.parameters.id}}",
              },
            },
          },
          {
            name: "deletePet",
            description: "Delete a pet in the store",
            capabilities: {
              confirmation: {
                type: "AdaptiveCard",
                title: "Delete a pet in the store",
              },
            },
          },
        ],
        runtimes: [
          {
            type: "OpenApi",
            auth: {
              type: "None",
            },
            spec: {
              url: "spec/outputSpec.yaml",
            },
            run_for_functions: ["getPets", "createPet", "deletePet"],
          },
        ],
      };
      sinon.stub(fs, "readJSON").resolves(originalManifest);
      sinon
        .stub(fs, "pathExists")
        .withArgs(manifestPath)
        .resolves(true)
        .withArgs(pluginFilePath)
        .resolves(false);

      const options: ParseOptions = {
        allowMethods: ["get", "post", "delete"],
        allowConfirmation: true,
      };
      const [manifest, apiPlugin, warnings] = await ManifestUpdater.updateManifestWithAiPlugin(
        manifestPath,
        outputSpecPath,
        pluginFilePath,
        spec,
        options
      );

      expect(manifest).to.deep.equal(expectedManifest);
      expect(apiPlugin).to.deep.equal(expectedPlugins);
      expect(warnings).to.deep.equal([]);
    });

    it("should generate confirmation property with response semantics", async () => {
      const spec: any = {
        openapi: "3.0.2",
        info: {
          title: "My API",
          description: "My API description",
        },
        servers: [
          {
            url: "/v3",
          },
        ],
        paths: {
          "/pets": {
            get: {
              operationId: "getPets",
<<<<<<< HEAD
              summary: "Get all pets",
              description: "Returns all pets from the system that the user has access to",
=======
>>>>>>> ef0e0262
              parameters: [
                {
                  name: "limit",
                  description: "Maximum number of pets to return",
                  required: true,
                  schema: {
                    type: "integer",
                  },
                },
              ],
            },
            post: {
              operationId: "createPet",
              summary: "Create a pet",
              description: "Create a new pet in the store",
              requestBody: {
                content: {
                  "application/json": {
                    schema: {
                      type: "object",
                      required: ["name"],
                      properties: {
                        name: {
                          type: "string",
                          description: "Name of the pet",
                        },
                      },
                    },
                  },
                },
              },
              responses: {
                200: {
                  content: {
                    "application/json": {
                      schema: {
                        type: "object",
                        properties: {
                          name: {
                            type: "string",
                          },
                        },
                      },
                    },
                  },
                },
              },
            },
          },
        },
      };
      const manifestPath = "/path/to/your/manifest.json";
      const outputSpecPath = "/path/to/your/spec/outputSpec.yaml";
      const pluginFilePath = "/path/to/your/ai-plugin.json";

      const originalManifest = {
        name: { short: "Original Name", full: "Original Full Name" },
        description: { short: "Original Short Description", full: "Original Full Description" },
      };
      const expectedManifest = {
        name: { short: "Original Name", full: "Original Full Name" },
        description: { short: "My API", full: "My API description" },
        copilotAgents: {
          plugins: [
            {
              file: "ai-plugin.json",
              id: "plugin_1",
            },
          ],
        },
      };

      const expectedPlugins: PluginManifestSchema = {
        $schema: ConstantString.PluginManifestSchema,
        schema_version: "v2.1",
        name_for_human: "Original Name",
        namespace: "originalname",
<<<<<<< HEAD
        description_for_human: "My API description",
=======
        description_for_human: "<Please add description of the plugin>",
        capabilities: {
          conversation_starters: [
            {
              text: "Create a pet using pet name",
            },
            {
              text: "Delete a pet",
            },
            {
              text: "This is a long long long long long description tha",
            },
          ],
          localization: {},
        },
>>>>>>> ef0e0262
        functions: [
          {
            name: "getPets",
            description: "Returns all pets from the system that the user has access to",
          },
          {
            name: "createPet",
            description: "Create a new pet in the store",
            capabilities: {
              confirmation: {
                type: "AdaptiveCard",
                title: "Create a pet",
                body: "* **Name**: {{function.parameters.name}}",
              },
              response_semantics: {
                data_path: "$",
                properties: {
                  title: "$.name",
                },
                static_template: {
                  $schema: "http://adaptivecards.io/schemas/adaptive-card.json",
                  body: [
                    {
                      text: "name: ${if(name, name, 'N/A')}",
                      type: "TextBlock",
                      wrap: true,
                    },
                  ],
                  type: "AdaptiveCard",
                  version: "1.5",
                },
              },
            },
          },
<<<<<<< HEAD
=======
        },
      };
      const manifestPath = "/path/to/your/manifest.json";
      const outputSpecPath = "/path/to/your/spec/outputSpec.yaml";
      const pluginFilePath = "/path/to/your/ai-plugin.json";

      const originalManifest = {
        name: { short: "Original Name", full: "Original Full Name" },
        description: { short: "Original Short Description", full: "Original Full Description" },
      };
      const expectedManifest = {
        name: { short: "Original Name", full: "Original Full Name" },
        description: { short: "My API", full: "Original Full Description" },
        copilotExtensions: {
          plugins: [
            {
              file: "ai-plugin.json",
              id: "plugin_1",
            },
          ],
        },
      };

      const expectedPlugins: PluginManifestSchema = {
        schema_version: "v2.1",
        name_for_human: "Original Name",
        namespace: "originalname",
        description_for_human: "<Please add description of the plugin>",
        capabilities: {
          conversation_starters: [
            {
              text: "Original conversation starter",
            },
          ],
          localization: {},
        },
        functions: [
          {
            name: "getPets",
            description: "Returns all pets from the system that the user has access to",
          },
          {
            description: "Create a pet",
            name: "createPet",
          },
>>>>>>> ef0e0262
        ],
        runtimes: [
          {
            type: "OpenApi",
            auth: {
              type: "None",
            },
            spec: {
              url: "spec/outputSpec.yaml",
            },
            run_for_functions: ["getPets", "createPet"],
          },
        ],
      };

      sinon.stub(fs, "readJSON").resolves(originalManifest);
      sinon
        .stub(fs, "pathExists")
        .withArgs(manifestPath)
        .resolves(true)
        .withArgs(pluginFilePath)
        .resolves(false);

      const options: ParseOptions = {
        allowMethods: ["get", "post"],
        allowConfirmation: true,
        allowResponseSemantics: true,
      };
      const [manifest, apiPlugin, warnings] = await ManifestUpdater.updateManifestWithAiPlugin(
        manifestPath,
        outputSpecPath,
        pluginFilePath,
        spec,
        options
      );

      expect(manifest).to.deep.equal(expectedManifest);
      expect(apiPlugin).to.deep.equal(expectedPlugins);
      expect(warnings).to.deep.equal([]);
    });
  });

  it("should update the manifest with the correct manifest and apiPlugin files", async () => {
    const spec: any = {
      openapi: "3.0.2",
      info: {
        title: "My API",
        description: "My API description",
      },
      servers: [
        {
          url: "/v3",
        },
      ],
      paths: {
        "/pets": {
          get: {
            operationId: "getPets",
            summary: "Get all pets",
            description: "Returns all pets from the system that the user has access to",
            parameters: [
              {
                name: "limit",
                description: "Maximum number of pets to return",
                required: true,
                schema: {
                  type: "integer",
                },
              },
            ],
          },
          post: {
            operationId: "createPet",
            summary: "Create a pet",
            description: "Create a new pet in the store",
            requestBody: {
              content: {
                "application/json": {
                  schema: {
                    type: "object",
                    required: ["name"],
                    properties: {
                      name: {
                        type: "string",
                        description: "Name of the pet",
                      },
                    },
                  },
                },
              },
            },
          },
        },
      },
    };
    const manifestPath = "/path/to/your/manifest.json";
    const outputSpecPath = "/path/to/your/spec/outputSpec.yaml";
    const pluginFilePath = "/path/to/your/ai-plugin.json";

    const originalManifest = {
      name: { short: "Original Name", full: "Original Full Name" },
      description: { short: "Original Short Description", full: "Original Full Description" },
    };
    const expectedManifest = {
      name: { short: "Original Name", full: "Original Full Name" },
      description: { short: "My API", full: "My API description" },
      copilotAgents: {
        plugins: [
          {
            file: "ai-plugin.json",
            id: "plugin_1",
          },
        ],
      },
    };

    const expectedPlugins: PluginManifestSchema = {
      $schema: ConstantString.PluginManifestSchema,
      schema_version: "v2.1",
      name_for_human: "Original Name",
      namespace: "originalname",
      description_for_human: "My API description",
      functions: [
        {
          name: "getPets",
          description: "Returns all pets from the system that the user has access to",
        },
        {
          name: "createPet",
          description: "Create a new pet in the store",
        },
      ],
      runtimes: [
        {
          type: "OpenApi",
          auth: {
            type: "None",
          },
          spec: {
            url: "spec/outputSpec.yaml",
          },
          run_for_functions: ["getPets", "createPet"],
        },
      ],
    };
    sinon.stub(fs, "readJSON").resolves(originalManifest);
    sinon
      .stub(fs, "pathExists")
      .withArgs(manifestPath)
      .resolves(true)
      .withArgs(pluginFilePath)
      .resolves(false);

    const options: ParseOptions = {
      allowMethods: ["get", "post"],
    };
    const [manifest, apiPlugin, warnings] = await ManifestUpdater.updateManifestWithAiPlugin(
      manifestPath,
      outputSpecPath,
      pluginFilePath,
      spec,
      options
    );

    expect(manifest).to.deep.equal(expectedManifest);
    expect(apiPlugin).to.deep.equal(expectedPlugins);
    expect(warnings).to.deep.equal([]);
  });

  it("should update ai-plugin function correctly if description is undefined or description length > 100", async () => {
    const spec: any = {
      openapi: "3.0.2",
      info: {
        title: "My API",
        description: "My API description",
      },
      servers: [
        {
          url: "/v3",
        },
      ],
      paths: {
        "/pets": {
          get: {
            operationId: "getPets",
            summary: "Get all pets",
            parameters: [
              {
                name: "limit",
                description: "Maximum number of pets to return",
                required: true,
                schema: {
                  type: "integer",
                },
              },
            ],
          },
          post: {
            operationId: "createPet",
            summary: "Create a pet",
            description:
              "Create a new pet in the store with a long description that is over 100 characters, which should be truncated",
            requestBody: {
              content: {
                "application/json": {
                  schema: {
                    type: "object",
                    required: ["name"],
                    properties: {
                      name: {
                        type: "string",
                        description: "Name of the pet",
                      },
                    },
                  },
                },
              },
            },
          },
        },
      },
    };
    const manifestPath = "/path/to/your/manifest.json";
    const outputSpecPath = "/path/to/your/spec/outputSpec.yaml";
    const pluginFilePath = "/path/to/your/ai-plugin.json";

    const originalManifest = {
      name: { short: "Original Name", full: "Original Full Name" },
      description: { short: "Original Short Description", full: "Original Full Description" },
    };
    const expectedManifest = {
      name: { short: "Original Name", full: "Original Full Name" },
      description: { short: "My API", full: "My API description" },
      copilotAgents: {
        plugins: [
          {
            file: "ai-plugin.json",
            id: "plugin_1",
          },
        ],
      },
    };

    const expectedPlugins: PluginManifestSchema = {
      $schema: ConstantString.PluginManifestSchema,
      schema_version: "v2.1",
      name_for_human: "Original Name",
      namespace: "originalname",
      description_for_human: "My API description",
      functions: [
        {
          name: "getPets",
          description: "Get all pets",
        },
        {
          name: "createPet",
          description:
            "Create a new pet in the store with a long description that is over 100 characters, which should be t",
        },
      ],
      runtimes: [
        {
          type: "OpenApi",
          auth: {
            type: "None",
          },
          spec: {
            url: "spec/outputSpec.yaml",
          },
          run_for_functions: ["getPets", "createPet"],
        },
      ],
    };
    sinon.stub(fs, "readJSON").resolves(originalManifest);
    sinon
      .stub(fs, "pathExists")
      .withArgs(manifestPath)
      .resolves(true)
      .withArgs(pluginFilePath)
      .resolves(false);

    const options: ParseOptions = {
      allowMethods: ["get", "post"],
    };
    const [manifest, apiPlugin, warnings] = await ManifestUpdater.updateManifestWithAiPlugin(
      manifestPath,
      outputSpecPath,
      pluginFilePath,
      spec,
      options
    );

    expect(manifest).to.deep.equal(expectedManifest);
    expect(apiPlugin).to.deep.equal(expectedPlugins);
    expect(warnings).to.deep.equal([
      {
        content:
          "The description of the function 'createPet' is too long. The current length is 108 characters, while the maximum allowed length is 100 characters.",
        data: "createPet",
        type: "function-description-too-long",
      },
    ]);
  });

  it("should use safe function name if operation id contains special characters", async () => {
    const spec: any = {
      openapi: "3.0.2",
      info: {
        title: "My API",
        description: "My API description",
      },
      servers: [
        {
          url: "/v3",
        },
      ],
      paths: {
        "/pets": {
          get: {
            operationId: "get/Pets",
            summary: "Get all pets",
            description: "Returns all pets from the system that the user has access to",
            parameters: [
              {
                name: "limit",
                description: "Maximum number of pets to return",
                required: true,
                schema: {
                  type: "integer",
                },
              },
            ],
          },
          post: {
            operationId: "create/Pet:new",
            summary: "Create a pet",
            description: "Create a new pet in the store",
            requestBody: {
              content: {
                "application/json": {
                  schema: {
                    type: "object",
                    required: ["name"],
                    properties: {
                      name: {
                        type: "string",
                        description: "Name of the pet",
                      },
                    },
                  },
                },
              },
            },
          },
        },
      },
    };
    const manifestPath = "/path/to/your/manifest.json";
    const outputSpecPath = "/path/to/your/spec/outputSpec.yaml";
    const pluginFilePath = "/path/to/your/ai-plugin.json";

    const originalManifest = {
      name: { short: "Original Name", full: "Original Full Name" },
      description: { short: "Original Short Description", full: "Original Full Description" },
    };
    const expectedManifest = {
      name: { short: "Original Name", full: "Original Full Name" },
      description: { short: "My API", full: "My API description" },
      copilotAgents: {
        plugins: [
          {
            file: "ai-plugin.json",
            id: "plugin_1",
          },
        ],
      },
    };

    const expectedPlugins: PluginManifestSchema = {
      $schema: ConstantString.PluginManifestSchema,
      schema_version: "v2.1",
      name_for_human: "Original Name",
      namespace: "originalname",
      description_for_human: "My API description",
      functions: [
        {
          name: "get_Pets",
          description: "Returns all pets from the system that the user has access to",
        },
        {
          name: "create_Pet_new",
          description: "Create a new pet in the store",
        },
      ],
      runtimes: [
        {
          type: "OpenApi",
          auth: {
            type: "None",
          },
          spec: {
            url: "spec/outputSpec.yaml",
          },
          run_for_functions: ["get_Pets", "create_Pet_new"],
        },
      ],
    };
    sinon.stub(fs, "readJSON").resolves(originalManifest);
    sinon
      .stub(fs, "pathExists")
      .withArgs(manifestPath)
      .resolves(true)
      .withArgs(pluginFilePath)
      .resolves(false);

    const options: ParseOptions = {
      allowMethods: ["get", "post"],
    };
    const [manifest, apiPlugin, warnings] = await ManifestUpdater.updateManifestWithAiPlugin(
      manifestPath,
      outputSpecPath,
      pluginFilePath,
      spec,
      options
    );

    expect(manifest).to.deep.equal(expectedManifest);
    expect(apiPlugin).to.deep.equal(expectedPlugins);
    expect(warnings).to.deep.equal([]);
  });

  describe("conversationStarter", () => {
    it("should not add conversation starter property if there is no description for each API", async () => {
      const spec: any = {
        openapi: "3.0.2",
        info: {
          title: "My API",
        },
        servers: [
          {
            url: "/v3",
          },
        ],
        paths: {
          "/pets": {
            get: {
              operationId: "getPets",
              parameters: [
                {
                  name: "limit",
                  description: "Maximum number of pets to return",
                  required: true,
                  schema: {
                    type: "integer",
                  },
                },
              ],
            },
            post: {
              operationId: "createPet",
              requestBody: {
                content: {
                  "application/json": {
                    schema: {
                      type: "object",
                      required: ["name"],
                      properties: {
                        name: {
                          type: "string",
                          description: "Name of the pet",
                        },
                      },
                    },
                  },
                },
              },
            },
          },
        },
      };
      const manifestPath = "/path/to/your/manifest.json";
      const outputSpecPath = "/path/to/your/spec/outputSpec.yaml";
      const pluginFilePath = "/path/to/your/ai-plugin.json";

      const originalManifest = {
        name: { short: "Original Name", full: "Original Full Name" },
        description: { short: "Original Short Description", full: "Original Full Description" },
      };
      const expectedManifest = {
        name: { short: "Original Name", full: "Original Full Name" },
        description: { short: "My API", full: "Original Full Description" },
        copilotAgents: {
          plugins: [
            {
              file: "ai-plugin.json",
              id: "plugin_1",
            },
          ],
        },
      };

      const expectedPlugins: PluginManifestSchema = {
        $schema: ConstantString.PluginManifestSchema,
        schema_version: "v2.1",
        name_for_human: "Original Name",
        namespace: "originalname",
        description_for_human: "<Please add description of the plugin>",
        functions: [
          {
            name: "getPets",
            description: "",
          },
          {
            description: "",
            name: "createPet",
          },
        ],
        runtimes: [
          {
            type: "OpenApi",
            auth: {
              type: "None",
            },
            spec: {
              url: "spec/outputSpec.yaml",
            },
            run_for_functions: ["getPets", "createPet"],
          },
        ],
      };
      sinon.stub(fs, "readJSON").resolves(originalManifest);
      sinon
        .stub(fs, "pathExists")
        .withArgs(manifestPath)
        .resolves(true)
        .withArgs(pluginFilePath)
        .resolves(false);

      const options: ParseOptions = {
        allowConversationStarters: true,
        allowMethods: ["get", "post"],
      };
      const [manifest, apiPlugin, warnings] = await ManifestUpdater.updateManifestWithAiPlugin(
        manifestPath,
        outputSpecPath,
        pluginFilePath,
        spec,
        options
      );

      expect(manifest).to.deep.equal(expectedManifest);
      expect(apiPlugin).to.deep.equal(expectedPlugins);
      expect(warnings).to.deep.equal([]);
    });

    it("should update conversation starter property correctly", async () => {
      const spec: any = {
        openapi: "3.0.2",
        info: {
          title: "My API",
        },
        servers: [
          {
            url: "/v3",
          },
        ],
        paths: {
          "/pets": {
            get: {
              operationId: "getPets",
              parameters: [
                {
                  name: "limit",
                  description: "Maximum number of pets to return",
                  required: true,
                  schema: {
                    type: "integer",
                  },
                },
              ],
            },
            post: {
              operationId: "createPet",
              description: "Create a pet using pet name",
              requestBody: {
                content: {
                  "application/json": {
                    schema: {
                      type: "object",
                      required: ["name"],
                      properties: {
                        name: {
                          type: "string",
                          description: "Name of the pet",
                        },
                      },
                    },
                  },
                },
              },
            },
            delete: {
              operationId: "deletePet",
              description: "Delete a pet using pet name",
              summary: "Delete a pet",
              requestBody: {
                content: {
                  "application/json": {
                    schema: {
                      type: "object",
                      required: ["name"],
                      properties: {
                        name: {
                          type: "string",
                          description: "Name of the pet",
                        },
                      },
                    },
                  },
                },
              },
            },
            patch: {
              operationId: "patchPet",
              requestBody: {
                content: {
                  "application/json": {
                    schema: {
                      type: "object",
                      required: ["name"],
                      properties: {
                        name: {
                          type: "string",
                          description: "Name of the pet",
                        },
                      },
                    },
                  },
                },
              },
            },
            put: {
              operationId: "putPet",
              description: "This is a long long long long long description that max length is 68",
              requestBody: {
                content: {
                  "application/json": {
                    schema: {
                      type: "object",
                      required: ["name"],
                      properties: {
                        name: {
                          type: "string",
                          description: "Name of the pet",
                        },
                      },
                    },
                  },
                },
              },
            },
          },
        },
      };
      const manifestPath = "/path/to/your/manifest.json";
      const outputSpecPath = "/path/to/your/spec/outputSpec.yaml";
      const pluginFilePath = "/path/to/your/ai-plugin.json";

      const originalManifest = {
        name: { short: "Original Name", full: "Original Full Name" },
        description: { short: "Original Short Description", full: "Original Full Description" },
      };
      const expectedManifest = {
        name: { short: "Original Name", full: "Original Full Name" },
        description: { short: "My API", full: "Original Full Description" },
        copilotAgents: {
          plugins: [
            {
              file: "ai-plugin.json",
              id: "plugin_1",
            },
          ],
        },
      };

      const expectedPlugins: PluginManifestSchema = {
        $schema: ConstantString.PluginManifestSchema,
        schema_version: "v2.1",
        name_for_human: "Original Name",
        namespace: "originalname",
        description_for_human: "<Please add description of the plugin>",
        capabilities: {
          conversation_starters: [
            {
              text: "Create a pet using pet name",
            },
            {
              text: "Delete a pet",
            },
            {
              text: "This is a long long long long long description tha",
            },
          ],
          localization: {},
        },
        functions: [
          {
            name: "getPets",
            description: "",
          },
          {
            description: "Create a pet using pet name",
            name: "createPet",
          },
          {
            description: "Delete a pet using pet name",
            name: "deletePet",
          },
          {
            description: "",
            name: "patchPet",
          },
          {
            description: "This is a long long long long long description that max length is 68",
            name: "putPet",
          },
        ],
        runtimes: [
          {
            type: "OpenApi",
            auth: {
              type: "None",
            },
            spec: {
              url: "spec/outputSpec.yaml",
            },
            run_for_functions: ["getPets", "createPet", "deletePet", "patchPet", "putPet"],
          },
        ],
      };
      sinon.stub(fs, "readJSON").resolves(originalManifest);
      sinon
        .stub(fs, "pathExists")
        .withArgs(manifestPath)
        .resolves(true)
        .withArgs(pluginFilePath)
        .resolves(false);

      const options: ParseOptions = {
        allowConversationStarters: true,
        allowMethods: ["get", "post", "delete", "patch", "put"],
      };
      const [manifest, apiPlugin, warnings] = await ManifestUpdater.updateManifestWithAiPlugin(
        manifestPath,
        outputSpecPath,
        pluginFilePath,
        spec,
        options
      );

      expect(manifest).to.deep.equal(expectedManifest);
      expect(apiPlugin).to.deep.equal(expectedPlugins);
      expect(warnings).to.deep.equal([]);
    });

    it("should not update conversation starter if it exists", async () => {
      const spec: any = {
        openapi: "3.0.2",
        info: {
          title: "My API",
        },
        servers: [
          {
            url: "/v3",
          },
        ],
        paths: {
          "/pets": {
            get: {
              operationId: "getPets",
              summary: "Get all pets",
              description: "Returns all pets from the system that the user has access to",
              parameters: [
                {
                  name: "limit",
                  description: "Maximum number of pets to return",
                  required: true,
                  schema: {
                    type: "integer",
                  },
                },
              ],
            },
            post: {
              operationId: "createPet",
              summary: "Create a pet",
              requestBody: {
                content: {
                  "application/json": {
                    schema: {
                      type: "object",
                      required: ["name"],
                      properties: {
                        name: {
                          type: "string",
                          description: "Name of the pet",
                        },
                      },
                    },
                  },
                },
              },
            },
          },
        },
      };
      const manifestPath = "/path/to/your/manifest.json";
      const outputSpecPath = "/path/to/your/spec/outputSpec.yaml";
      const pluginFilePath = "/path/to/your/ai-plugin.json";

      const originalManifest = {
        name: { short: "Original Name", full: "Original Full Name" },
        description: { short: "Original Short Description", full: "Original Full Description" },
      };
      const expectedManifest = {
        name: { short: "Original Name", full: "Original Full Name" },
        description: { short: "My API", full: "Original Full Description" },
        copilotAgents: {
          plugins: [
            {
              file: "ai-plugin.json",
              id: "plugin_1",
            },
          ],
        },
      };

      const expectedPlugins: PluginManifestSchema = {
        schema_version: "v2.1",
        name_for_human: "Original Name",
        namespace: "originalname",
        description_for_human: "<Please add description of the plugin>",
        capabilities: {
          conversation_starters: [
            {
              text: "Original conversation starter",
            },
          ],
          localization: {},
        },
        functions: [
          {
            name: "getPets",
            description: "Returns all pets from the system that the user has access to",
          },
          {
            description: "Create a pet",
            name: "createPet",
          },
        ],
        runtimes: [
          {
            type: "OpenApi",
            auth: {
              type: "None",
            },
            spec: {
              url: "spec/outputSpec.yaml",
            },
            run_for_functions: ["getPets", "createPet"],
          },
        ],
      };
      sinon
        .stub(fs, "pathExists")
        .withArgs(manifestPath)
        .resolves(true)
        .withArgs(pluginFilePath)
        .resolves(true);

      sinon
        .stub(fs, "readJSON")
        .withArgs(manifestPath)
        .resolves(originalManifest)
        .withArgs(pluginFilePath)
        .resolves({
          schema_version: "v2.1",
          name_for_human: "",
          description_for_human: "",
          capabilities: {
            conversation_starters: [
              {
                text: "Original conversation starter",
              },
            ],
            localization: {},
          },
          functions: [],
          runtimes: [],
        });

      const options: ParseOptions = {
        allowConversationStarters: true,
        allowMethods: ["get", "post"],
      };
      const [manifest, apiPlugin, warnings] = await ManifestUpdater.updateManifestWithAiPlugin(
        manifestPath,
        outputSpecPath,
        pluginFilePath,
        spec,
        options
      );

      expect(manifest).to.deep.equal(expectedManifest);
      expect(apiPlugin).to.deep.equal(expectedPlugins);
      expect(warnings).to.deep.equal([]);
    });
  });

  it("should append new runtime to apiPlugin files if there exists different spec path", async () => {
    const spec: any = {
      openapi: "3.0.2",
      info: {
        title: "My API",
        description: "My API description",
      },
      servers: [
        {
          url: "/v3",
        },
      ],
      paths: {
        "/pets": {
          get: {
            operationId: "getPets",
            summary: "Get all pets",
            description: "Returns all pets from the system that the user has access to",
            parameters: [
              {
                name: "limit",
                description: "Maximum number of pets to return",
                required: true,
                schema: {
                  type: "integer",
                },
              },
            ],
          },
          post: {
            operationId: "createPet",
            summary: "Create a pet",
            description: "Create a new pet in the store",
            requestBody: {
              content: {
                "application/json": {
                  schema: {
                    type: "object",
                    required: ["name"],
                    properties: {
                      name: {
                        type: "string",
                        description: "Name of the pet",
                      },
                    },
                  },
                },
              },
            },
          },
        },
      },
    };
    const manifestPath = "/path/to/your/manifest.json";
    const outputSpecPath = "/path/to/your/spec/outputSpec.yaml";
    const pluginFilePath = "/path/to/your/ai-plugin.json";

    const originalManifest = {
      name: { short: "Original Name", full: "Original Full Name" },
      description: { short: "Original Short Description", full: "Original Full Description" },
    };
    const expectedManifest = {
      name: { short: "Original Name", full: "Original Full Name" },
      description: { short: "My API", full: "My API description" },
      copilotAgents: {
        plugins: [
          {
            file: "ai-plugin.json",
            id: "plugin_1",
          },
        ],
      },
    };

    const expectedPlugins: PluginManifestSchema = {
      schema_version: "v2.1",
      name_for_human: "Original Name",
      namespace: "originalname",
      description_for_human: "My API description",
      functions: [
        {
          name: "getPets2",
          description: "Returns all pets from the system that the user has access to",
        },
        {
          name: "createPet2",
          description: "Create a new pet in the store",
        },
        {
          name: "getPets",
          description: "Returns all pets from the system that the user has access to",
        },
        {
          name: "createPet",
          description: "Create a new pet in the store",
        },
      ],
      runtimes: [
        {
          type: "OpenApi",
          auth: {
            type: "None",
          },
          spec: {
            url: "spec/outputSpec2.yaml",
          },
          run_for_functions: ["getPets2", "createPet2"],
        },
        {
          type: "OpenApi",
          auth: {
            type: "None",
          },
          spec: {
            url: "spec/outputSpec.yaml",
          },
          run_for_functions: ["getPets", "createPet"],
        },
      ],
    };
    sinon
      .stub(fs, "pathExists")
      .withArgs(manifestPath)
      .resolves(true)
      .withArgs(pluginFilePath)
      .resolves(true);
    sinon
      .stub(fs, "readJSON")
      .withArgs(manifestPath)
      .resolves(originalManifest)
      .withArgs(pluginFilePath)
      .resolves({
        schema_version: "v2.1",
        name_for_human: "",
        description_for_human: "",
        functions: [
          {
            name: "getPets2",
            description: "Returns all pets from the system that the user has access to",
          },
          {
            name: "createPet2",
            description: "Create a new pet in the store",
          },
        ],
        runtimes: [
          {
            type: "OpenApi",
            auth: {
              type: "None",
            },
            spec: {
              url: "spec/outputSpec2.yaml",
            },
            run_for_functions: ["getPets2", "createPet2"],
          },
        ],
      });

    const options: ParseOptions = {
      allowMethods: ["get", "post"],
    };
    const [manifest, apiPlugin, warnings] = await ManifestUpdater.updateManifestWithAiPlugin(
      manifestPath,
      outputSpecPath,
      pluginFilePath,
      spec,
      options
    );

    expect(manifest).to.deep.equal(expectedManifest);
    expect(apiPlugin).to.deep.equal(expectedPlugins);
    expect(warnings).to.deep.equal([]);
  });

  it("should add runtime and functions if not exist", async () => {
    const spec: any = {
      openapi: "3.0.2",
      info: {
        title: "My API",
        description: "My API description",
      },
      servers: [
        {
          url: "/v3",
        },
      ],
      paths: {
        "/pets": {
          get: {
            operationId: "getPets",
            summary: "Get all pets",
            description: "Returns all pets from the system that the user has access to",
            parameters: [
              {
                name: "limit",
                description: "Maximum number of pets to return",
                required: true,
                schema: {
                  type: "integer",
                },
              },
            ],
          },
          post: {
            operationId: "createPet",
            summary: "Create a pet",
            description: "Create a new pet in the store",
            requestBody: {
              content: {
                "application/json": {
                  schema: {
                    type: "object",
                    required: ["name"],
                    properties: {
                      name: {
                        type: "string",
                        description: "Name of the pet",
                      },
                    },
                  },
                },
              },
            },
          },
        },
      },
    };
    const manifestPath = "/path/to/your/manifest.json";
    const outputSpecPath = "/path/to/your/spec/outputSpec.yaml";
    const pluginFilePath = "/path/to/your/ai-plugin.json";

    const originalManifest = {
      name: { short: "Original Name", full: "Original Full Name" },
      description: { short: "Original Short Description", full: "Original Full Description" },
    };
    const expectedManifest = {
      name: { short: "Original Name", full: "Original Full Name" },
      description: { short: "My API", full: "My API description" },
      copilotAgents: {
        plugins: [
          {
            file: "ai-plugin.json",
            id: "plugin_1",
          },
        ],
      },
    };

    const expectedPlugins: PluginManifestSchema = {
      schema_version: "v2.1",
      name_for_human: "exist_name",
      namespace: "existnamespace",
      description_for_human: "exist_description",
      functions: [
        {
          name: "getPets",
          description: "Returns all pets from the system that the user has access to",
        },
        {
          name: "createPet",
          description: "Create a new pet in the store",
        },
      ],
      runtimes: [
        {
          type: "OpenApi",
          auth: {
            type: "None",
          },
          spec: {
            url: "spec/outputSpec.yaml",
          },
          run_for_functions: ["getPets", "createPet"],
        },
      ],
    };
    sinon
      .stub(fs, "pathExists")
      .withArgs(manifestPath)
      .resolves(true)
      .withArgs(pluginFilePath)
      .resolves(true);
    sinon
      .stub(fs, "readJSON")
      .withArgs(manifestPath)
      .resolves(originalManifest)
      .withArgs(pluginFilePath)
      .resolves({
        schema_version: "v2.1",
        name_for_human: "exist_name",
        namespace: "existnamespace",
        description_for_human: "exist_description",
      });

    const options: ParseOptions = {
      allowMethods: ["get", "post"],
    };
    const [manifest, apiPlugin, warnings] = await ManifestUpdater.updateManifestWithAiPlugin(
      manifestPath,
      outputSpecPath,
      pluginFilePath,
      spec,
      options
    );

    expect(manifest).to.deep.equal(expectedManifest);
    expect(apiPlugin).to.deep.equal(expectedPlugins);
    expect(warnings).to.deep.equal([]);
  });

  it("should overwrite apiPlugin files if there exists runtime with same spec path", async () => {
    const spec: any = {
      openapi: "3.0.2",
      info: {
        title: "My API",
        description: "My API description",
      },
      servers: [
        {
          url: "/v3",
        },
      ],
      paths: {
        "/pets": {
          get: {
            operationId: "getPets",
            summary: "Get all pets",
            description: "Returns all pets from the system that the user has access to",
            parameters: [
              {
                name: "limit",
                description: "Maximum number of pets to return",
                required: true,
                schema: {
                  type: "integer",
                },
              },
            ],
          },
          post: {
            operationId: "createPet",
            summary: "Create a pet",
            description: "Create a new pet in the store",
            requestBody: {
              content: {
                "application/json": {
                  schema: {
                    type: "object",
                    required: ["name"],
                    properties: {
                      name: {
                        type: "string",
                        description: "Name of the pet",
                      },
                    },
                  },
                },
              },
            },
          },
        },
      },
    };
    const manifestPath = "/path/to/your/manifest.json";
    const outputSpecPath = "/path/to/your/spec/outputSpec.yaml";
    const pluginFilePath = "/path/to/your/ai-plugin.json";

    const originalManifest = {
      name: { short: "Original Name", full: "Original Full Name" },
      description: { short: "Original Short Description", full: "Original Full Description" },
    };
    const expectedManifest = {
      name: { short: "Original Name", full: "Original Full Name" },
      description: { short: "My API", full: "My API description" },
      copilotAgents: {
        plugins: [
          {
            file: "ai-plugin.json",
            id: "plugin_1",
          },
        ],
      },
    };

    const expectedPlugins: PluginManifestSchema = {
      schema_version: "v2.1",
      name_for_human: "Original Name",
      namespace: "originalname",
      description_for_human: "My API description",
      functions: [
        {
          name: "getPets",
          description: "Returns all pets from the system that the user has access to",
        },
        {
          name: "createPet",
          description: "Create a new pet in the store",
        },
      ],
      runtimes: [
        {
          type: "OpenApi",
          auth: {
            type: "None",
          },
          spec: {
            url: "spec/outputSpec.yaml",
          },
          run_for_functions: ["getPets", "createPet"],
        },
      ],
    };
    sinon
      .stub(fs, "pathExists")
      .withArgs(manifestPath)
      .resolves(true)
      .withArgs(pluginFilePath)
      .resolves(true);
    sinon
      .stub(fs, "readJSON")
      .withArgs(manifestPath)
      .resolves(originalManifest)
      .withArgs(pluginFilePath)
      .resolves({
        schema_version: "v2.1",
        name_for_human: "",
        description_for_human: "",
        functions: [
          {
            name: "getPets",
            description: "Returns all pets from the system that the user has access to - old",
          },
          {
            name: "createPet",
            description: "Create a new pet in the store - old",
          },
        ],
        runtimes: [
          {
            type: "OpenApi",
            auth: {
              type: "None",
            },
            spec: {
              url: "spec/outputSpec.yaml",
            },
            run_for_functions: ["getPets", "createPet"],
          },
        ],
      });

    const options: ParseOptions = {
      allowMethods: ["get", "post"],
    };
    const [manifest, apiPlugin, warnings] = await ManifestUpdater.updateManifestWithAiPlugin(
      manifestPath,
      outputSpecPath,
      pluginFilePath,
      spec,
      options
    );

    expect(manifest).to.deep.equal(expectedManifest);
    expect(apiPlugin).to.deep.equal(expectedPlugins);
    expect(warnings).to.deep.equal([]);
  });

  it("should update the plugin json correctly when contains env in name and description", async () => {
    const spec: any = {
      openapi: "3.0.2",
      info: {
        title: "My API",
        description: "My API description",
      },
      servers: [
        {
          url: "/v3",
        },
      ],
      paths: {
        "/pets": {
          get: {
            operationId: "getPets",
            summary: "Get all pets",
            description: "Returns all pets from the system that the user has access to",
            parameters: [
              {
                name: "limit",
                description: "Maximum number of pets to return",
                required: true,
                schema: {
                  type: "integer",
                },
              },
            ],
          },
          post: {
            operationId: "createPet",
            summary: "Create a pet",
            description: "Create a new pet in the store",
            requestBody: {
              content: {
                "application/json": {
                  schema: {
                    type: "object",
                    required: ["name"],
                    properties: {
                      name: {
                        type: "string",
                        description: "Name of the pet",
                      },
                    },
                  },
                },
              },
            },
          },
        },
      },
    };
    const manifestPath = "/path/to/your/manifest.json";
    const outputSpecPath = "/path/to/your/spec/outputSpec.yaml";
    const pluginFilePath = "/path/to/your/ai-plugin.json";

    sinon
      .stub(fs, "pathExists")
      .withArgs(manifestPath)
      .resolves(true)
      .withArgs(pluginFilePath)
      .resolves(false);
    const originalManifest = {
      name: { short: "Original Name${{TestEnv}}", full: "Original Full Name" },
      description: {
        short: "Original Short Description",
        full: "Original Full Description${{TestEnv}}",
      },
    };
    const expectedManifest = {
      name: { short: "Original Name${{TestEnv}}", full: "Original Full Name" },
      description: { short: "My API", full: "My API description" },
      copilotAgents: {
        plugins: [
          {
            file: "ai-plugin.json",
            id: "plugin_1",
          },
        ],
      },
    };

    const expectedPlugins: PluginManifestSchema = {
      $schema: ConstantString.PluginManifestSchema,
      schema_version: "v2.1",
      name_for_human: "Original Name",
      namespace: "originalname",
      description_for_human: "My API description",
      functions: [
        {
          name: "getPets",
          description: "Returns all pets from the system that the user has access to",
        },
        {
          name: "createPet",
          description: "Create a new pet in the store",
        },
      ],
      runtimes: [
        {
          type: "OpenApi",
          auth: {
            type: "None",
          },
          spec: {
            url: "spec/outputSpec.yaml",
          },
          run_for_functions: ["getPets", "createPet"],
        },
      ],
    };
    sinon.stub(fs, "readJSON").resolves(originalManifest);
    const options: ParseOptions = {
      allowMethods: ["get", "post"],
    };
    const [manifest, apiPlugin, warnings] = await ManifestUpdater.updateManifestWithAiPlugin(
      manifestPath,
      outputSpecPath,
      pluginFilePath,
      spec,
      options
    );

    expect(manifest).to.deep.equal(expectedManifest);
    expect(apiPlugin).to.deep.equal(expectedPlugins);
    expect(warnings).to.deep.equal([]);
  });

  it("should update the manifest with the correct manifest and apiPlugin files with optional parameters", async () => {
    const spec: any = {
      openapi: "3.0.2",
      info: {
        title: "My API",
        description: "My API description",
      },
      servers: [
        {
          url: "/v3",
        },
      ],
      paths: {
        "/pets": {
          get: {
            operationId: "getPets",
            summary: "Get all pets",
            description: "Returns all pets from the system that the user has access to",
            parameters: [
              {
                name: "limit",
                description: "Maximum number of pets to return",
                required: true,
                schema: {
                  type: "integer",
                },
              },
              {
                name: "id",
                schema: {
                  type: "string",
                },
              },
            ],
          },
          post: {
            operationId: "createPet",
            summary: "Create a pet",
            description: "Create a new pet in the store",
            requestBody: {
              content: {
                "application/json": {
                  schema: {
                    type: "object",
                    required: ["name"],
                    properties: {
                      name: {
                        type: "string",
                        description: "Name of the pet",
                      },
                    },
                  },
                },
              },
            },
          },
        },
      },
    };
    const manifestPath = "/path/to/your/manifest.json";
    const outputSpecPath = "/path/to/your/spec/outputSpec.yaml";
    const pluginFilePath = "/path/to/your/ai-plugin.json";

    sinon
      .stub(fs, "pathExists")
      .withArgs(manifestPath)
      .resolves(true)
      .withArgs(pluginFilePath)
      .resolves(false);
    const originalManifest = {
      name: { short: "Original Name", full: "Original Full Name" },
      description: { short: "Original Short Description", full: "Original Full Description" },
    };
    const expectedManifest = {
      name: { short: "Original Name", full: "Original Full Name" },
      description: { short: "My API", full: "My API description" },
      copilotAgents: {
        plugins: [
          {
            file: "ai-plugin.json",
            id: "plugin_1",
          },
        ],
      },
    };

    const expectedPlugins: PluginManifestSchema = {
      $schema: ConstantString.PluginManifestSchema,
      schema_version: "v2.1",
      name_for_human: "Original Name",
      namespace: "originalname",
      description_for_human: "My API description",
      functions: [
        {
          name: "getPets",
          description: "Returns all pets from the system that the user has access to",
        },
        {
          name: "createPet",
          description: "Create a new pet in the store",
        },
      ],
      runtimes: [
        {
          type: "OpenApi",
          auth: {
            type: "None",
          },
          spec: {
            url: "spec/outputSpec.yaml",
          },
          run_for_functions: ["getPets", "createPet"],
        },
      ],
    };
    sinon.stub(fs, "readJSON").resolves(originalManifest);

    const options: ParseOptions = {
      allowMethods: ["get", "post"],
    };
    const [manifest, apiPlugin, warnings] = await ManifestUpdater.updateManifestWithAiPlugin(
      manifestPath,
      outputSpecPath,
      pluginFilePath,
      spec,
      options
    );

    expect(manifest).to.deep.equal(expectedManifest);
    expect(apiPlugin).to.deep.equal(expectedPlugins);
    expect(warnings).to.deep.equal([]);
  });

  it("should generate default ai plugin file if no api", async () => {
    const spec: any = {
      openapi: "3.0.2",
      info: {
        title: "My API",
        description: "My API description",
      },
      servers: [
        {
          url: "/v3",
        },
      ],
      paths: {},
    };
    const manifestPath = "/path/to/your/manifest.json";
    const outputSpecPath = "/path/to/your/spec/outputSpec.yaml";
    const pluginFilePath = "/path/to/your/ai-plugin.json";

    sinon
      .stub(fs, "pathExists")
      .withArgs(manifestPath)
      .resolves(true)
      .withArgs(pluginFilePath)
      .resolves(false);
    const originalManifest = {
      name: { short: "Original Name", full: "Original Full Name" },
      description: { short: "Original Short Description", full: "Original Full Description" },
    };
    const expectedManifest = {
      name: { short: "Original Name", full: "Original Full Name" },
      description: { short: "My API", full: "My API description" },
      copilotAgents: {
        plugins: [
          {
            file: "ai-plugin.json",
            id: "plugin_1",
          },
        ],
      },
    };

    const expectedPlugins: PluginManifestSchema = {
      $schema: ConstantString.PluginManifestSchema,
      schema_version: "v2.1",
      name_for_human: "Original Name",
      namespace: "originalname",
      description_for_human: "My API description",
      functions: [],
      runtimes: [
        {
          type: "OpenApi",
          auth: {
            type: "None",
          },
          spec: {
            url: "spec/outputSpec.yaml",
          },
          run_for_functions: [],
        },
      ],
    };
    sinon.stub(fs, "readJSON").resolves(originalManifest);
    const options: ParseOptions = {
      allowMethods: ["get", "post"],
    };
    const [manifest, apiPlugin, warnings] = await ManifestUpdater.updateManifestWithAiPlugin(
      manifestPath,
      outputSpecPath,
      pluginFilePath,
      spec,
      options
    );

    expect(manifest).to.deep.equal(expectedManifest);
    expect(apiPlugin).to.deep.equal(expectedPlugins);
    expect(warnings).to.deep.equal([]);
  });

  it("should throw error if has nested object property", async () => {
    const spec: any = {
      openapi: "3.0.2",
      info: {
        title: "My API",
        description: "My API description",
      },
      servers: [
        {
          url: "/v3",
        },
      ],
      paths: {
        "/pets": {
          get: {
            operationId: "getPets",
            summary: "Get all pets",
            description: "Returns all pets from the system that the user has access to",
            parameters: [
              {
                name: "petObj",
                description: "Pet object",
                required: true,
                schema: {
                  type: "object",
                  properties: {
                    id: {
                      type: "integer",
                    },
                    name: {
                      type: "string",
                    },
                  },
                },
              },
            ],
          },
        },
      },
    };
    const manifestPath = "/path/to/your/manifest.json";
    const outputSpecPath = "/path/to/your/spec/outputSpec.yaml";

    const originalManifest = {
      name: { short: "Original Name", full: "Original Full Name" },
      description: { short: "My API", full: "My API description" },
    };

    sinon.stub(fs, "readJSON").resolves(originalManifest);
    const pluginFilePath = "/path/to/your/ai-plugin.json";
    sinon
      .stub(fs, "pathExists")
      .withArgs(manifestPath)
      .resolves(true)
      .withArgs(pluginFilePath)
      .resolves(false);
    try {
      const options: ParseOptions = {
        allowMethods: ["get", "post"],
      };
      await ManifestUpdater.updateManifestWithAiPlugin(
        manifestPath,
        outputSpecPath,
        pluginFilePath,
        spec,
        options
      );
      expect.fail("Expected updateManifest to throw a SpecParserError");
    } catch (err: any) {
      expect(err).to.be.instanceOf(SpecParserError);
      expect(err.errorType).to.equal(ErrorType.UpdateManifestFailed);
      expect(err.message).to.equal(
        "Unsupported schema in get /pets: " +
          JSON.stringify({
            type: "object",
            properties: {
              id: {
                type: "integer",
              },
              name: {
                type: "string",
              },
            },
          })
      );
    }
  });

  it("should throw error if request body is not object", async () => {
    const spec: any = {
      openapi: "3.0.2",
      info: {
        title: "My API",
        description: "My API description",
      },
      servers: [
        {
          url: "/v3",
        },
      ],
      paths: {
        "/pets": {
          post: {
            requestBody: {
              content: {
                "application/json": {
                  schema: {
                    type: "string",
                  },
                },
              },
            },
            operationId: "postPets",
            summary: "Get all pets",
            description: "Returns all pets from the system that the user has access to",
          },
        },
      },
    };
    const manifestPath = "/path/to/your/manifest.json";
    const outputSpecPath = "/path/to/your/spec/outputSpec.yaml";

    const originalManifest = {
      name: { short: "Original Name", full: "Original Full Name" },
      description: { short: "My API", full: "My API description" },
    };

    sinon.stub(fs, "readJSON").resolves(originalManifest);
    const pluginFilePath = "/path/to/your/ai-plugin.json";
    sinon
      .stub(fs, "pathExists")
      .withArgs(manifestPath)
      .resolves(true)
      .withArgs(pluginFilePath)
      .resolves(false);
    try {
      const options: ParseOptions = {
        allowMethods: ["get", "post"],
      };
      await ManifestUpdater.updateManifestWithAiPlugin(
        manifestPath,
        outputSpecPath,
        pluginFilePath,
        spec,
        options
      );
      expect.fail("Expected updateManifest to throw a SpecParserError");
    } catch (err: any) {
      expect(err).to.be.instanceOf(SpecParserError);
      expect(err.errorType).to.equal(ErrorType.UpdateManifestFailed);
      expect(err.message).to.equal(
        "Unsupported schema in post /pets: " +
          JSON.stringify({
            type: "string",
          })
      );
    }
  });

  it("should update existing manifest", async () => {
    const spec: any = {
      openapi: "3.0.2",
      info: {
        title: "My API",
        description: "My API description",
      },
      servers: [
        {
          url: "/v3",
        },
      ],
      paths: {
        "/pets": {
          post: {
            operationId: "createPet",
            summary: "Create a pet",
            description: "Create a new pet in the store",
            requestBody: {
              content: {
                "application/json": {
                  schema: {
                    type: "object",
                    required: ["name"],
                    properties: {
                      name: {
                        type: "string",
                        description: "Name of the pet",
                      },
                      age: {
                        type: "string",
                        description: "Date time of the pet",
                        format: "date-time",
                      },
                      status: {
                        type: "string",
                        description: "Status of the pet",
                        enum: ["available", "pending", "sold"],
                      },
                      arrayProp: {
                        type: "array",
                        items: {
                          type: "string",
                          description: "Prop of the pet",
                          format: "date-time",
                          default: "2021-01-01T00:00:00Z",
                        },
                      },
                    },
                  },
                },
              },
            },
          },
        },
      },
    };
    const manifestPath = "/path/to/your/manifest.json";
    const outputSpecPath = "/path/to/your/spec/outputSpec.yaml";
    const pluginFilePath = "/path/to/your/ai-plugin.json";
    const existingPluginManifestPath = "/path/to/your/pluginManifest.json";
    const specPath = "/path/to/your/spec.yaml";
    const relativePath = ManifestUpdater.getRelativePath(existingPluginManifestPath, specPath);
    const originalManifest = {
      name: { short: "Original Name", full: "Original Full Name" },
      description: { short: "Original Short Description", full: "Original Full Description" },
    };
    const expectedManifest = {
      name: { short: "Original Name", full: "Original Full Name" },
      description: { short: "My API", full: "My API description" },
      copilotAgents: {
        plugins: [
          {
            file: "ai-plugin.json",
            id: "plugin_1",
          },
        ],
      },
    };
    const originalPluginManifest = {
      $schema: ConstantString.PluginManifestSchema,
      schema_version: "v2.1",
      name_for_human: "Original Name",
      namespace: "originalname",
      description_for_human: "My API description",
      runtimes: [
        {
          type: "OpenApi",
          auth: {
            type: "None",
          },
          spec: {
            url: relativePath,
          },
          run_for_functions: ["createPet"],
        },
      ],
    };

    const expectedPlugins: PluginManifestSchema = {
      $schema: ConstantString.PluginManifestSchema,
      schema_version: "v2.1",
      name_for_human: "Original Name",
      namespace: "originalname",
      description_for_human: "My API description",
      functions: [
        {
          name: "createPet",
          description: "Create a new pet in the store",
        },
      ],
      runtimes: [
        {
          type: "OpenApi",
          auth: {
            type: "None",
          },
          spec: {
            url: "spec/outputSpec.yaml",
          },
          run_for_functions: ["createPet"],
        },
      ],
    };
    sinon.stub(fs, "readJSON").callsFake(async (path) => {
      if (path === manifestPath) {
        return Promise.resolve(originalManifest);
      } else if (path === existingPluginManifestPath) {
        return Promise.resolve(originalPluginManifest);
      } else {
        return Promise.resolve({});
      }
    });
    sinon
      .stub(fs, "pathExists")
      .withArgs(manifestPath)
      .resolves(true)
      .withArgs(pluginFilePath)
      .resolves(false)
      .withArgs(existingPluginManifestPath)
      .resolves(true);

    const options: ParseOptions = {
      allowMethods: ["get", "post"],
    };
    const [manifest, apiPlugin, warnings] = await ManifestUpdater.updateManifestWithAiPlugin(
      manifestPath,
      outputSpecPath,
      pluginFilePath,
      spec,
      options,
      undefined,
      {
        manifestPath: existingPluginManifestPath,
        specPath: specPath,
      }
    );

    expect(manifest).to.deep.equal(expectedManifest);
    expect(apiPlugin).to.deep.equal(expectedPlugins);
    expect(warnings).to.deep.equal([]);
  });

  it("should update existing manifest and use old copilotExtensions property if it exist", async () => {
    const spec: any = {
      openapi: "3.0.2",
      info: {
        title: "My API",
        description: "My API description",
      },
      servers: [
        {
          url: "/v3",
        },
      ],
      paths: {
        "/pets": {
          post: {
            operationId: "createPet",
            summary: "Create a pet",
            description: "Create a new pet in the store",
            requestBody: {
              content: {
                "application/json": {
                  schema: {
                    type: "object",
                    required: ["name"],
                    properties: {
                      name: {
                        type: "string",
                        description: "Name of the pet",
                      },
                      age: {
                        type: "string",
                        description: "Date time of the pet",
                        format: "date-time",
                      },
                      status: {
                        type: "string",
                        description: "Status of the pet",
                        enum: ["available", "pending", "sold"],
                      },
                      arrayProp: {
                        type: "array",
                        items: {
                          type: "string",
                          description: "Prop of the pet",
                          format: "date-time",
                          default: "2021-01-01T00:00:00Z",
                        },
                      },
                    },
                  },
                },
              },
            },
          },
        },
      },
    };
    const manifestPath = "/path/to/your/manifest.json";
    const outputSpecPath = "/path/to/your/spec/outputSpec.yaml";
    const pluginFilePath = "/path/to/your/ai-plugin.json";
    const existingPluginManifestPath = "/path/to/your/pluginManifest.json";
    const specPath = "/path/to/your/spec.yaml";
    const relativePath = ManifestUpdater.getRelativePath(existingPluginManifestPath, specPath);
    const originalManifest = {
      name: { short: "Original Name", full: "Original Full Name" },
      description: { short: "Original Short Description", full: "Original Full Description" },
      copilotExtensions: {
        plugins: [{ file: "ai-plugin-old.json", id: "plugin_1" }],
      },
    };
    const expectedManifest = {
      name: { short: "Original Name", full: "Original Full Name" },
      description: { short: "My API", full: "My API description" },
      copilotExtensions: {
        plugins: [
          {
            file: "ai-plugin.json",
            id: "plugin_1",
          },
        ],
      },
    };
    const originalPluginManifest = {
      $schema: ConstantString.PluginManifestSchema,
      schema_version: "v2.1",
      name_for_human: "Original Name",
      namespace: "originalname",
      description_for_human: "My API description",
      runtimes: [
        {
          type: "OpenApi",
          auth: {
            type: "None",
          },
          spec: {
            url: relativePath,
          },
          run_for_functions: ["createPet"],
        },
      ],
    };

    const expectedPlugins: PluginManifestSchema = {
      $schema: ConstantString.PluginManifestSchema,
      schema_version: "v2.1",
      name_for_human: "Original Name",
      namespace: "originalname",
      description_for_human: "My API description",
      functions: [
        {
          name: "createPet",
          description: "Create a new pet in the store",
        },
      ],
      runtimes: [
        {
          type: "OpenApi",
          auth: {
            type: "None",
          },
          spec: {
            url: "spec/outputSpec.yaml",
          },
          run_for_functions: ["createPet"],
        },
      ],
    };
    sinon.stub(fs, "readJSON").callsFake(async (path) => {
      if (path === manifestPath) {
        return Promise.resolve(originalManifest);
      } else if (path === existingPluginManifestPath) {
        return Promise.resolve(originalPluginManifest);
      } else {
        return Promise.resolve({});
      }
    });
    sinon
      .stub(fs, "pathExists")
      .withArgs(manifestPath)
      .resolves(true)
      .withArgs(pluginFilePath)
      .resolves(false)
      .withArgs(existingPluginManifestPath)
      .resolves(true);

    const options: ParseOptions = {
      allowMethods: ["get", "post"],
    };
    const [manifest, apiPlugin, warnings] = await ManifestUpdater.updateManifestWithAiPlugin(
      manifestPath,
      outputSpecPath,
      pluginFilePath,
      spec,
      options,
      undefined,
      {
        manifestPath: existingPluginManifestPath,
        specPath: specPath,
      }
    );

    expect(manifest).to.deep.equal(expectedManifest);
    expect(apiPlugin).to.deep.equal(expectedPlugins);
    expect(warnings).to.deep.equal([]);
  });

  it("should not change manifest if it is declarative copilot", async () => {
    const spec: any = {
      openapi: "3.0.2",
      info: {
        title: "My API",
        description: "My API description",
      },
      servers: [
        {
          url: "/v3",
        },
      ],
      paths: {
        "/pets": {
          post: {
            operationId: "createPet",
            summary: "Create a pet",
            description: "Create a new pet in the store",
            requestBody: {
              content: {
                "application/json": {
                  schema: {
                    type: "object",
                    required: ["name"],
                    properties: {
                      name: {
                        type: "string",
                        description: "Name of the pet",
                      },
                      age: {
                        type: "string",
                        description: "Date time of the pet",
                        format: "date-time",
                      },
                      status: {
                        type: "string",
                        description: "Status of the pet",
                        enum: ["available", "pending", "sold"],
                      },
                      arrayProp: {
                        type: "array",
                        items: {
                          type: "string",
                          description: "Prop of the pet",
                          format: "date-time",
                          default: "2021-01-01T00:00:00Z",
                        },
                      },
                    },
                  },
                },
              },
            },
          },
        },
      },
    };
    const manifestPath = "/path/to/your/manifest.json";
    const outputSpecPath = "/path/to/your/spec/outputSpec.yaml";
    const pluginFilePath = "/path/to/your/ai-plugin.json";
    const existingPluginManifestPath = "/path/to/your/pluginManifest.json";
    const specPath = "/path/to/your/spec.yaml";
    const relativePath = ManifestUpdater.getRelativePath(existingPluginManifestPath, specPath);
    const originalManifest = {
      name: { short: "Original Name", full: "Original Full Name" },
      description: { short: "Original Short Description", full: "Original Full Description" },
      copilotExtensions: {
        declarativeCopilots: [
          {
            id: "repairDeclarativeCopilot",
            file: "repairDeclarativeCopilot.json",
          },
        ],
      },
    };
    const expectedManifest = {
      name: { short: "Original Name", full: "Original Full Name" },
      description: { short: "Original Short Description", full: "Original Full Description" },
      copilotExtensions: {
        declarativeCopilots: [
          {
            id: "repairDeclarativeCopilot",
            file: "repairDeclarativeCopilot.json",
          },
        ],
      },
    };
    const originalPluginManifest = {
      $schema: ConstantString.PluginManifestSchema,
      schema_version: "v2.1",
      name_for_human: "Original Name",
      namespace: "originalname",
      description_for_human: "My API description",
      runtimes: [
        {
          type: "OpenApi",
          auth: {
            type: "None",
          },
          spec: {
            url: relativePath,
          },
          run_for_functions: ["createPet"],
        },
      ],
    };

    const expectedPlugins: PluginManifestSchema = {
      $schema: ConstantString.PluginManifestSchema,
      schema_version: "v2.1",
      name_for_human: "Original Name",
      namespace: "originalname",
      description_for_human: "My API description",
      functions: [
        {
          name: "createPet",
          description: "Create a new pet in the store",
        },
      ],
      runtimes: [
        {
          type: "OpenApi",
          auth: {
            type: "None",
          },
          spec: {
            url: "spec/outputSpec.yaml",
          },
          run_for_functions: ["createPet"],
        },
      ],
    };
    sinon.stub(fs, "readJSON").callsFake(async (path) => {
      if (path === manifestPath) {
        return Promise.resolve(originalManifest);
      } else if (path === existingPluginManifestPath) {
        return Promise.resolve(originalPluginManifest);
      } else {
        return Promise.resolve({});
      }
    });
    sinon
      .stub(fs, "pathExists")
      .withArgs(manifestPath)
      .resolves(true)
      .withArgs(pluginFilePath)
      .resolves(false)
      .withArgs(existingPluginManifestPath)
      .resolves(true);

    const options: ParseOptions = {
      allowMethods: ["get", "post"],
      isGptPlugin: true,
    };
    const [manifest, apiPlugin, warnings] = await ManifestUpdater.updateManifestWithAiPlugin(
      manifestPath,
      outputSpecPath,
      pluginFilePath,
      spec,
      options,
      undefined,
      {
        manifestPath: existingPluginManifestPath,
        specPath: specPath,
      }
    );

    expect(manifest).to.deep.equal(expectedManifest);
    expect(apiPlugin).to.deep.equal(expectedPlugins);
    expect(warnings).to.deep.equal([]);
  });

  it("should update existing manifest", async () => {
    const spec: any = {
      openapi: "3.0.2",
      info: {
        title: "My API",
        description: "My API description",
      },
      servers: [
        {
          url: "/v3",
        },
      ],
      paths: {
        "/pets": {
          post: {
            operationId: "createPet",
            summary: "Create a pet",
            description: "Create a new pet in the store",
            requestBody: {
              content: {
                "application/json": {
                  schema: {
                    type: "object",
                    required: ["name"],
                    properties: {
                      name: {
                        type: "string",
                        description: "Name of the pet",
                      },
                      age: {
                        type: "string",
                        description: "Date time of the pet",
                        format: "date-time",
                      },
                      status: {
                        type: "string",
                        description: "Status of the pet",
                        enum: ["available", "pending", "sold"],
                      },
                      arrayProp: {
                        type: "array",
                        items: {
                          type: "string",
                          description: "Prop of the pet",
                          format: "date-time",
                          default: "2021-01-01T00:00:00Z",
                        },
                      },
                    },
                  },
                },
              },
            },
          },
        },
      },
    };
    const manifestPath = "/path/to/your/manifest.json";
    const outputSpecPath = "/path/to/your/spec/outputSpec.yaml";
    const pluginFilePath = "/path/to/your/ai-plugin.json";
    const existingPluginManifestPath = "/path/to/your/pluginManifest.json";
    const specPath = "/path/to/your/spec.yaml";
    const relativePath = ManifestUpdater.getRelativePath(existingPluginManifestPath, specPath);
    const originalManifest = {
      name: { short: "Original Name", full: "Original Full Name" },
      description: { short: "Original Short Description", full: "Original Full Description" },
    };
    const expectedManifest = {
      name: { short: "Original Name", full: "Original Full Name" },
      description: { short: "My API", full: "My API description" },
      copilotExtensions: {
        plugins: [
          {
            file: "ai-plugin.json",
            id: "plugin_1",
          },
        ],
      },
    };
    const originalPluginManifest = {
      $schema: ConstantString.PluginManifestSchema,
      schema_version: "v2.1",
      name_for_human: "Original Name",
      namespace: "originalname",
      description_for_human: "My API description",
      runtimes: [
        {
          type: "OpenApi",
          auth: {
            type: "None",
          },
          spec: {
            url: relativePath,
          },
          run_for_functions: ["createPet"],
        },
      ],
    };

    const expectedPlugins: PluginManifestSchema = {
      $schema: ConstantString.PluginManifestSchema,
      schema_version: "v2.1",
      name_for_human: "Original Name",
      namespace: "originalname",
      description_for_human: "My API description",
      functions: [
        {
          name: "createPet",
          description: "Create a new pet in the store",
        },
      ],
      runtimes: [
        {
          type: "OpenApi",
          auth: {
            type: "None",
          },
          spec: {
            url: "spec/outputSpec.yaml",
          },
          run_for_functions: ["createPet"],
        },
      ],
    };
    sinon.stub(fs, "readJSON").callsFake(async (path) => {
      if (path === manifestPath) {
        return Promise.resolve(originalManifest);
      } else if (path === existingPluginManifestPath) {
        return Promise.resolve(originalPluginManifest);
      } else {
        return Promise.resolve({});
      }
    });
    sinon
      .stub(fs, "pathExists")
      .withArgs(manifestPath)
      .resolves(true)
      .withArgs(pluginFilePath)
      .resolves(false)
      .withArgs(existingPluginManifestPath)
      .resolves(true);

    const options: ParseOptions = {
      allowMethods: ["get", "post"],
    };
    const [manifest, apiPlugin, warnings] = await ManifestUpdater.updateManifestWithAiPlugin(
      manifestPath,
      outputSpecPath,
      pluginFilePath,
      spec,
      options,
      undefined,
      {
        manifestPath: existingPluginManifestPath,
        specPath: specPath,
      }
    );

    expect(manifest).to.deep.equal(expectedManifest);
    expect(apiPlugin).to.deep.equal(expectedPlugins);
    expect(warnings).to.deep.equal([]);
  });
});

describe("manifestUpdater", () => {
  const spec: any = {
    openapi: "3.0.2",
    info: {
      title: "My API",
      description: "My API description",
    },
    servers: [
      {
        url: "/v3",
      },
    ],
    paths: {
      "/pets": {
        get: {
          operationId: "getPets",
          summary: "Get all pets",
          description: "Returns all pets from the system that the user has access to",
          parameters: [
            { name: "limit", description: "Maximum number of pets to return", required: true },
          ],
        },
        post: {
          operationId: "createPet",
          summary: "Create a pet",
          description: "Create a new pet in the store",
          requestBody: {
            content: {
              "application/json": {
                schema: {
                  type: "object",
                  required: ["name"],
                  properties: {
                    name: {
                      type: "string",
                      description: "Name of the pet",
                    },
                  },
                },
              },
            },
          },
        },
      },
    },
  };

  afterEach(() => {
    sinon.restore();
  });

  it("should update the manifest with the correct compose extension", async () => {
    const manifestPath = "/path/to/your/manifest.json";
    const outputSpecPath = "/path/to/your/spec/outputSpec.yaml";
    const adaptiveCardFolder = "/path/to/your/adaptiveCards";
    sinon.stub(fs, "pathExists").resolves(true);
    const originalManifest = {
      name: { short: "Original Name", full: "Original Full Name" },
      description: { short: "Original Short Description", full: "Original Full Description" },
      composeExtensions: [],
    };
    const expectedManifest = {
      name: { short: "Original Name", full: "Original Full Name" },
      description: { short: spec.info.title, full: spec.info.description },
      composeExtensions: [
        {
          composeExtensionType: "apiBased",
          apiSpecificationFile: "spec/outputSpec.yaml",
          commands: [
            {
              context: ["compose"],
              type: "query",
              title: "Get all pets",
              description: "Returns all pets from the system that the user has access to",
              id: "getPets",
              parameters: [
                {
                  name: "limit",
                  title: "Limit",
                  description: "Maximum number of pets to return",
                  isRequired: true,
                },
              ],
              apiResponseRenderingTemplateFile: "adaptiveCards/getPets.json",
            },
            {
              context: ["compose"],
              type: "query",
              title: "Create a pet",
              description: "Create a new pet in the store",
              id: "createPet",
              parameters: [
                { name: "name", title: "Name", description: "Name of the pet", isRequired: true },
              ],
              apiResponseRenderingTemplateFile: "adaptiveCards/createPet.json",
            },
          ],
        },
      ],
    };
    const readJSONStub = sinon.stub(fs, "readJSON").resolves(originalManifest);

    const options: ParseOptions = {
      allowMultipleParameters: false,
      projectType: ProjectType.SME,
      allowMethods: ["get", "post"],
    };

    const [result, warnings] = await ManifestUpdater.updateManifest(
      manifestPath,
      outputSpecPath,
      spec,
      options,
      adaptiveCardFolder
    );

    expect(result).to.deep.equal(expectedManifest);
    expect(warnings).to.deep.equal([]);
  });

  it("should support multiple parameters for get", async () => {
    const manifestPath = "/path/to/your/manifest.json";
    const outputSpecPath = "/path/to/your/spec/outputSpec.yaml";
    const adaptiveCardFolder = "/path/to/your/adaptiveCards";
    const spec: any = {
      openapi: "3.0.2",
      info: {
        title: "My API",
        description: "My API description",
      },
      servers: [
        {
          url: "/v3",
        },
      ],
      paths: {
        "/pets": {
          get: {
            operationId: "getPets",
            summary: "Get all pets",
            description: "Returns all pets from the system that the user has access to",
            parameters: [
              {
                name: "limit",
                description: "Maximum number of pets to return",
                required: true,
                schema: {
                  type: "number",
                },
              },
              {
                name: "name",
                description: "Pet Name",
                required: true,
                schema: {
                  type: "string",
                },
              },
              {
                name: "id",
                description: "Pet Id",
                required: true,
                schema: {
                  type: "integer",
                },
              },
              {
                name: "other1",
                description: "Other Property1",
                required: true,
                schema: {
                  type: "boolean",
                },
              },
              {
                name: "other2",
                description: "Other Property2",
                required: true,
                schema: {
                  type: "string",
                  enum: ["enum1", "enum2", "enum3", "enum4"],
                },
              },
            ],
          },
        },
      },
    };
    sinon.stub(fs, "pathExists").resolves(true);
    const originalManifest = {
      name: { short: "Original Name", full: "Original Full Name" },
      description: { short: "Original Short Description", full: "Original Full Description" },
      composeExtensions: [],
    };
    const expectedManifest = {
      name: { short: "Original Name", full: "Original Full Name" },
      description: { short: spec.info.title, full: spec.info.description },
      composeExtensions: [
        {
          composeExtensionType: "apiBased",
          apiSpecificationFile: "spec/outputSpec.yaml",
          commands: [
            {
              context: ["compose"],
              type: "query",
              title: "Get all pets",
              description: "Returns all pets from the system that the user has access to",
              id: "getPets",
              parameters: [
                {
                  name: "limit",
                  title: "Limit",
                  description: "Maximum number of pets to return",
                  inputType: "number",
                  isRequired: true,
                },
                {
                  name: "name",
                  title: "Name",
                  description: "Pet Name",
                  inputType: "text",
                  isRequired: true,
                },
                {
                  name: "id",
                  title: "Id",
                  description: "Pet Id",
                  inputType: "number",
                  isRequired: true,
                },
                {
                  name: "other1",
                  title: "Other1",
                  description: "Other Property1",
                  inputType: "toggle",
                  isRequired: true,
                },
                {
                  name: "other2",
                  title: "Other2",
                  description: "Other Property2",
                  inputType: "choiceset",
                  isRequired: true,
                  choices: [
                    {
                      title: "enum1",
                      value: "enum1",
                    },
                    {
                      title: "enum2",
                      value: "enum2",
                    },
                    {
                      title: "enum3",
                      value: "enum3",
                    },
                    {
                      title: "enum4",
                      value: "enum4",
                    },
                  ],
                },
              ],
              apiResponseRenderingTemplateFile: "adaptiveCards/getPets.json",
            },
          ],
        },
      ],
    };
    const readJSONStub = sinon.stub(fs, "readJSON").resolves(originalManifest);

    const options: ParseOptions = {
      allowMultipleParameters: true,
      projectType: ProjectType.SME,
      allowMethods: ["get", "post"],
    };
    const [result, warnings] = await ManifestUpdater.updateManifest(
      manifestPath,
      outputSpecPath,
      spec,
      options,
      adaptiveCardFolder
    );

    expect(result).to.deep.equal(expectedManifest);
    expect(warnings).to.deep.equal([]);
  });

  it("should support multiple parameters for post", async () => {
    const manifestPath = "/path/to/your/manifest.json";
    const outputSpecPath = "/path/to/your/spec/outputSpec.yaml";
    const adaptiveCardFolder = "/path/to/your/adaptiveCards";
    const spec: any = {
      openapi: "3.0.2",
      info: {
        title: "My API",
        description: "My API description",
      },
      servers: [
        {
          url: "/v3",
        },
      ],
      paths: {
        "/pets": {
          post: {
            operationId: "createPet",
            summary: "Create Pet",
            description: "Create Pet by Id",
            requestBody: {
              content: {
                "application/json": {
                  schema: {
                    type: "object",
                    required: ["name"],
                    properties: {
                      name: {
                        type: "string",
                        description: "Pet Name",
                      },
                    },
                  },
                },
              },
            },
            parameters: [
              {
                name: "id",
                description: "Pet Id",
                required: true,
                schema: {
                  type: "integer",
                },
              },
            ],
          },
        },
      },
    };
    sinon.stub(fs, "pathExists").resolves(true);
    const originalManifest = {
      name: { short: "Original Name", full: "Original Full Name" },
      description: { short: "Original Short Description", full: "Original Full Description" },
      composeExtensions: [],
    };
    const expectedManifest = {
      name: { short: "Original Name", full: "Original Full Name" },
      description: { short: spec.info.title, full: spec.info.description },
      composeExtensions: [
        {
          composeExtensionType: "apiBased",
          apiSpecificationFile: "spec/outputSpec.yaml",
          commands: [
            {
              context: ["compose"],
              type: "query",
              title: "Create Pet",
              description: "Create Pet by Id",
              id: "createPet",
              parameters: [
                {
                  name: "id",
                  title: "Id",
                  description: "Pet Id",
                  inputType: "number",
                  isRequired: true,
                },
                {
                  name: "name",
                  title: "Name",
                  description: "Pet Name",
                  inputType: "text",
                  isRequired: true,
                },
              ],
              apiResponseRenderingTemplateFile: "adaptiveCards/createPet.json",
            },
          ],
        },
      ],
    };
    const readJSONStub = sinon.stub(fs, "readJSON").resolves(originalManifest);

    const options: ParseOptions = {
      allowMultipleParameters: true,
      projectType: ProjectType.SME,
      allowMethods: ["get", "post"],
    };
    const [result, warnings] = await ManifestUpdater.updateManifest(
      manifestPath,
      outputSpecPath,
      spec,
      options,
      adaptiveCardFolder
    );

    expect(result).to.deep.equal(expectedManifest);
    expect(warnings).to.deep.equal([]);
  });

  it("should support default value when allowMultipleParameter is true", async () => {
    const manifestPath = "/path/to/your/manifest.json";
    const outputSpecPath = "/path/to/your/spec/outputSpec.yaml";
    const adaptiveCardFolder = "/path/to/your/adaptiveCards";
    const spec: any = {
      openapi: "3.0.2",
      info: {
        title: "My API",
        description: "My API description",
      },
      servers: [
        {
          url: "/v3",
        },
      ],
      paths: {
        "/pets": {
          get: {
            operationId: "getPets",
            summary: "Get all pets",
            description: "Returns all pets from the system that the user has access to",
            parameters: [
              {
                name: "id",
                description: "Pet Id",
                required: true,
                schema: {
                  type: "integer",
                  default: 123,
                },
              },
              {
                name: "limit",
                title: "Limit",
                inputType: "number",
                description: "Maximum number of pets to return",
              },
            ],
          },
        },
      },
    };
    sinon.stub(fs, "pathExists").resolves(true);
    const originalManifest = {
      name: { short: "Original Name", full: "Original Full Name" },
      description: { short: "Original Short Description", full: "Original Full Description" },
      composeExtensions: [],
    };
    const expectedManifest = {
      name: { short: "Original Name", full: "Original Full Name" },
      description: { short: spec.info.title, full: spec.info.description },
      composeExtensions: [
        {
          composeExtensionType: "apiBased",
          apiSpecificationFile: "spec/outputSpec.yaml",
          commands: [
            {
              context: ["compose"],
              type: "query",
              title: "Get all pets",
              description: "Returns all pets from the system that the user has access to",
              id: "getPets",
              parameters: [
                {
                  name: "id",
                  title: "Id",
                  description: "Pet Id",
                  inputType: "number",
                  value: 123,
                },
              ],
              apiResponseRenderingTemplateFile: "adaptiveCards/getPets.json",
            },
          ],
        },
      ],
    };
    const readJSONStub = sinon.stub(fs, "readJSON").resolves(originalManifest);

    const options: ParseOptions = {
      allowMultipleParameters: true,
      projectType: ProjectType.SME,
      allowMethods: ["get", "post"],
    };
    const [result, warnings] = await ManifestUpdater.updateManifest(
      manifestPath,
      outputSpecPath,
      spec,
      options,
      adaptiveCardFolder
    );

    expect(result).to.deep.equal(expectedManifest);
    expect(warnings).to.deep.equal([
      {
        type: WarningType.OperationOnlyContainsOptionalParam,
        content: Utils.format(ConstantString.OperationOnlyContainsOptionalParam, "getPets"),
        data: {
          commandId: "getPets",
          parameterName: "id",
        },
      },
    ]);
  });

  it("should contain auth property in manifest if pass the api key auth", async () => {
    const manifestPath = "/path/to/your/manifest.json";
    const outputSpecPath = "/path/to/your/spec/outputSpec.yaml";
    const adaptiveCardFolder = "/path/to/your/adaptiveCards";
    sinon.stub(fs, "pathExists").resolves(true);
    const originalManifest = {
      name: { short: "Original Name", full: "Original Full Name" },
      description: { short: "Original Short Description", full: "Original Full Description" },
      composeExtensions: [],
    };
    const expectedManifest = {
      name: { short: "Original Name", full: "Original Full Name" },
      description: { short: spec.info.title, full: spec.info.description },
      composeExtensions: [
        {
          composeExtensionType: "apiBased",
          apiSpecificationFile: "spec/outputSpec.yaml",
          authorization: {
            authType: "apiSecretServiceAuth",
            apiSecretServiceAuthConfiguration: {
              apiSecretRegistrationId: "${{API_KEY_AUTH_REGISTRATION_ID}}",
            },
          },
          commands: [
            {
              context: ["compose"],
              type: "query",
              title: "Get all pets",
              description: "Returns all pets from the system that the user has access to",
              id: "getPets",
              parameters: [
                {
                  name: "limit",
                  title: "Limit",
                  description: "Maximum number of pets to return",
                  isRequired: true,
                },
              ],
              apiResponseRenderingTemplateFile: "adaptiveCards/getPets.json",
            },
            {
              context: ["compose"],
              type: "query",
              title: "Create a pet",
              description: "Create a new pet in the store",
              id: "createPet",
              parameters: [
                { name: "name", title: "Name", description: "Name of the pet", isRequired: true },
              ],
              apiResponseRenderingTemplateFile: "adaptiveCards/createPet.json",
            },
          ],
        },
      ],
    };
    const readJSONStub = sinon.stub(fs, "readJSON").resolves(originalManifest);
    const apiKeyAuth: AuthInfo = {
      authScheme: {
        type: "apiKey" as const,
        name: "api_key_name",
        in: "header",
      },
      name: "api_key_auth",
    };
    const options: ParseOptions = {
      allowMultipleParameters: false,
      projectType: ProjectType.SME,
      allowMethods: ["get", "post"],
    };

    const [result, warnings] = await ManifestUpdater.updateManifest(
      manifestPath,
      outputSpecPath,
      spec,
      options,
      adaptiveCardFolder,
      apiKeyAuth
    );

    expect(result).to.deep.equal(expectedManifest);
    expect(warnings).to.deep.equal([]);
  });

  it("should contain auth property in manifest if pass the bearer token auth", async () => {
    const manifestPath = "/path/to/your/manifest.json";
    const outputSpecPath = "/path/to/your/spec/outputSpec.yaml";
    const adaptiveCardFolder = "/path/to/your/adaptiveCards";
    sinon.stub(fs, "pathExists").resolves(true);
    const originalManifest = {
      name: { short: "Original Name", full: "Original Full Name" },
      description: { short: "Original Short Description", full: "Original Full Description" },
      composeExtensions: [],
    };
    const expectedManifest = {
      name: { short: "Original Name", full: "Original Full Name" },
      description: { short: spec.info.title, full: spec.info.description },
      composeExtensions: [
        {
          composeExtensionType: "apiBased",
          apiSpecificationFile: "spec/outputSpec.yaml",
          authorization: {
            authType: "apiSecretServiceAuth",
            apiSecretServiceAuthConfiguration: {
              apiSecretRegistrationId: "${{BEARER_TOKEN_AUTH_REGISTRATION_ID}}",
            },
          },
          commands: [
            {
              context: ["compose"],
              type: "query",
              title: "Get all pets",
              description: "Returns all pets from the system that the user has access to",
              id: "getPets",
              parameters: [
                {
                  name: "limit",
                  title: "Limit",
                  description: "Maximum number of pets to return",
                  isRequired: true,
                },
              ],
              apiResponseRenderingTemplateFile: "adaptiveCards/getPets.json",
            },
            {
              context: ["compose"],
              type: "query",
              title: "Create a pet",
              description: "Create a new pet in the store",
              id: "createPet",
              parameters: [
                { name: "name", title: "Name", description: "Name of the pet", isRequired: true },
              ],
              apiResponseRenderingTemplateFile: "adaptiveCards/createPet.json",
            },
          ],
        },
      ],
    };
    const readJSONStub = sinon.stub(fs, "readJSON").resolves(originalManifest);
    const bearerTokenAuth: AuthInfo = {
      authScheme: {
        type: "http" as const,
        scheme: "bearer",
      },
      name: "bearer_token_auth",
    };
    const options: ParseOptions = {
      allowMultipleParameters: false,
      projectType: ProjectType.SME,
      allowMethods: ["get", "post"],
    };

    const [result, warnings] = await ManifestUpdater.updateManifest(
      manifestPath,
      outputSpecPath,
      spec,
      options,
      adaptiveCardFolder,
      bearerTokenAuth
    );

    expect(result).to.deep.equal(expectedManifest);
    expect(warnings).to.deep.equal([]);
  });

  it("should contain auth property in manifest if pass the oauth2 with auth code flow", async () => {
    const manifestPath = "/path/to/your/manifest.json";
    const outputSpecPath = "/path/to/your/spec/outputSpec.yaml";
    const adaptiveCardFolder = "/path/to/your/adaptiveCards";
    sinon.stub(fs, "pathExists").resolves(true);
    const originalManifest = {
      name: { short: "Original Name", full: "Original Full Name" },
      description: { short: "Original Short Description", full: "Original Full Description" },
      composeExtensions: [],
    };
    const expectedManifest = {
      name: { short: "Original Name", full: "Original Full Name" },
      description: { short: spec.info.title, full: spec.info.description },
      composeExtensions: [
        {
          composeExtensionType: "apiBased",
          apiSpecificationFile: "spec/outputSpec.yaml",
          authorization: {
            authType: "oAuth2.0",
            oAuthConfiguration: {
              oauthConfigurationId: "${{OAUTH_AUTH_CONFIGURATION_ID}}",
            },
          },
          commands: [
            {
              context: ["compose"],
              type: "query",
              title: "Get all pets",
              description: "Returns all pets from the system that the user has access to",
              id: "getPets",
              parameters: [
                {
                  name: "limit",
                  title: "Limit",
                  description: "Maximum number of pets to return",
                  isRequired: true,
                },
              ],
              apiResponseRenderingTemplateFile: "adaptiveCards/getPets.json",
            },
            {
              context: ["compose"],
              type: "query",
              title: "Create a pet",
              description: "Create a new pet in the store",
              id: "createPet",
              parameters: [
                { name: "name", title: "Name", description: "Name of the pet", isRequired: true },
              ],
              apiResponseRenderingTemplateFile: "adaptiveCards/createPet.json",
            },
          ],
        },
      ],
    };
    const readJSONStub = sinon.stub(fs, "readJSON").resolves(originalManifest);
    const oauth2: AuthInfo = {
      authScheme: {
        type: "oauth2",
        flows: {
          authorizationCode: {
            authorizationUrl: "https://example.com/api/oauth/dialog",
            tokenUrl: "https://example.com/api/oauth/token",
            refreshUrl: "https://example.com/api/outh/refresh",
            scopes: {
              "write:pets": "modify pets in your account",
              "read:pets": "read your pets",
            },
          },
        },
      },
      name: "oauth_auth",
    };
    const options: ParseOptions = {
      allowMultipleParameters: false,
      projectType: ProjectType.SME,
      allowMethods: ["get", "post"],
    };
    const [result, warnings] = await ManifestUpdater.updateManifest(
      manifestPath,
      outputSpecPath,
      spec,
      options,
      adaptiveCardFolder,
      oauth2
    );

    expect(result).to.deep.equal(expectedManifest);
    expect(warnings).to.deep.equal([]);
  });

  it("should not contain auth property in manifest if pass the unknown auth", async () => {
    const manifestPath = "/path/to/your/manifest.json";
    const outputSpecPath = "/path/to/your/spec/outputSpec.yaml";
    const adaptiveCardFolder = "/path/to/your/adaptiveCards";
    sinon.stub(fs, "pathExists").resolves(true);
    const originalManifest = {
      name: { short: "Original Name", full: "Original Full Name" },
      description: { short: "Original Short Description", full: "Original Full Description" },
      composeExtensions: [],
    };
    const expectedManifest = {
      name: { short: "Original Name", full: "Original Full Name" },
      description: { short: spec.info.title, full: spec.info.description },
      composeExtensions: [
        {
          composeExtensionType: "apiBased",
          apiSpecificationFile: "spec/outputSpec.yaml",
          commands: [
            {
              context: ["compose"],
              type: "query",
              title: "Get all pets",
              description: "Returns all pets from the system that the user has access to",
              id: "getPets",
              parameters: [
                {
                  name: "limit",
                  title: "Limit",
                  description: "Maximum number of pets to return",
                  isRequired: true,
                },
              ],
              apiResponseRenderingTemplateFile: "adaptiveCards/getPets.json",
            },
            {
              context: ["compose"],
              type: "query",
              title: "Create a pet",
              description: "Create a new pet in the store",
              id: "createPet",
              parameters: [
                { name: "name", title: "Name", description: "Name of the pet", isRequired: true },
              ],
              apiResponseRenderingTemplateFile: "adaptiveCards/createPet.json",
            },
          ],
        },
      ],
    };
    const readJSONStub = sinon.stub(fs, "readJSON").resolves(originalManifest);
    const basicAuth: AuthInfo = {
      authScheme: {
        type: "http" as const,
        scheme: "basic",
      },
      name: "basic_auth",
    };
    const options: ParseOptions = {
      allowMultipleParameters: false,
      projectType: ProjectType.SME,
      allowMethods: ["get", "post"],
    };
    const [result, warnings] = await ManifestUpdater.updateManifest(
      manifestPath,
      outputSpecPath,
      spec,
      options,
      adaptiveCardFolder,
      basicAuth
    );

    expect(result).to.deep.equal(expectedManifest);
    expect(warnings).to.deep.equal([]);
  });

  it("should contain auth property in manifest if pass the api key name with special characters", async () => {
    const manifestPath = "/path/to/your/manifest.json";
    const outputSpecPath = "/path/to/your/spec/outputSpec.yaml";
    const adaptiveCardFolder = "/path/to/your/adaptiveCards";
    sinon.stub(fs, "pathExists").resolves(true);
    const originalManifest = {
      name: { short: "Original Name", full: "Original Full Name" },
      description: { short: "Original Short Description", full: "Original Full Description" },
      composeExtensions: [],
    };
    const expectedManifest = {
      name: { short: "Original Name", full: "Original Full Name" },
      description: { short: spec.info.title, full: spec.info.description },
      composeExtensions: [
        {
          composeExtensionType: "apiBased",
          apiSpecificationFile: "spec/outputSpec.yaml",
          authorization: {
            authType: "apiSecretServiceAuth",
            apiSecretServiceAuthConfiguration: {
              apiSecretRegistrationId: "${{PREFIX__API_KEY_AUTH_REGISTRATION_ID}}",
            },
          },
          commands: [
            {
              context: ["compose"],
              type: "query",
              title: "Get all pets",
              description: "Returns all pets from the system that the user has access to",
              id: "getPets",
              parameters: [
                {
                  name: "limit",
                  title: "Limit",
                  description: "Maximum number of pets to return",
                  isRequired: true,
                },
              ],
              apiResponseRenderingTemplateFile: "adaptiveCards/getPets.json",
            },
            {
              context: ["compose"],
              type: "query",
              title: "Create a pet",
              description: "Create a new pet in the store",
              id: "createPet",
              parameters: [
                { name: "name", title: "Name", description: "Name of the pet", isRequired: true },
              ],
              apiResponseRenderingTemplateFile: "adaptiveCards/createPet.json",
            },
          ],
        },
      ],
    };
    const readJSONStub = sinon.stub(fs, "readJSON").resolves(originalManifest);
    const apiKeyAuth: AuthInfo = {
      authScheme: {
        type: "http" as const,
        scheme: "bearer",
        bearerFormat: "JWT",
      },
      name: "*api-key_auth",
    };

    const options: ParseOptions = {
      allowMultipleParameters: false,
      projectType: ProjectType.SME,
      allowMethods: ["get", "post"],
    };

    const [result, warnings] = await ManifestUpdater.updateManifest(
      manifestPath,
      outputSpecPath,
      spec,
      options,
      adaptiveCardFolder,
      apiKeyAuth
    );

    expect(result).to.deep.equal(expectedManifest);
    expect(warnings).to.deep.equal([]);
  });

  it("should return warnings if api only contain optional parameters", async () => {
    const manifestPath = "/path/to/your/manifest.json";
    const outputSpecPath = "/path/to/your/spec/outputSpec.yaml";
    const adaptiveCardFolder = "/path/to/your/adaptiveCards";
    const spec: any = {
      openapi: "3.0.2",
      info: {
        title: "My API",
        description: "My API description",
      },
      servers: [
        {
          url: "/v3",
        },
      ],
      paths: {
        "/pets": {
          post: {
            operationId: "createPet",
            summary: "Create a pet",
            requestBody: {
              content: {
                "application/json": {
                  schema: {
                    type: "object",
                    properties: {
                      name: {
                        type: "string",
                        description: "Name of the pet",
                      },
                      id: {
                        type: "string",
                        description: "Id of the pet",
                      },
                    },
                  },
                },
              },
            },
          },
        },
      },
    };
    sinon.stub(fs, "pathExists").resolves(true);
    const originalManifest = {
      name: { short: "Original Name", full: "Original Full Name" },
      description: { short: "Original Short Description", full: "Original Full Description" },
      composeExtensions: [],
    };
    const expectedManifest = {
      name: { short: "Original Name", full: "Original Full Name" },
      description: { short: spec.info.title, full: spec.info.description },
      composeExtensions: [
        {
          apiSpecificationFile: "spec/outputSpec.yaml",
          commands: [
            {
              apiResponseRenderingTemplateFile: "adaptiveCards/createPet.json",
              context: ["compose"],
              id: "createPet",
              parameters: [
                {
                  description: "Name of the pet",
                  name: "name",
                  title: "Name",
                },
              ],
              title: "Create a pet",
              description: "",
              type: "query",
            },
          ],
          composeExtensionType: "apiBased",
        },
      ],
    };
    const readJSONStub = sinon.stub(fs, "readJSON").resolves(originalManifest);
    const options: ParseOptions = {
      allowMultipleParameters: false,
      projectType: ProjectType.SME,
      allowMethods: ["get", "post"],
    };
    const [result, warnings] = await ManifestUpdater.updateManifest(
      manifestPath,
      outputSpecPath,
      spec,
      options,
      adaptiveCardFolder
    );

    expect(result).to.deep.equal(expectedManifest);
    expect(warnings).to.deep.equal([
      {
        type: WarningType.OperationOnlyContainsOptionalParam,
        content: Utils.format(ConstantString.OperationOnlyContainsOptionalParam, "createPet"),
        data: {
          commandId: "createPet",
          parameterName: "name",
        },
      },
    ]);
  });

  it("should throw a SpecParserError if fs.readJSON throws an error", async () => {
    const manifestPath = "path/to/manifest.json";
    const outputSpecPath = "path/to/outputSpec.json";
    const adaptiveCardFolder = "path/to/adaptiveCardFolder";
    const spec = {} as any;
    const readJSONStub = sinon.stub(fs, "readJSON").rejects(new Error("readJSON error"));
    try {
      const options: ParseOptions = {
        allowMultipleParameters: false,
        projectType: ProjectType.SME,
        allowMethods: ["get", "post"],
      };
      await ManifestUpdater.updateManifest(
        manifestPath,
        outputSpecPath,
        spec,
        options,
        adaptiveCardFolder
      );
      expect.fail("Expected updateManifest to throw a SpecParserError");
    } catch (err: any) {
      expect(err).to.be.instanceOf(SpecParserError);
      expect(err.errorType).to.equal(ErrorType.UpdateManifestFailed);
      expect(err.message).to.equal("Error: readJSON error");
    }
  });

  it("should skip updating commands if adaptive card not exist", async () => {
    const manifestPath = "/path/to/your/manifest.json";
    const outputSpecPath = "/path/to/your/spec/outputSpec.yaml";
    const adaptiveCardFolder = "/path/to/your/adaptiveCards";
    sinon.stub(fs, "pathExists").resolves(false);

    const originalManifest = {
      name: { short: "Original Name", full: "Original Full Name" },
      description: { short: "Original Short Description", full: "Original Full Description" },
      composeExtensions: [],
    };
    const expectedManifest = {
      name: { short: "Original Name", full: "Original Full Name" },
      description: { short: spec.info.title, full: "Original Full Description" },
      composeExtensions: [
        {
          composeExtensionType: "apiBased",
          apiSpecificationFile: "spec/outputSpec.yaml",
          commands: [
            {
              apiResponseRenderingTemplateFile: "",
              context: ["compose"],
              description: "Returns all pets from the system that the user has access to",
              id: "getPets",
              parameters: [
                {
                  description: "Maximum number of pets to return",
                  name: "limit",
                  title: "Limit",
                  isRequired: true,
                },
              ],
              title: "Get all pets",
              type: "query",
            },
            {
              apiResponseRenderingTemplateFile: "",
              context: ["compose"],
              description: "Create a new pet in the store",
              id: "createPet",
              parameters: [
                {
                  description: "Name of the pet",
                  name: "name",
                  title: "Name",
                  isRequired: true,
                },
              ],
              title: "Create a pet",
              type: "query",
            },
          ],
        },
      ],
    };
    const readJSONStub = sinon.stub(fs, "readJSON").resolves(originalManifest);

    const options: ParseOptions = {
      allowMultipleParameters: false,
      projectType: ProjectType.SME,
      allowMethods: ["get", "post"],
    };

    const [result, warnings] = await ManifestUpdater.updateManifest(
      manifestPath,
      outputSpecPath,
      {
        ...spec,
        info: { title: "My API" },
      },
      options,
      adaptiveCardFolder
    );

    expect(result).to.deep.equal(expectedManifest);
    expect(warnings).to.deep.equal([]);
    readJSONStub.restore();
  });

  it("should skip updating full/description if missing info/description", async () => {
    const manifestPath = "/path/to/your/manifest.json";
    const outputSpecPath = "/path/to/your/spec/outputSpec.yaml";
    const adaptiveCardFolder = "/path/to/your/adaptiveCards";
    sinon.stub(fs, "pathExists").resolves(true);

    const originalManifest = {
      name: { short: "Original Name", full: "Original Full Name" },
      description: { short: "Original Short Description", full: "Original Full Description" },
      composeExtensions: [],
    };
    const expectedManifest = {
      name: { short: "Original Name", full: "Original Full Name" },
      description: { short: spec.info.title, full: "Original Full Description" },
      composeExtensions: [
        {
          composeExtensionType: "apiBased",
          apiSpecificationFile: "spec/outputSpec.yaml",
          commands: [
            {
              context: ["compose"],
              type: "query",
              title: "Get all pets",
              description: "Returns all pets from the system that the user has access to",
              id: "getPets",
              parameters: [
                {
                  name: "limit",
                  title: "Limit",
                  description: "Maximum number of pets to return",
                  isRequired: true,
                },
              ],
              apiResponseRenderingTemplateFile: "adaptiveCards/getPets.json",
            },
            {
              apiResponseRenderingTemplateFile: "adaptiveCards/createPet.json",
              context: ["compose"],
              id: "createPet",
              description: "Create a new pet in the store",
              parameters: [
                {
                  description: "Name of the pet",
                  name: "name",
                  title: "Name",
                  isRequired: true,
                },
              ],
              title: "Create a pet",
              type: "query",
            },
          ],
        },
      ],
    };
    const readJSONStub = sinon.stub(fs, "readJSON").resolves(originalManifest);
    const options: ParseOptions = {
      allowMultipleParameters: false,
      projectType: ProjectType.SME,
      allowMethods: ["get", "post"],
    };
    const [result, warnings] = await ManifestUpdater.updateManifest(
      manifestPath,
      outputSpecPath,
      {
        ...spec,
        info: { title: "My API" },
      },
      options,
      adaptiveCardFolder
    );

    expect(result).to.deep.equal(expectedManifest);
    expect(warnings).to.deep.equal([]);
    readJSONStub.restore();
  });

  it("should not update manifest if project type is Teams AI", async () => {
    const manifestPath = "/path/to/your/manifest.json";
    const outputSpecPath = "/path/to/your/spec/outputSpec.yaml";
    const adaptiveCardFolder = "/path/to/your/adaptiveCards";
    sinon.stub(fs, "pathExists").resolves(true);
    const originalManifest = {
      name: { short: "Original Name", full: "Original Full Name" },
      description: { short: "Original Short Description", full: "Original Full Description" },
      composeExtensions: [],
    };
    const expectedManifest = {
      name: { short: "Original Name", full: "Original Full Name" },
      description: { short: spec.info.title, full: spec.info.description },
      composeExtensions: [],
    };
    const readJSONStub = sinon.stub(fs, "readJSON").resolves(originalManifest);
    const options: ParseOptions = {
      allowMultipleParameters: false,
      projectType: ProjectType.TeamsAi,
      allowMethods: ["get", "post"],
    };
    const [result, warnings] = await ManifestUpdater.updateManifest(
      manifestPath,
      outputSpecPath,
      spec,
      options
    );

    expect(result).to.deep.equal(expectedManifest);
    expect(warnings).to.deep.equal([]);
  });
});

describe("getRelativePath", () => {
  it("should return the correct relative path", () => {
    const from = "/path/to/from";
    const to = "/path/to/file.txt";
    const result = ManifestUpdater.getRelativePath(from, to);
    expect(result).to.equal("file.txt");
  });

  it("should get relative path with subfolder", () => {
    const from = "/path/to/from";
    const to = "/path/to/subfolder/file.txt";
    const result = ManifestUpdater.getRelativePath(from, to);
    expect(result).to.equal("subfolder/file.txt");
  });

  it("should replace backslashes with forward slashes on Windows", () => {
    if (os.platform() === "win32") {
      const from = "c:\\path\\to\\from";
      const to = "c:\\path\\to\\subfolder\\file.txt";
      const result = ManifestUpdater.getRelativePath(from, to);
      expect(result).to.equal("subfolder/file.txt");
    }
  });
});

describe("generateCommands", () => {
  const adaptiveCardFolder = "/path/to/your/adaptiveCards";
  const manifestPath = "/path/to/your/manifest.json";

  afterEach(() => {
    sinon.restore();
  });

  it("should generate commands for each GET/POST operation in the spec", async () => {
    const spec: any = {
      paths: {
        "/pets": {
          get: {
            operationId: "getPets",
            summary: "Get all pets",
            parameters: [
              { name: "limit", description: "Maximum number of pets to return", required: true },
            ],
          },
          post: {
            operationId: "createPet",
            summary: "Create a pet",
            parameters: [{ name: "id", description: "ID of the pet", required: false }],
            requestBody: {
              required: true,
              content: {
                "application/json": {
                  schema: {
                    required: ["name"],
                    properties: {
                      name: {
                        type: "string",
                        description: "Name of the pet",
                      },
                      unknown: {
                        type: "unknown",
                      },
                    },
                  },
                },
              },
            },
          },
        },
        "/pets/{id}": {
          get: {
            operationId: "getPetById",
            summary: "Get a pet by ID",
            parameters: [{ name: "id", description: "ID of the pet to retrieve", required: true }],
          },
        },
        "/owners/{ownerId}/pets": {
          get: {
            operationId: "getOwnerPets",
            summary: "Get all pets owned by an owner",
            parameters: [{ name: "ownerId", description: "ID of the owner", required: true }],
          },
        },
      },
    };
    sinon.stub(fs, "pathExists").resolves(true);

    const expectedCommands = [
      {
        context: ["compose"],
        type: "query",
        title: "Get all pets",
        id: "getPets",
        description: "",
        parameters: [
          {
            name: "limit",
            title: "Limit",
            description: "Maximum number of pets to return",
            isRequired: true,
          },
        ],
        apiResponseRenderingTemplateFile: "adaptiveCards/getPets.json",
      },
      {
        context: ["compose"],
        type: "query",
        title: "Create a pet",
        id: "createPet",
        description: "",
        parameters: [
          {
            description: "Name of the pet",
            name: "name",
            title: "Name",
            isRequired: true,
          },
        ],
        apiResponseRenderingTemplateFile: "adaptiveCards/createPet.json",
      },
      {
        context: ["compose"],
        type: "query",
        title: "Get a pet by ID",
        description: "",
        id: "getPetById",
        parameters: [
          { name: "id", title: "Id", description: "ID of the pet to retrieve", isRequired: true },
        ],
        apiResponseRenderingTemplateFile: "adaptiveCards/getPetById.json",
      },
      {
        context: ["compose"],
        type: "query",
        description: "",
        title: "Get all pets owned by an owner",
        id: "getOwnerPets",
        parameters: [
          { name: "ownerId", title: "OwnerId", description: "ID of the owner", isRequired: true },
        ],
        apiResponseRenderingTemplateFile: "adaptiveCards/getOwnerPets.json",
      },
    ];
    const options: ParseOptions = {
      allowMultipleParameters: false,
      allowMethods: ["get", "post"],
    };
    const [result, warnings] = await ManifestUpdater.generateCommands(
      spec,
      manifestPath,
      options,
      adaptiveCardFolder
    );

    expect(result).to.deep.equal(expectedCommands);
    expect(warnings).to.deep.equal([]);
  });

  it("should truncate strings in manifest file if exceed the max lens", async () => {
    const spec: any = {
      paths: {
        "/pets": {
          get: {
            operationId: "getPets",
            summary:
              "Get all pets. Get all pets. Get all pets. Get all pets. Get all pets. Get all pets.",
            description:
              "This is the long description of get all pets. This is the long description of get all pets. This is the long description of get all pets",
            parameters: [
              {
                name: "longLimitlongLimitlongLimitlongLimit",
                description:
                  "Long maximum number of pets to return. Long maximum number of pets to return. Long maximum number of pets to return. Long maximum number of pets to return.",
                required: true,
              },
            ],
          },
        },
      },
    };
    sinon.stub(fs, "pathExists").resolves(true);

    const expectedCommands = [
      {
        context: ["compose"],
        type: "query",
        title: "Get all pets. Get all pets. Get ",
        id: "getPets",
        description:
          "This is the long description of get all pets. This is the long description of get all pets. This is the long description of get ",
        parameters: [
          {
            name: "longLimitlongLimitlongLimitlongLimit",
            title: "LongLimitlongLimitlongLimitlongL",
            description:
              "Long maximum number of pets to return. Long maximum number of pets to return. Long maximum number of pets to return. Long maximu",
            isRequired: true,
          },
        ],
        apiResponseRenderingTemplateFile: "adaptiveCards/getPets.json",
      },
    ];
    const options: ParseOptions = {
      allowMultipleParameters: false,
      allowMethods: ["get", "post"],
    };
    const [result, warnings] = await ManifestUpdater.generateCommands(
      spec,
      manifestPath,
      options,
      adaptiveCardFolder
    );

    expect(result).to.deep.equal(expectedCommands);
    expect(warnings).to.deep.equal([]);
  });

  it("should show warning for each GET/POST operation in the spec if only contains optional parameters", async () => {
    const spec: any = {
      paths: {
        "/pets": {
          get: {
            operationId: "getPets",
            summary: "Get all pets",
            parameters: [
              { name: "limit", description: "Maximum number of pets to return", required: false },
              { name: "id", description: "ID of the pet", required: false },
            ],
          },
          post: {
            operationId: "createPet",
            summary: "Create a pet",
            parameters: [{ name: "id", description: "ID of the pet", required: false }],
            requestBody: {
              content: {
                "application/json": {
                  schema: {
                    type: "object",
                    properties: {
                      name: {
                        type: "string",
                        description: "Name of the pet",
                      },
                    },
                  },
                },
              },
            },
          },
        },
      },
    };
    sinon.stub(fs, "pathExists").resolves(true);
    const options: ParseOptions = {
      allowMultipleParameters: false,
      allowMethods: ["get", "post"],
    };
    const [result, warnings] = await ManifestUpdater.generateCommands(
      spec,
      manifestPath,
      options,
      adaptiveCardFolder
    );
    expect(result).to.deep.equal([
      {
        apiResponseRenderingTemplateFile: "adaptiveCards/getPets.json",
        context: ["compose"],
        id: "getPets",
        description: "",
        parameters: [
          {
            description: "Maximum number of pets to return",
            name: "limit",
            title: "Limit",
          },
        ],
        title: "Get all pets",
        type: "query",
      },
      {
        apiResponseRenderingTemplateFile: "adaptiveCards/createPet.json",
        context: ["compose"],
        id: "createPet",
        description: "",
        parameters: [
          {
            description: "ID of the pet",
            name: "id",
            title: "Id",
          },
        ],
        title: "Create a pet",
        type: "query",
      },
    ]);
    expect(warnings).to.deep.equal([
      {
        type: WarningType.OperationOnlyContainsOptionalParam,
        content: Utils.format(ConstantString.OperationOnlyContainsOptionalParam, "getPets"),
        data: {
          commandId: "getPets",
          parameterName: "limit",
        },
      },
      {
        type: WarningType.OperationOnlyContainsOptionalParam,
        content: Utils.format(ConstantString.OperationOnlyContainsOptionalParam, "createPet"),
        data: {
          commandId: "createPet",
          parameterName: "id",
        },
      },
    ]);
  });

  it("should treat POST operation required parameter with default value as optional parameter", async () => {
    const spec: any = {
      paths: {
        "/pets": {
          post: {
            operationId: "createPet",
            summary: "Create a pet",
            requestBody: {
              content: {
                "application/json": {
                  schema: {
                    type: "object",
                    required: ["name"],
                    properties: {
                      name: {
                        type: "string",
                        description: "Name of the pet",
                        default: "value",
                      },
                    },
                  },
                },
              },
            },
          },
        },
      },
    };
    sinon.stub(fs, "pathExists").resolves(true);
    const options: ParseOptions = {
      allowMultipleParameters: false,
      allowMethods: ["get", "post"],
    };
    const [result, warnings] = await ManifestUpdater.generateCommands(
      spec,
      manifestPath,
      options,
      adaptiveCardFolder
    );
    expect(result).to.deep.equal([
      {
        apiResponseRenderingTemplateFile: "adaptiveCards/createPet.json",
        context: ["compose"],
        id: "createPet",
        description: "",
        parameters: [
          {
            description: "Name of the pet",
            name: "name",
            title: "Name",
          },
        ],
        title: "Create a pet",
        type: "query",
      },
    ]);
    expect(warnings).to.deep.equal([]);
  });

  it("should not show warning for each GET/POST operation in the spec if only contains 2 optional parameters", async () => {
    const spec: any = {
      paths: {
        "/pets": {
          get: {
            operationId: "getPets",
            summary: "Get all pets",
            parameters: [{ name: "id", description: "ID of the pet", required: false }],
          },
          post: {
            operationId: "createPet",
            summary: "Create a pet",
            requestBody: {
              content: {
                "application/json": {
                  schema: {
                    type: "object",
                    properties: {
                      name: {
                        type: "string",
                        description: "Name of the pet",
                      },
                      id: {
                        type: "string",
                        description: "Id of the pet",
                      },
                    },
                  },
                },
              },
            },
          },
        },
      },
    };
    sinon.stub(fs, "pathExists").resolves(true);
    const options: ParseOptions = {
      allowMultipleParameters: false,
      allowMethods: ["get", "post"],
    };
    const [result, warnings] = await ManifestUpdater.generateCommands(
      spec,
      manifestPath,
      options,
      adaptiveCardFolder
    );
    expect(result).to.deep.equal([
      {
        apiResponseRenderingTemplateFile: "adaptiveCards/getPets.json",
        context: ["compose"],
        id: "getPets",
        description: "",
        parameters: [
          {
            description: "ID of the pet",
            name: "id",
            title: "Id",
          },
        ],
        title: "Get all pets",
        type: "query",
      },
      {
        apiResponseRenderingTemplateFile: "adaptiveCards/createPet.json",
        context: ["compose"],
        id: "createPet",
        description: "",
        parameters: [
          {
            description: "Name of the pet",
            name: "name",
            title: "Name",
          },
        ],
        title: "Create a pet",
        type: "query",
      },
    ]);
    expect(warnings).to.deep.equal([
      {
        type: WarningType.OperationOnlyContainsOptionalParam,
        content: Utils.format(ConstantString.OperationOnlyContainsOptionalParam, "createPet"),
        data: {
          commandId: "createPet",
          parameterName: "name",
        },
      },
    ]);
  });

  it("should only generate commands for GET operation with required parameter", async () => {
    const spec: any = {
      paths: {
        "/pets": {
          get: {
            operationId: "getPets",
            summary: "Get all pets",
            parameters: [
              { name: "limit", description: "Maximum number of pets to return", required: false },
              { name: "id", description: "ID of the pet", required: true },
            ],
          },
        },
      },
    };
    sinon.stub(fs, "pathExists").resolves(true);

    const expectedCommands = [
      {
        context: ["compose"],
        type: "query",
        title: "Get all pets",
        description: "",
        id: "getPets",
        parameters: [{ name: "id", title: "Id", description: "ID of the pet", isRequired: true }],
        apiResponseRenderingTemplateFile: "adaptiveCards/getPets.json",
      },
    ];
    const options: ParseOptions = {
      allowMultipleParameters: false,
      allowMethods: ["get", "post"],
    };
    const [result, warnings] = await ManifestUpdater.generateCommands(
      spec,
      manifestPath,
      options,
      adaptiveCardFolder
    );

    expect(result).to.deep.equal(expectedCommands);
    expect(warnings).to.deep.equal([]);
  });

  it("should treat required parameter with default value as optional parameter", async () => {
    const spec: any = {
      paths: {
        "/pets": {
          get: {
            operationId: "getPets",
            summary: "Get all pets",
            parameters: [
              {
                name: "limit",
                in: "query",
                description: "Maximum number of pets to return",
                required: false,
              },
              {
                name: "id",
                in: "query",
                description: "ID of the pet",
                required: true,
                schema: {
                  type: "string",
                  default: "value",
                },
              },
            ],
          },
        },
      },
    };
    sinon.stub(fs, "pathExists").resolves(true);

    const expectedCommands = [
      {
        context: ["compose"],
        type: "query",
        description: "",
        title: "Get all pets",
        id: "getPets",
        parameters: [
          { name: "limit", title: "Limit", description: "Maximum number of pets to return" },
        ],
        apiResponseRenderingTemplateFile: "adaptiveCards/getPets.json",
      },
    ];
    const options: ParseOptions = {
      allowMultipleParameters: false,
      allowMethods: ["get", "post"],
    };
    const [result, warnings] = await ManifestUpdater.generateCommands(
      spec,
      manifestPath,
      options,
      adaptiveCardFolder
    );

    expect(result).to.deep.equal(expectedCommands);
    expect(warnings).to.deep.equal([
      {
        type: WarningType.OperationOnlyContainsOptionalParam,
        content: Utils.format(ConstantString.OperationOnlyContainsOptionalParam, "getPets"),
        data: { commandId: "getPets", parameterName: "limit" },
      },
    ]);
  });

  it("should generate commands for POST operation with string schema", async () => {
    const spec: any = {
      paths: {
        "/pets": {
          post: {
            operationId: "createPet",
            summary: "Create a pet",
            requestBody: {
              required: true,
              content: {
                "application/json": {
                  schema: {
                    type: "string",
                    description: "Name of the pet",
                  },
                },
              },
            },
          },
        },
      },
    };
    sinon.stub(fs, "pathExists").resolves(true);

    const expectedCommands = [
      {
        context: ["compose"],
        type: "query",
        title: "Create a pet",
        id: "createPet",
        description: "",
        parameters: [
          {
            description: "Name of the pet",
            name: "requestBody",
            title: "RequestBody",
            isRequired: true,
          },
        ],
        apiResponseRenderingTemplateFile: "adaptiveCards/createPet.json",
      },
    ];
    const options: ParseOptions = {
      allowMultipleParameters: false,
      allowMethods: ["get", "post"],
    };
    const [result, warnings] = await ManifestUpdater.generateCommands(
      spec,
      manifestPath,
      options,
      adaptiveCardFolder
    );

    expect(result).to.deep.equal(expectedCommands);
    expect(warnings).to.deep.equal([]);
  });
});<|MERGE_RESOLUTION|>--- conflicted
+++ resolved
@@ -760,8 +760,6 @@
       expect(apiPlugin).to.deep.equal(expectedPlugins);
       expect(warnings).to.deep.equal([]);
     });
-<<<<<<< HEAD
-=======
 
     it("should keep at most 5 properties in response semantics for complex nested properties", async () => {
       const spec: any = {
@@ -851,7 +849,7 @@
       const expectedManifest = {
         name: { short: "Original Name", full: "Original Full Name" },
         description: { short: "My API", full: "My API description" },
-        copilotExtensions: {
+        copilotAgents: {
           plugins: [
             {
               file: "ai-plugin.json",
@@ -1101,7 +1099,7 @@
       const expectedManifest = {
         name: { short: "Original Name", full: "Original Full Name" },
         description: { short: "My API", full: "My API description" },
-        copilotExtensions: {
+        copilotAgents: {
           plugins: [
             {
               file: "ai-plugin.json",
@@ -1208,453 +1206,6 @@
       expect(warnings).to.deep.equal([]);
     });
   });
->>>>>>> ef0e0262
-
-    it("should keep at most 5 properties in response semantics for complex nested properties", async () => {
-      const spec: any = {
-        openapi: "3.0.2",
-        info: {
-          title: "My API",
-          description: "My API description",
-        },
-        servers: [
-          {
-            url: "/v3",
-          },
-        ],
-        paths: {
-          "/pets": {
-            get: {
-              operationId: "getPets",
-              summary: "Get all pets",
-              description: "Returns all pets from the system that the user has access to",
-              parameters: [
-                {
-                  name: "limit",
-                  description: "Maximum number of pets to return",
-                  required: true,
-                  schema: {
-                    type: "integer",
-                  },
-                },
-              ],
-              responses: {
-                200: {
-                  content: {
-                    "application/json": {
-                      schema: {
-                        type: "object",
-                        properties: {
-                          name: {
-                            type: "string",
-                          },
-                          description: {
-                            type: "array",
-                            items: {
-                              type: "object",
-                              properties: {
-                                title: {
-                                  type: "array",
-                                  items: {
-                                    type: "string",
-                                  },
-                                },
-                                url: {
-                                  type: "string",
-                                },
-                              },
-                            },
-                          },
-                          imageUrl: {
-                            type: "string",
-                          },
-                          id: {
-                            type: "string",
-                          },
-                          age: {
-                            type: "string",
-                          },
-                          status: {
-                            type: "string",
-                          },
-                        },
-                      },
-                    },
-                  },
-                },
-              },
-            },
-          },
-        },
-      };
-      const manifestPath = "/path/to/your/manifest.json";
-      const outputSpecPath = "/path/to/your/spec/outputSpec.yaml";
-      const pluginFilePath = "/path/to/your/ai-plugin.json";
-
-      const originalManifest = {
-        name: { short: "Original Name", full: "Original Full Name" },
-        description: { short: "Original Short Description", full: "Original Full Description" },
-      };
-      const expectedManifest = {
-        name: { short: "Original Name", full: "Original Full Name" },
-        description: { short: "My API", full: "My API description" },
-        copilotAgents: {
-          plugins: [
-            {
-              file: "ai-plugin.json",
-              id: "plugin_1",
-            },
-          ],
-        },
-      };
-
-      const expectedPlugins: PluginManifestSchema = {
-        $schema: ConstantString.PluginManifestSchema,
-        schema_version: "v2.1",
-        name_for_human: "Original Name",
-        namespace: "originalname",
-        description_for_human: "My API description",
-        functions: [
-          {
-            name: "getPets",
-            description: "Returns all pets from the system that the user has access to",
-            capabilities: {
-              response_semantics: {
-                data_path: "$",
-                properties: {
-                  subtitle: "$.id",
-                  title: "$.name",
-                  url: "$.imageUrl",
-                },
-                static_template: {
-                  $schema: "http://adaptivecards.io/schemas/adaptive-card.json",
-                  body: [
-                    {
-                      text: "name: ${if(name, name, 'N/A')}",
-                      type: "TextBlock",
-                      wrap: true,
-                    },
-                    {
-                      $data: "${description}",
-                      items: [
-                        {
-                          $data: "${title}",
-                          items: [
-                            {
-                              text: "title: ${$data}",
-                              type: "TextBlock",
-                              wrap: true,
-                            },
-                          ],
-                          type: "Container",
-                        },
-                        {
-                          text: "description.url: ${if(url, url, 'N/A')}",
-                          type: "TextBlock",
-                          wrap: true,
-                        },
-                      ],
-                      type: "Container",
-                    },
-                    {
-                      $when: "${imageUrl != null && imageUrl != ''}",
-                      type: "Image",
-                      url: "${imageUrl}",
-                    },
-                    {
-                      text: "id: ${if(id, id, 'N/A')}",
-                      type: "TextBlock",
-                      wrap: true,
-                    },
-                  ],
-                  type: "AdaptiveCard",
-                  version: "1.5",
-                },
-              },
-            },
-          },
-        ],
-        runtimes: [
-          {
-            type: "OpenApi",
-            auth: {
-              type: "None",
-            },
-            spec: {
-              url: "spec/outputSpec.yaml",
-            },
-            run_for_functions: ["getPets"],
-          },
-        ],
-      };
-      sinon.stub(fs, "readJSON").resolves(originalManifest);
-      sinon
-        .stub(fs, "pathExists")
-        .withArgs(manifestPath)
-        .resolves(true)
-        .withArgs(pluginFilePath)
-        .resolves(false);
-
-      const options: ParseOptions = {
-        allowMethods: ["get", "post"],
-        allowResponseSemantics: true,
-      };
-      const [manifest, apiPlugin, warnings] = await ManifestUpdater.updateManifestWithAiPlugin(
-        manifestPath,
-        outputSpecPath,
-        pluginFilePath,
-        spec,
-        options
-      );
-
-      expect(manifest).to.deep.equal(expectedManifest);
-      expect(apiPlugin).to.deep.equal(expectedPlugins);
-      expect(warnings).to.deep.equal([]);
-    });
-
-    it("should not contain empty container in adaptive card", async () => {
-      const spec: any = {
-        openapi: "3.0.2",
-        info: {
-          title: "My API",
-          description: "My API description",
-        },
-        servers: [
-          {
-            url: "/v3",
-          },
-        ],
-        paths: {
-          "/pets": {
-            get: {
-              operationId: "getPets",
-              summary: "Get all pets",
-              description: "Returns all pets from the system that the user has access to",
-              parameters: [
-                {
-                  name: "limit",
-                  description: "Maximum number of pets to return",
-                  required: true,
-                  schema: {
-                    type: "integer",
-                  },
-                },
-              ],
-              responses: {
-                200: {
-                  content: {
-                    "application/json; charset=utf-8": {
-                      schema: {
-                        type: "object",
-                        properties: {
-                          photos: {
-                            type: "array",
-                            items: {
-                              type: "object",
-                              properties: {
-                                id: {
-                                  type: "number",
-                                },
-                                sol: {
-                                  type: "number",
-                                },
-                                camera: {
-                                  type: "object",
-                                  properties: {
-                                    id: {
-                                      type: "number",
-                                    },
-                                    name: {
-                                      type: "string",
-                                    },
-                                    rover_id: {
-                                      type: "number",
-                                    },
-                                    full_name: {
-                                      type: "string",
-                                    },
-                                  },
-                                },
-                                img_src: {
-                                  type: "string",
-                                },
-                                earth_date: {
-                                  type: "string",
-                                },
-                                rover: {
-                                  type: "object",
-                                  properties: {
-                                    id: {
-                                      type: "number",
-                                    },
-                                    name: {
-                                      type: "string",
-                                    },
-                                    landing_date: {
-                                      type: "string",
-                                    },
-                                    launch_date: {
-                                      type: "string",
-                                    },
-                                    status: {
-                                      type: "string",
-                                    },
-                                    max_sol: {
-                                      type: "number",
-                                    },
-                                    max_date: {
-                                      type: "string",
-                                    },
-                                    total_photos: {
-                                      type: "number",
-                                    },
-                                    cameras: {
-                                      type: "array",
-                                      items: {
-                                        type: "object",
-                                        properties: {
-                                          name: {
-                                            type: "string",
-                                          },
-                                          full_name: {
-                                            type: "string",
-                                          },
-                                        },
-                                      },
-                                    },
-                                  },
-                                },
-                              },
-                            },
-                          },
-                        },
-                      },
-                    },
-                  },
-                },
-              },
-            },
-          },
-        },
-      };
-      const manifestPath = "/path/to/your/manifest.json";
-      const outputSpecPath = "/path/to/your/spec/outputSpec.yaml";
-      const pluginFilePath = "/path/to/your/ai-plugin.json";
-
-      const originalManifest = {
-        name: { short: "Original Name", full: "Original Full Name" },
-        description: { short: "Original Short Description", full: "Original Full Description" },
-      };
-      const expectedManifest = {
-        name: { short: "Original Name", full: "Original Full Name" },
-        description: { short: "My API", full: "My API description" },
-        copilotAgents: {
-          plugins: [
-            {
-              file: "ai-plugin.json",
-              id: "plugin_1",
-            },
-          ],
-        },
-      };
-
-      const expectedPlugins: PluginManifestSchema = {
-        $schema: ConstantString.PluginManifestSchema,
-        schema_version: "v2.1",
-        name_for_human: "Original Name",
-        namespace: "originalname",
-        description_for_human: "My API description",
-        functions: [
-          {
-            name: "getPets",
-            description: "Returns all pets from the system that the user has access to",
-            capabilities: {
-              response_semantics: {
-                data_path: "$",
-                properties: {
-                  title: "$.camera.name",
-                  subtitle: "$.id",
-                },
-                static_template: {
-                  $schema: "http://adaptivecards.io/schemas/adaptive-card.json",
-                  body: [
-                    {
-                      type: "Container",
-                      $data: "${photos}",
-                      items: [
-                        {
-                          type: "TextBlock",
-                          text: "photos.id: ${if(id, id, 'N/A')}",
-                          wrap: true,
-                        },
-                        {
-                          type: "TextBlock",
-                          text: "photos.sol: ${if(sol, sol, 'N/A')}",
-                          wrap: true,
-                        },
-                        {
-                          type: "TextBlock",
-                          text: "photos.camera.id: ${if(camera.id, camera.id, 'N/A')}",
-                          wrap: true,
-                        },
-                        {
-                          type: "TextBlock",
-                          text: "photos.camera.name: ${if(camera.name, camera.name, 'N/A')}",
-                          wrap: true,
-                        },
-                        {
-                          type: "TextBlock",
-                          text: "photos.camera.rover_id: ${if(camera.rover_id, camera.rover_id, 'N/A')}",
-                          wrap: true,
-                        },
-                      ],
-                    },
-                  ],
-                  type: "AdaptiveCard",
-                  version: "1.5",
-                },
-              },
-            },
-          },
-        ],
-        runtimes: [
-          {
-            type: "OpenApi",
-            auth: {
-              type: "None",
-            },
-            spec: {
-              url: "spec/outputSpec.yaml",
-            },
-            run_for_functions: ["getPets"],
-          },
-        ],
-      };
-      sinon.stub(fs, "readJSON").resolves(originalManifest);
-      sinon
-        .stub(fs, "pathExists")
-        .withArgs(manifestPath)
-        .resolves(true)
-        .withArgs(pluginFilePath)
-        .resolves(false);
-
-      const options: ParseOptions = {
-        allowMethods: ["get", "post"],
-        allowResponseSemantics: true,
-      };
-      const [manifest, apiPlugin, warnings] = await ManifestUpdater.updateManifestWithAiPlugin(
-        manifestPath,
-        outputSpecPath,
-        pluginFilePath,
-        spec,
-        options
-      );
-
-      expect(manifest).to.deep.equal(expectedManifest);
-      expect(apiPlugin).to.deep.equal(expectedPlugins);
-      expect(warnings).to.deep.equal([]);
-    });
-  });
 
   describe("auth", () => {
     it("should generate oauth property for apiPlugin files", async () => {
@@ -2039,18 +1590,13 @@
           {
             type: "OpenApi",
             auth: {
-<<<<<<< HEAD
               type: "ApiKeyPluginVault",
               reference_id: "${{APIKEY_REGISTRATION_ID}}",
-=======
-              type: "None",
->>>>>>> ef0e0262
             },
             spec: {
               url: "spec/outputSpec.yaml",
             },
             run_for_functions: ["getPets", "createPet"],
-<<<<<<< HEAD
           },
         ],
       };
@@ -2083,31 +1629,6 @@
         options,
         authInfo
       );
-=======
-          },
-        ],
-      };
-
-      sinon.stub(fs, "readJSON").resolves(originalManifest);
-      sinon
-        .stub(fs, "pathExists")
-        .withArgs(manifestPath)
-        .resolves(true)
-        .withArgs(pluginFilePath)
-        .resolves(false);
-
-      const options: ParseOptions = {
-        allowMethods: ["get", "post"],
-        allowConfirmation: true,
-        allowResponseSemantics: true,
-      };
-      const [manifest, apiPlugin, warnings] = await ManifestUpdater.updateManifestWithAiPlugin(
-        manifestPath,
-        outputSpecPath,
-        pluginFilePath,
-        spec,
-        options
-      );
 
       expect(manifest).to.deep.equal(expectedManifest);
       expect(apiPlugin).to.deep.equal(expectedPlugins);
@@ -2115,2670 +1636,7 @@
     });
   });
 
-  it("should update the manifest with the correct manifest and apiPlugin files", async () => {
-    const spec: any = {
-      openapi: "3.0.2",
-      info: {
-        title: "My API",
-        description: "My API description",
-      },
-      servers: [
-        {
-          url: "/v3",
-        },
-      ],
-      paths: {
-        "/pets": {
-          get: {
-            operationId: "getPets",
-            summary: "Get all pets",
-            description: "Returns all pets from the system that the user has access to",
-            parameters: [
-              {
-                name: "limit",
-                description: "Maximum number of pets to return",
-                required: true,
-                schema: {
-                  type: "integer",
-                },
-              },
-            ],
-          },
-          post: {
-            operationId: "createPet",
-            summary: "Create a pet",
-            description: "Create a new pet in the store",
-            requestBody: {
-              content: {
-                "application/json": {
-                  schema: {
-                    type: "object",
-                    required: ["name"],
-                    properties: {
-                      name: {
-                        type: "string",
-                        description: "Name of the pet",
-                      },
-                    },
-                  },
-                },
-              },
-            },
-          },
-        },
-      },
-    };
-    const manifestPath = "/path/to/your/manifest.json";
-    const outputSpecPath = "/path/to/your/spec/outputSpec.yaml";
-    const pluginFilePath = "/path/to/your/ai-plugin.json";
-
-    const originalManifest = {
-      name: { short: "Original Name", full: "Original Full Name" },
-      description: { short: "Original Short Description", full: "Original Full Description" },
-    };
-    const expectedManifest = {
-      name: { short: "Original Name", full: "Original Full Name" },
-      description: { short: "My API", full: "My API description" },
-      copilotExtensions: {
-        plugins: [
-          {
-            file: "ai-plugin.json",
-            id: "plugin_1",
-          },
-        ],
-      },
-    };
-
-    const expectedPlugins: PluginManifestSchema = {
-      $schema: ConstantString.PluginManifestSchema,
-      schema_version: "v2.1",
-      name_for_human: "Original Name",
-      namespace: "originalname",
-      description_for_human: "My API description",
-      functions: [
-        {
-          name: "getPets",
-          description: "Returns all pets from the system that the user has access to",
-        },
-        {
-          name: "createPet",
-          description: "Create a new pet in the store",
-        },
-      ],
-      runtimes: [
-        {
-          type: "OpenApi",
-          auth: {
-            type: "None",
-          },
-          spec: {
-            url: "spec/outputSpec.yaml",
-          },
-          run_for_functions: ["getPets", "createPet"],
-        },
-      ],
-    };
-    sinon.stub(fs, "readJSON").resolves(originalManifest);
-    sinon
-      .stub(fs, "pathExists")
-      .withArgs(manifestPath)
-      .resolves(true)
-      .withArgs(pluginFilePath)
-      .resolves(false);
-
-    const options: ParseOptions = {
-      allowMethods: ["get", "post"],
-    };
-    const [manifest, apiPlugin, warnings] = await ManifestUpdater.updateManifestWithAiPlugin(
-      manifestPath,
-      outputSpecPath,
-      pluginFilePath,
-      spec,
-      options
-    );
-
-    expect(manifest).to.deep.equal(expectedManifest);
-    expect(apiPlugin).to.deep.equal(expectedPlugins);
-    expect(warnings).to.deep.equal([]);
-  });
-
-  it("should update ai-plugin function correctly if description is undefined or description length > 100", async () => {
-    const spec: any = {
-      openapi: "3.0.2",
-      info: {
-        title: "My API",
-        description: "My API description",
-      },
-      servers: [
-        {
-          url: "/v3",
-        },
-      ],
-      paths: {
-        "/pets": {
-          get: {
-            operationId: "getPets",
-            summary: "Get all pets",
-            parameters: [
-              {
-                name: "limit",
-                description: "Maximum number of pets to return",
-                required: true,
-                schema: {
-                  type: "integer",
-                },
-              },
-            ],
-          },
-          post: {
-            operationId: "createPet",
-            summary: "Create a pet",
-            description:
-              "Create a new pet in the store with a long description that is over 100 characters, which should be truncated",
-            requestBody: {
-              content: {
-                "application/json": {
-                  schema: {
-                    type: "object",
-                    required: ["name"],
-                    properties: {
-                      name: {
-                        type: "string",
-                        description: "Name of the pet",
-                      },
-                    },
-                  },
-                },
-              },
-            },
-          },
-        },
-      },
-    };
-    const manifestPath = "/path/to/your/manifest.json";
-    const outputSpecPath = "/path/to/your/spec/outputSpec.yaml";
-    const pluginFilePath = "/path/to/your/ai-plugin.json";
-
-    const originalManifest = {
-      name: { short: "Original Name", full: "Original Full Name" },
-      description: { short: "Original Short Description", full: "Original Full Description" },
-    };
-    const expectedManifest = {
-      name: { short: "Original Name", full: "Original Full Name" },
-      description: { short: "My API", full: "My API description" },
-      copilotExtensions: {
-        plugins: [
-          {
-            file: "ai-plugin.json",
-            id: "plugin_1",
-          },
-        ],
-      },
-    };
-
-    const expectedPlugins: PluginManifestSchema = {
-      $schema: ConstantString.PluginManifestSchema,
-      schema_version: "v2.1",
-      name_for_human: "Original Name",
-      namespace: "originalname",
-      description_for_human: "My API description",
-      functions: [
-        {
-          name: "getPets",
-          description: "Get all pets",
-        },
-        {
-          name: "createPet",
-          description:
-            "Create a new pet in the store with a long description that is over 100 characters, which should be t",
-        },
-      ],
-      runtimes: [
-        {
-          type: "OpenApi",
-          auth: {
-            type: "None",
-          },
-          spec: {
-            url: "spec/outputSpec.yaml",
-          },
-          run_for_functions: ["getPets", "createPet"],
-        },
-      ],
-    };
-    sinon.stub(fs, "readJSON").resolves(originalManifest);
-    sinon
-      .stub(fs, "pathExists")
-      .withArgs(manifestPath)
-      .resolves(true)
-      .withArgs(pluginFilePath)
-      .resolves(false);
-
-    const options: ParseOptions = {
-      allowMethods: ["get", "post"],
-    };
-    const [manifest, apiPlugin, warnings] = await ManifestUpdater.updateManifestWithAiPlugin(
-      manifestPath,
-      outputSpecPath,
-      pluginFilePath,
-      spec,
-      options
-    );
->>>>>>> ef0e0262
-
-    expect(manifest).to.deep.equal(expectedManifest);
-    expect(apiPlugin).to.deep.equal(expectedPlugins);
-    expect(warnings).to.deep.equal([
-      {
-        content:
-          "The description of the function 'createPet' is too long. The current length is 108 characters, while the maximum allowed length is 100 characters.",
-        data: "createPet",
-        type: "function-description-too-long",
-      },
-    ]);
-  });
-
-<<<<<<< HEAD
   it("should update apiPlugin file with complex schema successfully", async () => {
-=======
-  it("should use safe function name if operation id contains special characters", async () => {
->>>>>>> ef0e0262
-    const spec: any = {
-      openapi: "3.0.2",
-      info: {
-        title: "My API",
-        description: "My API description",
-      },
-      servers: [
-        {
-          url: "/v3",
-        },
-      ],
-      paths: {
-        "/pets": {
-<<<<<<< HEAD
-=======
-          get: {
-            operationId: "get/Pets",
-            summary: "Get all pets",
-            description: "Returns all pets from the system that the user has access to",
-            parameters: [
-              {
-                name: "limit",
-                description: "Maximum number of pets to return",
-                required: true,
-                schema: {
-                  type: "integer",
-                },
-              },
-            ],
-          },
->>>>>>> ef0e0262
-          post: {
-            operationId: "create/Pet:new",
-            summary: "Create a pet",
-            description: "Create a new pet in the store",
-            requestBody: {
-              content: {
-                "application/json": {
-                  schema: {
-                    type: "object",
-                    required: ["name"],
-                    properties: {
-                      name: {
-                        type: "string",
-                        description: "Name of the pet",
-                      },
-                      age: {
-                        type: "string",
-                        description: "Date time of the pet",
-                        format: "date-time",
-                      },
-                      status: {
-                        type: "string",
-                        description: "Status of the pet",
-                        enum: ["available", "pending", "sold"],
-                      },
-                      arrayProp: {
-                        type: "array",
-                        items: {
-                          type: "string",
-                          description: "Prop of the pet",
-                          format: "date-time",
-                          default: "2021-01-01T00:00:00Z",
-                        },
-                      },
-                    },
-                  },
-                },
-              },
-            },
-          },
-        },
-      },
-    };
-    const manifestPath = "/path/to/your/manifest.json";
-    const outputSpecPath = "/path/to/your/spec/outputSpec.yaml";
-    const pluginFilePath = "/path/to/your/ai-plugin.json";
-
-    const originalManifest = {
-      name: { short: "Original Name", full: "Original Full Name" },
-      description: { short: "Original Short Description", full: "Original Full Description" },
-    };
-    const expectedManifest = {
-      name: { short: "Original Name", full: "Original Full Name" },
-      description: { short: "My API", full: "My API description" },
-      copilotAgents: {
-        plugins: [
-          {
-            file: "ai-plugin.json",
-            id: "plugin_1",
-          },
-        ],
-      },
-    };
-
-    const expectedPlugins: PluginManifestSchema = {
-      $schema: ConstantString.PluginManifestSchema,
-      schema_version: "v2.1",
-      name_for_human: "Original Name",
-      namespace: "originalname",
-      description_for_human: "My API description",
-      functions: [
-        {
-<<<<<<< HEAD
-          name: "createPet",
-=======
-          name: "get_Pets",
-          description: "Returns all pets from the system that the user has access to",
-        },
-        {
-          name: "create_Pet_new",
->>>>>>> ef0e0262
-          description: "Create a new pet in the store",
-        },
-      ],
-      runtimes: [
-        {
-          type: "OpenApi",
-          auth: {
-            type: "None",
-          },
-          spec: {
-            url: "spec/outputSpec.yaml",
-          },
-<<<<<<< HEAD
-          run_for_functions: ["createPet"],
-=======
-          run_for_functions: ["get_Pets", "create_Pet_new"],
->>>>>>> ef0e0262
-        },
-      ],
-    };
-    sinon.stub(fs, "readJSON").resolves(originalManifest);
-    sinon
-      .stub(fs, "pathExists")
-      .withArgs(manifestPath)
-      .resolves(true)
-      .withArgs(pluginFilePath)
-      .resolves(false);
-
-    const options: ParseOptions = {
-      allowMethods: ["get", "post"],
-    };
-    const [manifest, apiPlugin, warnings] = await ManifestUpdater.updateManifestWithAiPlugin(
-      manifestPath,
-      outputSpecPath,
-      pluginFilePath,
-      spec,
-      options
-    );
-
-    expect(manifest).to.deep.equal(expectedManifest);
-    expect(apiPlugin).to.deep.equal(expectedPlugins);
-    expect(warnings).to.deep.equal([]);
-  });
-
-  describe("confirmation", () => {
-    it("should generate confirmation property for apiPlugin files", async () => {
-      const spec: any = {
-        openapi: "3.0.2",
-        info: {
-          title: "My API",
-          description: "My API description",
-        },
-        servers: [
-          {
-            url: "/v3",
-          },
-        ],
-        paths: {
-          "/pets": {
-            get: {
-              operationId: "getPets",
-              summary: "Get all pets",
-              description: "Returns all pets from the system that the user has access to",
-              parameters: [
-                {
-                  name: "limit",
-                  description: "Maximum number of pets to return",
-                  required: true,
-                  schema: {
-                    type: "integer",
-                  },
-                },
-              ],
-            },
-            post: {
-              operationId: "createPet",
-              summary: "Create a pet",
-              description: "Create a new pet in the store",
-              requestBody: {
-                content: {
-                  "application/json": {
-                    schema: {
-                      type: "object",
-                      required: ["name"],
-                      properties: {
-                        name: {
-                          type: "string",
-                          description: "Name of the pet",
-                        },
-                        id: {
-                          type: "string",
-                          description: "Id of the pet",
-                        },
-                      },
-                    },
-                  },
-                },
-              },
-            },
-            delete: {
-              operationId: "deletePet",
-              description: "Delete a pet in the store",
-            },
-          },
-        },
-      };
-      const manifestPath = "/path/to/your/manifest.json";
-      const outputSpecPath = "/path/to/your/spec/outputSpec.yaml";
-      const pluginFilePath = "/path/to/your/ai-plugin.json";
-
-      const originalManifest = {
-        name: { short: "Original Name", full: "Original Full Name" },
-        description: { short: "Original Short Description", full: "Original Full Description" },
-      };
-      const expectedManifest = {
-        name: { short: "Original Name", full: "Original Full Name" },
-        description: { short: "My API", full: "My API description" },
-        copilotAgents: {
-          plugins: [
-            {
-              file: "ai-plugin.json",
-              id: "plugin_1",
-            },
-          ],
-        },
-      };
-
-      const expectedPlugins: PluginManifestSchema = {
-        $schema: ConstantString.PluginManifestSchema,
-        schema_version: "v2.1",
-        name_for_human: "Original Name",
-        namespace: "originalname",
-        description_for_human: "My API description",
-        functions: [
-          {
-            name: "getPets",
-            description: "Returns all pets from the system that the user has access to",
-          },
-          {
-            name: "createPet",
-            description: "Create a new pet in the store",
-            capabilities: {
-              confirmation: {
-                type: "AdaptiveCard",
-                title: "Create a pet",
-                body: "* **Name**: {{function.parameters.name}}\n* **Id**: {{function.parameters.id}}",
-              },
-            },
-          },
-          {
-            name: "deletePet",
-            description: "Delete a pet in the store",
-            capabilities: {
-              confirmation: {
-                type: "AdaptiveCard",
-                title: "Delete a pet in the store",
-              },
-            },
-          },
-        ],
-        runtimes: [
-          {
-            type: "OpenApi",
-            auth: {
-              type: "None",
-            },
-            spec: {
-              url: "spec/outputSpec.yaml",
-            },
-            run_for_functions: ["getPets", "createPet", "deletePet"],
-          },
-        ],
-      };
-      sinon.stub(fs, "readJSON").resolves(originalManifest);
-      sinon
-        .stub(fs, "pathExists")
-        .withArgs(manifestPath)
-        .resolves(true)
-        .withArgs(pluginFilePath)
-        .resolves(false);
-
-      const options: ParseOptions = {
-        allowMethods: ["get", "post", "delete"],
-        allowConfirmation: true,
-      };
-      const [manifest, apiPlugin, warnings] = await ManifestUpdater.updateManifestWithAiPlugin(
-        manifestPath,
-        outputSpecPath,
-        pluginFilePath,
-        spec,
-        options
-      );
-
-      expect(manifest).to.deep.equal(expectedManifest);
-      expect(apiPlugin).to.deep.equal(expectedPlugins);
-      expect(warnings).to.deep.equal([]);
-    });
-
-    it("should generate confirmation property with response semantics", async () => {
-      const spec: any = {
-        openapi: "3.0.2",
-        info: {
-          title: "My API",
-          description: "My API description",
-        },
-        servers: [
-          {
-            url: "/v3",
-          },
-        ],
-        paths: {
-          "/pets": {
-            get: {
-              operationId: "getPets",
-<<<<<<< HEAD
-              summary: "Get all pets",
-              description: "Returns all pets from the system that the user has access to",
-=======
->>>>>>> ef0e0262
-              parameters: [
-                {
-                  name: "limit",
-                  description: "Maximum number of pets to return",
-                  required: true,
-                  schema: {
-                    type: "integer",
-                  },
-                },
-              ],
-            },
-            post: {
-              operationId: "createPet",
-              summary: "Create a pet",
-              description: "Create a new pet in the store",
-              requestBody: {
-                content: {
-                  "application/json": {
-                    schema: {
-                      type: "object",
-                      required: ["name"],
-                      properties: {
-                        name: {
-                          type: "string",
-                          description: "Name of the pet",
-                        },
-                      },
-                    },
-                  },
-                },
-              },
-              responses: {
-                200: {
-                  content: {
-                    "application/json": {
-                      schema: {
-                        type: "object",
-                        properties: {
-                          name: {
-                            type: "string",
-                          },
-                        },
-                      },
-                    },
-                  },
-                },
-              },
-            },
-          },
-        },
-      };
-      const manifestPath = "/path/to/your/manifest.json";
-      const outputSpecPath = "/path/to/your/spec/outputSpec.yaml";
-      const pluginFilePath = "/path/to/your/ai-plugin.json";
-
-      const originalManifest = {
-        name: { short: "Original Name", full: "Original Full Name" },
-        description: { short: "Original Short Description", full: "Original Full Description" },
-      };
-      const expectedManifest = {
-        name: { short: "Original Name", full: "Original Full Name" },
-        description: { short: "My API", full: "My API description" },
-        copilotAgents: {
-          plugins: [
-            {
-              file: "ai-plugin.json",
-              id: "plugin_1",
-            },
-          ],
-        },
-      };
-
-      const expectedPlugins: PluginManifestSchema = {
-        $schema: ConstantString.PluginManifestSchema,
-        schema_version: "v2.1",
-        name_for_human: "Original Name",
-        namespace: "originalname",
-<<<<<<< HEAD
-        description_for_human: "My API description",
-=======
-        description_for_human: "<Please add description of the plugin>",
-        capabilities: {
-          conversation_starters: [
-            {
-              text: "Create a pet using pet name",
-            },
-            {
-              text: "Delete a pet",
-            },
-            {
-              text: "This is a long long long long long description tha",
-            },
-          ],
-          localization: {},
-        },
->>>>>>> ef0e0262
-        functions: [
-          {
-            name: "getPets",
-            description: "Returns all pets from the system that the user has access to",
-          },
-          {
-            name: "createPet",
-            description: "Create a new pet in the store",
-            capabilities: {
-              confirmation: {
-                type: "AdaptiveCard",
-                title: "Create a pet",
-                body: "* **Name**: {{function.parameters.name}}",
-              },
-              response_semantics: {
-                data_path: "$",
-                properties: {
-                  title: "$.name",
-                },
-                static_template: {
-                  $schema: "http://adaptivecards.io/schemas/adaptive-card.json",
-                  body: [
-                    {
-                      text: "name: ${if(name, name, 'N/A')}",
-                      type: "TextBlock",
-                      wrap: true,
-                    },
-                  ],
-                  type: "AdaptiveCard",
-                  version: "1.5",
-                },
-              },
-            },
-          },
-<<<<<<< HEAD
-=======
-        },
-      };
-      const manifestPath = "/path/to/your/manifest.json";
-      const outputSpecPath = "/path/to/your/spec/outputSpec.yaml";
-      const pluginFilePath = "/path/to/your/ai-plugin.json";
-
-      const originalManifest = {
-        name: { short: "Original Name", full: "Original Full Name" },
-        description: { short: "Original Short Description", full: "Original Full Description" },
-      };
-      const expectedManifest = {
-        name: { short: "Original Name", full: "Original Full Name" },
-        description: { short: "My API", full: "Original Full Description" },
-        copilotExtensions: {
-          plugins: [
-            {
-              file: "ai-plugin.json",
-              id: "plugin_1",
-            },
-          ],
-        },
-      };
-
-      const expectedPlugins: PluginManifestSchema = {
-        schema_version: "v2.1",
-        name_for_human: "Original Name",
-        namespace: "originalname",
-        description_for_human: "<Please add description of the plugin>",
-        capabilities: {
-          conversation_starters: [
-            {
-              text: "Original conversation starter",
-            },
-          ],
-          localization: {},
-        },
-        functions: [
-          {
-            name: "getPets",
-            description: "Returns all pets from the system that the user has access to",
-          },
-          {
-            description: "Create a pet",
-            name: "createPet",
-          },
->>>>>>> ef0e0262
-        ],
-        runtimes: [
-          {
-            type: "OpenApi",
-            auth: {
-              type: "None",
-            },
-            spec: {
-              url: "spec/outputSpec.yaml",
-            },
-            run_for_functions: ["getPets", "createPet"],
-          },
-        ],
-      };
-
-      sinon.stub(fs, "readJSON").resolves(originalManifest);
-      sinon
-        .stub(fs, "pathExists")
-        .withArgs(manifestPath)
-        .resolves(true)
-        .withArgs(pluginFilePath)
-        .resolves(false);
-
-      const options: ParseOptions = {
-        allowMethods: ["get", "post"],
-        allowConfirmation: true,
-        allowResponseSemantics: true,
-      };
-      const [manifest, apiPlugin, warnings] = await ManifestUpdater.updateManifestWithAiPlugin(
-        manifestPath,
-        outputSpecPath,
-        pluginFilePath,
-        spec,
-        options
-      );
-
-      expect(manifest).to.deep.equal(expectedManifest);
-      expect(apiPlugin).to.deep.equal(expectedPlugins);
-      expect(warnings).to.deep.equal([]);
-    });
-  });
-
-  it("should update the manifest with the correct manifest and apiPlugin files", async () => {
-    const spec: any = {
-      openapi: "3.0.2",
-      info: {
-        title: "My API",
-        description: "My API description",
-      },
-      servers: [
-        {
-          url: "/v3",
-        },
-      ],
-      paths: {
-        "/pets": {
-          get: {
-            operationId: "getPets",
-            summary: "Get all pets",
-            description: "Returns all pets from the system that the user has access to",
-            parameters: [
-              {
-                name: "limit",
-                description: "Maximum number of pets to return",
-                required: true,
-                schema: {
-                  type: "integer",
-                },
-              },
-            ],
-          },
-          post: {
-            operationId: "createPet",
-            summary: "Create a pet",
-            description: "Create a new pet in the store",
-            requestBody: {
-              content: {
-                "application/json": {
-                  schema: {
-                    type: "object",
-                    required: ["name"],
-                    properties: {
-                      name: {
-                        type: "string",
-                        description: "Name of the pet",
-                      },
-                    },
-                  },
-                },
-              },
-            },
-          },
-        },
-      },
-    };
-    const manifestPath = "/path/to/your/manifest.json";
-    const outputSpecPath = "/path/to/your/spec/outputSpec.yaml";
-    const pluginFilePath = "/path/to/your/ai-plugin.json";
-
-    const originalManifest = {
-      name: { short: "Original Name", full: "Original Full Name" },
-      description: { short: "Original Short Description", full: "Original Full Description" },
-    };
-    const expectedManifest = {
-      name: { short: "Original Name", full: "Original Full Name" },
-      description: { short: "My API", full: "My API description" },
-      copilotAgents: {
-        plugins: [
-          {
-            file: "ai-plugin.json",
-            id: "plugin_1",
-          },
-        ],
-      },
-    };
-
-    const expectedPlugins: PluginManifestSchema = {
-      $schema: ConstantString.PluginManifestSchema,
-      schema_version: "v2.1",
-      name_for_human: "Original Name",
-      namespace: "originalname",
-      description_for_human: "My API description",
-      functions: [
-        {
-          name: "getPets",
-          description: "Returns all pets from the system that the user has access to",
-        },
-        {
-          name: "createPet",
-          description: "Create a new pet in the store",
-        },
-      ],
-      runtimes: [
-        {
-          type: "OpenApi",
-          auth: {
-            type: "None",
-          },
-          spec: {
-            url: "spec/outputSpec.yaml",
-          },
-          run_for_functions: ["getPets", "createPet"],
-        },
-      ],
-    };
-    sinon.stub(fs, "readJSON").resolves(originalManifest);
-    sinon
-      .stub(fs, "pathExists")
-      .withArgs(manifestPath)
-      .resolves(true)
-      .withArgs(pluginFilePath)
-      .resolves(false);
-
-    const options: ParseOptions = {
-      allowMethods: ["get", "post"],
-    };
-    const [manifest, apiPlugin, warnings] = await ManifestUpdater.updateManifestWithAiPlugin(
-      manifestPath,
-      outputSpecPath,
-      pluginFilePath,
-      spec,
-      options
-    );
-
-    expect(manifest).to.deep.equal(expectedManifest);
-    expect(apiPlugin).to.deep.equal(expectedPlugins);
-    expect(warnings).to.deep.equal([]);
-  });
-
-  it("should update ai-plugin function correctly if description is undefined or description length > 100", async () => {
-    const spec: any = {
-      openapi: "3.0.2",
-      info: {
-        title: "My API",
-        description: "My API description",
-      },
-      servers: [
-        {
-          url: "/v3",
-        },
-      ],
-      paths: {
-        "/pets": {
-          get: {
-            operationId: "getPets",
-            summary: "Get all pets",
-            parameters: [
-              {
-                name: "limit",
-                description: "Maximum number of pets to return",
-                required: true,
-                schema: {
-                  type: "integer",
-                },
-              },
-            ],
-          },
-          post: {
-            operationId: "createPet",
-            summary: "Create a pet",
-            description:
-              "Create a new pet in the store with a long description that is over 100 characters, which should be truncated",
-            requestBody: {
-              content: {
-                "application/json": {
-                  schema: {
-                    type: "object",
-                    required: ["name"],
-                    properties: {
-                      name: {
-                        type: "string",
-                        description: "Name of the pet",
-                      },
-                    },
-                  },
-                },
-              },
-            },
-          },
-        },
-      },
-    };
-    const manifestPath = "/path/to/your/manifest.json";
-    const outputSpecPath = "/path/to/your/spec/outputSpec.yaml";
-    const pluginFilePath = "/path/to/your/ai-plugin.json";
-
-    const originalManifest = {
-      name: { short: "Original Name", full: "Original Full Name" },
-      description: { short: "Original Short Description", full: "Original Full Description" },
-    };
-    const expectedManifest = {
-      name: { short: "Original Name", full: "Original Full Name" },
-      description: { short: "My API", full: "My API description" },
-      copilotAgents: {
-        plugins: [
-          {
-            file: "ai-plugin.json",
-            id: "plugin_1",
-          },
-        ],
-      },
-    };
-
-    const expectedPlugins: PluginManifestSchema = {
-      $schema: ConstantString.PluginManifestSchema,
-      schema_version: "v2.1",
-      name_for_human: "Original Name",
-      namespace: "originalname",
-      description_for_human: "My API description",
-      functions: [
-        {
-          name: "getPets",
-          description: "Get all pets",
-        },
-        {
-          name: "createPet",
-          description:
-            "Create a new pet in the store with a long description that is over 100 characters, which should be t",
-        },
-      ],
-      runtimes: [
-        {
-          type: "OpenApi",
-          auth: {
-            type: "None",
-          },
-          spec: {
-            url: "spec/outputSpec.yaml",
-          },
-          run_for_functions: ["getPets", "createPet"],
-        },
-      ],
-    };
-    sinon.stub(fs, "readJSON").resolves(originalManifest);
-    sinon
-      .stub(fs, "pathExists")
-      .withArgs(manifestPath)
-      .resolves(true)
-      .withArgs(pluginFilePath)
-      .resolves(false);
-
-    const options: ParseOptions = {
-      allowMethods: ["get", "post"],
-    };
-    const [manifest, apiPlugin, warnings] = await ManifestUpdater.updateManifestWithAiPlugin(
-      manifestPath,
-      outputSpecPath,
-      pluginFilePath,
-      spec,
-      options
-    );
-
-    expect(manifest).to.deep.equal(expectedManifest);
-    expect(apiPlugin).to.deep.equal(expectedPlugins);
-    expect(warnings).to.deep.equal([
-      {
-        content:
-          "The description of the function 'createPet' is too long. The current length is 108 characters, while the maximum allowed length is 100 characters.",
-        data: "createPet",
-        type: "function-description-too-long",
-      },
-    ]);
-  });
-
-  it("should use safe function name if operation id contains special characters", async () => {
-    const spec: any = {
-      openapi: "3.0.2",
-      info: {
-        title: "My API",
-        description: "My API description",
-      },
-      servers: [
-        {
-          url: "/v3",
-        },
-      ],
-      paths: {
-        "/pets": {
-          get: {
-            operationId: "get/Pets",
-            summary: "Get all pets",
-            description: "Returns all pets from the system that the user has access to",
-            parameters: [
-              {
-                name: "limit",
-                description: "Maximum number of pets to return",
-                required: true,
-                schema: {
-                  type: "integer",
-                },
-              },
-            ],
-          },
-          post: {
-            operationId: "create/Pet:new",
-            summary: "Create a pet",
-            description: "Create a new pet in the store",
-            requestBody: {
-              content: {
-                "application/json": {
-                  schema: {
-                    type: "object",
-                    required: ["name"],
-                    properties: {
-                      name: {
-                        type: "string",
-                        description: "Name of the pet",
-                      },
-                    },
-                  },
-                },
-              },
-            },
-          },
-        },
-      },
-    };
-    const manifestPath = "/path/to/your/manifest.json";
-    const outputSpecPath = "/path/to/your/spec/outputSpec.yaml";
-    const pluginFilePath = "/path/to/your/ai-plugin.json";
-
-    const originalManifest = {
-      name: { short: "Original Name", full: "Original Full Name" },
-      description: { short: "Original Short Description", full: "Original Full Description" },
-    };
-    const expectedManifest = {
-      name: { short: "Original Name", full: "Original Full Name" },
-      description: { short: "My API", full: "My API description" },
-      copilotAgents: {
-        plugins: [
-          {
-            file: "ai-plugin.json",
-            id: "plugin_1",
-          },
-        ],
-      },
-    };
-
-    const expectedPlugins: PluginManifestSchema = {
-      $schema: ConstantString.PluginManifestSchema,
-      schema_version: "v2.1",
-      name_for_human: "Original Name",
-      namespace: "originalname",
-      description_for_human: "My API description",
-      functions: [
-        {
-          name: "get_Pets",
-          description: "Returns all pets from the system that the user has access to",
-        },
-        {
-          name: "create_Pet_new",
-          description: "Create a new pet in the store",
-        },
-      ],
-      runtimes: [
-        {
-          type: "OpenApi",
-          auth: {
-            type: "None",
-          },
-          spec: {
-            url: "spec/outputSpec.yaml",
-          },
-          run_for_functions: ["get_Pets", "create_Pet_new"],
-        },
-      ],
-    };
-    sinon.stub(fs, "readJSON").resolves(originalManifest);
-    sinon
-      .stub(fs, "pathExists")
-      .withArgs(manifestPath)
-      .resolves(true)
-      .withArgs(pluginFilePath)
-      .resolves(false);
-
-    const options: ParseOptions = {
-      allowMethods: ["get", "post"],
-    };
-    const [manifest, apiPlugin, warnings] = await ManifestUpdater.updateManifestWithAiPlugin(
-      manifestPath,
-      outputSpecPath,
-      pluginFilePath,
-      spec,
-      options
-    );
-
-    expect(manifest).to.deep.equal(expectedManifest);
-    expect(apiPlugin).to.deep.equal(expectedPlugins);
-    expect(warnings).to.deep.equal([]);
-  });
-
-  describe("conversationStarter", () => {
-    it("should not add conversation starter property if there is no description for each API", async () => {
-      const spec: any = {
-        openapi: "3.0.2",
-        info: {
-          title: "My API",
-        },
-        servers: [
-          {
-            url: "/v3",
-          },
-        ],
-        paths: {
-          "/pets": {
-            get: {
-              operationId: "getPets",
-              parameters: [
-                {
-                  name: "limit",
-                  description: "Maximum number of pets to return",
-                  required: true,
-                  schema: {
-                    type: "integer",
-                  },
-                },
-              ],
-            },
-            post: {
-              operationId: "createPet",
-              requestBody: {
-                content: {
-                  "application/json": {
-                    schema: {
-                      type: "object",
-                      required: ["name"],
-                      properties: {
-                        name: {
-                          type: "string",
-                          description: "Name of the pet",
-                        },
-                      },
-                    },
-                  },
-                },
-              },
-            },
-          },
-        },
-      };
-      const manifestPath = "/path/to/your/manifest.json";
-      const outputSpecPath = "/path/to/your/spec/outputSpec.yaml";
-      const pluginFilePath = "/path/to/your/ai-plugin.json";
-
-      const originalManifest = {
-        name: { short: "Original Name", full: "Original Full Name" },
-        description: { short: "Original Short Description", full: "Original Full Description" },
-      };
-      const expectedManifest = {
-        name: { short: "Original Name", full: "Original Full Name" },
-        description: { short: "My API", full: "Original Full Description" },
-        copilotAgents: {
-          plugins: [
-            {
-              file: "ai-plugin.json",
-              id: "plugin_1",
-            },
-          ],
-        },
-      };
-
-      const expectedPlugins: PluginManifestSchema = {
-        $schema: ConstantString.PluginManifestSchema,
-        schema_version: "v2.1",
-        name_for_human: "Original Name",
-        namespace: "originalname",
-        description_for_human: "<Please add description of the plugin>",
-        functions: [
-          {
-            name: "getPets",
-            description: "",
-          },
-          {
-            description: "",
-            name: "createPet",
-          },
-        ],
-        runtimes: [
-          {
-            type: "OpenApi",
-            auth: {
-              type: "None",
-            },
-            spec: {
-              url: "spec/outputSpec.yaml",
-            },
-            run_for_functions: ["getPets", "createPet"],
-          },
-        ],
-      };
-      sinon.stub(fs, "readJSON").resolves(originalManifest);
-      sinon
-        .stub(fs, "pathExists")
-        .withArgs(manifestPath)
-        .resolves(true)
-        .withArgs(pluginFilePath)
-        .resolves(false);
-
-      const options: ParseOptions = {
-        allowConversationStarters: true,
-        allowMethods: ["get", "post"],
-      };
-      const [manifest, apiPlugin, warnings] = await ManifestUpdater.updateManifestWithAiPlugin(
-        manifestPath,
-        outputSpecPath,
-        pluginFilePath,
-        spec,
-        options
-      );
-
-      expect(manifest).to.deep.equal(expectedManifest);
-      expect(apiPlugin).to.deep.equal(expectedPlugins);
-      expect(warnings).to.deep.equal([]);
-    });
-
-    it("should update conversation starter property correctly", async () => {
-      const spec: any = {
-        openapi: "3.0.2",
-        info: {
-          title: "My API",
-        },
-        servers: [
-          {
-            url: "/v3",
-          },
-        ],
-        paths: {
-          "/pets": {
-            get: {
-              operationId: "getPets",
-              parameters: [
-                {
-                  name: "limit",
-                  description: "Maximum number of pets to return",
-                  required: true,
-                  schema: {
-                    type: "integer",
-                  },
-                },
-              ],
-            },
-            post: {
-              operationId: "createPet",
-              description: "Create a pet using pet name",
-              requestBody: {
-                content: {
-                  "application/json": {
-                    schema: {
-                      type: "object",
-                      required: ["name"],
-                      properties: {
-                        name: {
-                          type: "string",
-                          description: "Name of the pet",
-                        },
-                      },
-                    },
-                  },
-                },
-              },
-            },
-            delete: {
-              operationId: "deletePet",
-              description: "Delete a pet using pet name",
-              summary: "Delete a pet",
-              requestBody: {
-                content: {
-                  "application/json": {
-                    schema: {
-                      type: "object",
-                      required: ["name"],
-                      properties: {
-                        name: {
-                          type: "string",
-                          description: "Name of the pet",
-                        },
-                      },
-                    },
-                  },
-                },
-              },
-            },
-            patch: {
-              operationId: "patchPet",
-              requestBody: {
-                content: {
-                  "application/json": {
-                    schema: {
-                      type: "object",
-                      required: ["name"],
-                      properties: {
-                        name: {
-                          type: "string",
-                          description: "Name of the pet",
-                        },
-                      },
-                    },
-                  },
-                },
-              },
-            },
-            put: {
-              operationId: "putPet",
-              description: "This is a long long long long long description that max length is 68",
-              requestBody: {
-                content: {
-                  "application/json": {
-                    schema: {
-                      type: "object",
-                      required: ["name"],
-                      properties: {
-                        name: {
-                          type: "string",
-                          description: "Name of the pet",
-                        },
-                      },
-                    },
-                  },
-                },
-              },
-            },
-          },
-        },
-      };
-      const manifestPath = "/path/to/your/manifest.json";
-      const outputSpecPath = "/path/to/your/spec/outputSpec.yaml";
-      const pluginFilePath = "/path/to/your/ai-plugin.json";
-
-      const originalManifest = {
-        name: { short: "Original Name", full: "Original Full Name" },
-        description: { short: "Original Short Description", full: "Original Full Description" },
-      };
-      const expectedManifest = {
-        name: { short: "Original Name", full: "Original Full Name" },
-        description: { short: "My API", full: "Original Full Description" },
-        copilotAgents: {
-          plugins: [
-            {
-              file: "ai-plugin.json",
-              id: "plugin_1",
-            },
-          ],
-        },
-      };
-
-      const expectedPlugins: PluginManifestSchema = {
-        $schema: ConstantString.PluginManifestSchema,
-        schema_version: "v2.1",
-        name_for_human: "Original Name",
-        namespace: "originalname",
-        description_for_human: "<Please add description of the plugin>",
-        capabilities: {
-          conversation_starters: [
-            {
-              text: "Create a pet using pet name",
-            },
-            {
-              text: "Delete a pet",
-            },
-            {
-              text: "This is a long long long long long description tha",
-            },
-          ],
-          localization: {},
-        },
-        functions: [
-          {
-            name: "getPets",
-            description: "",
-          },
-          {
-            description: "Create a pet using pet name",
-            name: "createPet",
-          },
-          {
-            description: "Delete a pet using pet name",
-            name: "deletePet",
-          },
-          {
-            description: "",
-            name: "patchPet",
-          },
-          {
-            description: "This is a long long long long long description that max length is 68",
-            name: "putPet",
-          },
-        ],
-        runtimes: [
-          {
-            type: "OpenApi",
-            auth: {
-              type: "None",
-            },
-            spec: {
-              url: "spec/outputSpec.yaml",
-            },
-            run_for_functions: ["getPets", "createPet", "deletePet", "patchPet", "putPet"],
-          },
-        ],
-      };
-      sinon.stub(fs, "readJSON").resolves(originalManifest);
-      sinon
-        .stub(fs, "pathExists")
-        .withArgs(manifestPath)
-        .resolves(true)
-        .withArgs(pluginFilePath)
-        .resolves(false);
-
-      const options: ParseOptions = {
-        allowConversationStarters: true,
-        allowMethods: ["get", "post", "delete", "patch", "put"],
-      };
-      const [manifest, apiPlugin, warnings] = await ManifestUpdater.updateManifestWithAiPlugin(
-        manifestPath,
-        outputSpecPath,
-        pluginFilePath,
-        spec,
-        options
-      );
-
-      expect(manifest).to.deep.equal(expectedManifest);
-      expect(apiPlugin).to.deep.equal(expectedPlugins);
-      expect(warnings).to.deep.equal([]);
-    });
-
-    it("should not update conversation starter if it exists", async () => {
-      const spec: any = {
-        openapi: "3.0.2",
-        info: {
-          title: "My API",
-        },
-        servers: [
-          {
-            url: "/v3",
-          },
-        ],
-        paths: {
-          "/pets": {
-            get: {
-              operationId: "getPets",
-              summary: "Get all pets",
-              description: "Returns all pets from the system that the user has access to",
-              parameters: [
-                {
-                  name: "limit",
-                  description: "Maximum number of pets to return",
-                  required: true,
-                  schema: {
-                    type: "integer",
-                  },
-                },
-              ],
-            },
-            post: {
-              operationId: "createPet",
-              summary: "Create a pet",
-              requestBody: {
-                content: {
-                  "application/json": {
-                    schema: {
-                      type: "object",
-                      required: ["name"],
-                      properties: {
-                        name: {
-                          type: "string",
-                          description: "Name of the pet",
-                        },
-                      },
-                    },
-                  },
-                },
-              },
-            },
-          },
-        },
-      };
-      const manifestPath = "/path/to/your/manifest.json";
-      const outputSpecPath = "/path/to/your/spec/outputSpec.yaml";
-      const pluginFilePath = "/path/to/your/ai-plugin.json";
-
-      const originalManifest = {
-        name: { short: "Original Name", full: "Original Full Name" },
-        description: { short: "Original Short Description", full: "Original Full Description" },
-      };
-      const expectedManifest = {
-        name: { short: "Original Name", full: "Original Full Name" },
-        description: { short: "My API", full: "Original Full Description" },
-        copilotAgents: {
-          plugins: [
-            {
-              file: "ai-plugin.json",
-              id: "plugin_1",
-            },
-          ],
-        },
-      };
-
-      const expectedPlugins: PluginManifestSchema = {
-        schema_version: "v2.1",
-        name_for_human: "Original Name",
-        namespace: "originalname",
-        description_for_human: "<Please add description of the plugin>",
-        capabilities: {
-          conversation_starters: [
-            {
-              text: "Original conversation starter",
-            },
-          ],
-          localization: {},
-        },
-        functions: [
-          {
-            name: "getPets",
-            description: "Returns all pets from the system that the user has access to",
-          },
-          {
-            description: "Create a pet",
-            name: "createPet",
-          },
-        ],
-        runtimes: [
-          {
-            type: "OpenApi",
-            auth: {
-              type: "None",
-            },
-            spec: {
-              url: "spec/outputSpec.yaml",
-            },
-            run_for_functions: ["getPets", "createPet"],
-          },
-        ],
-      };
-      sinon
-        .stub(fs, "pathExists")
-        .withArgs(manifestPath)
-        .resolves(true)
-        .withArgs(pluginFilePath)
-        .resolves(true);
-
-      sinon
-        .stub(fs, "readJSON")
-        .withArgs(manifestPath)
-        .resolves(originalManifest)
-        .withArgs(pluginFilePath)
-        .resolves({
-          schema_version: "v2.1",
-          name_for_human: "",
-          description_for_human: "",
-          capabilities: {
-            conversation_starters: [
-              {
-                text: "Original conversation starter",
-              },
-            ],
-            localization: {},
-          },
-          functions: [],
-          runtimes: [],
-        });
-
-      const options: ParseOptions = {
-        allowConversationStarters: true,
-        allowMethods: ["get", "post"],
-      };
-      const [manifest, apiPlugin, warnings] = await ManifestUpdater.updateManifestWithAiPlugin(
-        manifestPath,
-        outputSpecPath,
-        pluginFilePath,
-        spec,
-        options
-      );
-
-      expect(manifest).to.deep.equal(expectedManifest);
-      expect(apiPlugin).to.deep.equal(expectedPlugins);
-      expect(warnings).to.deep.equal([]);
-    });
-  });
-
-  it("should append new runtime to apiPlugin files if there exists different spec path", async () => {
-    const spec: any = {
-      openapi: "3.0.2",
-      info: {
-        title: "My API",
-        description: "My API description",
-      },
-      servers: [
-        {
-          url: "/v3",
-        },
-      ],
-      paths: {
-        "/pets": {
-          get: {
-            operationId: "getPets",
-            summary: "Get all pets",
-            description: "Returns all pets from the system that the user has access to",
-            parameters: [
-              {
-                name: "limit",
-                description: "Maximum number of pets to return",
-                required: true,
-                schema: {
-                  type: "integer",
-                },
-              },
-            ],
-          },
-          post: {
-            operationId: "createPet",
-            summary: "Create a pet",
-            description: "Create a new pet in the store",
-            requestBody: {
-              content: {
-                "application/json": {
-                  schema: {
-                    type: "object",
-                    required: ["name"],
-                    properties: {
-                      name: {
-                        type: "string",
-                        description: "Name of the pet",
-                      },
-                    },
-                  },
-                },
-              },
-            },
-          },
-        },
-      },
-    };
-    const manifestPath = "/path/to/your/manifest.json";
-    const outputSpecPath = "/path/to/your/spec/outputSpec.yaml";
-    const pluginFilePath = "/path/to/your/ai-plugin.json";
-
-    const originalManifest = {
-      name: { short: "Original Name", full: "Original Full Name" },
-      description: { short: "Original Short Description", full: "Original Full Description" },
-    };
-    const expectedManifest = {
-      name: { short: "Original Name", full: "Original Full Name" },
-      description: { short: "My API", full: "My API description" },
-      copilotAgents: {
-        plugins: [
-          {
-            file: "ai-plugin.json",
-            id: "plugin_1",
-          },
-        ],
-      },
-    };
-
-    const expectedPlugins: PluginManifestSchema = {
-      schema_version: "v2.1",
-      name_for_human: "Original Name",
-      namespace: "originalname",
-      description_for_human: "My API description",
-      functions: [
-        {
-          name: "getPets2",
-          description: "Returns all pets from the system that the user has access to",
-        },
-        {
-          name: "createPet2",
-          description: "Create a new pet in the store",
-        },
-        {
-          name: "getPets",
-          description: "Returns all pets from the system that the user has access to",
-        },
-        {
-          name: "createPet",
-          description: "Create a new pet in the store",
-        },
-      ],
-      runtimes: [
-        {
-          type: "OpenApi",
-          auth: {
-            type: "None",
-          },
-          spec: {
-            url: "spec/outputSpec2.yaml",
-          },
-          run_for_functions: ["getPets2", "createPet2"],
-        },
-        {
-          type: "OpenApi",
-          auth: {
-            type: "None",
-          },
-          spec: {
-            url: "spec/outputSpec.yaml",
-          },
-          run_for_functions: ["getPets", "createPet"],
-        },
-      ],
-    };
-    sinon
-      .stub(fs, "pathExists")
-      .withArgs(manifestPath)
-      .resolves(true)
-      .withArgs(pluginFilePath)
-      .resolves(true);
-    sinon
-      .stub(fs, "readJSON")
-      .withArgs(manifestPath)
-      .resolves(originalManifest)
-      .withArgs(pluginFilePath)
-      .resolves({
-        schema_version: "v2.1",
-        name_for_human: "",
-        description_for_human: "",
-        functions: [
-          {
-            name: "getPets2",
-            description: "Returns all pets from the system that the user has access to",
-          },
-          {
-            name: "createPet2",
-            description: "Create a new pet in the store",
-          },
-        ],
-        runtimes: [
-          {
-            type: "OpenApi",
-            auth: {
-              type: "None",
-            },
-            spec: {
-              url: "spec/outputSpec2.yaml",
-            },
-            run_for_functions: ["getPets2", "createPet2"],
-          },
-        ],
-      });
-
-    const options: ParseOptions = {
-      allowMethods: ["get", "post"],
-    };
-    const [manifest, apiPlugin, warnings] = await ManifestUpdater.updateManifestWithAiPlugin(
-      manifestPath,
-      outputSpecPath,
-      pluginFilePath,
-      spec,
-      options
-    );
-
-    expect(manifest).to.deep.equal(expectedManifest);
-    expect(apiPlugin).to.deep.equal(expectedPlugins);
-    expect(warnings).to.deep.equal([]);
-  });
-
-  it("should add runtime and functions if not exist", async () => {
-    const spec: any = {
-      openapi: "3.0.2",
-      info: {
-        title: "My API",
-        description: "My API description",
-      },
-      servers: [
-        {
-          url: "/v3",
-        },
-      ],
-      paths: {
-        "/pets": {
-          get: {
-            operationId: "getPets",
-            summary: "Get all pets",
-            description: "Returns all pets from the system that the user has access to",
-            parameters: [
-              {
-                name: "limit",
-                description: "Maximum number of pets to return",
-                required: true,
-                schema: {
-                  type: "integer",
-                },
-              },
-            ],
-          },
-          post: {
-            operationId: "createPet",
-            summary: "Create a pet",
-            description: "Create a new pet in the store",
-            requestBody: {
-              content: {
-                "application/json": {
-                  schema: {
-                    type: "object",
-                    required: ["name"],
-                    properties: {
-                      name: {
-                        type: "string",
-                        description: "Name of the pet",
-                      },
-                    },
-                  },
-                },
-              },
-            },
-          },
-        },
-      },
-    };
-    const manifestPath = "/path/to/your/manifest.json";
-    const outputSpecPath = "/path/to/your/spec/outputSpec.yaml";
-    const pluginFilePath = "/path/to/your/ai-plugin.json";
-
-    const originalManifest = {
-      name: { short: "Original Name", full: "Original Full Name" },
-      description: { short: "Original Short Description", full: "Original Full Description" },
-    };
-    const expectedManifest = {
-      name: { short: "Original Name", full: "Original Full Name" },
-      description: { short: "My API", full: "My API description" },
-      copilotAgents: {
-        plugins: [
-          {
-            file: "ai-plugin.json",
-            id: "plugin_1",
-          },
-        ],
-      },
-    };
-
-    const expectedPlugins: PluginManifestSchema = {
-      schema_version: "v2.1",
-      name_for_human: "exist_name",
-      namespace: "existnamespace",
-      description_for_human: "exist_description",
-      functions: [
-        {
-          name: "getPets",
-          description: "Returns all pets from the system that the user has access to",
-        },
-        {
-          name: "createPet",
-          description: "Create a new pet in the store",
-        },
-      ],
-      runtimes: [
-        {
-          type: "OpenApi",
-          auth: {
-            type: "None",
-          },
-          spec: {
-            url: "spec/outputSpec.yaml",
-          },
-          run_for_functions: ["getPets", "createPet"],
-        },
-      ],
-    };
-    sinon
-      .stub(fs, "pathExists")
-      .withArgs(manifestPath)
-      .resolves(true)
-      .withArgs(pluginFilePath)
-      .resolves(true);
-    sinon
-      .stub(fs, "readJSON")
-      .withArgs(manifestPath)
-      .resolves(originalManifest)
-      .withArgs(pluginFilePath)
-      .resolves({
-        schema_version: "v2.1",
-        name_for_human: "exist_name",
-        namespace: "existnamespace",
-        description_for_human: "exist_description",
-      });
-
-    const options: ParseOptions = {
-      allowMethods: ["get", "post"],
-    };
-    const [manifest, apiPlugin, warnings] = await ManifestUpdater.updateManifestWithAiPlugin(
-      manifestPath,
-      outputSpecPath,
-      pluginFilePath,
-      spec,
-      options
-    );
-
-    expect(manifest).to.deep.equal(expectedManifest);
-    expect(apiPlugin).to.deep.equal(expectedPlugins);
-    expect(warnings).to.deep.equal([]);
-  });
-
-  it("should overwrite apiPlugin files if there exists runtime with same spec path", async () => {
-    const spec: any = {
-      openapi: "3.0.2",
-      info: {
-        title: "My API",
-        description: "My API description",
-      },
-      servers: [
-        {
-          url: "/v3",
-        },
-      ],
-      paths: {
-        "/pets": {
-          get: {
-            operationId: "getPets",
-            summary: "Get all pets",
-            description: "Returns all pets from the system that the user has access to",
-            parameters: [
-              {
-                name: "limit",
-                description: "Maximum number of pets to return",
-                required: true,
-                schema: {
-                  type: "integer",
-                },
-              },
-            ],
-          },
-          post: {
-            operationId: "createPet",
-            summary: "Create a pet",
-            description: "Create a new pet in the store",
-            requestBody: {
-              content: {
-                "application/json": {
-                  schema: {
-                    type: "object",
-                    required: ["name"],
-                    properties: {
-                      name: {
-                        type: "string",
-                        description: "Name of the pet",
-                      },
-                    },
-                  },
-                },
-              },
-            },
-          },
-        },
-      },
-    };
-    const manifestPath = "/path/to/your/manifest.json";
-    const outputSpecPath = "/path/to/your/spec/outputSpec.yaml";
-    const pluginFilePath = "/path/to/your/ai-plugin.json";
-
-    const originalManifest = {
-      name: { short: "Original Name", full: "Original Full Name" },
-      description: { short: "Original Short Description", full: "Original Full Description" },
-    };
-    const expectedManifest = {
-      name: { short: "Original Name", full: "Original Full Name" },
-      description: { short: "My API", full: "My API description" },
-      copilotAgents: {
-        plugins: [
-          {
-            file: "ai-plugin.json",
-            id: "plugin_1",
-          },
-        ],
-      },
-    };
-
-    const expectedPlugins: PluginManifestSchema = {
-      schema_version: "v2.1",
-      name_for_human: "Original Name",
-      namespace: "originalname",
-      description_for_human: "My API description",
-      functions: [
-        {
-          name: "getPets",
-          description: "Returns all pets from the system that the user has access to",
-        },
-        {
-          name: "createPet",
-          description: "Create a new pet in the store",
-        },
-      ],
-      runtimes: [
-        {
-          type: "OpenApi",
-          auth: {
-            type: "None",
-          },
-          spec: {
-            url: "spec/outputSpec.yaml",
-          },
-          run_for_functions: ["getPets", "createPet"],
-        },
-      ],
-    };
-    sinon
-      .stub(fs, "pathExists")
-      .withArgs(manifestPath)
-      .resolves(true)
-      .withArgs(pluginFilePath)
-      .resolves(true);
-    sinon
-      .stub(fs, "readJSON")
-      .withArgs(manifestPath)
-      .resolves(originalManifest)
-      .withArgs(pluginFilePath)
-      .resolves({
-        schema_version: "v2.1",
-        name_for_human: "",
-        description_for_human: "",
-        functions: [
-          {
-            name: "getPets",
-            description: "Returns all pets from the system that the user has access to - old",
-          },
-          {
-            name: "createPet",
-            description: "Create a new pet in the store - old",
-          },
-        ],
-        runtimes: [
-          {
-            type: "OpenApi",
-            auth: {
-              type: "None",
-            },
-            spec: {
-              url: "spec/outputSpec.yaml",
-            },
-            run_for_functions: ["getPets", "createPet"],
-          },
-        ],
-      });
-
-    const options: ParseOptions = {
-      allowMethods: ["get", "post"],
-    };
-    const [manifest, apiPlugin, warnings] = await ManifestUpdater.updateManifestWithAiPlugin(
-      manifestPath,
-      outputSpecPath,
-      pluginFilePath,
-      spec,
-      options
-    );
-
-    expect(manifest).to.deep.equal(expectedManifest);
-    expect(apiPlugin).to.deep.equal(expectedPlugins);
-    expect(warnings).to.deep.equal([]);
-  });
-
-  it("should update the plugin json correctly when contains env in name and description", async () => {
-    const spec: any = {
-      openapi: "3.0.2",
-      info: {
-        title: "My API",
-        description: "My API description",
-      },
-      servers: [
-        {
-          url: "/v3",
-        },
-      ],
-      paths: {
-        "/pets": {
-          get: {
-            operationId: "getPets",
-            summary: "Get all pets",
-            description: "Returns all pets from the system that the user has access to",
-            parameters: [
-              {
-                name: "limit",
-                description: "Maximum number of pets to return",
-                required: true,
-                schema: {
-                  type: "integer",
-                },
-              },
-            ],
-          },
-          post: {
-            operationId: "createPet",
-            summary: "Create a pet",
-            description: "Create a new pet in the store",
-            requestBody: {
-              content: {
-                "application/json": {
-                  schema: {
-                    type: "object",
-                    required: ["name"],
-                    properties: {
-                      name: {
-                        type: "string",
-                        description: "Name of the pet",
-                      },
-                    },
-                  },
-                },
-              },
-            },
-          },
-        },
-      },
-    };
-    const manifestPath = "/path/to/your/manifest.json";
-    const outputSpecPath = "/path/to/your/spec/outputSpec.yaml";
-    const pluginFilePath = "/path/to/your/ai-plugin.json";
-
-    sinon
-      .stub(fs, "pathExists")
-      .withArgs(manifestPath)
-      .resolves(true)
-      .withArgs(pluginFilePath)
-      .resolves(false);
-    const originalManifest = {
-      name: { short: "Original Name${{TestEnv}}", full: "Original Full Name" },
-      description: {
-        short: "Original Short Description",
-        full: "Original Full Description${{TestEnv}}",
-      },
-    };
-    const expectedManifest = {
-      name: { short: "Original Name${{TestEnv}}", full: "Original Full Name" },
-      description: { short: "My API", full: "My API description" },
-      copilotAgents: {
-        plugins: [
-          {
-            file: "ai-plugin.json",
-            id: "plugin_1",
-          },
-        ],
-      },
-    };
-
-    const expectedPlugins: PluginManifestSchema = {
-      $schema: ConstantString.PluginManifestSchema,
-      schema_version: "v2.1",
-      name_for_human: "Original Name",
-      namespace: "originalname",
-      description_for_human: "My API description",
-      functions: [
-        {
-          name: "getPets",
-          description: "Returns all pets from the system that the user has access to",
-        },
-        {
-          name: "createPet",
-          description: "Create a new pet in the store",
-        },
-      ],
-      runtimes: [
-        {
-          type: "OpenApi",
-          auth: {
-            type: "None",
-          },
-          spec: {
-            url: "spec/outputSpec.yaml",
-          },
-          run_for_functions: ["getPets", "createPet"],
-        },
-      ],
-    };
-    sinon.stub(fs, "readJSON").resolves(originalManifest);
-    const options: ParseOptions = {
-      allowMethods: ["get", "post"],
-    };
-    const [manifest, apiPlugin, warnings] = await ManifestUpdater.updateManifestWithAiPlugin(
-      manifestPath,
-      outputSpecPath,
-      pluginFilePath,
-      spec,
-      options
-    );
-
-    expect(manifest).to.deep.equal(expectedManifest);
-    expect(apiPlugin).to.deep.equal(expectedPlugins);
-    expect(warnings).to.deep.equal([]);
-  });
-
-  it("should update the manifest with the correct manifest and apiPlugin files with optional parameters", async () => {
-    const spec: any = {
-      openapi: "3.0.2",
-      info: {
-        title: "My API",
-        description: "My API description",
-      },
-      servers: [
-        {
-          url: "/v3",
-        },
-      ],
-      paths: {
-        "/pets": {
-          get: {
-            operationId: "getPets",
-            summary: "Get all pets",
-            description: "Returns all pets from the system that the user has access to",
-            parameters: [
-              {
-                name: "limit",
-                description: "Maximum number of pets to return",
-                required: true,
-                schema: {
-                  type: "integer",
-                },
-              },
-              {
-                name: "id",
-                schema: {
-                  type: "string",
-                },
-              },
-            ],
-          },
-          post: {
-            operationId: "createPet",
-            summary: "Create a pet",
-            description: "Create a new pet in the store",
-            requestBody: {
-              content: {
-                "application/json": {
-                  schema: {
-                    type: "object",
-                    required: ["name"],
-                    properties: {
-                      name: {
-                        type: "string",
-                        description: "Name of the pet",
-                      },
-                    },
-                  },
-                },
-              },
-            },
-          },
-        },
-      },
-    };
-    const manifestPath = "/path/to/your/manifest.json";
-    const outputSpecPath = "/path/to/your/spec/outputSpec.yaml";
-    const pluginFilePath = "/path/to/your/ai-plugin.json";
-
-    sinon
-      .stub(fs, "pathExists")
-      .withArgs(manifestPath)
-      .resolves(true)
-      .withArgs(pluginFilePath)
-      .resolves(false);
-    const originalManifest = {
-      name: { short: "Original Name", full: "Original Full Name" },
-      description: { short: "Original Short Description", full: "Original Full Description" },
-    };
-    const expectedManifest = {
-      name: { short: "Original Name", full: "Original Full Name" },
-      description: { short: "My API", full: "My API description" },
-      copilotAgents: {
-        plugins: [
-          {
-            file: "ai-plugin.json",
-            id: "plugin_1",
-          },
-        ],
-      },
-    };
-
-    const expectedPlugins: PluginManifestSchema = {
-      $schema: ConstantString.PluginManifestSchema,
-      schema_version: "v2.1",
-      name_for_human: "Original Name",
-      namespace: "originalname",
-      description_for_human: "My API description",
-      functions: [
-        {
-          name: "getPets",
-          description: "Returns all pets from the system that the user has access to",
-        },
-        {
-          name: "createPet",
-          description: "Create a new pet in the store",
-        },
-      ],
-      runtimes: [
-        {
-          type: "OpenApi",
-          auth: {
-            type: "None",
-          },
-          spec: {
-            url: "spec/outputSpec.yaml",
-          },
-          run_for_functions: ["getPets", "createPet"],
-        },
-      ],
-    };
-    sinon.stub(fs, "readJSON").resolves(originalManifest);
-
-    const options: ParseOptions = {
-      allowMethods: ["get", "post"],
-    };
-    const [manifest, apiPlugin, warnings] = await ManifestUpdater.updateManifestWithAiPlugin(
-      manifestPath,
-      outputSpecPath,
-      pluginFilePath,
-      spec,
-      options
-    );
-
-    expect(manifest).to.deep.equal(expectedManifest);
-    expect(apiPlugin).to.deep.equal(expectedPlugins);
-    expect(warnings).to.deep.equal([]);
-  });
-
-  it("should generate default ai plugin file if no api", async () => {
-    const spec: any = {
-      openapi: "3.0.2",
-      info: {
-        title: "My API",
-        description: "My API description",
-      },
-      servers: [
-        {
-          url: "/v3",
-        },
-      ],
-      paths: {},
-    };
-    const manifestPath = "/path/to/your/manifest.json";
-    const outputSpecPath = "/path/to/your/spec/outputSpec.yaml";
-    const pluginFilePath = "/path/to/your/ai-plugin.json";
-
-    sinon
-      .stub(fs, "pathExists")
-      .withArgs(manifestPath)
-      .resolves(true)
-      .withArgs(pluginFilePath)
-      .resolves(false);
-    const originalManifest = {
-      name: { short: "Original Name", full: "Original Full Name" },
-      description: { short: "Original Short Description", full: "Original Full Description" },
-    };
-    const expectedManifest = {
-      name: { short: "Original Name", full: "Original Full Name" },
-      description: { short: "My API", full: "My API description" },
-      copilotAgents: {
-        plugins: [
-          {
-            file: "ai-plugin.json",
-            id: "plugin_1",
-          },
-        ],
-      },
-    };
-
-    const expectedPlugins: PluginManifestSchema = {
-      $schema: ConstantString.PluginManifestSchema,
-      schema_version: "v2.1",
-      name_for_human: "Original Name",
-      namespace: "originalname",
-      description_for_human: "My API description",
-      functions: [],
-      runtimes: [
-        {
-          type: "OpenApi",
-          auth: {
-            type: "None",
-          },
-          spec: {
-            url: "spec/outputSpec.yaml",
-          },
-          run_for_functions: [],
-        },
-      ],
-    };
-    sinon.stub(fs, "readJSON").resolves(originalManifest);
-    const options: ParseOptions = {
-      allowMethods: ["get", "post"],
-    };
-    const [manifest, apiPlugin, warnings] = await ManifestUpdater.updateManifestWithAiPlugin(
-      manifestPath,
-      outputSpecPath,
-      pluginFilePath,
-      spec,
-      options
-    );
-
-    expect(manifest).to.deep.equal(expectedManifest);
-    expect(apiPlugin).to.deep.equal(expectedPlugins);
-    expect(warnings).to.deep.equal([]);
-  });
-
-  it("should throw error if has nested object property", async () => {
-    const spec: any = {
-      openapi: "3.0.2",
-      info: {
-        title: "My API",
-        description: "My API description",
-      },
-      servers: [
-        {
-          url: "/v3",
-        },
-      ],
-      paths: {
-        "/pets": {
-          get: {
-            operationId: "getPets",
-            summary: "Get all pets",
-            description: "Returns all pets from the system that the user has access to",
-            parameters: [
-              {
-                name: "petObj",
-                description: "Pet object",
-                required: true,
-                schema: {
-                  type: "object",
-                  properties: {
-                    id: {
-                      type: "integer",
-                    },
-                    name: {
-                      type: "string",
-                    },
-                  },
-                },
-              },
-            ],
-          },
-        },
-      },
-    };
-    const manifestPath = "/path/to/your/manifest.json";
-    const outputSpecPath = "/path/to/your/spec/outputSpec.yaml";
-
-    const originalManifest = {
-      name: { short: "Original Name", full: "Original Full Name" },
-      description: { short: "My API", full: "My API description" },
-    };
-
-    sinon.stub(fs, "readJSON").resolves(originalManifest);
-    const pluginFilePath = "/path/to/your/ai-plugin.json";
-    sinon
-      .stub(fs, "pathExists")
-      .withArgs(manifestPath)
-      .resolves(true)
-      .withArgs(pluginFilePath)
-      .resolves(false);
-    try {
-      const options: ParseOptions = {
-        allowMethods: ["get", "post"],
-      };
-      await ManifestUpdater.updateManifestWithAiPlugin(
-        manifestPath,
-        outputSpecPath,
-        pluginFilePath,
-        spec,
-        options
-      );
-      expect.fail("Expected updateManifest to throw a SpecParserError");
-    } catch (err: any) {
-      expect(err).to.be.instanceOf(SpecParserError);
-      expect(err.errorType).to.equal(ErrorType.UpdateManifestFailed);
-      expect(err.message).to.equal(
-        "Unsupported schema in get /pets: " +
-          JSON.stringify({
-            type: "object",
-            properties: {
-              id: {
-                type: "integer",
-              },
-              name: {
-                type: "string",
-              },
-            },
-          })
-      );
-    }
-  });
-
-  it("should throw error if request body is not object", async () => {
-    const spec: any = {
-      openapi: "3.0.2",
-      info: {
-        title: "My API",
-        description: "My API description",
-      },
-      servers: [
-        {
-          url: "/v3",
-        },
-      ],
-      paths: {
-        "/pets": {
-          post: {
-            requestBody: {
-              content: {
-                "application/json": {
-                  schema: {
-                    type: "string",
-                  },
-                },
-              },
-            },
-            operationId: "postPets",
-            summary: "Get all pets",
-            description: "Returns all pets from the system that the user has access to",
-          },
-        },
-      },
-    };
-    const manifestPath = "/path/to/your/manifest.json";
-    const outputSpecPath = "/path/to/your/spec/outputSpec.yaml";
-
-    const originalManifest = {
-      name: { short: "Original Name", full: "Original Full Name" },
-      description: { short: "My API", full: "My API description" },
-    };
-
-    sinon.stub(fs, "readJSON").resolves(originalManifest);
-    const pluginFilePath = "/path/to/your/ai-plugin.json";
-    sinon
-      .stub(fs, "pathExists")
-      .withArgs(manifestPath)
-      .resolves(true)
-      .withArgs(pluginFilePath)
-      .resolves(false);
-    try {
-      const options: ParseOptions = {
-        allowMethods: ["get", "post"],
-      };
-      await ManifestUpdater.updateManifestWithAiPlugin(
-        manifestPath,
-        outputSpecPath,
-        pluginFilePath,
-        spec,
-        options
-      );
-      expect.fail("Expected updateManifest to throw a SpecParserError");
-    } catch (err: any) {
-      expect(err).to.be.instanceOf(SpecParserError);
-      expect(err.errorType).to.equal(ErrorType.UpdateManifestFailed);
-      expect(err.message).to.equal(
-        "Unsupported schema in post /pets: " +
-          JSON.stringify({
-            type: "string",
-          })
-      );
-    }
-  });
-
-  it("should update existing manifest", async () => {
     const spec: any = {
       openapi: "3.0.2",
       info: {
@@ -4838,9 +1696,7 @@
     const manifestPath = "/path/to/your/manifest.json";
     const outputSpecPath = "/path/to/your/spec/outputSpec.yaml";
     const pluginFilePath = "/path/to/your/ai-plugin.json";
-    const existingPluginManifestPath = "/path/to/your/pluginManifest.json";
-    const specPath = "/path/to/your/spec.yaml";
-    const relativePath = ManifestUpdater.getRelativePath(existingPluginManifestPath, specPath);
+
     const originalManifest = {
       name: { short: "Original Name", full: "Original Full Name" },
       description: { short: "Original Short Description", full: "Original Full Description" },
@@ -4856,25 +1712,6 @@
           },
         ],
       },
-    };
-    const originalPluginManifest = {
-      $schema: ConstantString.PluginManifestSchema,
-      schema_version: "v2.1",
-      name_for_human: "Original Name",
-      namespace: "originalname",
-      description_for_human: "My API description",
-      runtimes: [
-        {
-          type: "OpenApi",
-          auth: {
-            type: "None",
-          },
-          spec: {
-            url: relativePath,
-          },
-          run_for_functions: ["createPet"],
-        },
-      ],
     };
 
     const expectedPlugins: PluginManifestSchema = {
@@ -4902,23 +1739,13 @@
         },
       ],
     };
-    sinon.stub(fs, "readJSON").callsFake(async (path) => {
-      if (path === manifestPath) {
-        return Promise.resolve(originalManifest);
-      } else if (path === existingPluginManifestPath) {
-        return Promise.resolve(originalPluginManifest);
-      } else {
-        return Promise.resolve({});
-      }
-    });
+    sinon.stub(fs, "readJSON").resolves(originalManifest);
     sinon
       .stub(fs, "pathExists")
       .withArgs(manifestPath)
       .resolves(true)
       .withArgs(pluginFilePath)
-      .resolves(false)
-      .withArgs(existingPluginManifestPath)
-      .resolves(true);
+      .resolves(false);
 
     const options: ParseOptions = {
       allowMethods: ["get", "post"],
@@ -4928,12 +1755,7 @@
       outputSpecPath,
       pluginFilePath,
       spec,
-      options,
-      undefined,
-      {
-        manifestPath: existingPluginManifestPath,
-        specPath: specPath,
-      }
+      options
     );
 
     expect(manifest).to.deep.equal(expectedManifest);
@@ -4941,7 +1763,2177 @@
     expect(warnings).to.deep.equal([]);
   });
 
-  it("should update existing manifest and use old copilotExtensions property if it exist", async () => {
+  describe("confirmation", () => {
+    it("should generate confirmation property for apiPlugin files", async () => {
+      const spec: any = {
+        openapi: "3.0.2",
+        info: {
+          title: "My API",
+          description: "My API description",
+        },
+        servers: [
+          {
+            url: "/v3",
+          },
+        ],
+        paths: {
+          "/pets": {
+            get: {
+              operationId: "getPets",
+              summary: "Get all pets",
+              description: "Returns all pets from the system that the user has access to",
+              parameters: [
+                {
+                  name: "limit",
+                  description: "Maximum number of pets to return",
+                  required: true,
+                  schema: {
+                    type: "integer",
+                  },
+                },
+              ],
+            },
+            post: {
+              operationId: "createPet",
+              summary: "Create a pet",
+              description: "Create a new pet in the store",
+              requestBody: {
+                content: {
+                  "application/json": {
+                    schema: {
+                      type: "object",
+                      required: ["name"],
+                      properties: {
+                        name: {
+                          type: "string",
+                          description: "Name of the pet",
+                        },
+                        id: {
+                          type: "string",
+                          description: "Id of the pet",
+                        },
+                      },
+                    },
+                  },
+                },
+              },
+            },
+            delete: {
+              operationId: "deletePet",
+              description: "Delete a pet in the store",
+            },
+          },
+        },
+      };
+      const manifestPath = "/path/to/your/manifest.json";
+      const outputSpecPath = "/path/to/your/spec/outputSpec.yaml";
+      const pluginFilePath = "/path/to/your/ai-plugin.json";
+
+      const originalManifest = {
+        name: { short: "Original Name", full: "Original Full Name" },
+        description: { short: "Original Short Description", full: "Original Full Description" },
+      };
+      const expectedManifest = {
+        name: { short: "Original Name", full: "Original Full Name" },
+        description: { short: "My API", full: "My API description" },
+        copilotAgents: {
+          plugins: [
+            {
+              file: "ai-plugin.json",
+              id: "plugin_1",
+            },
+          ],
+        },
+      };
+
+      const expectedPlugins: PluginManifestSchema = {
+        $schema: ConstantString.PluginManifestSchema,
+        schema_version: "v2.1",
+        name_for_human: "Original Name",
+        namespace: "originalname",
+        description_for_human: "My API description",
+        functions: [
+          {
+            name: "getPets",
+            description: "Returns all pets from the system that the user has access to",
+          },
+          {
+            name: "createPet",
+            description: "Create a new pet in the store",
+            capabilities: {
+              confirmation: {
+                type: "AdaptiveCard",
+                title: "Create a pet",
+                body: "* **Name**: {{function.parameters.name}}\n* **Id**: {{function.parameters.id}}",
+              },
+            },
+          },
+          {
+            name: "deletePet",
+            description: "Delete a pet in the store",
+            capabilities: {
+              confirmation: {
+                type: "AdaptiveCard",
+                title: "Delete a pet in the store",
+              },
+            },
+          },
+        ],
+        runtimes: [
+          {
+            type: "OpenApi",
+            auth: {
+              type: "None",
+            },
+            spec: {
+              url: "spec/outputSpec.yaml",
+            },
+            run_for_functions: ["getPets", "createPet", "deletePet"],
+          },
+        ],
+      };
+      sinon.stub(fs, "readJSON").resolves(originalManifest);
+      sinon
+        .stub(fs, "pathExists")
+        .withArgs(manifestPath)
+        .resolves(true)
+        .withArgs(pluginFilePath)
+        .resolves(false);
+
+      const options: ParseOptions = {
+        allowMethods: ["get", "post", "delete"],
+        allowConfirmation: true,
+      };
+      const [manifest, apiPlugin, warnings] = await ManifestUpdater.updateManifestWithAiPlugin(
+        manifestPath,
+        outputSpecPath,
+        pluginFilePath,
+        spec,
+        options
+      );
+
+      expect(manifest).to.deep.equal(expectedManifest);
+      expect(apiPlugin).to.deep.equal(expectedPlugins);
+      expect(warnings).to.deep.equal([]);
+    });
+
+    it("should generate confirmation property with response semantics", async () => {
+      const spec: any = {
+        openapi: "3.0.2",
+        info: {
+          title: "My API",
+          description: "My API description",
+        },
+        servers: [
+          {
+            url: "/v3",
+          },
+        ],
+        paths: {
+          "/pets": {
+            get: {
+              operationId: "getPets",
+              summary: "Get all pets",
+              description: "Returns all pets from the system that the user has access to",
+              parameters: [
+                {
+                  name: "limit",
+                  description: "Maximum number of pets to return",
+                  required: true,
+                  schema: {
+                    type: "integer",
+                  },
+                },
+              ],
+            },
+            post: {
+              operationId: "createPet",
+              summary: "Create a pet",
+              description: "Create a new pet in the store",
+              requestBody: {
+                content: {
+                  "application/json": {
+                    schema: {
+                      type: "object",
+                      required: ["name"],
+                      properties: {
+                        name: {
+                          type: "string",
+                          description: "Name of the pet",
+                        },
+                      },
+                    },
+                  },
+                },
+              },
+              responses: {
+                200: {
+                  content: {
+                    "application/json": {
+                      schema: {
+                        type: "object",
+                        properties: {
+                          name: {
+                            type: "string",
+                          },
+                        },
+                      },
+                    },
+                  },
+                },
+              },
+            },
+          },
+        },
+      };
+      const manifestPath = "/path/to/your/manifest.json";
+      const outputSpecPath = "/path/to/your/spec/outputSpec.yaml";
+      const pluginFilePath = "/path/to/your/ai-plugin.json";
+
+      const originalManifest = {
+        name: { short: "Original Name", full: "Original Full Name" },
+        description: { short: "Original Short Description", full: "Original Full Description" },
+      };
+      const expectedManifest = {
+        name: { short: "Original Name", full: "Original Full Name" },
+        description: { short: "My API", full: "My API description" },
+        copilotAgents: {
+          plugins: [
+            {
+              file: "ai-plugin.json",
+              id: "plugin_1",
+            },
+          ],
+        },
+      };
+
+      const expectedPlugins: PluginManifestSchema = {
+        $schema: ConstantString.PluginManifestSchema,
+        schema_version: "v2.1",
+        name_for_human: "Original Name",
+        namespace: "originalname",
+        description_for_human: "My API description",
+        functions: [
+          {
+            name: "getPets",
+            description: "Returns all pets from the system that the user has access to",
+          },
+          {
+            name: "createPet",
+            description: "Create a new pet in the store",
+            capabilities: {
+              confirmation: {
+                type: "AdaptiveCard",
+                title: "Create a pet",
+                body: "* **Name**: {{function.parameters.name}}",
+              },
+              response_semantics: {
+                data_path: "$",
+                properties: {
+                  title: "$.name",
+                },
+                static_template: {
+                  $schema: "http://adaptivecards.io/schemas/adaptive-card.json",
+                  body: [
+                    {
+                      text: "name: ${if(name, name, 'N/A')}",
+                      type: "TextBlock",
+                      wrap: true,
+                    },
+                  ],
+                  type: "AdaptiveCard",
+                  version: "1.5",
+                },
+              },
+            },
+          },
+        ],
+        runtimes: [
+          {
+            type: "OpenApi",
+            auth: {
+              type: "None",
+            },
+            spec: {
+              url: "spec/outputSpec.yaml",
+            },
+            run_for_functions: ["getPets", "createPet"],
+          },
+        ],
+      };
+
+      sinon.stub(fs, "readJSON").resolves(originalManifest);
+      sinon
+        .stub(fs, "pathExists")
+        .withArgs(manifestPath)
+        .resolves(true)
+        .withArgs(pluginFilePath)
+        .resolves(false);
+
+      const options: ParseOptions = {
+        allowMethods: ["get", "post"],
+        allowConfirmation: true,
+        allowResponseSemantics: true,
+      };
+      const [manifest, apiPlugin, warnings] = await ManifestUpdater.updateManifestWithAiPlugin(
+        manifestPath,
+        outputSpecPath,
+        pluginFilePath,
+        spec,
+        options
+      );
+
+      expect(manifest).to.deep.equal(expectedManifest);
+      expect(apiPlugin).to.deep.equal(expectedPlugins);
+      expect(warnings).to.deep.equal([]);
+    });
+  });
+
+  it("should update the manifest with the correct manifest and apiPlugin files", async () => {
+    const spec: any = {
+      openapi: "3.0.2",
+      info: {
+        title: "My API",
+        description: "My API description",
+      },
+      servers: [
+        {
+          url: "/v3",
+        },
+      ],
+      paths: {
+        "/pets": {
+          get: {
+            operationId: "getPets",
+            summary: "Get all pets",
+            description: "Returns all pets from the system that the user has access to",
+            parameters: [
+              {
+                name: "limit",
+                description: "Maximum number of pets to return",
+                required: true,
+                schema: {
+                  type: "integer",
+                },
+              },
+            ],
+          },
+          post: {
+            operationId: "createPet",
+            summary: "Create a pet",
+            description: "Create a new pet in the store",
+            requestBody: {
+              content: {
+                "application/json": {
+                  schema: {
+                    type: "object",
+                    required: ["name"],
+                    properties: {
+                      name: {
+                        type: "string",
+                        description: "Name of the pet",
+                      },
+                    },
+                  },
+                },
+              },
+            },
+          },
+        },
+      },
+    };
+    const manifestPath = "/path/to/your/manifest.json";
+    const outputSpecPath = "/path/to/your/spec/outputSpec.yaml";
+    const pluginFilePath = "/path/to/your/ai-plugin.json";
+
+    const originalManifest = {
+      name: { short: "Original Name", full: "Original Full Name" },
+      description: { short: "Original Short Description", full: "Original Full Description" },
+    };
+    const expectedManifest = {
+      name: { short: "Original Name", full: "Original Full Name" },
+      description: { short: "My API", full: "My API description" },
+      copilotAgents: {
+        plugins: [
+          {
+            file: "ai-plugin.json",
+            id: "plugin_1",
+          },
+        ],
+      },
+    };
+
+    const expectedPlugins: PluginManifestSchema = {
+      $schema: ConstantString.PluginManifestSchema,
+      schema_version: "v2.1",
+      name_for_human: "Original Name",
+      namespace: "originalname",
+      description_for_human: "My API description",
+      functions: [
+        {
+          name: "getPets",
+          description: "Returns all pets from the system that the user has access to",
+        },
+        {
+          name: "createPet",
+          description: "Create a new pet in the store",
+        },
+      ],
+      runtimes: [
+        {
+          type: "OpenApi",
+          auth: {
+            type: "None",
+          },
+          spec: {
+            url: "spec/outputSpec.yaml",
+          },
+          run_for_functions: ["getPets", "createPet"],
+        },
+      ],
+    };
+    sinon.stub(fs, "readJSON").resolves(originalManifest);
+    sinon
+      .stub(fs, "pathExists")
+      .withArgs(manifestPath)
+      .resolves(true)
+      .withArgs(pluginFilePath)
+      .resolves(false);
+
+    const options: ParseOptions = {
+      allowMethods: ["get", "post"],
+    };
+    const [manifest, apiPlugin, warnings] = await ManifestUpdater.updateManifestWithAiPlugin(
+      manifestPath,
+      outputSpecPath,
+      pluginFilePath,
+      spec,
+      options
+    );
+
+    expect(manifest).to.deep.equal(expectedManifest);
+    expect(apiPlugin).to.deep.equal(expectedPlugins);
+    expect(warnings).to.deep.equal([]);
+  });
+
+  it("should update ai-plugin function correctly if description is undefined or description length > 100", async () => {
+    const spec: any = {
+      openapi: "3.0.2",
+      info: {
+        title: "My API",
+        description: "My API description",
+      },
+      servers: [
+        {
+          url: "/v3",
+        },
+      ],
+      paths: {
+        "/pets": {
+          get: {
+            operationId: "getPets",
+            summary: "Get all pets",
+            parameters: [
+              {
+                name: "limit",
+                description: "Maximum number of pets to return",
+                required: true,
+                schema: {
+                  type: "integer",
+                },
+              },
+            ],
+          },
+          post: {
+            operationId: "createPet",
+            summary: "Create a pet",
+            description:
+              "Create a new pet in the store with a long description that is over 100 characters, which should be truncated",
+            requestBody: {
+              content: {
+                "application/json": {
+                  schema: {
+                    type: "object",
+                    required: ["name"],
+                    properties: {
+                      name: {
+                        type: "string",
+                        description: "Name of the pet",
+                      },
+                    },
+                  },
+                },
+              },
+            },
+          },
+        },
+      },
+    };
+    const manifestPath = "/path/to/your/manifest.json";
+    const outputSpecPath = "/path/to/your/spec/outputSpec.yaml";
+    const pluginFilePath = "/path/to/your/ai-plugin.json";
+
+    const originalManifest = {
+      name: { short: "Original Name", full: "Original Full Name" },
+      description: { short: "Original Short Description", full: "Original Full Description" },
+    };
+    const expectedManifest = {
+      name: { short: "Original Name", full: "Original Full Name" },
+      description: { short: "My API", full: "My API description" },
+      copilotAgents: {
+        plugins: [
+          {
+            file: "ai-plugin.json",
+            id: "plugin_1",
+          },
+        ],
+      },
+    };
+
+    const expectedPlugins: PluginManifestSchema = {
+      $schema: ConstantString.PluginManifestSchema,
+      schema_version: "v2.1",
+      name_for_human: "Original Name",
+      namespace: "originalname",
+      description_for_human: "My API description",
+      functions: [
+        {
+          name: "getPets",
+          description: "Get all pets",
+        },
+        {
+          name: "createPet",
+          description:
+            "Create a new pet in the store with a long description that is over 100 characters, which should be t",
+        },
+      ],
+      runtimes: [
+        {
+          type: "OpenApi",
+          auth: {
+            type: "None",
+          },
+          spec: {
+            url: "spec/outputSpec.yaml",
+          },
+          run_for_functions: ["getPets", "createPet"],
+        },
+      ],
+    };
+    sinon.stub(fs, "readJSON").resolves(originalManifest);
+    sinon
+      .stub(fs, "pathExists")
+      .withArgs(manifestPath)
+      .resolves(true)
+      .withArgs(pluginFilePath)
+      .resolves(false);
+
+    const options: ParseOptions = {
+      allowMethods: ["get", "post"],
+    };
+    const [manifest, apiPlugin, warnings] = await ManifestUpdater.updateManifestWithAiPlugin(
+      manifestPath,
+      outputSpecPath,
+      pluginFilePath,
+      spec,
+      options
+    );
+
+    expect(manifest).to.deep.equal(expectedManifest);
+    expect(apiPlugin).to.deep.equal(expectedPlugins);
+    expect(warnings).to.deep.equal([
+      {
+        content:
+          "The description of the function 'createPet' is too long. The current length is 108 characters, while the maximum allowed length is 100 characters.",
+        data: "createPet",
+        type: "function-description-too-long",
+      },
+    ]);
+  });
+
+  it("should use safe function name if operation id contains special characters", async () => {
+    const spec: any = {
+      openapi: "3.0.2",
+      info: {
+        title: "My API",
+        description: "My API description",
+      },
+      servers: [
+        {
+          url: "/v3",
+        },
+      ],
+      paths: {
+        "/pets": {
+          get: {
+            operationId: "get/Pets",
+            summary: "Get all pets",
+            description: "Returns all pets from the system that the user has access to",
+            parameters: [
+              {
+                name: "limit",
+                description: "Maximum number of pets to return",
+                required: true,
+                schema: {
+                  type: "integer",
+                },
+              },
+            ],
+          },
+          post: {
+            operationId: "create/Pet:new",
+            summary: "Create a pet",
+            description: "Create a new pet in the store",
+            requestBody: {
+              content: {
+                "application/json": {
+                  schema: {
+                    type: "object",
+                    required: ["name"],
+                    properties: {
+                      name: {
+                        type: "string",
+                        description: "Name of the pet",
+                      },
+                    },
+                  },
+                },
+              },
+            },
+          },
+        },
+      },
+    };
+    const manifestPath = "/path/to/your/manifest.json";
+    const outputSpecPath = "/path/to/your/spec/outputSpec.yaml";
+    const pluginFilePath = "/path/to/your/ai-plugin.json";
+
+    const originalManifest = {
+      name: { short: "Original Name", full: "Original Full Name" },
+      description: { short: "Original Short Description", full: "Original Full Description" },
+    };
+    const expectedManifest = {
+      name: { short: "Original Name", full: "Original Full Name" },
+      description: { short: "My API", full: "My API description" },
+      copilotAgents: {
+        plugins: [
+          {
+            file: "ai-plugin.json",
+            id: "plugin_1",
+          },
+        ],
+      },
+    };
+
+    const expectedPlugins: PluginManifestSchema = {
+      $schema: ConstantString.PluginManifestSchema,
+      schema_version: "v2.1",
+      name_for_human: "Original Name",
+      namespace: "originalname",
+      description_for_human: "My API description",
+      functions: [
+        {
+          name: "get_Pets",
+          description: "Returns all pets from the system that the user has access to",
+        },
+        {
+          name: "create_Pet_new",
+          description: "Create a new pet in the store",
+        },
+      ],
+      runtimes: [
+        {
+          type: "OpenApi",
+          auth: {
+            type: "None",
+          },
+          spec: {
+            url: "spec/outputSpec.yaml",
+          },
+          run_for_functions: ["get_Pets", "create_Pet_new"],
+        },
+      ],
+    };
+    sinon.stub(fs, "readJSON").resolves(originalManifest);
+    sinon
+      .stub(fs, "pathExists")
+      .withArgs(manifestPath)
+      .resolves(true)
+      .withArgs(pluginFilePath)
+      .resolves(false);
+
+    const options: ParseOptions = {
+      allowMethods: ["get", "post"],
+    };
+    const [manifest, apiPlugin, warnings] = await ManifestUpdater.updateManifestWithAiPlugin(
+      manifestPath,
+      outputSpecPath,
+      pluginFilePath,
+      spec,
+      options
+    );
+
+    expect(manifest).to.deep.equal(expectedManifest);
+    expect(apiPlugin).to.deep.equal(expectedPlugins);
+    expect(warnings).to.deep.equal([]);
+  });
+
+  describe("conversationStarter", () => {
+    it("should not add conversation starter property if there is no description for each API", async () => {
+      const spec: any = {
+        openapi: "3.0.2",
+        info: {
+          title: "My API",
+        },
+        servers: [
+          {
+            url: "/v3",
+          },
+        ],
+        paths: {
+          "/pets": {
+            get: {
+              operationId: "getPets",
+              parameters: [
+                {
+                  name: "limit",
+                  description: "Maximum number of pets to return",
+                  required: true,
+                  schema: {
+                    type: "integer",
+                  },
+                },
+              ],
+            },
+            post: {
+              operationId: "createPet",
+              requestBody: {
+                content: {
+                  "application/json": {
+                    schema: {
+                      type: "object",
+                      required: ["name"],
+                      properties: {
+                        name: {
+                          type: "string",
+                          description: "Name of the pet",
+                        },
+                      },
+                    },
+                  },
+                },
+              },
+            },
+          },
+        },
+      };
+      const manifestPath = "/path/to/your/manifest.json";
+      const outputSpecPath = "/path/to/your/spec/outputSpec.yaml";
+      const pluginFilePath = "/path/to/your/ai-plugin.json";
+
+      const originalManifest = {
+        name: { short: "Original Name", full: "Original Full Name" },
+        description: { short: "Original Short Description", full: "Original Full Description" },
+      };
+      const expectedManifest = {
+        name: { short: "Original Name", full: "Original Full Name" },
+        description: { short: "My API", full: "Original Full Description" },
+        copilotAgents: {
+          plugins: [
+            {
+              file: "ai-plugin.json",
+              id: "plugin_1",
+            },
+          ],
+        },
+      };
+
+      const expectedPlugins: PluginManifestSchema = {
+        $schema: ConstantString.PluginManifestSchema,
+        schema_version: "v2.1",
+        name_for_human: "Original Name",
+        namespace: "originalname",
+        description_for_human: "<Please add description of the plugin>",
+        functions: [
+          {
+            name: "getPets",
+            description: "",
+          },
+          {
+            description: "",
+            name: "createPet",
+          },
+        ],
+        runtimes: [
+          {
+            type: "OpenApi",
+            auth: {
+              type: "None",
+            },
+            spec: {
+              url: "spec/outputSpec.yaml",
+            },
+            run_for_functions: ["getPets", "createPet"],
+          },
+        ],
+      };
+      sinon.stub(fs, "readJSON").resolves(originalManifest);
+      sinon
+        .stub(fs, "pathExists")
+        .withArgs(manifestPath)
+        .resolves(true)
+        .withArgs(pluginFilePath)
+        .resolves(false);
+
+      const options: ParseOptions = {
+        allowConversationStarters: true,
+        allowMethods: ["get", "post"],
+      };
+      const [manifest, apiPlugin, warnings] = await ManifestUpdater.updateManifestWithAiPlugin(
+        manifestPath,
+        outputSpecPath,
+        pluginFilePath,
+        spec,
+        options
+      );
+
+      expect(manifest).to.deep.equal(expectedManifest);
+      expect(apiPlugin).to.deep.equal(expectedPlugins);
+      expect(warnings).to.deep.equal([]);
+    });
+
+    it("should update conversation starter property correctly", async () => {
+      const spec: any = {
+        openapi: "3.0.2",
+        info: {
+          title: "My API",
+        },
+        servers: [
+          {
+            url: "/v3",
+          },
+        ],
+        paths: {
+          "/pets": {
+            get: {
+              operationId: "getPets",
+              parameters: [
+                {
+                  name: "limit",
+                  description: "Maximum number of pets to return",
+                  required: true,
+                  schema: {
+                    type: "integer",
+                  },
+                },
+              ],
+            },
+            post: {
+              operationId: "createPet",
+              description: "Create a pet using pet name",
+              requestBody: {
+                content: {
+                  "application/json": {
+                    schema: {
+                      type: "object",
+                      required: ["name"],
+                      properties: {
+                        name: {
+                          type: "string",
+                          description: "Name of the pet",
+                        },
+                      },
+                    },
+                  },
+                },
+              },
+            },
+            delete: {
+              operationId: "deletePet",
+              description: "Delete a pet using pet name",
+              summary: "Delete a pet",
+              requestBody: {
+                content: {
+                  "application/json": {
+                    schema: {
+                      type: "object",
+                      required: ["name"],
+                      properties: {
+                        name: {
+                          type: "string",
+                          description: "Name of the pet",
+                        },
+                      },
+                    },
+                  },
+                },
+              },
+            },
+            patch: {
+              operationId: "patchPet",
+              requestBody: {
+                content: {
+                  "application/json": {
+                    schema: {
+                      type: "object",
+                      required: ["name"],
+                      properties: {
+                        name: {
+                          type: "string",
+                          description: "Name of the pet",
+                        },
+                      },
+                    },
+                  },
+                },
+              },
+            },
+            put: {
+              operationId: "putPet",
+              description: "This is a long long long long long description that max length is 68",
+              requestBody: {
+                content: {
+                  "application/json": {
+                    schema: {
+                      type: "object",
+                      required: ["name"],
+                      properties: {
+                        name: {
+                          type: "string",
+                          description: "Name of the pet",
+                        },
+                      },
+                    },
+                  },
+                },
+              },
+            },
+          },
+        },
+      };
+      const manifestPath = "/path/to/your/manifest.json";
+      const outputSpecPath = "/path/to/your/spec/outputSpec.yaml";
+      const pluginFilePath = "/path/to/your/ai-plugin.json";
+
+      const originalManifest = {
+        name: { short: "Original Name", full: "Original Full Name" },
+        description: { short: "Original Short Description", full: "Original Full Description" },
+      };
+      const expectedManifest = {
+        name: { short: "Original Name", full: "Original Full Name" },
+        description: { short: "My API", full: "Original Full Description" },
+        copilotAgents: {
+          plugins: [
+            {
+              file: "ai-plugin.json",
+              id: "plugin_1",
+            },
+          ],
+        },
+      };
+
+      const expectedPlugins: PluginManifestSchema = {
+        $schema: ConstantString.PluginManifestSchema,
+        schema_version: "v2.1",
+        name_for_human: "Original Name",
+        namespace: "originalname",
+        description_for_human: "<Please add description of the plugin>",
+        capabilities: {
+          conversation_starters: [
+            {
+              text: "Create a pet using pet name",
+            },
+            {
+              text: "Delete a pet",
+            },
+            {
+              text: "This is a long long long long long description tha",
+            },
+          ],
+          localization: {},
+        },
+        functions: [
+          {
+            name: "getPets",
+            description: "",
+          },
+          {
+            description: "Create a pet using pet name",
+            name: "createPet",
+          },
+          {
+            description: "Delete a pet using pet name",
+            name: "deletePet",
+          },
+          {
+            description: "",
+            name: "patchPet",
+          },
+          {
+            description: "This is a long long long long long description that max length is 68",
+            name: "putPet",
+          },
+        ],
+        runtimes: [
+          {
+            type: "OpenApi",
+            auth: {
+              type: "None",
+            },
+            spec: {
+              url: "spec/outputSpec.yaml",
+            },
+            run_for_functions: ["getPets", "createPet", "deletePet", "patchPet", "putPet"],
+          },
+        ],
+      };
+      sinon.stub(fs, "readJSON").resolves(originalManifest);
+      sinon
+        .stub(fs, "pathExists")
+        .withArgs(manifestPath)
+        .resolves(true)
+        .withArgs(pluginFilePath)
+        .resolves(false);
+
+      const options: ParseOptions = {
+        allowConversationStarters: true,
+        allowMethods: ["get", "post", "delete", "patch", "put"],
+      };
+      const [manifest, apiPlugin, warnings] = await ManifestUpdater.updateManifestWithAiPlugin(
+        manifestPath,
+        outputSpecPath,
+        pluginFilePath,
+        spec,
+        options
+      );
+
+      expect(manifest).to.deep.equal(expectedManifest);
+      expect(apiPlugin).to.deep.equal(expectedPlugins);
+      expect(warnings).to.deep.equal([]);
+    });
+
+    it("should not update conversation starter if it exists", async () => {
+      const spec: any = {
+        openapi: "3.0.2",
+        info: {
+          title: "My API",
+        },
+        servers: [
+          {
+            url: "/v3",
+          },
+        ],
+        paths: {
+          "/pets": {
+            get: {
+              operationId: "getPets",
+              summary: "Get all pets",
+              description: "Returns all pets from the system that the user has access to",
+              parameters: [
+                {
+                  name: "limit",
+                  description: "Maximum number of pets to return",
+                  required: true,
+                  schema: {
+                    type: "integer",
+                  },
+                },
+              ],
+            },
+            post: {
+              operationId: "createPet",
+              summary: "Create a pet",
+              requestBody: {
+                content: {
+                  "application/json": {
+                    schema: {
+                      type: "object",
+                      required: ["name"],
+                      properties: {
+                        name: {
+                          type: "string",
+                          description: "Name of the pet",
+                        },
+                      },
+                    },
+                  },
+                },
+              },
+            },
+          },
+        },
+      };
+      const manifestPath = "/path/to/your/manifest.json";
+      const outputSpecPath = "/path/to/your/spec/outputSpec.yaml";
+      const pluginFilePath = "/path/to/your/ai-plugin.json";
+
+      const originalManifest = {
+        name: { short: "Original Name", full: "Original Full Name" },
+        description: { short: "Original Short Description", full: "Original Full Description" },
+      };
+      const expectedManifest = {
+        name: { short: "Original Name", full: "Original Full Name" },
+        description: { short: "My API", full: "Original Full Description" },
+        copilotAgents: {
+          plugins: [
+            {
+              file: "ai-plugin.json",
+              id: "plugin_1",
+            },
+          ],
+        },
+      };
+
+      const expectedPlugins: PluginManifestSchema = {
+        schema_version: "v2.1",
+        name_for_human: "Original Name",
+        namespace: "originalname",
+        description_for_human: "<Please add description of the plugin>",
+        capabilities: {
+          conversation_starters: [
+            {
+              text: "Original conversation starter",
+            },
+          ],
+          localization: {},
+        },
+        functions: [
+          {
+            name: "getPets",
+            description: "Returns all pets from the system that the user has access to",
+          },
+          {
+            description: "Create a pet",
+            name: "createPet",
+          },
+        ],
+        runtimes: [
+          {
+            type: "OpenApi",
+            auth: {
+              type: "None",
+            },
+            spec: {
+              url: "spec/outputSpec.yaml",
+            },
+            run_for_functions: ["getPets", "createPet"],
+          },
+        ],
+      };
+      sinon
+        .stub(fs, "pathExists")
+        .withArgs(manifestPath)
+        .resolves(true)
+        .withArgs(pluginFilePath)
+        .resolves(true);
+
+      sinon
+        .stub(fs, "readJSON")
+        .withArgs(manifestPath)
+        .resolves(originalManifest)
+        .withArgs(pluginFilePath)
+        .resolves({
+          schema_version: "v2.1",
+          name_for_human: "",
+          description_for_human: "",
+          capabilities: {
+            conversation_starters: [
+              {
+                text: "Original conversation starter",
+              },
+            ],
+            localization: {},
+          },
+          functions: [],
+          runtimes: [],
+        });
+
+      const options: ParseOptions = {
+        allowConversationStarters: true,
+        allowMethods: ["get", "post"],
+      };
+      const [manifest, apiPlugin, warnings] = await ManifestUpdater.updateManifestWithAiPlugin(
+        manifestPath,
+        outputSpecPath,
+        pluginFilePath,
+        spec,
+        options
+      );
+
+      expect(manifest).to.deep.equal(expectedManifest);
+      expect(apiPlugin).to.deep.equal(expectedPlugins);
+      expect(warnings).to.deep.equal([]);
+    });
+  });
+
+  it("should append new runtime to apiPlugin files if there exists different spec path", async () => {
+    const spec: any = {
+      openapi: "3.0.2",
+      info: {
+        title: "My API",
+        description: "My API description",
+      },
+      servers: [
+        {
+          url: "/v3",
+        },
+      ],
+      paths: {
+        "/pets": {
+          get: {
+            operationId: "getPets",
+            summary: "Get all pets",
+            description: "Returns all pets from the system that the user has access to",
+            parameters: [
+              {
+                name: "limit",
+                description: "Maximum number of pets to return",
+                required: true,
+                schema: {
+                  type: "integer",
+                },
+              },
+            ],
+          },
+          post: {
+            operationId: "createPet",
+            summary: "Create a pet",
+            description: "Create a new pet in the store",
+            requestBody: {
+              content: {
+                "application/json": {
+                  schema: {
+                    type: "object",
+                    required: ["name"],
+                    properties: {
+                      name: {
+                        type: "string",
+                        description: "Name of the pet",
+                      },
+                    },
+                  },
+                },
+              },
+            },
+          },
+        },
+      },
+    };
+    const manifestPath = "/path/to/your/manifest.json";
+    const outputSpecPath = "/path/to/your/spec/outputSpec.yaml";
+    const pluginFilePath = "/path/to/your/ai-plugin.json";
+
+    const originalManifest = {
+      name: { short: "Original Name", full: "Original Full Name" },
+      description: { short: "Original Short Description", full: "Original Full Description" },
+    };
+    const expectedManifest = {
+      name: { short: "Original Name", full: "Original Full Name" },
+      description: { short: "My API", full: "My API description" },
+      copilotAgents: {
+        plugins: [
+          {
+            file: "ai-plugin.json",
+            id: "plugin_1",
+          },
+        ],
+      },
+    };
+
+    const expectedPlugins: PluginManifestSchema = {
+      schema_version: "v2.1",
+      name_for_human: "Original Name",
+      namespace: "originalname",
+      description_for_human: "My API description",
+      functions: [
+        {
+          name: "getPets2",
+          description: "Returns all pets from the system that the user has access to",
+        },
+        {
+          name: "createPet2",
+          description: "Create a new pet in the store",
+        },
+        {
+          name: "getPets",
+          description: "Returns all pets from the system that the user has access to",
+        },
+        {
+          name: "createPet",
+          description: "Create a new pet in the store",
+        },
+      ],
+      runtimes: [
+        {
+          type: "OpenApi",
+          auth: {
+            type: "None",
+          },
+          spec: {
+            url: "spec/outputSpec2.yaml",
+          },
+          run_for_functions: ["getPets2", "createPet2"],
+        },
+        {
+          type: "OpenApi",
+          auth: {
+            type: "None",
+          },
+          spec: {
+            url: "spec/outputSpec.yaml",
+          },
+          run_for_functions: ["getPets", "createPet"],
+        },
+      ],
+    };
+    sinon
+      .stub(fs, "pathExists")
+      .withArgs(manifestPath)
+      .resolves(true)
+      .withArgs(pluginFilePath)
+      .resolves(true);
+    sinon
+      .stub(fs, "readJSON")
+      .withArgs(manifestPath)
+      .resolves(originalManifest)
+      .withArgs(pluginFilePath)
+      .resolves({
+        schema_version: "v2.1",
+        name_for_human: "",
+        description_for_human: "",
+        functions: [
+          {
+            name: "getPets2",
+            description: "Returns all pets from the system that the user has access to",
+          },
+          {
+            name: "createPet2",
+            description: "Create a new pet in the store",
+          },
+        ],
+        runtimes: [
+          {
+            type: "OpenApi",
+            auth: {
+              type: "None",
+            },
+            spec: {
+              url: "spec/outputSpec2.yaml",
+            },
+            run_for_functions: ["getPets2", "createPet2"],
+          },
+        ],
+      });
+
+    const options: ParseOptions = {
+      allowMethods: ["get", "post"],
+    };
+    const [manifest, apiPlugin, warnings] = await ManifestUpdater.updateManifestWithAiPlugin(
+      manifestPath,
+      outputSpecPath,
+      pluginFilePath,
+      spec,
+      options
+    );
+
+    expect(manifest).to.deep.equal(expectedManifest);
+    expect(apiPlugin).to.deep.equal(expectedPlugins);
+    expect(warnings).to.deep.equal([]);
+  });
+
+  it("should add runtime and functions if not exist", async () => {
+    const spec: any = {
+      openapi: "3.0.2",
+      info: {
+        title: "My API",
+        description: "My API description",
+      },
+      servers: [
+        {
+          url: "/v3",
+        },
+      ],
+      paths: {
+        "/pets": {
+          get: {
+            operationId: "getPets",
+            summary: "Get all pets",
+            description: "Returns all pets from the system that the user has access to",
+            parameters: [
+              {
+                name: "limit",
+                description: "Maximum number of pets to return",
+                required: true,
+                schema: {
+                  type: "integer",
+                },
+              },
+            ],
+          },
+          post: {
+            operationId: "createPet",
+            summary: "Create a pet",
+            description: "Create a new pet in the store",
+            requestBody: {
+              content: {
+                "application/json": {
+                  schema: {
+                    type: "object",
+                    required: ["name"],
+                    properties: {
+                      name: {
+                        type: "string",
+                        description: "Name of the pet",
+                      },
+                    },
+                  },
+                },
+              },
+            },
+          },
+        },
+      },
+    };
+    const manifestPath = "/path/to/your/manifest.json";
+    const outputSpecPath = "/path/to/your/spec/outputSpec.yaml";
+    const pluginFilePath = "/path/to/your/ai-plugin.json";
+
+    const originalManifest = {
+      name: { short: "Original Name", full: "Original Full Name" },
+      description: { short: "Original Short Description", full: "Original Full Description" },
+    };
+    const expectedManifest = {
+      name: { short: "Original Name", full: "Original Full Name" },
+      description: { short: "My API", full: "My API description" },
+      copilotAgents: {
+        plugins: [
+          {
+            file: "ai-plugin.json",
+            id: "plugin_1",
+          },
+        ],
+      },
+    };
+
+    const expectedPlugins: PluginManifestSchema = {
+      schema_version: "v2.1",
+      name_for_human: "exist_name",
+      namespace: "existnamespace",
+      description_for_human: "exist_description",
+      functions: [
+        {
+          name: "getPets",
+          description: "Returns all pets from the system that the user has access to",
+        },
+        {
+          name: "createPet",
+          description: "Create a new pet in the store",
+        },
+      ],
+      runtimes: [
+        {
+          type: "OpenApi",
+          auth: {
+            type: "None",
+          },
+          spec: {
+            url: "spec/outputSpec.yaml",
+          },
+          run_for_functions: ["getPets", "createPet"],
+        },
+      ],
+    };
+    sinon
+      .stub(fs, "pathExists")
+      .withArgs(manifestPath)
+      .resolves(true)
+      .withArgs(pluginFilePath)
+      .resolves(true);
+    sinon
+      .stub(fs, "readJSON")
+      .withArgs(manifestPath)
+      .resolves(originalManifest)
+      .withArgs(pluginFilePath)
+      .resolves({
+        schema_version: "v2.1",
+        name_for_human: "exist_name",
+        namespace: "existnamespace",
+        description_for_human: "exist_description",
+      });
+
+    const options: ParseOptions = {
+      allowMethods: ["get", "post"],
+    };
+    const [manifest, apiPlugin, warnings] = await ManifestUpdater.updateManifestWithAiPlugin(
+      manifestPath,
+      outputSpecPath,
+      pluginFilePath,
+      spec,
+      options
+    );
+
+    expect(manifest).to.deep.equal(expectedManifest);
+    expect(apiPlugin).to.deep.equal(expectedPlugins);
+    expect(warnings).to.deep.equal([]);
+  });
+
+  it("should overwrite apiPlugin files if there exists runtime with same spec path", async () => {
+    const spec: any = {
+      openapi: "3.0.2",
+      info: {
+        title: "My API",
+        description: "My API description",
+      },
+      servers: [
+        {
+          url: "/v3",
+        },
+      ],
+      paths: {
+        "/pets": {
+          get: {
+            operationId: "getPets",
+            summary: "Get all pets",
+            description: "Returns all pets from the system that the user has access to",
+            parameters: [
+              {
+                name: "limit",
+                description: "Maximum number of pets to return",
+                required: true,
+                schema: {
+                  type: "integer",
+                },
+              },
+            ],
+          },
+          post: {
+            operationId: "createPet",
+            summary: "Create a pet",
+            description: "Create a new pet in the store",
+            requestBody: {
+              content: {
+                "application/json": {
+                  schema: {
+                    type: "object",
+                    required: ["name"],
+                    properties: {
+                      name: {
+                        type: "string",
+                        description: "Name of the pet",
+                      },
+                    },
+                  },
+                },
+              },
+            },
+          },
+        },
+      },
+    };
+    const manifestPath = "/path/to/your/manifest.json";
+    const outputSpecPath = "/path/to/your/spec/outputSpec.yaml";
+    const pluginFilePath = "/path/to/your/ai-plugin.json";
+
+    const originalManifest = {
+      name: { short: "Original Name", full: "Original Full Name" },
+      description: { short: "Original Short Description", full: "Original Full Description" },
+    };
+    const expectedManifest = {
+      name: { short: "Original Name", full: "Original Full Name" },
+      description: { short: "My API", full: "My API description" },
+      copilotAgents: {
+        plugins: [
+          {
+            file: "ai-plugin.json",
+            id: "plugin_1",
+          },
+        ],
+      },
+    };
+
+    const expectedPlugins: PluginManifestSchema = {
+      schema_version: "v2.1",
+      name_for_human: "Original Name",
+      namespace: "originalname",
+      description_for_human: "My API description",
+      functions: [
+        {
+          name: "getPets",
+          description: "Returns all pets from the system that the user has access to",
+        },
+        {
+          name: "createPet",
+          description: "Create a new pet in the store",
+        },
+      ],
+      runtimes: [
+        {
+          type: "OpenApi",
+          auth: {
+            type: "None",
+          },
+          spec: {
+            url: "spec/outputSpec.yaml",
+          },
+          run_for_functions: ["getPets", "createPet"],
+        },
+      ],
+    };
+    sinon
+      .stub(fs, "pathExists")
+      .withArgs(manifestPath)
+      .resolves(true)
+      .withArgs(pluginFilePath)
+      .resolves(true);
+    sinon
+      .stub(fs, "readJSON")
+      .withArgs(manifestPath)
+      .resolves(originalManifest)
+      .withArgs(pluginFilePath)
+      .resolves({
+        schema_version: "v2.1",
+        name_for_human: "",
+        description_for_human: "",
+        functions: [
+          {
+            name: "getPets",
+            description: "Returns all pets from the system that the user has access to - old",
+          },
+          {
+            name: "createPet",
+            description: "Create a new pet in the store - old",
+          },
+        ],
+        runtimes: [
+          {
+            type: "OpenApi",
+            auth: {
+              type: "None",
+            },
+            spec: {
+              url: "spec/outputSpec.yaml",
+            },
+            run_for_functions: ["getPets", "createPet"],
+          },
+        ],
+      });
+
+    const options: ParseOptions = {
+      allowMethods: ["get", "post"],
+    };
+    const [manifest, apiPlugin, warnings] = await ManifestUpdater.updateManifestWithAiPlugin(
+      manifestPath,
+      outputSpecPath,
+      pluginFilePath,
+      spec,
+      options
+    );
+
+    expect(manifest).to.deep.equal(expectedManifest);
+    expect(apiPlugin).to.deep.equal(expectedPlugins);
+    expect(warnings).to.deep.equal([]);
+  });
+
+  it("should update the plugin json correctly when contains env in name and description", async () => {
+    const spec: any = {
+      openapi: "3.0.2",
+      info: {
+        title: "My API",
+        description: "My API description",
+      },
+      servers: [
+        {
+          url: "/v3",
+        },
+      ],
+      paths: {
+        "/pets": {
+          get: {
+            operationId: "getPets",
+            summary: "Get all pets",
+            description: "Returns all pets from the system that the user has access to",
+            parameters: [
+              {
+                name: "limit",
+                description: "Maximum number of pets to return",
+                required: true,
+                schema: {
+                  type: "integer",
+                },
+              },
+            ],
+          },
+          post: {
+            operationId: "createPet",
+            summary: "Create a pet",
+            description: "Create a new pet in the store",
+            requestBody: {
+              content: {
+                "application/json": {
+                  schema: {
+                    type: "object",
+                    required: ["name"],
+                    properties: {
+                      name: {
+                        type: "string",
+                        description: "Name of the pet",
+                      },
+                    },
+                  },
+                },
+              },
+            },
+          },
+        },
+      },
+    };
+    const manifestPath = "/path/to/your/manifest.json";
+    const outputSpecPath = "/path/to/your/spec/outputSpec.yaml";
+    const pluginFilePath = "/path/to/your/ai-plugin.json";
+
+    sinon
+      .stub(fs, "pathExists")
+      .withArgs(manifestPath)
+      .resolves(true)
+      .withArgs(pluginFilePath)
+      .resolves(false);
+    const originalManifest = {
+      name: { short: "Original Name${{TestEnv}}", full: "Original Full Name" },
+      description: {
+        short: "Original Short Description",
+        full: "Original Full Description${{TestEnv}}",
+      },
+    };
+    const expectedManifest = {
+      name: { short: "Original Name${{TestEnv}}", full: "Original Full Name" },
+      description: { short: "My API", full: "My API description" },
+      copilotAgents: {
+        plugins: [
+          {
+            file: "ai-plugin.json",
+            id: "plugin_1",
+          },
+        ],
+      },
+    };
+
+    const expectedPlugins: PluginManifestSchema = {
+      $schema: ConstantString.PluginManifestSchema,
+      schema_version: "v2.1",
+      name_for_human: "Original Name",
+      namespace: "originalname",
+      description_for_human: "My API description",
+      functions: [
+        {
+          name: "getPets",
+          description: "Returns all pets from the system that the user has access to",
+        },
+        {
+          name: "createPet",
+          description: "Create a new pet in the store",
+        },
+      ],
+      runtimes: [
+        {
+          type: "OpenApi",
+          auth: {
+            type: "None",
+          },
+          spec: {
+            url: "spec/outputSpec.yaml",
+          },
+          run_for_functions: ["getPets", "createPet"],
+        },
+      ],
+    };
+    sinon.stub(fs, "readJSON").resolves(originalManifest);
+    const options: ParseOptions = {
+      allowMethods: ["get", "post"],
+    };
+    const [manifest, apiPlugin, warnings] = await ManifestUpdater.updateManifestWithAiPlugin(
+      manifestPath,
+      outputSpecPath,
+      pluginFilePath,
+      spec,
+      options
+    );
+
+    expect(manifest).to.deep.equal(expectedManifest);
+    expect(apiPlugin).to.deep.equal(expectedPlugins);
+    expect(warnings).to.deep.equal([]);
+  });
+
+  it("should update the manifest with the correct manifest and apiPlugin files with optional parameters", async () => {
+    const spec: any = {
+      openapi: "3.0.2",
+      info: {
+        title: "My API",
+        description: "My API description",
+      },
+      servers: [
+        {
+          url: "/v3",
+        },
+      ],
+      paths: {
+        "/pets": {
+          get: {
+            operationId: "getPets",
+            summary: "Get all pets",
+            description: "Returns all pets from the system that the user has access to",
+            parameters: [
+              {
+                name: "limit",
+                description: "Maximum number of pets to return",
+                required: true,
+                schema: {
+                  type: "integer",
+                },
+              },
+              {
+                name: "id",
+                schema: {
+                  type: "string",
+                },
+              },
+            ],
+          },
+          post: {
+            operationId: "createPet",
+            summary: "Create a pet",
+            description: "Create a new pet in the store",
+            requestBody: {
+              content: {
+                "application/json": {
+                  schema: {
+                    type: "object",
+                    required: ["name"],
+                    properties: {
+                      name: {
+                        type: "string",
+                        description: "Name of the pet",
+                      },
+                    },
+                  },
+                },
+              },
+            },
+          },
+        },
+      },
+    };
+    const manifestPath = "/path/to/your/manifest.json";
+    const outputSpecPath = "/path/to/your/spec/outputSpec.yaml";
+    const pluginFilePath = "/path/to/your/ai-plugin.json";
+
+    sinon
+      .stub(fs, "pathExists")
+      .withArgs(manifestPath)
+      .resolves(true)
+      .withArgs(pluginFilePath)
+      .resolves(false);
+    const originalManifest = {
+      name: { short: "Original Name", full: "Original Full Name" },
+      description: { short: "Original Short Description", full: "Original Full Description" },
+    };
+    const expectedManifest = {
+      name: { short: "Original Name", full: "Original Full Name" },
+      description: { short: "My API", full: "My API description" },
+      copilotAgents: {
+        plugins: [
+          {
+            file: "ai-plugin.json",
+            id: "plugin_1",
+          },
+        ],
+      },
+    };
+
+    const expectedPlugins: PluginManifestSchema = {
+      $schema: ConstantString.PluginManifestSchema,
+      schema_version: "v2.1",
+      name_for_human: "Original Name",
+      namespace: "originalname",
+      description_for_human: "My API description",
+      functions: [
+        {
+          name: "getPets",
+          description: "Returns all pets from the system that the user has access to",
+        },
+        {
+          name: "createPet",
+          description: "Create a new pet in the store",
+        },
+      ],
+      runtimes: [
+        {
+          type: "OpenApi",
+          auth: {
+            type: "None",
+          },
+          spec: {
+            url: "spec/outputSpec.yaml",
+          },
+          run_for_functions: ["getPets", "createPet"],
+        },
+      ],
+    };
+    sinon.stub(fs, "readJSON").resolves(originalManifest);
+
+    const options: ParseOptions = {
+      allowMethods: ["get", "post"],
+    };
+    const [manifest, apiPlugin, warnings] = await ManifestUpdater.updateManifestWithAiPlugin(
+      manifestPath,
+      outputSpecPath,
+      pluginFilePath,
+      spec,
+      options
+    );
+
+    expect(manifest).to.deep.equal(expectedManifest);
+    expect(apiPlugin).to.deep.equal(expectedPlugins);
+    expect(warnings).to.deep.equal([]);
+  });
+
+  it("should generate default ai plugin file if no api", async () => {
+    const spec: any = {
+      openapi: "3.0.2",
+      info: {
+        title: "My API",
+        description: "My API description",
+      },
+      servers: [
+        {
+          url: "/v3",
+        },
+      ],
+      paths: {},
+    };
+    const manifestPath = "/path/to/your/manifest.json";
+    const outputSpecPath = "/path/to/your/spec/outputSpec.yaml";
+    const pluginFilePath = "/path/to/your/ai-plugin.json";
+
+    sinon
+      .stub(fs, "pathExists")
+      .withArgs(manifestPath)
+      .resolves(true)
+      .withArgs(pluginFilePath)
+      .resolves(false);
+    const originalManifest = {
+      name: { short: "Original Name", full: "Original Full Name" },
+      description: { short: "Original Short Description", full: "Original Full Description" },
+    };
+    const expectedManifest = {
+      name: { short: "Original Name", full: "Original Full Name" },
+      description: { short: "My API", full: "My API description" },
+      copilotAgents: {
+        plugins: [
+          {
+            file: "ai-plugin.json",
+            id: "plugin_1",
+          },
+        ],
+      },
+    };
+
+    const expectedPlugins: PluginManifestSchema = {
+      $schema: ConstantString.PluginManifestSchema,
+      schema_version: "v2.1",
+      name_for_human: "Original Name",
+      namespace: "originalname",
+      description_for_human: "My API description",
+      functions: [],
+      runtimes: [
+        {
+          type: "OpenApi",
+          auth: {
+            type: "None",
+          },
+          spec: {
+            url: "spec/outputSpec.yaml",
+          },
+          run_for_functions: [],
+        },
+      ],
+    };
+    sinon.stub(fs, "readJSON").resolves(originalManifest);
+    const options: ParseOptions = {
+      allowMethods: ["get", "post"],
+    };
+    const [manifest, apiPlugin, warnings] = await ManifestUpdater.updateManifestWithAiPlugin(
+      manifestPath,
+      outputSpecPath,
+      pluginFilePath,
+      spec,
+      options
+    );
+
+    expect(manifest).to.deep.equal(expectedManifest);
+    expect(apiPlugin).to.deep.equal(expectedPlugins);
+    expect(warnings).to.deep.equal([]);
+  });
+
+  it("should throw error if has nested object property", async () => {
+    const spec: any = {
+      openapi: "3.0.2",
+      info: {
+        title: "My API",
+        description: "My API description",
+      },
+      servers: [
+        {
+          url: "/v3",
+        },
+      ],
+      paths: {
+        "/pets": {
+          get: {
+            operationId: "getPets",
+            summary: "Get all pets",
+            description: "Returns all pets from the system that the user has access to",
+            parameters: [
+              {
+                name: "petObj",
+                description: "Pet object",
+                required: true,
+                schema: {
+                  type: "object",
+                  properties: {
+                    id: {
+                      type: "integer",
+                    },
+                    name: {
+                      type: "string",
+                    },
+                  },
+                },
+              },
+            ],
+          },
+        },
+      },
+    };
+    const manifestPath = "/path/to/your/manifest.json";
+    const outputSpecPath = "/path/to/your/spec/outputSpec.yaml";
+
+    const originalManifest = {
+      name: { short: "Original Name", full: "Original Full Name" },
+      description: { short: "My API", full: "My API description" },
+    };
+
+    sinon.stub(fs, "readJSON").resolves(originalManifest);
+    const pluginFilePath = "/path/to/your/ai-plugin.json";
+    sinon
+      .stub(fs, "pathExists")
+      .withArgs(manifestPath)
+      .resolves(true)
+      .withArgs(pluginFilePath)
+      .resolves(false);
+    try {
+      const options: ParseOptions = {
+        allowMethods: ["get", "post"],
+      };
+      await ManifestUpdater.updateManifestWithAiPlugin(
+        manifestPath,
+        outputSpecPath,
+        pluginFilePath,
+        spec,
+        options
+      );
+      expect.fail("Expected updateManifest to throw a SpecParserError");
+    } catch (err: any) {
+      expect(err).to.be.instanceOf(SpecParserError);
+      expect(err.errorType).to.equal(ErrorType.UpdateManifestFailed);
+      expect(err.message).to.equal(
+        "Unsupported schema in get /pets: " +
+          JSON.stringify({
+            type: "object",
+            properties: {
+              id: {
+                type: "integer",
+              },
+              name: {
+                type: "string",
+              },
+            },
+          })
+      );
+    }
+  });
+
+  it("should throw error if request body is not object", async () => {
+    const spec: any = {
+      openapi: "3.0.2",
+      info: {
+        title: "My API",
+        description: "My API description",
+      },
+      servers: [
+        {
+          url: "/v3",
+        },
+      ],
+      paths: {
+        "/pets": {
+          post: {
+            requestBody: {
+              content: {
+                "application/json": {
+                  schema: {
+                    type: "string",
+                  },
+                },
+              },
+            },
+            operationId: "postPets",
+            summary: "Get all pets",
+            description: "Returns all pets from the system that the user has access to",
+          },
+        },
+      },
+    };
+    const manifestPath = "/path/to/your/manifest.json";
+    const outputSpecPath = "/path/to/your/spec/outputSpec.yaml";
+
+    const originalManifest = {
+      name: { short: "Original Name", full: "Original Full Name" },
+      description: { short: "My API", full: "My API description" },
+    };
+
+    sinon.stub(fs, "readJSON").resolves(originalManifest);
+    const pluginFilePath = "/path/to/your/ai-plugin.json";
+    sinon
+      .stub(fs, "pathExists")
+      .withArgs(manifestPath)
+      .resolves(true)
+      .withArgs(pluginFilePath)
+      .resolves(false);
+    try {
+      const options: ParseOptions = {
+        allowMethods: ["get", "post"],
+      };
+      await ManifestUpdater.updateManifestWithAiPlugin(
+        manifestPath,
+        outputSpecPath,
+        pluginFilePath,
+        spec,
+        options
+      );
+      expect.fail("Expected updateManifest to throw a SpecParserError");
+    } catch (err: any) {
+      expect(err).to.be.instanceOf(SpecParserError);
+      expect(err.errorType).to.equal(ErrorType.UpdateManifestFailed);
+      expect(err.message).to.equal(
+        "Unsupported schema in post /pets: " +
+          JSON.stringify({
+            type: "string",
+          })
+      );
+    }
+  });
+
+  it("should update existing manifest", async () => {
     const spec: any = {
       openapi: "3.0.2",
       info: {
@@ -5007,14 +3999,11 @@
     const originalManifest = {
       name: { short: "Original Name", full: "Original Full Name" },
       description: { short: "Original Short Description", full: "Original Full Description" },
-      copilotExtensions: {
-        plugins: [{ file: "ai-plugin-old.json", id: "plugin_1" }],
-      },
     };
     const expectedManifest = {
       name: { short: "Original Name", full: "Original Full Name" },
       description: { short: "My API", full: "My API description" },
-      copilotExtensions: {
+      copilotAgents: {
         plugins: [
           {
             file: "ai-plugin.json",
@@ -5107,7 +4096,7 @@
     expect(warnings).to.deep.equal([]);
   });
 
-  it("should not change manifest if it is declarative copilot", async () => {
+  it("should update existing manifest and use old copilotExtensions property if it exist", async () => {
     const spec: any = {
       openapi: "3.0.2",
       info: {
@@ -5174,22 +4163,17 @@
       name: { short: "Original Name", full: "Original Full Name" },
       description: { short: "Original Short Description", full: "Original Full Description" },
       copilotExtensions: {
-        declarativeCopilots: [
-          {
-            id: "repairDeclarativeCopilot",
-            file: "repairDeclarativeCopilot.json",
-          },
-        ],
+        plugins: [{ file: "ai-plugin-old.json", id: "plugin_1" }],
       },
     };
     const expectedManifest = {
       name: { short: "Original Name", full: "Original Full Name" },
-      description: { short: "Original Short Description", full: "Original Full Description" },
+      description: { short: "My API", full: "My API description" },
       copilotExtensions: {
-        declarativeCopilots: [
-          {
-            id: "repairDeclarativeCopilot",
-            file: "repairDeclarativeCopilot.json",
+        plugins: [
+          {
+            file: "ai-plugin.json",
+            id: "plugin_1",
           },
         ],
       },
@@ -5259,7 +4243,6 @@
 
     const options: ParseOptions = {
       allowMethods: ["get", "post"],
-      isGptPlugin: true,
     };
     const [manifest, apiPlugin, warnings] = await ManifestUpdater.updateManifestWithAiPlugin(
       manifestPath,
@@ -5279,7 +4262,7 @@
     expect(warnings).to.deep.equal([]);
   });
 
-  it("should update existing manifest", async () => {
+  it("should not change manifest if it is declarative copilot", async () => {
     const spec: any = {
       openapi: "3.0.2",
       info: {
@@ -5345,15 +4328,23 @@
     const originalManifest = {
       name: { short: "Original Name", full: "Original Full Name" },
       description: { short: "Original Short Description", full: "Original Full Description" },
+      copilotExtensions: {
+        declarativeCopilots: [
+          {
+            id: "repairDeclarativeCopilot",
+            file: "repairDeclarativeCopilot.json",
+          },
+        ],
+      },
     };
     const expectedManifest = {
       name: { short: "Original Name", full: "Original Full Name" },
-      description: { short: "My API", full: "My API description" },
+      description: { short: "Original Short Description", full: "Original Full Description" },
       copilotExtensions: {
-        plugins: [
-          {
-            file: "ai-plugin.json",
-            id: "plugin_1",
+        declarativeCopilots: [
+          {
+            id: "repairDeclarativeCopilot",
+            file: "repairDeclarativeCopilot.json",
           },
         ],
       },
@@ -5423,6 +4414,7 @@
 
     const options: ParseOptions = {
       allowMethods: ["get", "post"],
+      isGptPlugin: true,
     };
     const [manifest, apiPlugin, warnings] = await ManifestUpdater.updateManifestWithAiPlugin(
       manifestPath,
