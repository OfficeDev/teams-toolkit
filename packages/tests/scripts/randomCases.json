--- conflicted
+++ resolved
@@ -91,23 +91,11 @@
         "cases": [
             "sample-localdebug-todo-list-with-m365",
             "sample-localdebug-todo-list-sql",
-<<<<<<< HEAD
             "sample-localdebug-hello-world-tab-with-backend",
             "sample-localdebug-graph-connector-bot",
             "sample-localdebug-bot-sso",
             "sample-localdebug-dice-roller",
             "basic-tab-upgrade-debug"
-=======
-            "sample-localdebug-npm-search",
-            "sample-localdebug-graph-connector-bot",
-            "sample-localdebug-bot-sso",
-            "sample-localdebug-dice-roller",
-            "sample-localdebug-large-scale-notification",
-            "basic-tab-upgrade-debug",
-            "sample-localdebug-hello-world-tab-with-backend",
-            "sample-localdebug-contact-exporter",
-            "sample-localdebug-hello-world-meeting"
->>>>>>> faac5a4d
         ]
     },
     {
