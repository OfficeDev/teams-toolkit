--- conflicted
+++ resolved
@@ -948,22 +948,6 @@
     } catch (error) {
       console.log("no message to dismiss");
     }
-<<<<<<< HEAD
-    try {
-      console.log("sending message ", options?.botCommand);
-      await executeBotSuggestionCommand(
-        page,
-        frame,
-        options?.botCommand || "hello world"
-      );
-      await frame?.click('button[name="send"]');
-    } catch (e: any) {
-      console.log(
-        `[Command "${options?.botCommand}" not executed successfully] ${e.message}`
-      );
-    }
-    if (options?.botCommand === "show") {
-=======
 
     if (command === "show") {
       try {
@@ -975,7 +959,6 @@
           `[Command "${command}" not executed successfully] ${e.message}`
         );
       }
->>>>>>> 2fdf2b99
       await RetryHandler.retry(async () => {
         // wait for alert message to show
         const btn = await frame?.waitForSelector(
@@ -1010,14 +993,10 @@
       console.log(`${options?.expected}`);
     } else {
       await RetryHandler.retry(async () => {
-<<<<<<< HEAD
-        await frame?.waitForSelector(`p:has-text("${options?.expected}")`);
-=======
         console.log("sending message ", command);
         await executeBotSuggestionCommand(page, frame, command);
         await frame?.click('button[name="send"]');
         await frame?.waitForSelector(`p:has-text("${expected}")`);
->>>>>>> 2fdf2b99
         console.log("verify bot successfully!!!");
       }, 2);
       console.log(`${options?.expected}`);
