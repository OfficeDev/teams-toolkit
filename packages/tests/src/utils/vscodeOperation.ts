--- conflicted
+++ resolved
@@ -585,14 +585,10 @@
     }
     case "crbot": {
       await input.selectQuickPick(CreateProjectQuestion.Bot);
-<<<<<<< HEAD
+      await driver.sleep(Timeout.input);
       // await input.selectQuickPick("Chat Command");
       await input.setText("Chat Command");
       await input.confirm();
-=======
-      await driver.sleep(Timeout.input);
-      await input.selectQuickPick("Chat Command");
->>>>>>> 20d61baa
       await driver.sleep(Timeout.input);
       // Choose programming language
       if (lang) {
