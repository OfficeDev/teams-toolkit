--- conflicted
+++ resolved
@@ -670,7 +670,6 @@
       await driver.sleep(Timeout.input);
       // Choose programming language
       await input.selectQuickPick(lang);
-<<<<<<< HEAD
       break;
     }
     case "spfx": {
@@ -699,36 +698,6 @@
       await driver.sleep(Timeout.input);
       break;
     }
-=======
-      break;
-    }
-    case "spfx": {
-      scaffoldingTime = scaffoldingSpfxTime;
-      // Choose Tab(SPFx)
-      await input.selectQuickPick(CreateProjectQuestion.Tab);
-      await driver.sleep(Timeout.input);
-      // await input.selectQuickPick("SPFx");
-      await input.setText("SPFx");
-      await input.confirm();
-      await driver.sleep(Timeout.input);
-      await input.selectQuickPick(CreateProjectQuestion.CreateNewSpfxSolution);
-      // Wait for Node version check
-      await driver.sleep(Timeout.longTimeWait);
-      await input.selectQuickPick(
-        CreateProjectQuestion.SpfxSharepointFrameworkInTtk
-      );
-      await driver.sleep(Timeout.input);
-      // Choose React or None
-      await input.selectQuickPick(spfxFrameworkType);
-      // Input Web Part Name
-      await input.setText(appName);
-      await driver.sleep(Timeout.input);
-      await input.confirm();
-      // Input Web Part Description
-      await driver.sleep(Timeout.input);
-      break;
-    }
->>>>>>> ef0e0262
     case "gspfx": {
       await input.selectQuickPick(CreateProjectQuestion.Tab);
       await driver.sleep(Timeout.input);
@@ -898,13 +867,9 @@
     case "aiagentassist": {
       await input.selectQuickPick(CreateProjectQuestion.CustomCopilot);
       await driver.sleep(Timeout.input);
-<<<<<<< HEAD
-      await input.selectQuickPick("AI Agent");
-=======
       // await input.selectQuickPick("AI Agent");
       await input.setText("AI Agent");
       await input.confirm();
->>>>>>> ef0e0262
       await driver.sleep(Timeout.input);
       await input.selectQuickPick(aiManagement);
       await driver.sleep(Timeout.input);
@@ -930,15 +895,9 @@
       await driver.sleep(Timeout.input);
       // Choose programming language
       await input.selectQuickPick(lang);
-<<<<<<< HEAD
       await driver.sleep(Timeout.input);
       await input.setText(aiType);
       await driver.sleep(Timeout.input);
-=======
-      await driver.sleep(Timeout.input);
-      await input.setText(aiType);
-      await driver.sleep(Timeout.input);
->>>>>>> ef0e0262
       await input.confirm();
       await driver.sleep(Timeout.input);
       await input.confirm();
@@ -986,19 +945,11 @@
       await input.selectQuickPick(lang);
       await driver.sleep(Timeout.input);
       await input.setText(aiType);
-<<<<<<< HEAD
-      await driver.sleep(Timeout.input);
-      await input.confirm();
-      await driver.sleep(Timeout.input);
-      await input.confirm();
-      await driver.sleep(Timeout.input);
-=======
-      await driver.sleep(Timeout.input);
-      await input.confirm();
-      await driver.sleep(Timeout.input);
-      await input.confirm();
-      await driver.sleep(Timeout.input);
->>>>>>> ef0e0262
+      await driver.sleep(Timeout.input);
+      await input.confirm();
+      await driver.sleep(Timeout.input);
+      await input.confirm();
+      await driver.sleep(Timeout.input);
       break;
     }
     case "msgnewapi": {
