{
  "extends": "@istanbuljs/nyc-config-typescript",
  "all": true,
  "include": ["src/**/*.ts", "src/**/*.js"],
  "exclude": [
    "src/controls/webviewPanel.ts",
<<<<<<< HEAD
    "src/debug/**/*.ts"
=======
    "src/commonlib/",
    "src/exp/",
    "src/qm/",
    "src/treeview/webViewProvider/",
    "src/utils/survey.ts",
    "src/extension.ts",
    "src/folder.ts"
>>>>>>> 88bf4bca
  ],
  "reporter": ["text", "html", "json-summary", "cobertura", "lcov"],
  "check-coverage": true,
  "lines": 40.53
}<|MERGE_RESOLUTION|>--- conflicted
+++ resolved
@@ -4,17 +4,14 @@
   "include": ["src/**/*.ts", "src/**/*.js"],
   "exclude": [
     "src/controls/webviewPanel.ts",
-<<<<<<< HEAD
-    "src/debug/**/*.ts"
-=======
     "src/commonlib/",
     "src/exp/",
     "src/qm/",
     "src/treeview/webViewProvider/",
     "src/utils/survey.ts",
     "src/extension.ts",
-    "src/folder.ts"
->>>>>>> 88bf4bca
+    "src/folder.ts",
+    "src/debug/**/*.ts"
   ],
   "reporter": ["text", "html", "json-summary", "cobertura", "lcov"],
   "check-coverage": true,
