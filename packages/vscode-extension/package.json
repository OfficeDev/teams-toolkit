--- conflicted
+++ resolved
@@ -366,13 +366,8 @@
     "opn": "^6.0.0",
     "vscode-extension-telemetry": "^0.1.6",
     "underscore": "^1.12.1",
-<<<<<<< HEAD
-    "teamsfx-api": "^1.0.0",
-    "teamsfx-core": "^1.0.0"
-=======
     "fx-api": "1.0.0",
     "fx-core": "1.0.0"
->>>>>>> 3d601a01
   },
   "lint-staged": {
     "**/*.ts": [
