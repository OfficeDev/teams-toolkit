--- conflicted
+++ resolved
@@ -2,11 +2,7 @@
   "name": "ms-teams-vscode-extension",
   "displayName": "Teams Toolkit",
   "description": "Create, debug, and deploy Teams apps with Teams Toolkit",
-<<<<<<< HEAD
-  "version": "5.8.2-copilot-debug-20241010-004",
-=======
   "version": "5.10.1",
->>>>>>> 4f6c6d7d
   "publisher": "TeamsDevApp",
   "author": "Microsoft Corporation",
   "private": true,
@@ -556,13 +552,13 @@
     },
     "commands": [
       {
-				"command": "launchBrowserWindowForCopilot.launch",
-				"title": "Launch Browser Window for Copilot"
-			},
-			{
-				"command": "connectToExistingBrowserDebugSessionForCopilot.connect",
-				"title": "Connect to Existing Browser Debug Session for Copilot"
-			},
+        "command": "launchBrowserWindowForCopilot.launch",
+        "title": "Launch Browser Window for Copilot"
+      },
+      {
+        "command": "connectToExistingBrowserDebugSessionForCopilot.connect",
+        "title": "Connect to Existing Browser Debug Session for Copilot"
+      },
       {
         "command": "fx-extension.create",
         "title": "%teamstoolkit.commands.createProject.title%",
@@ -1674,20 +1670,14 @@
     "@vscode/webview-ui-toolkit": "^1.2.2",
     "async-mutex": "^0.3.1",
     "axios": "^1.7.5",
-<<<<<<< HEAD
     "chrome-remote-interface": "^0.33.2",
     "devtools-protocol": "^0.0.1366620",
     "dotenv": "^8.2.0",
     "dree": "^4.7.0",
     "edge-paths": "^3.0.5",
-    "express": "^4.19.2",
-=======
     "detect-port": "^1.3.0",
-    "dotenv": "^8.2.0",
-    "dree": "^4.7.0",
     "express": "^4.21.1",
     "find-process": "^1.4.4",
->>>>>>> 4f6c6d7d
     "fuse.js": "^6.6.2",
     "glob": "^10",
     "jscodeshift": "^0.14.0",
