--- conflicted
+++ resolved
@@ -369,16 +369,8 @@
     "fx-core": "^1.0.1",
     "jsonschema": "^1.4.0",
     "opn": "^6.0.0",
-<<<<<<< HEAD
     "underscore": "^1.12.1",
     "vscode-extension-telemetry": "^0.1.6"
-=======
-    "vscode-test": "^1.5.2",
-    "vscode-extension-telemetry": "^0.1.6",
-    "underscore": "^1.12.1",
-    "fx-api": "^1.0.1",
-    "fx-core": "^1.0.1"
->>>>>>> 650eee53
   },
   "lint-staged": {
     "**/*.ts": [
