{
  "name": "ms-teams-vscode-extension",
  "displayName": "Teams Toolkit (Preview)",
  "description": "Create, debug, and deploy Teams apps with Teams Toolkit",
  "version": "2.5.0",
  "publisher": "TeamsDevApp",
  "author": "Microsoft Corporation",
  "icon": "media/teams.png",
  "main": "./out/src/extension.js",
  "repository": {
    "type": "git",
    "url": "https://github.com/OfficeDev/TeamsFx"
  },
  "views": {
    "teamsfx-toolkit": [
      {
        "id": "teamsfx-toolkit",
        "name": "Commands"
      }
    ]
  },
  "engines": {
    "vscode": "^1.51.0"
  },
  "license": "MIT",
  "keywords": [
    "Microsoft Teams",
    "Azure",
    "M365"
  ],
  "preview": true,
  "categories": [
    "Azure",
    "Extension Packs",
    "Snippets"
  ],
  "aiKey": "1c56be97-bb74-42cf-b04b-8f1aabf04592",
  "featureFlag": "true",
  "files": [
    "out/**/*"
  ],
  "activationEvents": [
    "*",
    "onCommand:fx-extension.openWelcome",
    "onCommand:fx-extension.openSamples",
    "onCommand:fx-extension.openDocument",
    "onCommand:fx-extension.cmpAccounts",
    "onCommand:fx-extension.create",
    "onCommand:fx-extension.addCapability",
    "onCommand:fx-extension.update",
    "onCommand:fx-extension.openManifest",
    "onCommand:fx-extension.validateManifest",
    "onCommand:fx-extension.build",
    "onCommand:fx-extension.provision",
    "onCommand:fx-extension.deploy",
    "onCommand:fx-extension.publish",
    "onCommand:fx-extension.updateAad",
    "onCommand:fx-extension.openAppManagement",
    "onCommand:fx-extension.openBotManagement",
    "onCommand:fx-extension.openReportIssues",
    "onCommand:fx-extension.validate-dependencies",
    "onCommand:fx-extension.pre-debug-check",
    "onCommand:fx-extension.migrateV1Project",
    "workspaceContains:**/.fx/*",
    "onView:teamsfx",
    "onView:teamsfx-accounts",
    "onView:teamsfx-environment",
    "onView:teamsfx-development",
    "onView:teamsfx-deployment",
    "onView:teamsfx-help-and-feedback"
  ],
  "contributes": {
    "viewsContainers": {
      "activitybar": [
        {
          "id": "teamsfx",
          "title": "Teams Toolkit",
          "icon": "media/teams.svg"
        }
      ]
    },
    "views": {
      "teamsfx": [
        {
          "id": "teamsfx-accounts",
          "name": "Accounts"
        },
        {
          "id": "teamsfx-environment",
          "name": "Environment",
          "when": "fx-extension.isMultiEnvEnabled"
        },
        {
          "id": "teamsfx-development",
          "name": "Development"
        },
        {
          "id": "teamsfx-deployment",
          "name": "Deployment"
        },
        {
          "id": "teamsfx-help-and-feedback",
          "name": "Help and feedback"
        }
      ]
    },
    "menus": {
      "view/title": [
        {
          "command": "fx-extension.addEnvironment",
          "when": "view == teamsfx-environment",
          "group": "navigation@1"
        }
      ],
      "view/item/context": [
        {
          "command": "fx-extension.signOut",
          "when": "view == teamsfx-accounts && viewItem == signedinM365",
          "group": "inline@1"
        },
        {
          "command": "fx-extension.signOut",
          "when": "view == teamsfx-accounts && viewItem == signedinAzure",
          "group": "inline@1"
        },
        {
          "command": "fx-extension.m365AccountSettings",
          "when": "view == teamsfx-accounts && viewItem == signedinM365",
          "group": "inline@2"
        },
        {
          "command": "fx-extension.azureAccountSettings",
          "when": "view == teamsfx-accounts && viewItem == signedinAzure",
          "group": "inline@2"
        },
        {
          "command": "fx-extension.specifySubscription",
          "when": "view == teamsfx-accounts && viewItem == selectSubscription",
          "group": "inline"
        },
        {
          "command": "fx-extension.signInGuideline",
          "when": "view == teamsfx-accounts && viewItem == signinM365",
          "group": "inline"
        },
        {
          "command": "fx-extension.signInGuideline",
          "when": "view == teamsfx-accounts && viewItem == signinAzure",
          "group": "inline"
        },
        {
          "command": "fx-extension.viewEnvironment",
          "when": "view == teamsfx-environment && viewItem == environment"
        },
        {
          "command": "fx-extension.activateEnvironment",
          "when": "view == teamsfx-environment && viewItem == environment"
        }
      ],
      "editor/title/run": [
        {
          "command": "fx-extension.selectAndDebug",
          "when": "!inDebugMode && debuggersAvailable && fx-extension.runIconActive",
          "group": "teamsfx"
        }
      ],
      "commandPalette": [
        {
          "command": "fx-extension.signOut",
          "when": "false"
        },
        {
          "command": "fx-extension.signInGuideline",
          "when": "false"
        },
        {
          "command": "fx-extension.m365AccountSettings",
          "when": "false"
        },
        {
          "command": "fx-extension.azureAccountSettings",
          "when": "false"
        },
        {
          "command": "fx-extension.specifySubscription",
          "when": "false"
        },
        {
          "command": "fx-extension.selectAndDebug",
          "when": "false"
        },
        {
          "command": "fx-extension.cicdGuide",
          "when": "false"
        },
        {
          "command": "fx-extension.migrateV1Project",
          "when": "fx-extension.v1Project"
        }
      ]
    },
    "commands": [
      {
        "command": "fx-extension.signOut",
        "title": "Sign Out",
        "icon": "$(sign-out)"
      },
      {
        "command": "fx-extension.signInGuideline",
        "title": "Learn more about Teams development accounts",
        "icon": "$(info)"
      },
      {
        "command": "fx-extension.m365AccountSettings",
        "title": "M365 portal",
        "icon": "$(settings-gear)"
      },
      {
        "command": "fx-extension.azureAccountSettings",
        "title": "Azure portal",
        "icon": "$(settings-gear)"
      },
      {
        "command": "fx-extension.specifySubscription",
        "title": "Specify subscription",
        "icon": "$(list-selection)"
      },
      {
        "command": "fx-extension.cmpAccounts",
        "title": "Teams: Accounts"
      },
      {
        "command": "fx-extension.openWelcome",
        "title": "Teams: Quick Start"
      },
      {
        "command": "fx-extension.openSamples",
        "title": "Teams: Samples"
      },
      {
        "command": "fx-extension.openDocument",
        "title": "Teams: Documentation"
      },
      {
        "command": "fx-extension.create",
        "title": "Teams: Create New Project"
      },
      {
        "command": "fx-extension.update",
        "title": "Teams: Add Resources"
      },
      {
        "command": "fx-extension.addCapability",
        "title": "Teams: Add Capability"
      },
      {
        "command": "fx-extension.openManifest",
        "title": "Teams: Manifest Editor"
      },
      {
        "command": "fx-extension.validateManifest",
        "title": "Teams: Validate App Manifest File"
      },
      {
        "command": "fx-extension.build",
        "title": "Teams: Build Teams Package"
      },
      {
        "command": "fx-extension.provision",
        "title": "Teams: Provision in the Cloud"
      },
      {
        "command": "fx-extension.deploy",
        "title": "Teams: Deploy to the Cloud"
      },
      {
        "command": "fx-extension.publish",
        "title": "Teams: Publish to Teams"
      },
      {
        "command": "fx-extension.openAppManagement",
        "title": "Teams: Developer Portal"
      },
      {
        "command": "fx-extension.openReportIssues",
        "title": "Teams: Report issues"
      },
      {
        "command": "fx-extension.validate-dependencies",
        "title": "Teams - Validate Dependencies",
        "enablement": "never"
      },
      {
        "command": "fx-extension.validate-spfx-dependencies",
        "title": "Teams - Validate SPFx Dependencies",
        "enablement": "never"
      },
      {
        "command": "fx-extension.pre-debug-check",
        "title": "Teams - Pre Debug Check",
        "enablement": "never"
      },
      {
        "command": "fx-extension.backend-extensions-install",
        "title": "Teams - Backend Extensions Install",
        "enablement": "never"
      },
      {
        "command": "fx-extension.selectAndDebug",
        "title": "Select and Start Debuging Teams App",
        "icon": "$(run)"
      },
      {
        "command": "fx-extension.cicdGuide",
        "title": "CI/CD guide",
        "icon": "$(sync)"
      },
      {
<<<<<<< HEAD
        "command": "fx-extension.addEnvironment",
        "title": "Teams: Add new environment",
        "icon": "$(add)"
      },
      {
        "command": "fx-extension.viewEnvironment",
        "title": "Teams: View environment profile"
      },
      {
        "command": "fx-extension.activateEnvironment",
        "title": "Teams: Activate environment"
=======
        "command": "fx-extension.migrateV1Project",
        "title": "Teams: Initialize Your Project to Use Teams Toolkit V2"
>>>>>>> f2293b9c
      }
    ],
    "taskDefinitions": [
      {
        "type": "teamsfx",
        "required": [
          "command"
        ],
        "properties": {
          "command": {
            "type": "string"
          }
        }
      }
    ],
    "problemMatchers": [
      {
        "name": "teamsfx-frontend-watch",
        "label": "%teamsfx.problemMatchers.teamsfxFrontendWatch%",
        "owner": "Teams Toolkit",
        "source": "teamsfx",
        "applyTo": "allDocuments",
        "fileLocation": [
          "relative",
          "${workspaceFolder}/tabs"
        ],
        "pattern": [
          {
            "regexp": "^.*?\\.js$",
            "file": 0
          },
          {
            "regexp": "^\\s*Line\\s+(\\d+):(\\d+):\\s+(.*)$",
            "line": 1,
            "column": 2,
            "message": 3
          }
        ],
        "background": {
          "activeOnStart": true,
          "beginsPattern": ".*",
          "endsPattern": "Compiled|Failed"
        },
        "severity": "error"
      },
      {
        "name": "teamsfx-backend-watch",
        "label": "%teamsfx.problemMatchers.teamsfxbackendWatch%",
        "owner": "Teams Toolkit",
        "source": "teamsfx",
        "applyTo": "allDocuments",
        "fileLocation": [
          "relative",
          "${workspaceFolder}/api"
        ],
        "pattern": [
          {
            "regexp": "^.*$",
            "file": 0,
            "location": 1,
            "message": 2
          }
        ],
        "background": {
          "activeOnStart": true,
          "beginsPattern": "^.*(Job host stopped|signaling restart).*$",
          "endsPattern": "^.*(Worker process started and initialized|Host lock lease acquired by instance ID).*$"
        }
      },
      {
        "name": "teamsfx-auth-watch",
        "label": "%teamsfx.problemMatchers.teamsfxAuthWatch%",
        "owner": "Teams Toolkit",
        "source": "teamsfx",
        "applyTo": "allDocuments",
        "fileLocation": [
          "relative",
          "${workspaceFolder}"
        ],
        "pattern": [
          {
            "regexp": "^.*$",
            "file": 0,
            "location": 1,
            "message": 2
          }
        ],
        "background": {
          "activeOnStart": true,
          "beginsPattern": ".*",
          "endsPattern": ".*"
        }
      },
      {
        "name": "teamsfx-ngrok-watch",
        "label": "%teamsfx.problemMatchers.teamsfxNgrokWatch%",
        "owner": "Teams Toolkit",
        "source": "teamsfx",
        "applyTo": "allDocuments",
        "fileLocation": [
          "relative",
          "${workspaceFolder}"
        ],
        "pattern": [
          {
            "regexp": "^.*$",
            "file": 0,
            "location": 1,
            "message": 2
          }
        ],
        "background": {
          "activeOnStart": true,
          "beginsPattern": "starting web service",
          "endsPattern": "started tunnel|failed to reconnect session"
        }
      },
      {
        "name": "teamsfx-bot-watch",
        "label": "%teamsfx.problemMatchers.teamsfxBotWatch%",
        "owner": "Teams Toolkit",
        "source": "teamsfx",
        "applyTo": "allDocuments",
        "fileLocation": [
          "relative",
          "${workspaceFolder}/bot"
        ],
        "pattern": [
          {
            "regexp": "^.*$",
            "file": 0,
            "location": 1,
            "message": 2
          }
        ],
        "background": {
          "activeOnStart": true,
          "beginsPattern": "[nodemon] starting",
          "endsPattern": "listening|[nodemon] app crashed"
        }
      }
    ],
    "configuration": [
      {
        "title": "Teams Toolkit",
        "properties": {
          "fx-extension.validateNode": {
            "type": "boolean",
            "description": "Ensure Node.js is installed.",
            "default": true
          },
          "fx-extension.validateDotnetSdk": {
            "type": "boolean",
            "description": "Ensure .NET SDK is installed.",
            "default": true
          },
          "fx-extension.validateFuncCoreTools": {
            "type": "boolean",
            "description": "Ensure Azure Function Core Tools is installed.",
            "default": true
          },
          "fx-extension.stopTeamsToolkitTasksPostDebug": {
            "type": "boolean",
            "description": "Automatically stop all Teams Toolkit tasks when debug session ends.",
            "default": true
          }
        }
      }
    ],
    "languages": [
      {
        "id": "teamsfx-toolkit-output",
        "mimetypes": [
          "text/x-code-output"
        ]
      }
    ],
    "grammars": [
      {
        "language": "teamsfx-toolkit-output",
        "scopeName": "teamsfx-toolkit.output",
        "path": "./syntaxes/teamsfx-toolkit-output.tmLanguage"
      }
    ]
  },
  "scripts": {
    "lint:staged": "lint-staged",
    "vscode:prepublish": "rimraf out && npm run package",
    "copy-files": "copyfiles -u 1 src/**/*.html src/**/*.css src/**/*.ps1 src/**/*.sh out/src/",
    "copy-test-files": "copyfiles -u 1 test/**/*.ps1 test/**/*.sh out/test/",
    "compile": "tsc -p ./ && npm run copy-files",
    "build": "rimraf out && npm run compile",
    "build-failpoint": "rimraf out && npx ttsc -p ./",
    "watch": "webpack --watch --devtool nosources-source-map --info-verbosity verbose --config ./webpack.config.js",
    "package": "rimraf out && webpack --mode production --config ./webpack.config.js",
    "test-compile": "tsc -p ./",
    "test-watch": "npm run copy-test-files && tsc -watch -p ./",
    "pretest": "npm run lint && npm run check-format && npm run test-compile",
    "test:unit": "rimraf coverage && npm run compile && node out/test/unit/runTest.js",
    "test:integration": "echo 'to be implementd'",
    "test:e2e": "echo 'to be implementd'",
    "test:env-checker": "npm run compile && npm run copy-test-files && node out/test/integration/envChecker/runEnvCheckerTest.js",
    "check-format": "prettier --list-different --config .prettierrc.json --ignore-path .prettierignore \"src/**/*.ts\" \"test/**/*.ts\" \"*.{js,json}\"",
    "format": "prettier --write --config .prettierrc.json --ignore-path .prettierignore \"src/**/*.ts\" \"test/**/*.ts\" \"*.{js,json}\"",
    "lint:fix": "eslint --config .eslintrc.js package.json src test --ext .ts --fix --fix-type [problem,suggestion]",
    "lint": "eslint \"src/**/*.ts\" \"test/**/*.ts\"",
    "prepare": "npm run build",
    "precommit": "lint-staged"
  },
  "devDependencies": {
    "@azure/arm-subscriptions": "^3.0.0",
    "@azure/eslint-plugin-azure-sdk": "^2.0.1",
    "@commitlint/cli": "^12.0.1",
    "@commitlint/config-conventional": "^12.0.1",
    "@fluentui/react": "^8.5.1",
    "@istanbuljs/nyc-config-typescript": "^1.0.1",
    "@shared/eslint-config": "file:../eslint-config",
    "@shared/prettier-config": "file:../prettier-config",
    "@types/adm-zip": "^0.4.33",
    "@types/chai": "^4.2.14",
    "@types/chai-as-promised": "^7.1.3",
    "@types/chai-spies": "^1.0.3",
    "@types/express": "^4.17.11",
    "@types/fs-extra": "^9.0.5",
    "@types/glob": "^7.1.4",
    "@types/keytar": "^4.4.2",
    "@types/mocha": "^8.0.0",
    "@types/node": "^14.14.21",
    "@types/react": "^17.0.3",
    "@types/react-dom": "^17.0.2",
    "@types/react-router-dom": "^5.1.7",
    "@types/sinon": "^9.0.9",
    "@types/tmp": "^0.2.0",
    "@types/underscore": "^1.11.0",
    "@types/uuid": "^8.3.0",
    "@types/vscode": "^1.51.0",
    "@typescript-eslint/eslint-plugin": "^4.19.0",
    "@typescript-eslint/parser": "^4.19.0",
    "adm-zip": "^0.5.4",
    "chai": "^4.2.0",
    "chai-as-promised": "^7.1.1",
    "chai-spies": "^1.0.0",
    "copy-webpack-plugin": "^6.4.1",
    "copyfiles": "^2.4.1",
    "css-loader": "^5.1.3",
    "decache": "^4.6.0",
    "eslint": "^7.22.0",
    "find-process": "^1.4.4",
    "fs-extra": "^9.0.1",
    "glob": "^7.1.7",
    "html-webpack-plugin": "^5.3.1",
    "istanbul": "^0.4.5",
    "lint-staged": "^10.5.4",
    "mocha": "^8.1.3",
    "mocha-junit-reporter": "^2.0.0",
    "mocha-multi-reporters": "^1.5.1",
    "mock-require": "^3.0.3",
    "ms-rest": "^2.5.4",
    "node-loader": "^2.0.0",
    "node-sass": "^6.0.1",
    "nyc": "^15.1.0",
    "react": "^17.0.2",
    "react-dom": "^17.0.2",
    "react-intl": "^5.13.5",
    "react-router-dom": "^5.2.0",
    "remap-istanbul": "^0.13.0",
    "rimraf": "^3.0.2",
    "sass": "^1.32.8",
    "sass-loader": "^10.0.1",
    "sinon": "^9.2.2",
    "source-map-support": "^0.5.19",
    "style-loader": "^2.0.0",
    "terser-webpack-plugin": "^4.2.3",
    "tmp": "^0.2.1",
    "ts-loader": "^8.0.3",
    "ts-node": "^9.1.1",
    "ttypescript": "^1.5.12",
    "typescript": "^4.2.4",
    "url-loader": "^4.1.1",
    "uuid": "^8.3.2",
    "vsce": "^1.93.0",
    "webpack": "^5.38.1",
    "webpack-cli": "^4.7.2",
    "winston": "^3.3.3"
  },
  "dependencies": {
    "@azure/identity": "^1.2.1",
    "@azure/ms-rest-nodeauth": "^3.0.7",
    "@azure/msal-node": "^1.0.0-beta.5",
    "@microsoft/teamsfx-api": "^0.6.0",
    "@microsoft/teamsfx-core": "^0.6.0",
    "async-mutex": "^0.3.1",
    "dotenv": "^8.2.0",
    "express": "^4.17.1",
    "jsonschema": "^1.4.0",
    "sudo-prompt": "^9.2.1",
    "underscore": "^1.12.1",
    "vscode-extension-telemetry": "^0.1.6",
    "vscode-tas-client": "^0.1.22",
    "vscode-test": "^1.5.2"
  },
  "extensionDependencies": [
    "ms-vscode.azure-account"
  ],
  "gitHead": "7d60c0765c0ea8c023a26c10d1c93001c597afbb",
  "publishConfig": {
    "access": "public"
  },
  "lint-staged": {
    "*.{js,jsx,css,ts,tsx}": [
      "npx eslint --cache --fix --quiet"
    ],
    "*": [
      "npx prettier --config .prettierrc.js --ignore-unknown --write --ignore-path .prettierignore "
    ]
  }
}<|MERGE_RESOLUTION|>--- conflicted
+++ resolved
@@ -316,7 +316,10 @@
         "icon": "$(sync)"
       },
       {
-<<<<<<< HEAD
+        "command": "fx-extension.migrateV1Project",
+        "title": "Teams: Initialize Your Project to Use Teams Toolkit V2"
+      },
+      {
         "command": "fx-extension.addEnvironment",
         "title": "Teams: Add new environment",
         "icon": "$(add)"
@@ -328,10 +331,6 @@
       {
         "command": "fx-extension.activateEnvironment",
         "title": "Teams: Activate environment"
-=======
-        "command": "fx-extension.migrateV1Project",
-        "title": "Teams: Initialize Your Project to Use Teams Toolkit V2"
->>>>>>> f2293b9c
       }
     ],
     "taskDefinitions": [
