{
  "name": "ms-teams-vscode-extension",
  "displayName": "Teams Toolkit (Preview)",
  "description": "Create, debug, and deploy Teams apps with Teams Toolkit",
  "version": "3.0.0",
  "publisher": "TeamsDevApp",
  "author": "Microsoft Corporation",
  "icon": "media/teams.png",
  "main": "./out/src/extension.js",
  "repository": {
    "type": "git",
    "url": "https://github.com/OfficeDev/TeamsFx"
  },
  "views": {
    "teamsfx-toolkit": [
      {
        "id": "teamsfx-toolkit",
        "name": "Commands"
      }
    ]
  },
  "engines": {
    "vscode": "^1.51.0"
  },
  "license": "MIT",
  "keywords": [
    "Microsoft Teams",
    "Azure",
    "M365"
  ],
  "preview": true,
  "categories": [
    "Azure",
    "Extension Packs",
    "Snippets"
  ],
  "aiKey": "1c56be97-bb74-42cf-b04b-8f1aabf04592",
  "featureFlag": "true",
  "files": [
    "out/**/*"
  ],
  "activationEvents": [
    "*",
    "onCommand:fx-extension.openWelcome",
    "onCommand:fx-extension.openSamples",
    "onCommand:fx-extension.openDocument",
    "onCommand:fx-extension.cmpAccounts",
    "onCommand:fx-extension.create",
    "onCommand:fx-extension.addCapability",
    "onCommand:fx-extension.update",
    "onCommand:fx-extension.openManifest",
    "onCommand:fx-extension.validateManifest",
    "onCommand:fx-extension.build",
    "onCommand:fx-extension.provision",
    "onCommand:fx-extension.deploy",
    "onCommand:fx-extension.publish",
    "onCommand:fx-extension.updateAad",
    "onCommand:fx-extension.openAppManagement",
    "onCommand:fx-extension.openBotManagement",
    "onCommand:fx-extension.openReportIssues",
    "onCommand:fx-extension.validate-dependencies",
    "onCommand:fx-extension.pre-debug-check",
    "onCommand:fx-extension.migrateV1Project",
    "workspaceContains:**/.fx/*",
    "onView:teamsfx",
    "onView:teamsfx-accounts",
    "onView:teamsfx-environment",
    "onView:teamsfx-development",
    "onView:teamsfx-deployment",
    "onView:teamsfx-help-and-feedback"
  ],
  "contributes": {
    "viewsContainers": {
      "activitybar": [
        {
          "id": "teamsfx",
          "title": "Teams Toolkit",
          "icon": "media/teams.svg"
        }
      ]
    },
    "viewsWelcome": [
      {
        "view": "teamsfx-empty-project",
<<<<<<< HEAD
        "contents": "To start Teams app development experience, create a new Teams app or explore our samples. For more information visit our [Quick Start](command:fx-extension.openWelcome?%5B%22TeamsDevApp.ms-teams-vscode-extension%23teamsToolkitWelcome%22%5D) or [documentation](https://docs.microsoft.com/en-us/microsoftteams/platform/get-started/first-app-react?tabs=vscode).\n[Create a new Teams app](command:fx-extension.create)\n[View samples](command:fx-extension.openSamples)\n\n\n\n\n\nYou can also open an existing Teams app.\n[Open folder](command:vscode.openFolder)"
      },
      {
        "view": "teamsfx-empty-project-and-check-upgrade",
        "contents": "To start Teams app development experience, create a new Teams app or explore our samples. For more information visit our [Quick Start](command:fx-extension.openWelcome?%5B%22TeamsDevApp.ms-teams-vscode-extension%23teamsToolkitWelcome%22%5D) or [documentation](https://docs.microsoft.com/en-us/microsoftteams/platform/get-started/first-app-react?tabs=vscode).\n[Create a new Teams app](command:fx-extension.create)\n[View samples](command:fx-extension.openSamples)\n\n\n\n\n\nYou can also open an existing Teams app.\n[Open folder](command:vscode.openFolder)\n\nYou need to upgrade the project to the new configuration files to use the latest features. The upgrade process will not change your custom code and create the backup files in case revert is needed.\nNotice this upgrade is a must-have to continue to use current version Teams Toolkit. If you are not ready to upgrade and want to continue to use the old version Teams Toolkit, please find Teams Toolkit in Extension and install the version <=2.10.0.\n[Upgrade project](command:fx-extension.checkProjectUpgrade)"
=======
        "contents": "To start Teams app development experience, create a new Teams app or explore our samples. For more information visit our [Quick Start](command:fx-extension.openWelcome?%5B%22SideBar%22%5D) or [documentation](https://docs.microsoft.com/en-us/microsoftteams/platform/get-started/first-app-react?tabs=vscode).\n[Create a new Teams app](command:fx-extension.create?%5B%22SideBar%22%5D)\n[View samples](command:fx-extension.openSamples?%5B%22SideBar%22%5D)\n\n\n\n\n\nYou can also open an existing Teams app.\n[Open folder](command:vscode.openFolder)"
      },
      {
        "view": "teamsfx-empty-project-and-check-upgrade",
        "contents": "To start Teams app development experience, create a new Teams app or explore our samples. For more information visit our [Quick Start](command:fx-extension.openWelcome?%5B%22SideBar%22%5D) or [documentation](https://docs.microsoft.com/en-us/microsoftteams/platform/get-started/first-app-react?tabs=vscode).\n[Create a new Teams app](command:fx-extension.create?%5B%22SideBar%22%5D)\n[View samples](command:fx-extension.openSamples?%5B%22SideBar%22%5D)\n\n\n\n\n\nYou can also open an existing Teams app.\n[Open folder](command:vscode.openFolder)\n\nYou need to upgrade the project to the new configuration files to use the latest features. The upgrade process will not change your custom code and create the backup files in case revert is needed.\nNotice this upgrade is a must-have to continue to use current version Teams Toolkit. If you are not ready to upgrade and want to continue to use the old version Teams Toolkit, please find Teams Toolkit in Extension and install the version <=2.10.0.\n[Upgrade project](command:fx-extension.checkProjectUpgrade)"
>>>>>>> 8ad67461
      }
    ],
    "views": {
      "teamsfx": [
        {
          "id": "teamsfx-accounts",
          "name": "Accounts",
          "when": "fx-extension.sidebarWelcome.treeview"
        },
        {
          "id": "teamsfx-environment",
          "name": "Environment",
          "when": "fx-extension.isMultiEnvEnabled"
        },
        {
          "id": "teamsfx-development",
          "name": "Development",
          "when": "fx-extension.sidebarWelcome.treeview && !fx-extension.customizedTreeview"
        },
        {
          "type": "webview",
          "id": "teamsfx-development-webview",
          "name": "Development",
          "when": "fx-extension.sidebarWelcome.treeview && fx-extension.customizedTreeview"
        },
        {
          "id": "teamsfx-deployment",
          "name": "Deployment",
          "when": "fx-extension.sidebarWelcome.treeview && !fx-extension.customizedTreeview"
        },
        {
          "type": "webview",
          "id": "teamsfx-deployment-webview",
          "name": "Deployment",
          "when": "fx-extension.sidebarWelcome.treeview && fx-extension.customizedTreeview"
        },
        {
          "id": "teamsfx-help-and-feedback",
          "name": "Help and feedback",
          "when": "fx-extension.sidebarWelcome.treeview"
        },
        {
          "id": "teamsfx-empty-project",
          "name": "Teams Toolkit",
          "when": "fx-extension.sidebarWelcome.default && !fx-extension.canUpgradeToArmAndMultiEnv"
        },
        {
          "id": "teamsfx-empty-project-and-check-upgrade",
          "name": "Teams Toolkit",
          "when": "fx-extension.sidebarWelcome.default && fx-extension.canUpgradeToArmAndMultiEnv"
        }
      ]
    },
    "menus": {
      "view/title": [
        {
          "command": "fx-extension.addEnvironment",
          "when": "view == teamsfx-environment",
          "group": "navigation@1"
        },
        {
          "command": "fx-extension.refreshEnvironment",
          "when": "view == teamsfx-environment",
          "group": "navigation@2"
        },
        {
          "command": "fx-extension.openAccountLink",
          "when": "view == teamsfx-accounts",
          "group": "navigation@1"
        },
        {
          "command": "fx-extension.openEnvLink",
          "when": "view == teamsfx-environment",
          "group": "navigation@3"
        },
        {
          "command": "fx-extension.openDevelopmentLink",
          "when": "view == teamsfx-development",
          "group": "navigation@1"
        },
        {
          "command": "fx-extension.openDeploymentLink",
          "when": "view == teamsfx-deployment",
          "group": "navigation@1"
        },
        {
          "command": "fx-extension.openHelpFeedbackLink",
          "when": "view == teamsfx-help-and-feedback",
          "group": "navigation@1"
        }
      ],
      "view/item/context": [
        {
          "command": "fx-extension.signOut",
          "when": "view == teamsfx-accounts && viewItem == signedinM365",
          "group": "inline@1"
        },
        {
          "command": "fx-extension.signOut",
          "when": "view == teamsfx-accounts && viewItem == signedinAzure",
          "group": "inline@1"
        },
        {
          "command": "fx-extension.m365AccountSettings",
          "when": "view == teamsfx-accounts && viewItem == signedinM365",
          "group": "inline@2"
        },
        {
          "command": "fx-extension.refreshSideloading",
          "when": "view == teamsfx-accounts && viewItem == checkSideloading",
          "group": "inline"
        },
        {
          "command": "fx-extension.azureAccountSettings",
          "when": "view == teamsfx-accounts && viewItem == signedinAzure",
          "group": "inline@2"
        },
        {
          "command": "fx-extension.specifySubscription",
          "when": "view == teamsfx-accounts && viewItem == selectSubscription",
          "group": "inline"
        },
        {
          "command": "fx-extension.signInGuideline",
          "when": "view == teamsfx-accounts && viewItem == signinM365",
          "group": "inline"
        },
        {
          "command": "fx-extension.signInGuideline",
          "when": "view == teamsfx-accounts && viewItem == signinAzure",
          "group": "inline"
        },
        {
          "command": "fx-extension.preview",
          "when": "view == teamsfx-environment && viewItem =~ /environment-provisioned/"
        },
        {
          "command": "fx-extension.previewWithIcon",
          "when": "view == teamsfx-environment && viewItem =~ /environment-provisioned/",
          "group": "inline@3"
        },
        {
          "command": "fx-extension.localdebug",
          "when": "view == teamsfx-environment && viewItem =~ /local/"
        },
        {
          "command": "fx-extension.localdebugWithIcon",
          "when": "view == teamsfx-environment && viewItem =~ /local/",
          "group": "inline@3"
        },
        {
          "command": "fx-extension.listCollaborator",
          "when": "view == teamsfx-environment && viewItem =~ /environment/",
          "group": "inline@3"
        },
        {
          "command": "fx-extension.openSubscriptionInPortal",
          "when": "view == teamsfx-environment && viewItem == openSubscriptionInPortal",
          "group": "inline@3"
        },
        {
          "command": "fx-extension.openResourceGroupInPortal",
          "when": "view == teamsfx-environment && viewItem == openResourceGroupInPortal",
          "group": "inline@3"
        },
        {
          "command": "fx-extension.grantPermission",
          "when": "view == teamsfx-environment && viewItem =~ /environment/",
          "group": "inline@3"
        }
      ],
      "editor/title/run": [
        {
          "command": "fx-extension.selectAndDebug",
          "when": "!inDebugMode && debuggersAvailable && fx-extension.runIconActive",
          "group": "teamsfx"
        }
      ],
      "editor/title": [
        {
          "command": "fx-extension.openPreviewFile",
          "when": "resourceFilename == manifest.local.template.json || resourceFilename == manifest.remote.template.json",
          "group": "navigation"
        },
        {
          "command": "fx-extension.updatePreviewFile",
          "when": "resourceFilename =~ /manifest.[\\w]*.json/ && resourceDirname =~ /build/ && fx-extension.isMultiEnvEnabled",
          "group": "navigation"
        }
      ],
      "commandPalette": [
        {
          "command": "fx-extension.signOut",
          "when": "false"
        },
        {
          "command": "fx-extension.signInGuideline",
          "when": "false"
        },
        {
          "command": "fx-extension.m365AccountSettings",
          "when": "false"
        },
        {
          "command": "fx-extension.refreshSideloading",
          "when": "false"
        },
        {
          "command": "fx-extension.azureAccountSettings",
          "when": "false"
        },
        {
          "command": "fx-extension.specifySubscription",
          "when": "false"
        },
        {
          "command": "fx-extension.selectAndDebug",
          "when": "false"
        },
        {
          "command": "fx-extension.cicdGuide",
          "when": "false"
        },
        {
          "command": "fx-extension.migrateV1Project",
          "when": "fx-extension.v1Project"
        },
        {
          "command": "fx-extension.refreshEnvironment",
          "when": "false"
        },
        {
          "command": "fx-extension.preview",
          "when": "false"
        },
        {
          "command": "fx-extension.previewWithIcon",
          "when": "false"
        },
        {
          "command": "fx-extension.localdebug",
          "when": "false"
        },
        {
          "command": "fx-extension.localdebugWithIcon",
          "when": "false"
        },
        {
          "command": "fx-extension.listCollaborator",
          "when": "false"
        },
        {
          "command": "fx-extension.openSubscriptionInPortal",
          "when": "false"
        },
        {
          "command": "fx-extension.openResourceGroupInPortal",
          "when": "false"
        },
        {
          "command": "fx-extension.grantPermission",
          "when": "false"
        },
        {
          "command": "fx-extension.openSurvey",
          "when": "false"
        },
        {
          "command": "fx-extension.checkProjectUpgrade",
          "when": "fx-extension.canUpgradeToArmAndMultiEnv"
        },
        {
          "command": "fx-extension.openAccountLink",
          "when": "false"
        },
        {
          "command": "fx-extension.openEnvLink",
          "when": "false"
        },
        {
          "command": "fx-extension.openDevelopmentLink",
          "when": "false"
        },
        {
          "command": "fx-extension.openDeploymentLink",
          "when": "false"
        },
        {
          "command": "fx-extension.openHelpFeedbackLink",
          "when": "false"
        }
      ]
    },
    "commands": [
      {
        "command": "fx-extension.signOut",
        "title": "Sign Out",
        "icon": "$(sign-out)"
      },
      {
        "command": "fx-extension.signInGuideline",
        "title": "Learn more about Teams development accounts",
        "icon": "$(info)"
      },
      {
        "command": "fx-extension.m365AccountSettings",
        "title": "M365 portal",
        "icon": "$(settings-gear)"
      },
      {
        "command": "fx-extension.refreshSideloading",
        "title": "Refresh",
        "icon": "$(refresh)"
      },
      {
        "command": "fx-extension.azureAccountSettings",
        "title": "Azure portal",
        "icon": "$(settings-gear)"
      },
      {
        "command": "fx-extension.specifySubscription",
        "title": "Specify subscription",
        "icon": "$(list-selection)"
      },
      {
        "command": "fx-extension.cmpAccounts",
        "title": "Teams: Accounts"
      },
      {
        "command": "fx-extension.openWelcome",
        "title": "Teams: Quick Start"
      },
      {
        "command": "fx-extension.openSurvey",
        "title": "Teams: Survey"
      },
      {
        "command": "fx-extension.openSamples",
        "title": "Teams: View samples"
      },
      {
        "command": "fx-extension.openDocument",
        "title": "Teams: Documentation"
      },
      {
        "command": "fx-extension.create",
        "title": "Teams: Create a new Teams app"
      },
      {
        "command": "fx-extension.update",
        "title": "Teams: Add cloud resources",
        "enablement": "!fx-extension.isSPFx"
      },
      {
        "command": "fx-extension.addCapability",
        "title": "Teams: Add capabilities",
        "enablement": "!fx-extension.isSPFx"
      },
      {
        "command": "fx-extension.openManifest",
        "title": "Teams: Edit manifest file"
      },
      {
        "command": "fx-extension.validateManifest",
        "title": "Teams: Validate manifest file"
      },
      {
        "command": "fx-extension.build",
        "title": "Teams: Zip Teams metadata package"
      },
      {
        "command": "fx-extension.provision",
        "title": "Teams: Provision in the cloud"
      },
      {
        "command": "fx-extension.checkProjectUpgrade",
        "title": "Teams: Upgrade project"
      },
      {
        "command": "fx-extension.deploy",
        "title": "Teams: Deploy to the cloud"
      },
      {
        "command": "fx-extension.publish",
        "title": "Teams: Publish to Teams"
      },
      {
        "command": "fx-extension.openAppManagement",
        "title": "Teams: Developer Portal for Teams"
      },
      {
        "command": "fx-extension.openReportIssues",
        "title": "Teams: Report issues on GitHub"
      },
      {
        "command": "fx-extension.validate-dependencies",
        "title": "Teams - Validate Dependencies",
        "enablement": "never"
      },
      {
        "command": "fx-extension.validate-spfx-dependencies",
        "title": "Teams - Validate SPFx Dependencies",
        "enablement": "never"
      },
      {
        "command": "fx-extension.pre-debug-check",
        "title": "Teams - Pre Debug Check",
        "enablement": "never"
      },
      {
        "command": "fx-extension.backend-extensions-install",
        "title": "Teams - Backend Extensions Install",
        "enablement": "never"
      },
      {
        "command": "fx-extension.selectAndDebug",
        "title": "Select and Start Debuging Teams App",
        "icon": "$(run)"
      },
      {
        "command": "fx-extension.cicdGuide",
        "title": "CI/CD guide",
        "icon": "$(sync)"
      },
      {
        "command": "fx-extension.openPreviewFile",
        "title": "Preview manifest file",
        "icon": "$(file-code)"
      },
      {
        "command": "fx-extension.openSchema",
        "title": "Open manifest schema",
        "icon": "$(file-code)"
      },
      {
        "command": "fx-extension.updatePreviewFile",
        "title": "Teams: Update manifest to Teams platform",
        "icon": "$(cloud-upload)",
        "enablement": "fx-extension.isMultiEnvEnabled"
      },
      {
        "command": "fx-extension.migrateV1Project",
        "title": "Teams: Initialize Your Project to Work with the Latest Teams Toolkit"
      },
      {
        "command": "fx-extension.addEnvironment",
        "title": "Teams: Create new environment",
        "icon": "$(add)",
        "enablement": "fx-extension.isMultiEnvEnabled"
      },
      {
        "command": "fx-extension.refreshEnvironment",
        "title": "Refresh",
        "icon": "$(refresh)",
        "enablement": "fx-extension.isMultiEnvEnabled"
      },
      {
        "command": "fx-extension.preview",
        "title": "Preview App",
        "enablement": "fx-extension.isMultiEnvEnabled"
      },
      {
        "command": "fx-extension.previewWithIcon",
        "title": "Preview App",
        "icon": "$(run)",
        "enablement": "fx-extension.isMultiEnvEnabled"
      },
      {
        "command": "fx-extension.localdebug",
        "title": "Local debug",
        "enablement": "fx-extension.isMultiEnvEnabled"
      },
      {
        "command": "fx-extension.localdebugWithIcon",
        "title": "Local debug",
        "icon": "$(debug-alt)",
        "enablement": "fx-extension.isMultiEnvEnabled"
      },
      {
        "command": "fx-extension.listCollaborator",
        "title": "List M365 Teams App (with AAD App) Owners",
        "icon": "$(organization)",
        "enablement": "fx-extension.isMultiEnvEnabled"
      },
      {
        "command": "fx-extension.openSubscriptionInPortal",
        "title": "Open in Portal",
        "icon": "$(ports-open-browser-icon)",
        "enablement": "fx-extension.isMultiEnvEnabled"
      },
      {
        "command": "fx-extension.openResourceGroupInPortal",
        "title": "Open in Portal",
        "icon": "$(ports-open-browser-icon)",
        "enablement": "fx-extension.isMultiEnvEnabled"
      },
      {
        "command": "fx-extension.grantPermission",
        "title": "Add M365 Teams App (with AAD App) Owners",
        "icon": "$(person-add)",
        "enablement": "fx-extension.isMultiEnvEnabled && fx-extension.isRemoteCollaborateEnabled"
      },
      {
        "command": "fx-extension.migrateTeamsTabApp",
        "title": "Teams: Upgrade Teams JS SDK references to support Outlook and Office apps"
      },
      {
        "command": "fx-extension.migrateTeamsManifest",
        "title": "Teams: Upgrade Teams manifest to support Outlook and Office apps"
      },
      {
        "command": "fx-extension.openAccountLink",
        "title": "Learn more about accounts",
        "icon": "$(info)"
      },
      {
        "command": "fx-extension.openEnvLink",
        "title": "Learn more about enviornments",
        "icon": "$(info)",
        "enablement": "fx-extension.isMultiEnvEnabled"
      },
      {
        "command": "fx-extension.openDevelopmentLink",
        "title": "Learn more about development",
        "icon": "$(info)"
      },
      {
        "command": "fx-extension.openDeploymentLink",
        "title": "Learn more about deployment",
        "icon": "$(info)"
      },
      {
        "command": "fx-extension.openHelpFeedbackLink",
        "title": "Learn more about help and feedback",
        "icon": "$(info)"
      }
    ],
    "taskDefinitions": [
      {
        "type": "teamsfx",
        "required": [
          "command",
          "component"
        ],
        "properties": {
          "command": {
            "type": "string",
            "description": "The command to be executed on a teamsfx component.",
            "enum": [
              "dev",
              "watch"
            ]
          },
          "component": {
            "type": "string",
            "description": "The teamsfx component.",
            "enum": [
              "frontend",
              "backend",
              "bot"
            ]
          }
        }
      }
    ],
    "problemMatchers": [
      {
        "name": "teamsfx-frontend-watch",
        "label": "TeamsFx Frontend Problems",
        "owner": "Teams Toolkit",
        "source": "teamsfx",
        "applyTo": "allDocuments",
        "fileLocation": [
          "relative",
          "${workspaceFolder}/tabs"
        ],
        "pattern": [
          {
            "regexp": "^.*?\\.js$",
            "file": 0
          },
          {
            "regexp": "^\\s*Line\\s+(\\d+):(\\d+):\\s+(.*)$",
            "line": 1,
            "column": 2,
            "message": 3
          }
        ],
        "background": {
          "activeOnStart": true,
          "beginsPattern": ".*",
          "endsPattern": "Compiled|Failed"
        },
        "severity": "error"
      },
      {
        "name": "teamsfx-backend-watch",
        "label": "TeamsFx Backend Problems",
        "owner": "Teams Toolkit",
        "source": "teamsfx",
        "applyTo": "allDocuments",
        "fileLocation": [
          "relative",
          "${workspaceFolder}/api"
        ],
        "pattern": [
          {
            "regexp": "^.*$",
            "file": 0,
            "location": 1,
            "message": 2
          }
        ],
        "background": {
          "activeOnStart": true,
          "beginsPattern": "^.*(Job host stopped|signaling restart).*$",
          "endsPattern": "^.*(Worker process started and initialized|Host lock lease acquired by instance ID).*$"
        }
      },
      {
        "name": "teamsfx-auth-watch",
        "label": "TeamsFx SimpleAuth Problems",
        "owner": "Teams Toolkit",
        "source": "teamsfx",
        "applyTo": "allDocuments",
        "fileLocation": [
          "relative",
          "${workspaceFolder}"
        ],
        "pattern": [
          {
            "regexp": "^.*$",
            "file": 0,
            "location": 1,
            "message": 2
          }
        ],
        "background": {
          "activeOnStart": true,
          "beginsPattern": ".*",
          "endsPattern": ".*"
        }
      },
      {
        "name": "teamsfx-ngrok-watch",
        "label": "TeamsFx Ngrok Problems",
        "owner": "Teams Toolkit",
        "source": "teamsfx",
        "applyTo": "allDocuments",
        "fileLocation": [
          "relative",
          "${workspaceFolder}"
        ],
        "pattern": [
          {
            "regexp": "^.*$",
            "file": 0,
            "location": 1,
            "message": 2
          }
        ],
        "background": {
          "activeOnStart": true,
          "beginsPattern": "starting web service",
          "endsPattern": "started tunnel|failed to reconnect session"
        }
      },
      {
        "name": "teamsfx-bot-watch",
        "label": "TeamsFx Bot Problems",
        "owner": "Teams Toolkit",
        "source": "teamsfx",
        "applyTo": "allDocuments",
        "fileLocation": [
          "relative",
          "${workspaceFolder}/bot"
        ],
        "pattern": [
          {
            "regexp": "^.*$",
            "file": 0,
            "location": 1,
            "message": 2
          }
        ],
        "background": {
          "activeOnStart": true,
          "beginsPattern": "[nodemon] starting",
          "endsPattern": "listening|[nodemon] app crashed"
        }
      }
    ],
    "configuration": [
      {
        "title": "Teams Toolkit",
        "properties": {
          "fx-extension.validateNode": {
            "type": "boolean",
            "description": "Ensure Node.js is installed.",
            "default": true
          },
          "fx-extension.validateDotnetSdk": {
            "type": "boolean",
            "description": "Ensure .NET SDK is installed.",
            "default": true
          },
          "fx-extension.validateFuncCoreTools": {
            "type": "boolean",
            "description": "Ensure Azure Function Core Tools is installed.",
            "default": true
          },
          "fx-extension.validateBicep": {
            "type": "boolean",
            "description": "Ensure Bicep CLI is installed.",
            "default": true
          },
          "fx-extension.stopTeamsToolkitTasksPostDebug": {
            "type": "boolean",
            "description": "Automatically stop all Teams Toolkit tasks when debug session ends.",
            "default": true
          },
          "fx-extension.defaultProjectRootDirectory": {
            "type": "string",
            "description": "Set the default root directory for creating new teams app project. By default, the root directory is ${homeDir}/TeamsApps. (requries reload of VS Code)",
            "default": "${homeDir}/TeamsApps"
          }
        }
      }
    ],
    "languages": [
      {
        "id": "teamsfx-toolkit-output",
        "mimetypes": [
          "text/x-code-output"
        ]
      }
    ],
    "grammars": [
      {
        "language": "teamsfx-toolkit-output",
        "scopeName": "teamsfx-toolkit.output",
        "path": "./syntaxes/teamsfx-toolkit-output.tmLanguage"
      }
    ],
    "walkthroughs": [
      {
        "id": "teamsToolkitQuickStart",
        "title": "Get started with Teams toolkit  ",
        "description": "Jumpstart your Teams app development experience   ",
        "steps": [
          {
            "id": "teamsToolkitCapailities",
            "title": "What are Teams app \"Capabilities\"",
            "description": "[Capabilities](https://docs.microsoft.com/en-us/microsoftteams/platform/concepts/capabilities-overview) are the extension points for building apps on the Microsoft Teams platform.\n[Watch video (<1 min)](https://aka.ms/teamsfx-video)",
            "media": {
              "svg": "media/learn.svg",
              "altText": "Watch"
            }
          },
          {
            "id": "teamsToolkitCommands",
            "title": "Explore Teams toolkit commands",
            "description": "[Open Command Palette (Ctrl+Shift+P)](command:workbench.action.quickOpen?%5B%22%3ETeams%22%5D) and type 'Teams' to find Teams toolkit commands. You can also discover [Teams toolkit icon](https://www.bing.com) on the activity bar to easily see the commands after a project creation. \n[Display Teams commands](command:workbench.action.quickOpen?%5B%22%3ETeams%22%5D)",
            "media": {
              "svg": "media/step_commands.svg",
              "altText": "Display Teams Commands"
            }
          },
          {
            "id": "teamsToolkitInstallNodeJs",
            "title": "Install Node.js",
            "description": "Teams toolkit cannot detect the right version of Node.js on your machine.\nAs a fundamental runtime context for Teams app, Node.js v10.x, v12.x or v14.x is required (v.14.x is recommended ). Please install the appropriate version to run the Microsoft Teams Toolkit.Read more about managing Node.js versions.\n[Download Node.js (v.14.x)](https://nodejs.org/en/download/)",
            "media": {
              "svg": "media/step_nodejs.svg",
              "altText": "Install NodeJs"
            },
            "when": "!fx-extension.isNotValidNode"
          },
          {
            "id": "teamsToolkitTenantAccount",
            "title": "Get your Teams developer tenant for free",
            "description": "Create a free Teams developer tenant to preview your  apps in Teams.\nIf you already have an M365 organizational account with [sideloading option](https://docs.microsoft.com/en-us/microsoftteams/platform/sbs-gs-javascript?tabs=vscode%2Cvsc%2Cviscode%2Cvcode&tutorial-step=1), directly [create a new Teams app](command:fx-extension.create?%5B%22SideBar%22%5D).\n[Create a developer tenant](https://docs.microsoft.com/en-us/microsoftteams/platform/concepts/build-and-test/prepare-your-o365-tenant#enable-custom-teams-apps-and-turn-on-custom-app-uploading)",
            "media": {
              "markdown": "docs/itp/itp.md"
            }
          },
          {
            "id": "teamsToolkitExploreMore",
            "title": "Explore more TeamsFx functionalities",
            "description": "Manage multiple environments and collaborate with others\nCustomize resource provision with ARM\nCheck documentation for more tips",
            "media": {
              "svg": "media/goodToGo.svg",
              "altText": "Explore more"
            }
          }
        ]
      }
    ]
  },
  "scripts": {
    "lint:staged": "lint-staged",
    "vscode:prepublish": "rimraf out && npm run package",
    "copy-files": "copyfiles -u 1 src/**/*.html src/**/*.css src/**/*.ps1 src/**/*.sh out/src/",
    "copy-whatisnew-files": "copyfiles WHATISNEW.md out/resource",
    "copy-test-files": "copyfiles -u 1 test/**/*.ps1 test/**/*.sh out/test/",
    "compile": "tsc -p ./ && npm run copy-files && npm run copy-whatisnew-files",
    "build": "rimraf out && webpack --mode development --config ./webpack.config.js && npm run compile",
    "build-failpoint": "rimraf out && npx ttsc -p ./",
    "watch": "webpack --watch --devtool nosources-source-map --info-verbosity verbose --config ./webpack.config.js",
    "package": "rimraf out && webpack --mode production --config ./webpack.config.js",
    "test-compile": "tsc -p ./",
    "test-watch": "npm run copy-test-files && tsc -watch -p ./",
    "pretest": "npm run lint && npm run check-format && npm run test-compile",
    "test:unit": "rimraf coverage && npm run compile && node out/test/unit/runTest.js && npm run test:unit:migration",
    "test:unit:migration": "nyc mocha --require ts-node/register \"test/unit/migration/*.test.ts\"",
    "test:integration": "echo 'to be implementd'",
    "test:e2e": "echo 'to be implementd'",
    "test:env-checker": "npm run compile && npm run copy-test-files && node out/test/integration/envChecker/runEnvCheckerTest.js",
    "check-format": "prettier --list-different --config .prettierrc.json --ignore-path .prettierignore \"src/**/*.ts\" \"test/**/*.ts\" \"*.{js,json}\"",
    "format": "prettier --write --config .prettierrc.json --ignore-path .prettierignore \"src/**/*.ts\" \"test/**/*.ts\" \"*.{js,json}\"",
    "lint:fix": "eslint --config .eslintrc.js package.json src test --ext .ts --fix --fix-type [problem,suggestion]",
    "lint": "eslint \"src/**/*.ts\" \"test/**/*.ts\"",
    "prepare": "npm run build",
    "precommit": "lint-staged"
  },
  "devDependencies": {
    "@azure/arm-subscriptions": "^3.0.0",
    "@azure/eslint-plugin-azure-sdk": "^2.0.1",
    "@commitlint/cli": "^14.0.1",
    "@commitlint/config-conventional": "^12.0.1",
    "@fluentui/react": "^8.5.1",
    "@istanbuljs/nyc-config-typescript": "^1.0.1",
    "@shared/eslint-config": "file:../eslint-config",
    "@shared/prettier-config": "file:../prettier-config",
    "@types/adm-zip": "^0.4.33",
    "@types/chai": "^4.2.14",
    "@types/chai-as-promised": "^7.1.3",
    "@types/chai-spies": "^1.0.3",
    "@types/express": "^4.17.11",
    "@types/fs-extra": "^9.0.5",
    "@types/glob": "^7.1.4",
    "@types/jscodeshift": "^0.11.2",
    "@types/keytar": "^4.4.2",
    "@types/mocha": "^8.0.4",
    "@types/node": "^14.14.21",
    "@types/react": "^17.0.3",
    "@types/react-dom": "^17.0.2",
    "@types/react-router-dom": "^5.1.7",
    "@types/sinon": "^9.0.9",
    "@types/tmp": "^0.2.0",
    "@types/underscore": "^1.11.0",
    "@types/uuid": "^8.3.0",
    "@types/vscode": "^1.51.0",
    "@typescript-eslint/eslint-plugin": "^5.0.0",
    "@typescript-eslint/parser": "^5.0.0",
    "@vscode/codicons": "0.0.21",
    "adm-zip": "^0.5.4",
    "chai": "^4.2.0",
    "chai-as-promised": "^7.1.1",
    "chai-spies": "^1.0.0",
    "copy-webpack-plugin": "^6.4.1",
    "copyfiles": "^2.4.1",
    "css-loader": "^5.1.3",
    "decache": "^4.6.0",
    "eslint": "^8.1.0",
    "eslint-plugin-import": "^2.25.2",
    "eslint-plugin-prettier": "^4.0.0",
    "find-process": "^1.4.4",
    "fs-extra": "^9.0.1",
    "glob": "^7.1.7",
    "html-webpack-plugin": "^5.3.1",
    "istanbul": "^0.4.5",
    "lint-staged": "^11.2.6",
    "mocha": "^9.1.1",
    "mocha-junit-reporter": "^2.0.2",
    "mocha-multi-reporters": "^1.5.1",
    "mock-require": "^3.0.3",
    "ms-rest": "^2.5.4",
    "node-loader": "^2.0.0",
    "node-sass": "^6.0.1",
    "nyc": "^15.1.0",
    "prettier": "^2.4.1",
    "react": "^17.0.2",
    "react-dom": "^17.0.2",
    "react-intl": "^5.13.5",
    "react-router-dom": "^5.2.0",
    "remap-istanbul": "^0.13.0",
    "rimraf": "^3.0.2",
    "sass": "^1.32.8",
    "sass-loader": "^10.0.1",
    "sinon": "^9.2.2",
    "source-map-support": "^0.5.19",
    "style-loader": "^2.0.0",
    "terser-webpack-plugin": "^4.2.3",
    "tmp": "^0.2.1",
    "ts-loader": "^8.0.3",
    "ts-node": "^9.1.1",
    "ttypescript": "^1.5.12",
    "typescript": "^4.2.4",
    "url-loader": "^4.1.1",
    "uuid": "^8.3.2",
    "vsce": "^1.93.0",
    "webpack": "^5.38.1",
    "webpack-cli": "^4.7.2",
    "winston": "^3.3.3"
  },
  "dependencies": {
    "@azure/identity": "^1.2.1",
    "@azure/ms-rest-nodeauth": "^3.0.7",
    "@azure/msal-node": "^1.0.0-beta.5",
    "@microsoft/teamsfx-api": "^0.11.0",
    "@microsoft/teamsfx-core": "^1.0.0",
    "@npmcli/arborist": "^4.0.4",
    "@npmcli/package-json": "^1.0.1",
    "async-mutex": "^0.3.1",
    "dotenv": "^8.2.0",
    "express": "^4.17.1",
    "jscodeshift": "^0.13.0",
    "jsonschema": "^1.4.0",
    "log4js": "^6.3.0",
    "read-package-json-fast": "^2.0.3",
    "sudo-prompt": "^9.2.1",
    "underscore": "^1.12.1",
    "vscode-extension-telemetry": "^0.2.9",
    "vscode-tas-client": "^0.1.22",
    "vscode-test": "^1.5.2"
  },
  "extensionDependencies": [
    "ms-vscode.azure-account"
  ],
  "gitHead": "7d60c0765c0ea8c023a26c10d1c93001c597afbb",
  "publishConfig": {
    "access": "public"
  },
  "lint-staged": {
    "*.{js,jsx,css,ts,tsx}": [
      "npx eslint --cache --fix --quiet"
    ]
  }
}<|MERGE_RESOLUTION|>--- conflicted
+++ resolved
@@ -82,19 +82,11 @@
     "viewsWelcome": [
       {
         "view": "teamsfx-empty-project",
-<<<<<<< HEAD
-        "contents": "To start Teams app development experience, create a new Teams app or explore our samples. For more information visit our [Quick Start](command:fx-extension.openWelcome?%5B%22TeamsDevApp.ms-teams-vscode-extension%23teamsToolkitWelcome%22%5D) or [documentation](https://docs.microsoft.com/en-us/microsoftteams/platform/get-started/first-app-react?tabs=vscode).\n[Create a new Teams app](command:fx-extension.create)\n[View samples](command:fx-extension.openSamples)\n\n\n\n\n\nYou can also open an existing Teams app.\n[Open folder](command:vscode.openFolder)"
-      },
-      {
-        "view": "teamsfx-empty-project-and-check-upgrade",
-        "contents": "To start Teams app development experience, create a new Teams app or explore our samples. For more information visit our [Quick Start](command:fx-extension.openWelcome?%5B%22TeamsDevApp.ms-teams-vscode-extension%23teamsToolkitWelcome%22%5D) or [documentation](https://docs.microsoft.com/en-us/microsoftteams/platform/get-started/first-app-react?tabs=vscode).\n[Create a new Teams app](command:fx-extension.create)\n[View samples](command:fx-extension.openSamples)\n\n\n\n\n\nYou can also open an existing Teams app.\n[Open folder](command:vscode.openFolder)\n\nYou need to upgrade the project to the new configuration files to use the latest features. The upgrade process will not change your custom code and create the backup files in case revert is needed.\nNotice this upgrade is a must-have to continue to use current version Teams Toolkit. If you are not ready to upgrade and want to continue to use the old version Teams Toolkit, please find Teams Toolkit in Extension and install the version <=2.10.0.\n[Upgrade project](command:fx-extension.checkProjectUpgrade)"
-=======
         "contents": "To start Teams app development experience, create a new Teams app or explore our samples. For more information visit our [Quick Start](command:fx-extension.openWelcome?%5B%22SideBar%22%5D) or [documentation](https://docs.microsoft.com/en-us/microsoftteams/platform/get-started/first-app-react?tabs=vscode).\n[Create a new Teams app](command:fx-extension.create?%5B%22SideBar%22%5D)\n[View samples](command:fx-extension.openSamples?%5B%22SideBar%22%5D)\n\n\n\n\n\nYou can also open an existing Teams app.\n[Open folder](command:vscode.openFolder)"
       },
       {
         "view": "teamsfx-empty-project-and-check-upgrade",
         "contents": "To start Teams app development experience, create a new Teams app or explore our samples. For more information visit our [Quick Start](command:fx-extension.openWelcome?%5B%22SideBar%22%5D) or [documentation](https://docs.microsoft.com/en-us/microsoftteams/platform/get-started/first-app-react?tabs=vscode).\n[Create a new Teams app](command:fx-extension.create?%5B%22SideBar%22%5D)\n[View samples](command:fx-extension.openSamples?%5B%22SideBar%22%5D)\n\n\n\n\n\nYou can also open an existing Teams app.\n[Open folder](command:vscode.openFolder)\n\nYou need to upgrade the project to the new configuration files to use the latest features. The upgrade process will not change your custom code and create the backup files in case revert is needed.\nNotice this upgrade is a must-have to continue to use current version Teams Toolkit. If you are not ready to upgrade and want to continue to use the old version Teams Toolkit, please find Teams Toolkit in Extension and install the version <=2.10.0.\n[Upgrade project](command:fx-extension.checkProjectUpgrade)"
->>>>>>> 8ad67461
       }
     ],
     "views": {
