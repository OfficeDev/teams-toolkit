--- conflicted
+++ resolved
@@ -60,11 +60,7 @@
     "onCommand:fx-extension.openReportIssues",
     "onCommand:fx-extension.validate-dependencies",
     "onCommand:fx-extension.pre-debug-check",
-<<<<<<< HEAD
-    "onCommand:fx-extension.createEnv",
-=======
     "onCommand:fx-extension.migrateV1Project",
->>>>>>> 6463dcc4
     "workspaceContains:**/.fx/*",
     "onView:teamsfx",
     "onView:teamsfx-accounts",
@@ -320,10 +316,6 @@
         "icon": "$(sync)"
       },
       {
-<<<<<<< HEAD
-        "command": "fx-extension.createEnv",
-        "title": "Teams: Create New Environment"
-=======
         "command": "fx-extension.migrateV1Project",
         "title": "Teams: Initialize Your Project to Use Teams Toolkit V2"
       },
@@ -342,7 +334,6 @@
         "command": "fx-extension.activateEnvironment",
         "title": "Teams: Activate environment",
         "enablement": "fx-extension.isMultiEnvEnabled"
->>>>>>> 6463dcc4
       }
     ],
     "taskDefinitions": [
