{
  "name": "ms-teams-vscode-extension",
  "displayName": "Teams Toolkit",
  "description": "Create, debug, and deploy Teams apps with Teams Toolkit",
  "version": "4.1.3",
  "publisher": "TeamsDevApp",
  "author": "Microsoft Corporation",
  "icon": "media/teams.png",
  "main": "./out/src/extension.js",
  "repository": {
    "type": "git",
    "url": "https://github.com/OfficeDev/TeamsFx"
  },
  "views": {
    "teamsfx-toolkit": [
      {
        "id": "teamsfx-toolkit",
        "name": "Commands"
      }
    ]
  },
  "engines": {
    "vscode": "^1.65.0"
  },
  "license": "MIT",
  "keywords": [
    "Microsoft Teams",
    "Azure",
    "Microsoft 365"
  ],
  "preview": false,
  "categories": [
    "Azure",
    "Extension Packs",
    "Snippets"
  ],
  "aiKey": "1c56be97-bb74-42cf-b04b-8f1aabf04592",
  "featureFlag": "true",
  "files": [
    "out/**/*"
  ],
  "activationEvents": [
    "onStartupFinished",
    "onCommand:fx-extension.create",
    "onCommand:fx-extension.createFromWalkthrough",
    "onCommand:fx-extension.openDeploymentTreeview",
    "onCommand:fx-extension.openDocument",
    "onCommand:fx-extension.openReadMe",
    "onCommand:fx-extension.openSamples",
    "onCommand:fx-extension.openWelcome",
    "onCommand:fx-extension.selectAndDebug",
    "onCommand:fx-extension.selectTutorials",
    "onCommand:fx-extension.signinM365",
    "onCommand:fx-extension.validate-getStarted-prerequisites",
    "onCommand:workbench.action.tasks.runTask",
    "workspaceContains:**/.fx/*",
    "onView:teamsfx-empty-project"
  ],
  "capabilities": {
    "untrustedWorkspaces": {
      "supported": "limited",
      "description": "%teamstoolkit.capabilities.untrustedWorkspaces.description%",
      "restrictedConfigurations": []
    }
  },
  "contributes": {
    "icons": {
      "teamsfx-add-feature": {
        "description": "Add feature icon in command tree view",
        "default": {
          "fontPath": "./media/font/teamstoolkit.woff",
          "fontCharacter": "\\E000"
        }
      },
      "teamsfx-developer-portal": {
        "description": "Developer portal icon in command tree view",
        "default": {
          "fontPath": "./media/font/teamstoolkit.woff",
          "fontCharacter": "\\E001"
        }
      },
      "teamsfx-m365": {
        "description": "Microsoft 365 icon in command tree view",
        "default": {
          "fontPath": "./media/font/teamstoolkit.woff",
          "fontCharacter": "\\E002"
        }
      },
      "teamsfx-add-environment": {
        "description": "Microsoft 365 icon in command tree view",
        "default": {
          "fontPath": "./media/font/teamstoolkit.woff",
          "fontCharacter": "\\E004"
        }
      }
    },
    "viewsContainers": {
      "activitybar": [
        {
          "id": "teamsfx",
          "title": "Teams Toolkit",
          "icon": "media/teams.svg"
        }
      ]
    },
    "viewsWelcome": [
      {
        "view": "teamsfx-empty-project",
<<<<<<< HEAD
        "contents": "To start Teams app development experience, create a project or explore our samples. For more information, visit [Get Started](command:fx-extension.openWelcome?%5B%22SideBar%22%5D), [How-to guides](command:fx-extension.selectTutorials?%5B%22SideBar%22%5D) or [Documentation](command:fx-extension.openDocument?%5B%22SideBar%22%5D).\n[Create a new app](command:fx-extension.create?%5B%22SideBar%22%5D)\n[View samples](command:fx-extension.openSamples?%5B%22SideBar%22%5D)\nYou can also open an existing Teams app.\n[Open folder](command:vscode.openFolder)",
        "enablement": "fx-extension.initialized"
      },
      {
        "view": "teamsfx-empty-project-and-check-upgrade",
        "contents": "To start Teams app development experience, create a project or explore our samples. For more information, visit [Get Started](command:fx-extension.openWelcome?%5B%22SideBar%22%5D), [How-to guides](command:fx-extension.selectTutorials?%5B%22SideBar%22%5D) or [Documentation](command:fx-extension.openDocument?%5B%22SideBar%22%5D).\n[Create a new app](command:fx-extension.create?%5B%22SideBar%22%5D)\n[View samples](command:fx-extension.openSamples?%5B%22SideBar%22%5D)\nYou can also open an existing Teams app.\n[Open folder](command:vscode.openFolder)\nYou need to upgrade the project to the new configuration files to use the latest features. The upgrade process will not change your custom code and create the backup files in case revert is needed.\nNotice this upgrade is a must-have to continue to use current version Teams Toolkit. If you are not ready to upgrade and want to continue to use the old version Teams Toolkit, please find Teams Toolkit in Extension and install the version <=2.10.0.\n[Upgrade project](command:fx-extension.checkProjectUpgrade)",
=======
        "contents": "%teamstoolkit.viewsWelcome.teamsfx-empty-project.content%",
>>>>>>> f2cb3d26
        "enablement": "fx-extension.initialized"
      },
      {
        "view": "teamsfx-empty-project-new-user",
<<<<<<< HEAD
        "contents": "Jump right into Teams Toolkit and get an overview of the fundamentals.\n[Get Started](command:fx-extension.openWelcome?%5B%22SideBar%22%5D)\nCreate a project or explore our samples.\n[Create a new app](command:fx-extension.create?%5B%22SideBar%22%5D)\n[View samples](command:fx-extension.openSamples?%5B%22SideBar%22%5D)\nWalk through the steps to build a real-world Teams app.\n[Documentation](command:fx-extension.openDocument?%5B%22SideBar%22%5D)\n[How-to guides](command:fx-extension.selectTutorials?%5B%22SideBar%22%5D)",
        "enablement": "fx-extension.initialized"
      },
      {
        "view": "teamsfx-empty-project-existing-user-va",
        "contents": "Jump right into Teams Toolkit and get an overview of the fundamentals. For more information, visit [Get Started](command:fx-extension.openWelcome?%5B%22SideBar%22%5D).\nCreate a project or explore our samples.\n[Create a new app](command:fx-extension.create?%5B%22SideBar%22%5D)\n[View samples](command:fx-extension.openSamples?%5B%22SideBar%22%5D)\nWalk through the steps to build a real-world Teams app.\n[Documentation](command:fx-extension.openDocument?%5B%22SideBar%22%5D)\n[How-to guides](command:fx-extension.selectTutorials?%5B%22SideBar%22%5D)",
        "enablement": "fx-extension.initialized"
      },
      {
        "view": "teamsfx-empty-project-existing-user-vb",
        "contents": "Jump right into Teams Toolkit and get an overview of the fundamentals. For more information, visit [Get Started](command:fx-extension.openWelcome?%5B%22SideBar%22%5D).\nWalk through the steps to build a real-world Teams app.\n[Documentation](command:fx-extension.openDocument?%5B%22SideBar%22%5D)\n[How-to guides](command:fx-extension.selectTutorials?%5B%22SideBar%22%5D)\nCreate a project or explore our samples.\n[Create a new app](command:fx-extension.create?%5B%22SideBar%22%5D)\n[View samples](command:fx-extension.openSamples?%5B%22SideBar%22%5D)",
=======
        "contents": "%teamstoolkit.viewsWelcome.teamsfx-empty-project-new-user.content%",
        "enablement": "fx-extension.initialized"
      },
      {
        "view": "teamsfx-empty-project-and-check-upgrade",
        "contents": "%teamstoolkit.viewsWelcome.teamsfx-empty-project-and-check-upgrade.content%",
>>>>>>> f2cb3d26
        "enablement": "fx-extension.initialized"
      }
    ],
    "views": {
      "teamsfx": [
        {
          "id": "teamsfx-accounts",
          "name": "Accounts",
          "when": "fx-extension.isTeamsFx"
        },
        {
          "id": "teamsfx-environment",
          "name": "Environment",
          "when": "fx-extension.isTeamsFx && !fx-extension.isV3Enabled && isWorkspaceTrusted"
        },
        {
          "id": "teamsfx-development",
          "name": "Development",
          "when": "fx-extension.isTeamsFx"
        },
        {
          "type": "webview",
          "id": "teamsfx-development-webview",
          "name": "Development",
          "when": "fx-extension.isTeamsFx && fx-extension.customizedTreeview"
        },
        {
          "id": "teamsfx-deployment",
          "name": "Deployment",
          "when": "fx-extension.isTeamsFx"
        },
        {
          "type": "webview",
          "id": "teamsfx-deployment-webview",
          "name": "Deployment",
          "when": "fx-extension.isTeamsFx && fx-extension.customizedTreeview"
        },
        {
          "id": "teamsfx-help-and-feedback",
          "name": "Help and feedback",
          "when": "fx-extension.isTeamsFx",
          "visibility": "visible"
        },
        {
          "id": "teamsfx-empty-project",
          "name": "Teams Toolkit",
          "when": "!fx-extension.isTeamsFx && !fx-extension.canUpgradeToArmAndMultiEnv && !fx-extension.isNewUser"
        },
        {
          "id": "teamsfx-empty-project-and-check-upgrade",
          "name": "Teams Toolkit",
          "when": "!fx-extension.isTeamsFx && fx-extension.canUpgradeToArmAndMultiEnv && isWorkspaceTrusted"
        },
        {
          "id": "teamsfx-empty-project-new-user",
          "name": "Teams Toolkit",
          "when": "!fx-extension.isTeamsFx && !fx-extension.canUpgradeToArmAndMultiEnv && fx-extension.isNewUser"
        }
      ]
    },
    "menus": {
      "explorer/context": [
        {
          "command": "fx-extension.updateAadAppManifestFromCtxMenu",
          "when": "resourceFilename == aad.template.json && fx-extension.isAadManifestEnabled",
          "group": "deploy@0"
        },
        {
          "command": "fx-extension.deployManifestFromCtxMenu",
          "when": "resourceFilename =~ /^manifest.(local|remote).template.json$/ && !fx-extension.isConfigUnifyEnabled",
          "group": "deploy@0"
        },
        {
          "command": "fx-extension.deployManifestFromCtxMenu",
          "when": "resourceFilename == manifest.template.json && fx-extension.isConfigUnifyEnabled",
          "group": "deploy@0"
        }
      ],
      "view/title": [
        {
          "command": "fx-extension.addEnvironmentWithIcon",
          "when": "view == teamsfx-environment",
          "group": "navigation@1"
        },
        {
          "command": "fx-extension.refreshEnvironment",
          "when": "view == teamsfx-environment",
          "group": "navigation@2"
        },
        {
          "command": "fx-extension.openAccountLink",
          "when": "view == teamsfx-accounts",
          "group": "navigation@2"
        },
        {
          "command": "fx-extension.createAccount",
          "when": "view == teamsfx-accounts",
          "group": "navigation@1"
        },
        {
          "command": "fx-extension.openEnvLink",
          "when": "view == teamsfx-environment",
          "group": "navigation@3"
        },
        {
          "command": "fx-extension.openDevelopmentLink",
          "when": "view == teamsfx-development",
          "group": "navigation@1"
        },
        {
          "command": "fx-extension.openDeploymentLink",
          "when": "view == teamsfx-deployment",
          "group": "navigation@1"
        },
        {
          "command": "fx-extension.openHelpFeedbackLink",
          "when": "view == teamsfx-help-and-feedback",
          "group": "navigation@1"
        }
      ],
      "view/item/context": [
        {
          "command": "fx-extension.signOut",
          "when": "view == teamsfx-accounts && viewItem == signedinM365",
          "group": "inline@1"
        },
        {
          "command": "fx-extension.signOut",
          "when": "view == teamsfx-accounts && viewItem == signedinAzure",
          "group": "inline@1"
        },
        {
          "command": "fx-extension.m365AccountSettings",
          "when": "view == teamsfx-accounts && viewItem == signedinM365",
          "group": "inline@2"
        },
        {
          "command": "fx-extension.refreshSideloading",
          "when": "view == teamsfx-accounts && viewItem == checkSideloading",
          "group": "inline"
        },
        {
          "command": "fx-extension.azureAccountSettings",
          "when": "view == teamsfx-accounts && viewItem == signedinAzure",
          "group": "inline@2"
        },
        {
          "command": "fx-extension.specifySubscription",
          "when": "view == teamsfx-accounts && viewItem == selectSubscription",
          "group": "inline"
        },
        {
          "command": "fx-extension.openDocumentLink",
          "when": "view == teamsfx-accounts && viewItem =~ /^signinM365$|^signinAzure$/",
          "group": "inline"
        },
        {
          "command": "fx-extension.preview",
          "when": "view == teamsfx-environment && viewItem =~ /environment-provisioned|local-existing-app/"
        },
        {
          "command": "fx-extension.previewWithIcon",
          "when": "view == teamsfx-environment && viewItem =~ /environment-provisioned|local-existing-app/",
          "group": "inline@3"
        },
        {
          "command": "fx-extension.localdebug",
          "when": "view == teamsfx-environment && viewItem =~ /^local$/"
        },
        {
          "command": "fx-extension.localdebugWithIcon",
          "when": "view == teamsfx-environment && viewItem =~ /^local$/",
          "group": "inline@3"
        },
        {
          "command": "fx-extension.listCollaborator",
          "when": "view == teamsfx-environment && viewItem =~ /environment/ && !fx-extension.isV3Enabled",
          "group": "inline@3"
        },
        {
          "command": "fx-extension.openSubscriptionInPortal",
          "when": "view == teamsfx-environment && viewItem == openSubscriptionInPortal",
          "group": "inline@3"
        },
        {
          "command": "fx-extension.openResourceGroupInPortal",
          "when": "view == teamsfx-environment && viewItem == openResourceGroupInPortal",
          "group": "inline@3"
        },
        {
          "command": "fx-extension.grantPermission",
          "when": "view == teamsfx-environment && viewItem =~ /environment/ && !fx-extension.isV3Enabled",
          "group": "inline@3"
        },
        {
          "command": "fx-extension.openDocumentLink",
          "when": "view == teamsfx-development && viewItem =~ /^fx-extension.(create|openSamples|openManifest)$/",
          "group": "inline"
        },
        {
          "command": "fx-extension.openDocumentLink",
          "when": "view == teamsfx-deployment && viewItem =~ /^fx-extension.(provision|build|deploy|publish)$/",
          "group": "inline"
        }
      ],
      "editor/title/run": [
        {
          "command": "fx-extension.selectAndDebug",
          "when": "!inDebugMode && debuggersAvailable && fx-extension.runIconActive",
          "group": "teamsfx"
        }
      ],
      "editor/title": [
        {
          "command": "fx-extension.openPreviewFile",
          "when": "resourceFilename == manifest.local.template.json || resourceFilename == manifest.remote.template.json || resourceFilename == manifest.template.json && !fx-extension.isV3Enabled",
          "group": "navigation"
        },
        {
          "command": "fx-extension.updatePreviewFile",
          "when": "resourceFilename =~ /manifest.[\\w]*.json/ && resourceDirname =~ /build/ && !fx-extension.isV3Enabled",
          "group": "navigation"
        },
        {
          "command": "fx-extension.openPreviewAadFile",
          "when": "resourceFilename == aad.template.json && fx-extension.isAadManifestEnabled",
          "group": "navigation"
        }
      ],
      "commandPalette": [
        {
          "command": "fx-extension.addEnvironmentWithIcon",
          "when": "false"
        },
        {
          "command": "fx-extension.azureAccountSettings",
          "when": "false"
        },
        {
          "command": "fx-extension.createAccount",
          "when": "false"
        },
        {
          "command": "fx-extension.updateAadAppManifestFromCtxMenu",
          "when": "false"
        },
        {
          "command": "fx-extension.deployManifestFromCtxMenu",
          "when": "false"
        },
        {
          "command": "fx-extension.grantPermission",
          "when": "false"
        },
        {
          "command": "fx-extension.listCollaborator",
          "when": "false"
        },
        {
          "command": "fx-extension.localdebug",
          "when": "false"
        },
        {
          "command": "fx-extension.localdebugWithIcon",
          "when": "false"
        },
        {
          "command": "fx-extension.m365AccountSettings",
          "when": "false"
        },
        {
          "command": "fx-extension.openAccountLink",
          "when": "false"
        },
        {
          "command": "fx-extension.openDeploymentLink",
          "when": "false"
        },
        {
          "command": "fx-extension.openDevelopmentLink",
          "when": "false"
        },
        {
          "command": "fx-extension.openDocumentLink",
          "when": "false"
        },
        {
          "command": "fx-extension.openEnvLink",
          "when": "false"
        },
        {
          "command": "fx-extension.openHelpFeedbackLink",
          "when": "false"
        },
        {
          "command": "fx-extension.openPreviewAadFile",
          "when": "false"
        },
        {
          "command": "fx-extension.openPreviewFile",
          "when": "false"
        },
        {
          "command": "fx-extension.openResourceGroupInPortal",
          "when": "false"
        },
        {
          "command": "fx-extension.openSchema",
          "when": "false"
        },
        {
          "command": "fx-extension.openSubscriptionInPortal",
          "when": "false"
        },
        {
          "command": "fx-extension.preview",
          "when": "false"
        },
        {
          "command": "fx-extension.previewWithIcon",
          "when": "false"
        },
        {
          "command": "fx-extension.refreshEnvironment",
          "when": "false"
        },
        {
          "command": "fx-extension.refreshSideloading",
          "when": "false"
        },
        {
          "command": "fx-extension.selectAndDebug",
          "when": "false"
        },
        {
          "command": "fx-extension.signOut",
          "when": "false"
        },
        {
          "command": "fx-extension.specifySubscription",
          "when": "false"
        },
        {
          "command": "fx-extension.checkProjectUpgrade",
          "when": "fx-extension.canUpgradeToArmAndMultiEnv"
        }
      ]
    },
    "commands": [
      {
        "command": "fx-extension.create",
        "title": "%teamstoolkit.commands.createProject.title%",
        "category": "Teams"
      },
      {
        "command": "fx-extension.createFromWalkthrough",
        "title": "Teams - Create Project",
        "enablement": "never"
      },
      {
        "command": "fx-extension.openDeploymentTreeview",
        "title": "Teams - Open Deployment Treeview",
        "enablement": "never"
      },
      {
        "command": "fx-extension.openDocument",
        "title": "%teamstoolkit.commands.document.title%",
        "category": "Teams"
      },
      {
        "command": "fx-extension.openReadMe",
        "title": "Teams - Open Read Me",
        "enablement": "never"
      },
      {
        "command": "fx-extension.openSamples",
        "title": "%teamstoolkit.commands.viewSamples.title%",
        "category": "Teams"
      },
      {
        "command": "fx-extension.openWelcome",
        "title": "%teamstoolkit.commands.getstarted.title%",
        "category": "Teams"
      },
      {
        "command": "fx-extension.selectAndDebug",
        "title": "%teamstoolkit.commands.debug.title%",
        "icon": "$(run)"
      },
      {
        "command": "fx-extension.selectTutorials",
        "title": "%teamstoolkit.commands.selectTutorials.title%",
        "icon": "$(tasklist)",
        "category": "Teams"
      },
      {
        "command": "fx-extension.validate-getStarted-prerequisites",
        "title": "Teams - Validate Get Started Prerequisites",
        "enablement": "never"
      },
      {
        "command": "fx-extension.addEnvironment",
        "title": "%teamstoolkit.commands.createEnvironment.title%",
        "enablement": "fx-extension.isTeamsFx && isWorkspaceTrusted",
        "category": "Teams"
      },
      {
        "command": "fx-extension.addEnvironmentWithIcon",
        "title": "%teamstoolkit.commands.createEnvironment.title%",
        "icon": "$(add)",
        "enablement": "fx-extension.isTeamsFx"
      },
      {
        "command": "fx-extension.addFeature",
        "title": "%teamstoolkit.commands.addFeature.title%",
        "enablement": "fx-extension.isTeamsFx && isWorkspaceTrusted && !fx-extension.isV3Enabled",
        "category": "Teams"
      },
      {
        "command": "fx-extension.build",
        "title": "%teamstoolkit.commands.zipPackage.title%",
        "enablement": "fx-extension.isTeamsFx && isWorkspaceTrusted",
        "category": "Teams"
      },
      {
        "command": "fx-extension.checkProjectUpgrade",
        "title": "%teamstoolkit.commands.upgradeProject.title%",
        "enablement": "fx-extension.initialized && isWorkspaceTrusted",
        "category": "Teams"
      },
      {
        "command": "fx-extension.cmpAccounts",
        "title": "%teamstoolkit.commands.accounts.title%",
        "category": "Teams",
        "enablement": "fx-extension.initialized"
      },
      {
        "command": "fx-extension.deploy",
        "title": "%teamstoolkit.commands.deploy.title%",
        "enablement": "fx-extension.isTeamsFx && isWorkspaceTrusted",
        "category": "Teams"
      },
      {
        "command": "fx-extension.updateAadAppManifest",
        "title": "%teamstoolkit.commands.updateAadAppManifest.title%",
        "enablement": "fx-extension.isTeamsFx && fx-extension.isAadManifestEnabled && isWorkspaceTrusted",
        "category": "Teams"
      },
      {
        "command": "fx-extension.migrateTeamsManifest",
        "title": "%teamstoolkit.commands.migrateManifest.title%",
        "enablement": "fx-extension.isTeamsFx && isWorkspaceTrusted",
        "category": "Teams"
      },
      {
        "command": "fx-extension.migrateTeamsTabApp",
        "title": "%teamstoolkit.commands.migrateApp.title%",
        "enablement": "fx-extension.isTeamsFx && isWorkspaceTrusted",
        "category": "Teams"
      },
      {
        "command": "fx-extension.openAppManagement",
        "title": "%teamstoolkit.commands.devPortal.title%",
        "enablement": "fx-extension.isTeamsFx && !fx-extension.isTDPIntegrationEnabled",
        "category": "Teams"
      },
      {
        "command": "fx-extension.publishInDeveloperPortal",
        "title": "%teamstoolkit.commandsTreeViewProvider.publishInDevPortalTitle%",
        "enablement": "fx-extension.isTeamsFx && isWorkspaceTrusted && fx-extension.isTDPIntegrationEnabled",
        "category": "Teams"
      },
      {
        "command": "fx-extension.openManifest",
        "title": "%teamstoolkit.commands.editManifest.title%",
        "enablement": "fx-extension.isTeamsFx && isWorkspaceTrusted && !fx-extension.isV3Enabled",
        "category": "Teams"
      },
      {
        "command": "fx-extension.openReportIssues",
        "title": "%teamstoolkit.commands.reportIssue.title%",
        "enablement": "fx-extension.isTeamsFx",
        "category": "Teams"
      },
      {
        "command": "fx-extension.provision",
        "title": "%teamstoolkit.commands.provision.title%",
        "enablement": "fx-extension.isTeamsFx && isWorkspaceTrusted",
        "category": "Teams"
      },
      {
        "command": "fx-extension.publish",
        "title": "%teamstoolkit.commands.publish.title%",
        "enablement": "fx-extension.isTeamsFx && isWorkspaceTrusted",
        "category": "Teams"
      },
      {
        "command": "fx-extension.updatePreviewFile",
        "title": "%teamstoolkit.commands.updateManifest.title%",
        "enablement": "fx-extension.isTeamsFx && isWorkspaceTrusted",
        "category": "Teams"
      },
      {
        "command": "fx-extension.validateManifest",
        "title": "%teamstoolkit.commands.validateManifest.title%",
        "enablement": "fx-extension.isTeamsFx && isWorkspaceTrusted",
        "category": "Teams"
      },
      {
        "command": "fx-extension.azureAccountSettings",
        "title": "%teamstoolkit.commands.azureAccountSettings.title%",
        "icon": "$(settings-gear)"
      },
      {
        "command": "fx-extension.createAccount",
        "title": "%teamstoolkit.commands.createAccount.title%",
        "icon": "$(add)"
      },
      {
        "command": "fx-extension.updateAadAppManifestFromCtxMenu",
        "title": "%teamstoolkit.commands.updateAadAppManifestFromCtxMenu.title%"
      },
      {
        "command": "fx-extension.deployManifestFromCtxMenu",
        "title": "%teamstoolkit.commands.deployManifest.ctxMenu.title%"
      },
      {
        "command": "fx-extension.grantPermission",
        "title": "%teamstoolkit.commands.addAppOwner.title%",
        "icon": "$(person-add)"
      },
      {
        "command": "fx-extension.listCollaborator",
        "title": "%teamstoolkit.commands.listAppOwner.title%",
        "icon": "$(organization)"
      },
      {
        "command": "fx-extension.manageCollaborator",
        "title": "%teamstoolkit.commands.manageCollaborator.title%",
        "enablement": "fx-extension.isV3Enabled",
        "category": "Teams"
      },
      {
        "command": "fx-extension.localdebug",
        "title": "%teamstoolkit.commands.localDebug.title%"
      },
      {
        "command": "fx-extension.localdebugWithIcon",
        "title": "%teamstoolkit.commands.localDebug.title%",
        "icon": "$(debug-alt)"
      },
      {
        "command": "fx-extension.m365AccountSettings",
        "title": "%teamstoolkit.commands.m365AccountSettings.title%",
        "icon": "$(settings-gear)"
      },
      {
        "command": "fx-extension.openAccountLink",
        "title": "%teamstoolkit.commands.accountsLink.title%",
        "icon": "$(info)"
      },
      {
        "command": "fx-extension.openDeploymentLink",
        "title": "%teamstoolkit.commands.deploymentLink.title%",
        "icon": "$(info)"
      },
      {
        "command": "fx-extension.openDevelopmentLink",
        "title": "%teamstoolkit.commands.developmentLink.title%",
        "icon": "$(info)"
      },
      {
        "command": "fx-extension.openDocumentLink",
        "title": "%teamstoolkit.commands.openDocumentLink.title%",
        "icon": "$(info)"
      },
      {
        "command": "fx-extension.openEnvLink",
        "title": "%teamstoolkit.commands.environmentsLink.title%",
        "icon": "$(info)"
      },
      {
        "command": "fx-extension.openHelpFeedbackLink",
        "title": "%teamstoolkit.commands.feedbackLink.title%",
        "icon": "$(info)"
      },
      {
        "command": "fx-extension.openPreviewAadFile",
        "title": "%teamstoolkit.commands.previewAadManifest.title%",
        "icon": "$(file-code)"
      },
      {
        "command": "fx-extension.openPreviewFile",
        "title": "%teamstoolkit.commands.previewManifest.title%",
        "icon": "$(file-code)",
        "enablement": "!fx-extension.isV3Enabled"
      },
      {
        "command": "fx-extension.openResourceGroupInPortal",
        "title": "%teamstoolkit.commands.openInPortal.title%",
        "icon": "$(ports-open-browser-icon)"
      },
      {
        "command": "fx-extension.openSchema",
        "title": "%teamstoolkit.commands.openManifestSchema.title%",
        "icon": "$(file-code)"
      },
      {
        "command": "fx-extension.openSubscriptionInPortal",
        "title": "%teamstoolkit.commands.openInPortal.title%",
        "icon": "$(ports-open-browser-icon)"
      },
      {
        "command": "fx-extension.preview",
        "title": "%teamstoolkit.commands.previewApp.title%"
      },
      {
        "command": "fx-extension.previewWithIcon",
        "title": "%teamstoolkit.commands.previewApp.title%",
        "icon": "$(run)"
      },
      {
        "command": "fx-extension.refreshEnvironment",
        "title": "%teamstoolkit.commands.refresh.title%",
        "icon": "$(refresh)"
      },
      {
        "command": "fx-extension.refreshSideloading",
        "title": "%teamstoolkit.commands.refresh.title%",
        "icon": "$(refresh)"
      },
      {
        "command": "fx-extension.signOut",
        "title": "%teamstoolkit.commands.signOut.title%",
        "icon": "$(sign-out)"
      },
      {
        "command": "fx-extension.specifySubscription",
        "title": "%teamstoolkit.commands.specifySubscription.title%",
        "icon": "$(list-selection)"
      }
    ],
    "taskDefinitions": [
      {
        "type": "teamsfx",
        "required": [
          "command"
        ],
        "properties": {
          "command": {
            "anyOf": [
              {
                "const": "debug-check-prerequisites",
                "description": "%teamstoolkit.taskDefinitions.command.prerequisites.description%"
              },
              {
                "const": "debug-npm-install",
                "description": "%teamstoolkit.taskDefinitions.command.npmInstall.description%"
              },
              {
                "const": "debug-start-local-tunnel",
                "description": "%teamstoolkit.taskDefinitions.command.startLocalTunnel.description%"
              },
              {
                "const": "debug-set-up-tab",
                "description": "%teamstoolkit.taskDefinitions.command.tab.description%"
              },
              {
                "const": "debug-set-up-bot",
                "description": "%teamstoolkit.taskDefinitions.command.bot.description%"
              },
              {
                "const": "debug-set-up-sso",
                "description": "%teamstoolkit.taskDefinitions.command.sso.description%"
              },
              {
                "const": "debug-prepare-manifest",
                "description": "%teamstoolkit.taskDefinitions.command.manifest.description%"
              }
            ]
          },
          "args": {
            "anyOf": [
              {
                "type": "object",
                "required": [
                  "prerequisites"
                ],
                "properties": {
                  "prerequisites": {
                    "type": "array",
                    "description": "%teamstoolkit.taskDefinitions.args.prerequisites.title%",
                    "items": {
                      "type": "string",
                      "anyOf": [
                        {
                          "const": "nodejs",
                          "title": "%teamstoolkit.taskDefinitions.args.prerequisites.nodejsTitle%"
                        },
                        {
                          "const": "m365Account",
                          "title": "%teamstoolkit.taskDefinitions.args.prerequisites.m365AccountTitle%"
                        },
                        {
                          "const": "devCert",
                          "title": "%teamstoolkit.taskDefinitions.args.prerequisites.devCertTitle%"
                        },
                        {
                          "const": "func",
                          "title": "%teamstoolkit.taskDefinitions.args.prerequisites.funcTitle%"
                        },
                        {
                          "const": "ngrok",
                          "title": "%teamstoolkit.taskDefinitions.args.prerequisites.ngrokTitle%"
                        },
                        {
                          "const": "dotnet",
                          "title": "%teamstoolkit.taskDefinitions.args.prerequisites.dotnetTitle%"
                        },
                        {
                          "const": "portOccupancy",
                          "title": "%teamstoolkit.taskDefinitions.args.prerequisites.portsTitle%"
                        }
                      ]
                    }
                  },
                  "portOccupancy": {
                    "type": "array",
                    "items": {
                      "type": "number"
                    },
                    "description": "%teamstoolkit.taskDefinitions.args.ports.title%"
                  }
                },
                "if": {
                  "properties": {
                    "prerequisites": {
                      "contains": {
                        "const": "portOccupancy"
                      }
                    }
                  }
                },
                "then": {
                  "required": [
                    "portOccupancy"
                  ]
                },
                "else": {
                  "not": {
                    "required": [
                      "portOccupancy"
                    ]
                  }
                },
                "additionalProperties": false
              },
              {
                "type": "object",
                "required": [
                  "projects"
                ],
                "properties": {
                  "projects": {
                    "type": "array",
                    "description": "%teamstoolkit.taskDefinitions.args.projects.title%",
                    "items": {
                      "type": "object",
                      "required": [
                        "cwd"
                      ],
                      "properties": {
                        "cwd": {
                          "type": "string",
                          "description": "%teamstoolkit.taskDefinitions.args.projects.cwd.title%"
                        },
                        "npmInstallArgs": {
                          "type": "array",
                          "items": {
                            "type": "string",
                            "description": "%teamstoolkit.taskDefinitions.args.projects.npmInstallArgs.title%"
                          }
                        }
                      }
                    }
                  },
                  "forceUpdate": {
                    "type": "boolean",
                    "title": "%teamstoolkit.taskDefinitions.args.forceUpdate.title%",
                    "description": "%teamstoolkit.taskDefinitions.args.forceUpdate.title%",
                    "default": false,
                    "oneOf": [
                      {
                        "const": false,
                        "description": "%teamstoolkit.taskDefinitions.args.forceUpdate.false.description%"
                      },
                      {
                        "const": true,
                        "description": "%teamstoolkit.taskDefinitions.args.forceUpdate.true.description%"
                      }
                    ]
                  }
                },
                "additionalProperties": false
              },
              {
                "type": "object",
                "required": [
                  "baseUrl"
                ],
                "properties": {
                  "baseUrl": {
                    "type": "string",
                    "description": "%teamstoolkit.taskDefinitions.args.tab.baseUrlTitle%"
                  }
                },
                "additionalProperties": false
              },
              {
                "type": "object",
                "required": [
                  "botMessagingEndpoint"
                ],
                "properties": {
                  "botId": {
                    "type": "string",
                    "description": "%teamstoolkit.taskDefinitions.args.bot.botIdTitle%"
                  },
                  "botPassword": {
                    "type": "string",
                    "description": "%teamstoolkit.taskDefinitions.args.bot.botPasswordTitle%"
                  },
                  "botMessagingEndpoint": {
                    "type": "string",
                    "description": "%teamstoolkit.taskDefinitions.args.bot.botMessagingEndpointTitle%"
                  }
                },
                "additionalProperties": false
              },
              {
                "type": "object",
                "properties": {
                  "objectId": {
                    "type": "string",
                    "description": "%teamstoolkit.taskDefinitions.args.sso.objectIdTitle%"
                  },
                  "clientId": {
                    "type": "string",
                    "description": "%teamstoolkit.taskDefinitions.args.sso.clientIdTitle%"
                  },
                  "clientSecret": {
                    "type": "string",
                    "description": "%teamstoolkit.taskDefinitions.args.sso.clientSecretTitle%"
                  },
                  "accessAsUserScopeId": {
                    "type": "string",
                    "description": "%teamstoolkit.taskDefinitions.args.sso.accessAsUserScopeIdTitle%"
                  }
                },
                "additionalProperties": false
              },
              {
                "type": "object",
                "properties": {
                  "appPackagePath": {
                    "type": "string",
                    "description": "%teamstoolkit.taskDefinitions.args.manifest.appPackagePathTitle%"
                  }
                },
                "additionalProperties": false
              },
              {
                "type": "object",
                "required": [
                  "ngrokArgs"
                ],
                "properties": {
                  "ngrokArgs": {
                    "oneOf": [
                      {
                        "type": "string"
                      },
                      {
                        "type": "array",
                        "items": {
                          "type": "string"
                        }
                      }
                    ],
                    "description": "%teamstoolkit.taskDefinitions.args.ngrokArgs.title%"
                  },
                  "ngrokPath": {
                    "type": "string",
                    "description": "%teamstoolkit.taskDefinitions.args.ngrokPath.title%"
                  },
                  "tunnelInspection": {
                    "type": "string",
                    "description": "%teamstoolkit.taskDefinitions.args.tunnelInspection.title%",
                    "anyOf": [
                      {
                        "const": "http://127.0.0.1:4040/api/tunnels"
                      },
                      {}
                    ]
                  }
                },
                "additionalProperties": false
              }
            ]
          }
        }
      }
    ],
    "problemMatchers": [
      {
        "name": "teamsfx-frontend-watch",
        "label": "TeamsFx Frontend Problems",
        "owner": "Teams Toolkit",
        "source": "teamsfx",
        "applyTo": "allDocuments",
        "fileLocation": [
          "relative",
          "${workspaceFolder}/tabs"
        ],
        "pattern": [
          {
            "regexp": "^.*?\\.js$",
            "file": 0
          },
          {
            "regexp": "^\\s*Line\\s+(\\d+):(\\d+):\\s+(.*)$",
            "line": 1,
            "column": 2,
            "message": 3
          }
        ],
        "background": {
          "activeOnStart": true,
          "beginsPattern": ".*",
          "endsPattern": "Compiled|Failed"
        },
        "severity": "error"
      },
      {
        "name": "teamsfx-backend-watch",
        "label": "TeamsFx Backend Problems",
        "owner": "Teams Toolkit",
        "source": "teamsfx",
        "applyTo": "allDocuments",
        "fileLocation": [
          "relative",
          "${workspaceFolder}/api"
        ],
        "pattern": [
          {
            "regexp": "^.*$",
            "file": 0,
            "location": 1,
            "message": 2
          }
        ],
        "background": {
          "activeOnStart": true,
          "beginsPattern": "^.*(Job host stopped|signaling restart).*$",
          "endsPattern": "^.*(Worker process started and initialized|Host lock lease acquired by instance ID).*$"
        }
      },
      {
        "name": "teamsfx-func-hosted-bot-watch",
        "label": "TeamsFx Azure Functions Hosted Bot Problems",
        "owner": "Teams Toolkit",
        "source": "teamsfx",
        "applyTo": "allDocuments",
        "fileLocation": [
          "relative",
          "${workspaceFolder}/bot"
        ],
        "pattern": [
          {
            "regexp": "^.*$",
            "file": 0,
            "location": 1,
            "message": 2
          }
        ],
        "background": {
          "activeOnStart": true,
          "beginsPattern": "^.*(Job host stopped|signaling restart).*$",
          "endsPattern": "^.*(Worker process started and initialized|Host lock lease acquired by instance ID).*$"
        }
      },
      {
        "name": "teamsfx-auth-watch",
        "label": "TeamsFx SimpleAuth Problems",
        "owner": "Teams Toolkit",
        "source": "teamsfx",
        "applyTo": "allDocuments",
        "fileLocation": [
          "relative",
          "${workspaceFolder}"
        ],
        "pattern": [
          {
            "regexp": "^.*$",
            "file": 0,
            "location": 1,
            "message": 2
          }
        ],
        "background": {
          "activeOnStart": true,
          "beginsPattern": ".*",
          "endsPattern": ".*"
        }
      },
      {
        "name": "teamsfx-ngrok-watch",
        "label": "TeamsFx Ngrok Problems",
        "owner": "Teams Toolkit",
        "source": "teamsfx",
        "applyTo": "allDocuments",
        "fileLocation": [
          "relative",
          "${workspaceFolder}"
        ],
        "pattern": [
          {
            "regexp": "^.*$",
            "file": 0,
            "location": 1,
            "message": 2
          }
        ],
        "background": {
          "activeOnStart": true,
          "beginsPattern": "starting web service",
          "endsPattern": "started tunnel|failed to reconnect session"
        }
      },
      {
        "name": "teamsfx-local-tunnel-watch",
        "label": "TeamsFx Local Tunnel Problems",
        "owner": "Teams Toolkit",
        "source": "teamsfx",
        "applyTo": "allDocuments",
        "fileLocation": [
          "relative",
          "${workspaceFolder}"
        ],
        "pattern": [
          {
            "regexp": "^.*$",
            "file": 0,
            "location": 1,
            "message": 2
          }
        ],
        "background": {
          "beginsPattern": "Forwarding URL https?://.* to https?://.*",
          "endsPattern": "Local tunnel service is started successfully"
        }
      },
      {
        "name": "teamsfx-bot-watch",
        "label": "TeamsFx Bot Problems",
        "owner": "Teams Toolkit",
        "source": "teamsfx",
        "applyTo": "allDocuments",
        "fileLocation": [
          "relative",
          "${workspaceFolder}/bot"
        ],
        "pattern": [
          {
            "regexp": "^.*$",
            "file": 0,
            "location": 1,
            "message": 2
          }
        ],
        "background": {
          "activeOnStart": true,
          "beginsPattern": "[nodemon] starting",
          "endsPattern": "listening|[nodemon] app crashed"
        }
      }
    ],
    "configuration": [
      {
        "title": "Prerequisite Check",
        "order": 2,
        "properties": {
          "fx-extension.prerequisiteCheck": {
            "type": "object",
            "markdownDescription": "**[Obsolete]** Only work for `${command:fx-extension.validate-local-prerequisites}`",
            "properties": {
              "node": {
                "type": "boolean",
                "description": "Ensure Node.js is installed."
              },
              "dotnetSdk": {
                "type": "boolean",
                "description": "Ensure .NET SDK is installed."
              },
              "funcCoreTools": {
                "type": "boolean",
                "description": "Ensure Azure Functions Core Tools is installed."
              },
              "bicep": {
                "type": "boolean",
                "description": "Ensure Bicep CLI is installed."
              },
              "ngrok": {
                "type": "boolean",
                "description": "Ensure Ngrok is installed and started."
              },
              "devCert": {
                "type": "boolean",
                "description": "Ensure development certificate is trusted."
              }
            },
            "additionalProperties": false,
            "default": {
              "node": true,
              "dotnetSdk": true,
              "funcCoreTools": true,
              "bicep": true,
              "ngrok": true,
              "devCert": true
            }
          }
        }
      },
      {
        "title": "SPFx Configuration",
        "order": 2,
        "properties": {
          "fx-extension.SPFxPrerequisiteCheck": {
            "type": "object",
            "properties": {
              "yo": {
                "type": "boolean",
                "description": "Ensure Yeoman CLI is installed. (Requires reload of VS Code)"
              },
              "sharepointYeomanGenerator": {
                "type": "boolean",
                "description": "Ensure SPFx Yeoman Generator is installed. (Requires reload of VS Code)"
              }
            },
            "additionalProperties": false,
            "default": {
              "yo": true,
              "sharepointYeomanGenerator": true
            }
          }
        }
      }
    ],
    "languages": [
      {
        "id": "teamsfx-toolkit-output",
        "mimetypes": [
          "text/x-code-output"
        ]
      }
    ],
    "grammars": [
      {
        "language": "teamsfx-toolkit-output",
        "scopeName": "teamsfx-toolkit.output",
        "path": "./syntaxes/teamsfx-toolkit-output.tmLanguage"
      }
    ],
    "walkthroughs": [
      {
        "id": "teamsToolkitGetStarted",
        "title": "%teamstoolkit.walkthroughs.title%",
        "description": "%teamstoolkit.walkthroughs.description%",
        "steps": [
          {
            "id": "teamsToolkitEnvironment",
            "title": "%teamstoolkit.walkthroughs.steps.teamsToolkitEnvironment.title%",
            "description": "%teamstoolkit.walkthroughs.steps.teamsToolkitEnvironment.description%",
            "media": {
              "svg": "media/walkthrough/Prerequisites.svg",
              "altText": "%teamstoolkit.walkthroughs.steps.teamsToolkitEnvironment.title%"
            }
          },
          {
            "id": "teamsToolkitBuildApp",
            "title": "%teamstoolkit.walkthroughs.steps.teamsToolkitBuildApp.title%",
            "description": "%teamstoolkit.walkthroughs.steps.teamsToolkitBuildApp.description%",
            "media": {
              "svg": "media/walkthrough/Create.svg",
              "altText": "%teamstoolkit.walkthroughs.steps.teamsToolkitBuildApp.title%"
            }
          },
          {
            "id": "teamsToolkitCreateFreeAccount",
            "title": "%teamstoolkit.walkthroughs.steps.teamsToolkitCreateFreeAccount.title%",
            "description": "%teamstoolkit.walkthroughs.steps.teamsToolkitCreateFreeAccount.description%",
            "media": {
              "markdown": "media/itp/itp.md"
            }
          },
          {
            "id": "teamsToolkitPreview",
            "title": "%teamstoolkit.walkthroughs.steps.teamsToolkitPreview.title%",
            "description": "%teamstoolkit.walkthroughs.steps.teamsToolkitPreview.description%",
            "media": {
              "svg": "media/walkthrough/F5.svg",
              "altText": "%teamstoolkit.walkthroughs.steps.teamsToolkitPreview.title%"
            }
          },
          {
            "id": "teamsToolkitDeploy",
            "title": "%teamstoolkit.walkthroughs.steps.teamsToolkitDeploy.title%",
            "description": "%teamstoolkit.walkthroughs.steps.teamsToolkitDeploy.description%",
            "media": {
              "svg": "media/walkthrough/Deployment.svg",
              "altText": "%teamstoolkit.walkthroughs.steps.teamsToolkitDeploy.title%"
            }
          },
          {
            "id": "teamsToolkitExploreMore",
            "title": "%teamstoolkit.walkthroughs.steps.teamsToolkitExploreMore.title%",
            "description": "%teamstoolkit.walkthroughs.steps.teamsToolkitExploreMore.description%",
            "media": {
              "svg": "media/walkthrough/whatsnext.svg",
              "altText": "%teamstoolkit.walkthroughs.steps.teamsToolkitExploreMore.altText%"
            }
          }
        ]
      }
    ]
  },
  "scripts": {
    "lint:staged": "lint-staged",
    "vscode:prepublish": "rimraf out && npm run package",
    "copy-files": "copyfiles -u 1 src/**/*.html src/**/*.css out/src/",
    "copy-whatisnew-files": "copyfiles WHATISNEW.md out/resource",
    "compile": "tsc -p ./ && npm run copy-files && npm run copy-whatisnew-files",
    "build": "rimraf out && webpack --mode development --config ./webpack.config.js && npm run compile",
    "build-failpoint": "rimraf out && npx ttsc -p ./",
    "watch": "webpack --watch --devtool nosources-source-map --info-verbosity verbose --config ./webpack.config.js",
    "package": "rimraf out && webpack --mode production --config ./webpack.config.js",
    "test-compile": "tsc -p ./",
    "test-watch": "tsc -watch -p ./",
    "pretest": "npm run lint && npm run check-format && npm run test-compile",
    "test:unit": "rimraf out && rimraf coverage && npm run compile && nyc mocha --config .mocharc.json ",
    "test:integration": "echo 'to be implementd'",
    "test:e2e": "echo 'to be implementd'",
    "check-format": "prettier --list-different --config .prettierrc.js --ignore-path .prettierignore \"src/**/*.ts\" \"test/**/*.ts\" \"*.{js,json}\"",
    "format": "prettier --write --config .prettierrc.js --ignore-path .prettierignore \"src/**/*.ts\" \"test/**/*.ts\" \"*.{js,json}\"",
    "lint:fix": "eslint --config .eslintrc.js package.json src test --ext .ts --fix --fix-type [problem,suggestion]",
    "lint": "eslint \"src/**/*.ts\" \"test/**/*.ts\"",
    "check-sensitive": "npx eslint --plugin 'no-secrets' --cache --ignore-pattern 'package.json' --ignore-pattern 'package-lock.json'",
    "precommit": "npm run check-sensitive && lint-staged",
    "updateFont": "node ./scripts/updateFont.js",
    "previewFont": "start ./media/font/teamstoolkit.html"
  },
  "devDependencies": {
    "@azure/arm-subscriptions": "^5.0.0",
    "@azure/eslint-plugin-azure-sdk": "^2.0.1",
    "@commitlint/cli": "^14.0.1",
    "@commitlint/config-conventional": "^12.0.1",
    "@fluentui/react": "^8.5.1",
    "@istanbuljs/nyc-config-typescript": "^1.0.2",
    "@types/adm-zip": "^0.4.33",
    "@types/chai": "^4.2.14",
    "@types/chai-as-promised": "^7.1.3",
    "@types/chai-spies": "^1.0.3",
    "@types/detect-port": "^1.3.2",
    "@types/express": "^4.17.14",
    "@types/fs-extra": "^9.0.5",
    "@types/glob": "^7.2.0",
    "@types/jscodeshift": "^0.11.2",
    "@types/keytar": "^4.4.2",
    "@types/lodash": "^4.14.181",
    "@types/mocha": "^8.0.4",
    "@types/node": "^14.14.21",
    "@types/react": "^17.0.3",
    "@types/react-copy-to-clipboard": "^5.0.4",
    "@types/react-dom": "^17.0.2",
    "@types/react-router-dom": "^5.1.7",
    "@types/react-syntax-highlighter": "^15.5.5",
    "@types/sinon": "^9.0.9",
    "@types/tmp": "^0.2.0",
    "@types/underscore": "^1.11.0",
    "@types/uuid": "^8.3.0",
    "@types/validator": "^13.1.1",
    "@types/vscode": "^1.65.0",
    "@typescript-eslint/eslint-plugin": "^5.0.0",
    "@typescript-eslint/parser": "^5.0.0",
    "@vscode/codicons": "0.0.21",
    "adm-zip": "^0.5.4",
    "chai": "^4.2.0",
    "chai-as-promised": "^7.1.1",
    "chai-spies": "^1.0.0",
    "copy-webpack-plugin": "^6.4.1",
    "copyfiles": "^2.4.1",
    "css-loader": "^5.1.3",
    "detect-port": "^1.3.0",
    "eslint": "^8.1.0",
    "eslint-plugin-import": "^2.25.2",
    "eslint-plugin-no-secrets": "^0.8.9",
    "eslint-plugin-prettier": "^4.0.0",
    "find-process": "^1.4.4",
    "fs-extra": "^9.0.1",
    "glob": "^8.0.3",
    "html-webpack-plugin": "^5.3.1",
    "kill-port-process": "^3.0.1",
    "lint-staged": "^11.2.6",
    "mocha": "^10.0.0",
    "mocha-junit-reporter": "^2.0.2",
    "mocha-multi-reporters": "^1.5.1",
    "mock-require": "^3.0.3",
    "ms-rest": "^2.5.4",
    "node-loader": "^2.0.0",
    "nyc": "^15.1.0",
    "prettier": "^2.4.1",
    "react": "^17.0.2",
    "react-dom": "^17.0.2",
    "react-intl": "^5.13.5",
    "react-router-dom": "^5.2.0",
    "reflect-metadata": "^0.1.13",
    "rimraf": "^3.0.2",
    "sass": "^1.32.8",
    "sass-loader": "^10.0.1",
    "sinon": "^9.2.2",
    "source-map-support": "^0.5.19",
    "style-loader": "^2.0.0",
    "terser-webpack-plugin": "^4.2.3",
    "tmp": "^0.2.1",
    "ts-loader": "^8.0.3",
    "ts-node": "^9.1.1",
    "ts-sinon": "^2.0.2",
    "ttypescript": "^1.5.12",
    "typemoq": "^1.3.1",
    "typescript": "^4.2.4",
    "url-loader": "^4.1.1",
    "uuid": "^8.3.2",
    "verdaccio": "^5.18.0",
    "vsce": "^2.7.0",
    "webfont": "^11.2.26",
    "webpack": "^5.38.1",
    "webpack-cli": "^4.7.2",
    "winston": "^3.3.3"
  },
  "dependencies": {
    "@azure/identity": "^1.5.2",
    "@azure/ms-rest-nodeauth": "^3.1.1",
    "@azure/msal-node": "^1.0.0-beta.5",
    "@microsoft/teamsfx-api": "^0.21.1-rc",
    "@microsoft/teamsfx-core": "^1.20.0-rc",
    "@npmcli/package-json": "^1.0.1",
    "@vscode/extension-telemetry": "^0.6.2",
    "@vscode/webview-ui-toolkit": "^0.9.3",
    "ajv": "^8.5.0",
    "async-mutex": "^0.3.1",
    "dotenv": "^8.2.0",
    "express": "^4.18.2",
    "jscodeshift": "^0.13.0",
    "jsonc-parser": "^3.0.0",
    "jsonschema": "^1.4.0",
    "lodash": "^4.17.21",
    "log4js": "^6.3.0",
    "open": "^8.4.0",
    "react-collapsible": "^2.10.0",
    "react-copy-to-clipboard": "^5.1.0",
    "react-syntax-highlighter": "^15.5.0",
    "read-package-json-fast": "^2.0.3",
    "sudo-prompt": "^9.2.1",
    "tree-kill": "^1.2.2",
    "underscore": "^1.12.1",
    "validator": "^13.7.0",
    "vscode-tas-client": "^0.1.47"
  },
  "extensionDependencies": [
    "ms-vscode.azure-account"
  ],
  "gitHead": "7d60c0765c0ea8c023a26c10d1c93001c597afbb",
  "publishConfig": {
    "access": "public"
  },
  "lint-staged": {
    "*.{js,jsx,css,ts,tsx}": [
      "npx eslint --cache --fix --quiet"
    ]
  }
}<|MERGE_RESOLUTION|>--- conflicted
+++ resolved
@@ -106,40 +106,17 @@
     "viewsWelcome": [
       {
         "view": "teamsfx-empty-project",
-<<<<<<< HEAD
-        "contents": "To start Teams app development experience, create a project or explore our samples. For more information, visit [Get Started](command:fx-extension.openWelcome?%5B%22SideBar%22%5D), [How-to guides](command:fx-extension.selectTutorials?%5B%22SideBar%22%5D) or [Documentation](command:fx-extension.openDocument?%5B%22SideBar%22%5D).\n[Create a new app](command:fx-extension.create?%5B%22SideBar%22%5D)\n[View samples](command:fx-extension.openSamples?%5B%22SideBar%22%5D)\nYou can also open an existing Teams app.\n[Open folder](command:vscode.openFolder)",
+        "contents": "%teamstoolkit.viewsWelcome.teamsfx-empty-project.content%",
         "enablement": "fx-extension.initialized"
       },
       {
-        "view": "teamsfx-empty-project-and-check-upgrade",
-        "contents": "To start Teams app development experience, create a project or explore our samples. For more information, visit [Get Started](command:fx-extension.openWelcome?%5B%22SideBar%22%5D), [How-to guides](command:fx-extension.selectTutorials?%5B%22SideBar%22%5D) or [Documentation](command:fx-extension.openDocument?%5B%22SideBar%22%5D).\n[Create a new app](command:fx-extension.create?%5B%22SideBar%22%5D)\n[View samples](command:fx-extension.openSamples?%5B%22SideBar%22%5D)\nYou can also open an existing Teams app.\n[Open folder](command:vscode.openFolder)\nYou need to upgrade the project to the new configuration files to use the latest features. The upgrade process will not change your custom code and create the backup files in case revert is needed.\nNotice this upgrade is a must-have to continue to use current version Teams Toolkit. If you are not ready to upgrade and want to continue to use the old version Teams Toolkit, please find Teams Toolkit in Extension and install the version <=2.10.0.\n[Upgrade project](command:fx-extension.checkProjectUpgrade)",
-=======
-        "contents": "%teamstoolkit.viewsWelcome.teamsfx-empty-project.content%",
->>>>>>> f2cb3d26
-        "enablement": "fx-extension.initialized"
-      },
-      {
         "view": "teamsfx-empty-project-new-user",
-<<<<<<< HEAD
-        "contents": "Jump right into Teams Toolkit and get an overview of the fundamentals.\n[Get Started](command:fx-extension.openWelcome?%5B%22SideBar%22%5D)\nCreate a project or explore our samples.\n[Create a new app](command:fx-extension.create?%5B%22SideBar%22%5D)\n[View samples](command:fx-extension.openSamples?%5B%22SideBar%22%5D)\nWalk through the steps to build a real-world Teams app.\n[Documentation](command:fx-extension.openDocument?%5B%22SideBar%22%5D)\n[How-to guides](command:fx-extension.selectTutorials?%5B%22SideBar%22%5D)",
-        "enablement": "fx-extension.initialized"
-      },
-      {
-        "view": "teamsfx-empty-project-existing-user-va",
-        "contents": "Jump right into Teams Toolkit and get an overview of the fundamentals. For more information, visit [Get Started](command:fx-extension.openWelcome?%5B%22SideBar%22%5D).\nCreate a project or explore our samples.\n[Create a new app](command:fx-extension.create?%5B%22SideBar%22%5D)\n[View samples](command:fx-extension.openSamples?%5B%22SideBar%22%5D)\nWalk through the steps to build a real-world Teams app.\n[Documentation](command:fx-extension.openDocument?%5B%22SideBar%22%5D)\n[How-to guides](command:fx-extension.selectTutorials?%5B%22SideBar%22%5D)",
-        "enablement": "fx-extension.initialized"
-      },
-      {
-        "view": "teamsfx-empty-project-existing-user-vb",
-        "contents": "Jump right into Teams Toolkit and get an overview of the fundamentals. For more information, visit [Get Started](command:fx-extension.openWelcome?%5B%22SideBar%22%5D).\nWalk through the steps to build a real-world Teams app.\n[Documentation](command:fx-extension.openDocument?%5B%22SideBar%22%5D)\n[How-to guides](command:fx-extension.selectTutorials?%5B%22SideBar%22%5D)\nCreate a project or explore our samples.\n[Create a new app](command:fx-extension.create?%5B%22SideBar%22%5D)\n[View samples](command:fx-extension.openSamples?%5B%22SideBar%22%5D)",
-=======
         "contents": "%teamstoolkit.viewsWelcome.teamsfx-empty-project-new-user.content%",
         "enablement": "fx-extension.initialized"
       },
       {
         "view": "teamsfx-empty-project-and-check-upgrade",
         "contents": "%teamstoolkit.viewsWelcome.teamsfx-empty-project-and-check-upgrade.content%",
->>>>>>> f2cb3d26
         "enablement": "fx-extension.initialized"
       }
     ],
