--- conflicted
+++ resolved
@@ -887,17 +887,6 @@
           "fx-extension.unifyConfigs": {
             "type": "boolean",
             "description": "Unify the configs/templates for local/remote environments. (requires reload of VS Code)",
-            "default": false
-          },
-<<<<<<< HEAD
-          "fx-extension.enableInitApp": {
-            "type": "boolean",
-            "description": "Support to initialize a TeamsFx application. (requires reload of VS Code)",
-=======
-          "fx-extension.enableNotification / CommandAndResponseBot": {
-            "type": "boolean",
-            "description": "Enable notification bot and command and response bot. (requires reload of VS Code)",
->>>>>>> 7906c482
             "default": false
           }
         }
