lockfileVersion: '6.0'

settings:
  autoInstallPeers: true
  excludeLinksFromLockfile: false

dependencies:
  '@azure/arm-resources-subscriptions':
    specifier: ^2.1.0
    version: 2.1.0
  '@azure/identity':
    specifier: ^4.1.0
    version: 4.1.0
  '@azure/ms-rest-azure-env':
    specifier: ^2.0.0
    version: 2.0.0
  '@azure/msal-node':
    specifier: ^2.6.6
    version: 2.6.6
  '@microsoft/dev-tunnels-connections':
    specifier: 1.1.45
    version: 1.1.45
  '@microsoft/dev-tunnels-contracts':
    specifier: 1.1.45
    version: 1.1.45
  '@microsoft/dev-tunnels-management':
    specifier: 1.1.45
    version: 1.1.45
  '@microsoft/dev-tunnels-ssh':
    specifier: 3.12.5
    version: 3.12.5
  '@microsoft/teamsfx-api':
    specifier: workspace:*
    version: link:../api
  '@microsoft/teamsfx-core':
    specifier: workspace:*
    version: link:../fx-core
  '@microsoft/tiktokenizer':
    specifier: ^1.0.4
    version: 1.0.4
  '@microsoft/tsdoc':
    specifier: ^0.14.2
    version: 0.14.2
  '@microsoft/vscode-ui':
    specifier: workspace:*
    version: link:../vscode-ui
  '@npmcli/package-json':
    specifier: ^1.0.1
    version: 1.0.1
  '@types/detect-port':
    specifier: ^1.3.2
    version: 1.3.2
  '@vscode/extension-telemetry':
    specifier: ^0.6.2
    version: 0.6.2(tslib@2.8.1)
  '@vscode/webview-ui-toolkit':
    specifier: ^1.2.2
    version: 1.2.2(react@17.0.2)
  async-mutex:
    specifier: ^0.3.1
    version: 0.3.1
  axios:
    specifier: ^1.7.5
    version: 1.7.5(debug@4.3.7)
<<<<<<< HEAD
  detect-port:
    specifier: ^1.3.0
    version: 1.3.0
=======
>>>>>>> 2e1fa840
  dotenv:
    specifier: ^8.2.0
    version: 8.2.0
  dree:
    specifier: ^4.7.0
    version: 4.7.0
  express:
    specifier: ^4.21.1
    version: 4.21.1
  find-process:
    specifier: ^1.4.4
    version: 1.4.4
  fuse.js:
    specifier: ^6.6.2
    version: 6.6.2
  glob:
    specifier: ^10
    version: 10.0.0
  jscodeshift:
    specifier: ^0.14.0
    version: 0.14.0(@babel/preset-env@7.26.0)
  jsonc-parser:
    specifier: ^3.0.0
    version: 3.0.0
  log4js:
    specifier: ^6.4.0
    version: 6.4.0
  node-rsa:
    specifier: ^1.1.1
    version: 1.1.1
  office-addin-manifest:
    specifier: ^1.13.1
    version: 1.13.1
  query-string:
    specifier: 6.14.1
    version: 6.14.1
  react-collapsible:
    specifier: ^2.10.0
    version: 2.10.0(react-dom@17.0.2)(react@17.0.2)
  react-copy-to-clipboard:
    specifier: ^5.1.0
    version: 5.1.0(react@17.0.2)
  react-syntax-highlighter:
    specifier: ^15.5.0
    version: 15.5.0(react@17.0.2)
  semver:
    specifier: ^7.5.2
    version: 7.5.2
  string-similarity:
    specifier: ^4.0.4
    version: 4.0.4
  tmp:
    specifier: ^0.2.1
    version: 0.2.1
  tree-kill:
    specifier: ^1.2.2
    version: 1.2.2
  validator:
    specifier: ^13.7.0
    version: 13.7.0
  vscode-tas-client:
    specifier: ^0.1.75
    version: 0.1.75

devDependencies:
  '@azure/arm-subscriptions':
    specifier: ^5.0.0
    version: 5.0.0
  '@azure/core-auth':
    specifier: ^1.4.0
    version: 1.4.0
  '@fluentui/react':
    specifier: ^8.106.1
    version: 8.106.1(@types/react-dom@17.0.2)(@types/react@17.0.3)(react-dom@17.0.2)(react@17.0.2)
  '@istanbuljs/nyc-config-typescript':
    specifier: ^1.0.2
    version: 1.0.2(nyc@15.1.0)
  '@types/chai':
    specifier: ^4.2.14
    version: 4.2.14
  '@types/chai-as-promised':
    specifier: ^7.1.3
    version: 7.1.3
  '@types/chai-spies':
    specifier: ^1.0.3
    version: 1.0.3
  '@types/express':
    specifier: ^4.17.14
    version: 4.17.14
  '@types/fs-extra':
    specifier: ^9.0.5
    version: 9.0.5
  '@types/jscodeshift':
    specifier: ^0.11.2
    version: 0.11.2
  '@types/lodash':
    specifier: ^4.14.181
    version: 4.14.181
  '@types/mocha':
    specifier: ^8.0.4
    version: 8.0.4
  '@types/mock-fs':
    specifier: ^4.13.1
    version: 4.13.1
  '@types/node':
    specifier: ^14.14.21
    version: 14.14.21
  '@types/react':
    specifier: ^17.0.3
    version: 17.0.3
  '@types/react-copy-to-clipboard':
    specifier: ^5.0.4
    version: 5.0.4
  '@types/react-dom':
    specifier: ^17.0.2
    version: 17.0.2
  '@types/react-router-dom':
    specifier: ^5.1.7
    version: 5.1.7
  '@types/react-syntax-highlighter':
    specifier: ^15.5.5
    version: 15.5.5
  '@types/semver':
    specifier: ^7.3.4
    version: 7.3.4
  '@types/sinon':
    specifier: ^9.0.9
    version: 9.0.9
  '@types/string-similarity':
    specifier: ^4.0.2
    version: 4.0.2
  '@types/tmp':
    specifier: ^0.2.0
    version: 0.2.0
  '@types/uuid':
    specifier: ^8.3.0
    version: 8.3.0
  '@types/validator':
    specifier: ^13.1.1
    version: 13.1.1
  '@types/vscode':
    specifier: ^1.66.0
    version: 1.66.0
  '@typescript-eslint/eslint-plugin':
    specifier: ^5.0.0
    version: 5.0.0(@typescript-eslint/parser@5.0.0)(eslint@8.1.0)(typescript@4.7.4)
  '@typescript-eslint/parser':
    specifier: ^5.0.0
    version: 5.0.0(eslint@8.1.0)(typescript@4.7.4)
  '@vitejs/plugin-react':
    specifier: ^4.3.1
    version: 4.3.1(vite@5.3.6)
  '@vscode/codicons':
    specifier: 0.0.33
    version: 0.0.33
  ast-types:
    specifier: ^0.14.2
    version: 0.14.2
  chai:
    specifier: ^4.2.0
    version: 4.2.0
  chai-as-promised:
    specifier: ^7.1.1
    version: 7.1.1(chai@4.2.0)
  chai-spies:
    specifier: ^1.0.0
    version: 1.0.0(chai@4.2.0)
  dompurify:
    specifier: ^3.0.6
    version: 3.0.6
  esbuild:
    specifier: ^0.23.0
    version: 0.23.0
  esbuild-copy-static-files:
    specifier: ^0.1.0
    version: 0.1.0
  eslint:
    specifier: ^8.1.0
    version: 8.1.0
  eslint-plugin-header:
    specifier: ^3.1.1
    version: 3.1.1(eslint@8.1.0)
  eslint-plugin-import:
    specifier: ^2.25.2
    version: 2.25.2(@typescript-eslint/parser@5.0.0)(eslint@8.1.0)
  eslint-plugin-no-secrets:
    specifier: ^0.8.9
    version: 0.8.9(eslint@8.1.0)
  eslint-plugin-prettier:
    specifier: ^4.0.0
    version: 4.0.0(eslint@8.1.0)(prettier@2.4.1)
  fs-extra:
    specifier: ^9.0.1
    version: 9.0.1
  lint-staged:
    specifier: ^11.2.6
    version: 11.2.6
  lodash:
    specifier: ^4.17.21
    version: 4.17.21
  mermaid:
    specifier: ^10.9.0
    version: 10.9.0
  mocha:
    specifier: ^10.0.0
    version: 10.0.0
  mocha-multi-reporters:
    specifier: ^1.5.1
    version: 1.5.1(mocha@10.0.0)
  mock-fs:
    specifier: ^5.2.0
    version: 5.2.0
  mocked-env:
    specifier: ^1.3.5
    version: 1.3.5
  nyc:
    specifier: ^15.1.0
    version: 15.1.0
  prettier:
    specifier: ^2.4.1
    version: 2.4.1
  react:
    specifier: ^17.0.2
    version: 17.0.2
  react-dom:
    specifier: ^17.0.2
    version: 17.0.2(react@17.0.2)
  react-intl:
    specifier: ^5.13.5
    version: 5.13.5(react@17.0.2)(typescript@4.7.4)
  react-router-dom:
    specifier: ^5.2.0
    version: 5.2.0(react@17.0.2)
  reflect-metadata:
    specifier: ^0.1.13
    version: 0.1.13
  rimraf:
    specifier: ^3.0.2
    version: 3.0.2
  sass:
    specifier: ^1.77.6
    version: 1.77.6
  sinon:
    specifier: ^9.2.2
    version: 9.2.2
  svgtofont:
    specifier: ^3.23.1
    version: 3.23.1
  ts-loader:
    specifier: ^8.0.3
    version: 8.0.3(typescript@4.7.4)
  ts-node:
    specifier: ^10.9.2
    version: 10.9.2(@types/node@14.14.21)(typescript@4.7.4)
  ts-sinon:
    specifier: ^2.0.2
    version: 2.0.2
  typemoq:
    specifier: ^1.3.1
    version: 1.3.1
  typescript:
    specifier: 4.7.4
    version: 4.7.4
  uuid:
    specifier: ^8.3.2
    version: 8.3.2
  vite:
    specifier: ^5.3.6
    version: 5.3.6(@types/node@14.14.21)(sass@1.77.6)
  vite-plugin-svgr:
    specifier: ^4.2.0
    version: 4.2.0(typescript@4.7.4)(vite@5.3.6)

packages:

  /@ampproject/remapping@2.3.0:
    resolution: {integrity: sha512-30iZtAPgz+LTIYoeivqYo853f02jBYSd5uGnGpkFV0M3xOt9aN73erkgYAmZU43x4VfqcnLxW9Kpg3R5LC4YYw==}
    engines: {node: '>=6.0.0'}
    dependencies:
      '@jridgewell/gen-mapping': 0.3.5
      '@jridgewell/trace-mapping': 0.3.25

  /@azure/abort-controller@1.1.0:
    resolution: {integrity: sha512-TrRLIoSQVzfAJX9H1JeFjzAoDGcoK1IYX1UImfceTZpsyYfWr09Ss1aHW1y5TrrR3iq6RZLBwJ3E24uwPhwahw==}
    engines: {node: '>=12.0.0'}
    dependencies:
      tslib: 2.8.1

  /@azure/abort-controller@2.1.2:
    resolution: {integrity: sha512-nBrLsEWm4J2u5LpAPjxADTlq3trDgVZZXHNKabeXZtpq3d3AbN/KGO82R87rdDz5/lYB024rtEf10/q0urNgsA==}
    engines: {node: '>=18.0.0'}
    dependencies:
      tslib: 2.8.1

  /@azure/arm-resources-subscriptions@2.1.0:
    resolution: {integrity: sha512-vKiu/3Yh84IV3IuJJ+0Fgs/ZQpvuGzoZ3dAoBksIV++Uu/Qz9RcQVz7pj+APWYIuODuR9I0eGKswZvzynzekug==}
    engines: {node: '>=14.0.0'}
    dependencies:
      '@azure/core-auth': 1.4.0
      '@azure/core-client': 1.9.2
      '@azure/core-paging': 1.6.2
<<<<<<< HEAD
      '@azure/core-rest-pipeline': 1.17.0
=======
      '@azure/core-rest-pipeline': 1.18.0
>>>>>>> 2e1fa840
      tslib: 2.8.1
    transitivePeerDependencies:
      - supports-color
    dev: false

  /@azure/arm-subscriptions@5.0.0:
    resolution: {integrity: sha512-kka1Gsy5fvQvYbe3gRsMl2hYCFMdQRHuOSSRUAsQUwAEqIJCu/hLZ/CNKcYusIMrA0SWzrjlFYVklo/uUKYolg==}
    engines: {node: '>=12.0.0'}
    dependencies:
      '@azure/abort-controller': 1.1.0
      '@azure/core-auth': 1.4.0
      '@azure/core-client': 1.9.2
      '@azure/core-lro': 2.7.2
      '@azure/core-paging': 1.6.2
<<<<<<< HEAD
      '@azure/core-rest-pipeline': 1.17.0
=======
      '@azure/core-rest-pipeline': 1.18.0
>>>>>>> 2e1fa840
      tslib: 2.8.1
    transitivePeerDependencies:
      - supports-color
    dev: true

  /@azure/core-auth@1.4.0:
    resolution: {integrity: sha512-HFrcTgmuSuukRf/EdPmqBrc5l6Q5Uu+2TbuhaKbgaCpP2TfAeiNaQPAadxO+CYBRHGUzIDteMAjFspFLDLnKVQ==}
    engines: {node: '>=12.0.0'}
    dependencies:
      '@azure/abort-controller': 1.1.0
      tslib: 2.8.1

  /@azure/core-auth@1.9.0:
    resolution: {integrity: sha512-FPwHpZywuyasDSLMqJ6fhbOK3TqUdviZNF8OqRGA4W5Ewib2lEEZ+pBsYcBa88B2NGO/SEnYPGhyBqNlE8ilSw==}
    engines: {node: '>=18.0.0'}
    dependencies:
      '@azure/abort-controller': 2.1.2
      '@azure/core-util': 1.11.0
      tslib: 2.8.1

  /@azure/core-client@1.9.2:
    resolution: {integrity: sha512-kRdry/rav3fUKHl/aDLd/pDLcB+4pOFwPPTVEExuMyaI5r+JBbMWqRbCY1pn5BniDaU3lRxO9eaQ1AmSMehl/w==}
    engines: {node: '>=18.0.0'}
    dependencies:
      '@azure/abort-controller': 2.1.2
      '@azure/core-auth': 1.4.0
<<<<<<< HEAD
      '@azure/core-rest-pipeline': 1.17.0
=======
      '@azure/core-rest-pipeline': 1.18.0
>>>>>>> 2e1fa840
      '@azure/core-tracing': 1.2.0
      '@azure/core-util': 1.11.0
      '@azure/logger': 1.1.4
      tslib: 2.8.1
    transitivePeerDependencies:
      - supports-color

  /@azure/core-lro@2.7.2:
    resolution: {integrity: sha512-0YIpccoX8m/k00O7mDDMdJpbr6mf1yWo2dfmxt5A8XVZVVMz2SSKaEbMCeJRvgQ0IaSlqhjT47p4hVIRRy90xw==}
    engines: {node: '>=18.0.0'}
    dependencies:
      '@azure/abort-controller': 2.1.2
      '@azure/core-util': 1.11.0
      '@azure/logger': 1.1.4
      tslib: 2.8.1
    dev: true

  /@azure/core-paging@1.6.2:
    resolution: {integrity: sha512-YKWi9YuCU04B55h25cnOYZHxXYtEvQEbKST5vqRga7hWY9ydd3FZHdeQF8pyh+acWZvppw13M/LMGx0LABUVMA==}
    engines: {node: '>=18.0.0'}
    dependencies:
      tslib: 2.8.1

<<<<<<< HEAD
  /@azure/core-rest-pipeline@1.17.0:
    resolution: {integrity: sha512-62Vv8nC+uPId3j86XJ0WI+sBf0jlqTqPUFCBNrGtlaUeQUIXWV/D8GE5A1d+Qx8H7OQojn2WguC8kChD6v0shA==}
=======
  /@azure/core-rest-pipeline@1.18.0:
    resolution: {integrity: sha512-QSoGUp4Eq/gohEFNJaUOwTN7BCc2nHTjjbm75JT0aD7W65PWM1H/tItz0GsABn22uaKyGxiMhWQLt2r+FGU89Q==}
>>>>>>> 2e1fa840
    engines: {node: '>=18.0.0'}
    dependencies:
      '@azure/abort-controller': 2.1.2
      '@azure/core-auth': 1.9.0
      '@azure/core-tracing': 1.2.0
      '@azure/core-util': 1.11.0
      '@azure/logger': 1.1.4
      http-proxy-agent: 7.0.2
      https-proxy-agent: 7.0.5
      tslib: 2.8.1
    transitivePeerDependencies:
      - supports-color

  /@azure/core-tracing@1.2.0:
    resolution: {integrity: sha512-UKTiEJPkWcESPYJz3X5uKRYyOcJD+4nYph+KpfdPRnQJVrZfk0KJgdnaAWKfhsBBtAf/D58Az4AvCJEmWgIBAg==}
    engines: {node: '>=18.0.0'}
    dependencies:
      tslib: 2.8.1

  /@azure/core-util@1.11.0:
    resolution: {integrity: sha512-DxOSLua+NdpWoSqULhjDyAZTXFdP/LKkqtYuxxz1SCN289zk3OG8UOpnCQAz/tygyACBtWp/BoO72ptK7msY8g==}
    engines: {node: '>=18.0.0'}
    dependencies:
      '@azure/abort-controller': 2.1.2
      tslib: 2.8.1

  /@azure/identity@4.1.0:
    resolution: {integrity: sha512-BhYkF8Xr2gXjyDxocm0pc9RI5J5a1jw8iW0dw6Bx95OGdYbuMyFZrrwNw4eYSqQ2BB6FZOqpJP3vjsAqRcvDhw==}
    engines: {node: '>=18.0.0'}
    dependencies:
      '@azure/abort-controller': 1.1.0
      '@azure/core-auth': 1.9.0
      '@azure/core-client': 1.9.2
<<<<<<< HEAD
      '@azure/core-rest-pipeline': 1.17.0
=======
      '@azure/core-rest-pipeline': 1.18.0
>>>>>>> 2e1fa840
      '@azure/core-tracing': 1.2.0
      '@azure/core-util': 1.11.0
      '@azure/logger': 1.1.4
      '@azure/msal-browser': 3.27.0
      '@azure/msal-node': 2.6.6
      events: 3.3.0
      jws: 4.0.0
      open: 8.4.2
      stoppable: 1.1.0
      tslib: 2.8.1
    transitivePeerDependencies:
      - supports-color
    dev: false

  /@azure/logger@1.1.4:
    resolution: {integrity: sha512-4IXXzcCdLdlXuCG+8UKEwLA1T1NHqUfanhXYHiQTn+6sfWCZXduqbtXDGceg3Ce5QxTGo7EqmbV6Bi+aqKuClQ==}
    engines: {node: '>=18.0.0'}
    dependencies:
      tslib: 2.8.1

  /@azure/ms-rest-azure-env@2.0.0:
    resolution: {integrity: sha512-dG76W7ElfLi+fbTjnZVGj+M9e0BIEJmRxU6fHaUQ12bZBe8EJKYb2GV50YWNaP2uJiVQ5+7nXEVj1VN1UQtaEw==}
    dev: false

  /@azure/msal-browser@3.27.0:
    resolution: {integrity: sha512-+b4ZKSD8+vslCtVRVetkegEhOFMLP3rxDWJY212ct+2r6jVg6OSQKc1Qz3kCoXo0FgwaXkb+76TMZfpHp8QtgA==}
    engines: {node: '>=0.8.0'}
    dependencies:
      '@azure/msal-common': 14.16.0
    dev: false

  /@azure/msal-common@14.16.0:
    resolution: {integrity: sha512-1KOZj9IpcDSwpNiQNjt0jDYZpQvNZay7QAEi/5DLubay40iGYtLzya/jbjRPLyOTZhEKyL1MzPuw2HqBCjceYA==}
    engines: {node: '>=0.8.0'}
    dev: false

  /@azure/msal-common@14.8.1:
    resolution: {integrity: sha512-9HfBMDTIgtFFkils+o6gO/aGEoLLuc4z+QLLfhy/T1bTNPiVsX/9CjaBPMZGnMltN/IlMkU5SGGNggGh55p5xA==}
    engines: {node: '>=0.8.0'}
    dev: false

  /@azure/msal-node@2.6.6:
    resolution: {integrity: sha512-j+1hW81ccglIYWukXufzRA4O71BCmpbmCO66ECDyE9FuPno6SjiR+K+mIk4tg6aQ7/UO2QA/EnRmT6YN0EF1Hw==}
    engines: {node: '>=16'}
    dependencies:
      '@azure/msal-common': 14.8.1
      jsonwebtoken: 9.0.2
      uuid: 8.3.2
    dev: false

  /@babel/code-frame@7.26.2:
    resolution: {integrity: sha512-RJlIHRueQgwWitWgF8OdFYGZX328Ax5BCemNGlqHfplnRT9ESi8JkFlvaVYbS+UubVY6dpv87Fs2u5M29iNFVQ==}
    engines: {node: '>=6.9.0'}
    dependencies:
      '@babel/helper-validator-identifier': 7.25.9
      js-tokens: 4.0.0
      picocolors: 1.1.1
<<<<<<< HEAD

  /@babel/compat-data@7.26.2:
    resolution: {integrity: sha512-Z0WgzSEa+aUcdiJuCIqgujCshpMWgUpgOxXotrYPSA53hA3qopNaqcJpyr0hVb1FeWdnqFA35/fUtXgBK8srQg==}
    engines: {node: '>=6.9.0'}

  /@babel/core@7.26.0:
    resolution: {integrity: sha512-i1SLeK+DzNnQ3LL/CswPCa/E5u4lh1k6IAEphON8F+cXt0t9euTshDru0q7/IqMa1PMPz5RnHuHscF8/ZJsStg==}
    engines: {node: '>=6.9.0'}
    dependencies:
      '@ampproject/remapping': 2.3.0
      '@babel/code-frame': 7.26.2
      '@babel/generator': 7.26.2
      '@babel/helper-compilation-targets': 7.25.9
      '@babel/helper-module-transforms': 7.26.0(@babel/core@7.26.0)
      '@babel/helpers': 7.26.0
      '@babel/parser': 7.26.2
      '@babel/template': 7.25.9
      '@babel/traverse': 7.25.9
      '@babel/types': 7.26.0
      convert-source-map: 2.0.0
      debug: 4.3.7(supports-color@8.1.1)
      gensync: 1.0.0-beta.2
      json5: 2.2.3
      semver: 6.3.1
    transitivePeerDependencies:
      - supports-color

  /@babel/generator@7.26.2:
    resolution: {integrity: sha512-zevQbhbau95nkoxSq3f/DC/SC+EEOUZd3DYqfSkMhY2/wfSeaHV1Ew4vk8e+x8lja31IbyuUa2uQ3JONqKbysw==}
    engines: {node: '>=6.9.0'}
    dependencies:
=======

  /@babel/compat-data@7.26.2:
    resolution: {integrity: sha512-Z0WgzSEa+aUcdiJuCIqgujCshpMWgUpgOxXotrYPSA53hA3qopNaqcJpyr0hVb1FeWdnqFA35/fUtXgBK8srQg==}
    engines: {node: '>=6.9.0'}

  /@babel/core@7.26.0:
    resolution: {integrity: sha512-i1SLeK+DzNnQ3LL/CswPCa/E5u4lh1k6IAEphON8F+cXt0t9euTshDru0q7/IqMa1PMPz5RnHuHscF8/ZJsStg==}
    engines: {node: '>=6.9.0'}
    dependencies:
      '@ampproject/remapping': 2.3.0
      '@babel/code-frame': 7.26.2
      '@babel/generator': 7.26.2
      '@babel/helper-compilation-targets': 7.25.9
      '@babel/helper-module-transforms': 7.26.0(@babel/core@7.26.0)
      '@babel/helpers': 7.26.0
      '@babel/parser': 7.26.2
      '@babel/template': 7.25.9
      '@babel/traverse': 7.25.9
      '@babel/types': 7.26.0
      convert-source-map: 2.0.0
      debug: 4.3.7(supports-color@8.1.1)
      gensync: 1.0.0-beta.2
      json5: 2.2.3
      semver: 6.3.1
    transitivePeerDependencies:
      - supports-color

  /@babel/generator@7.26.2:
    resolution: {integrity: sha512-zevQbhbau95nkoxSq3f/DC/SC+EEOUZd3DYqfSkMhY2/wfSeaHV1Ew4vk8e+x8lja31IbyuUa2uQ3JONqKbysw==}
    engines: {node: '>=6.9.0'}
    dependencies:
>>>>>>> 2e1fa840
      '@babel/parser': 7.26.2
      '@babel/types': 7.26.0
      '@jridgewell/gen-mapping': 0.3.5
      '@jridgewell/trace-mapping': 0.3.25
      jsesc: 3.0.2

  /@babel/helper-annotate-as-pure@7.25.9:
    resolution: {integrity: sha512-gv7320KBUFJz1RnylIg5WWYPRXKZ884AGkYpgpWW02TH66Dl+HaC1t1CKd0z3R4b6hdYEcmrNZHUmfCP+1u3/g==}
    engines: {node: '>=6.9.0'}
    dependencies:
      '@babel/types': 7.26.0
    dev: false

  /@babel/helper-builder-binary-assignment-operator-visitor@7.25.9:
    resolution: {integrity: sha512-C47lC7LIDCnz0h4vai/tpNOI95tCd5ZT3iBt/DBH5lXKHZsyNQv18yf1wIIg2ntiQNgmAvA+DgZ82iW8Qdym8g==}
    engines: {node: '>=6.9.0'}
    dependencies:
      '@babel/traverse': 7.25.9
      '@babel/types': 7.26.0
    transitivePeerDependencies:
      - supports-color
    dev: false

  /@babel/helper-compilation-targets@7.25.9:
    resolution: {integrity: sha512-j9Db8Suy6yV/VHa4qzrj9yZfZxhLWQdVnRlXxmKLYlhWUVB1sB2G5sxuWYXk/whHD9iW76PmNzxZ4UCnTQTVEQ==}
    engines: {node: '>=6.9.0'}
    dependencies:
      '@babel/compat-data': 7.26.2
      '@babel/helper-validator-option': 7.25.9
      browserslist: 4.24.2
      lru-cache: 5.1.1
      semver: 6.3.1

  /@babel/helper-create-class-features-plugin@7.25.9(@babel/core@7.26.0):
    resolution: {integrity: sha512-UTZQMvt0d/rSz6KI+qdu7GQze5TIajwTS++GUozlw8VBJDEOAqSXwm1WvmYEZwqdqSGQshRocPDqrt4HBZB3fQ==}
    engines: {node: '>=6.9.0'}
    peerDependencies:
      '@babel/core': ^7.0.0
    dependencies:
      '@babel/core': 7.26.0
      '@babel/helper-annotate-as-pure': 7.25.9
      '@babel/helper-member-expression-to-functions': 7.25.9
      '@babel/helper-optimise-call-expression': 7.25.9
      '@babel/helper-replace-supers': 7.25.9(@babel/core@7.26.0)
      '@babel/helper-skip-transparent-expression-wrappers': 7.25.9
      '@babel/traverse': 7.25.9
      semver: 6.3.1
    transitivePeerDependencies:
      - supports-color
    dev: false

  /@babel/helper-create-regexp-features-plugin@7.25.9(@babel/core@7.26.0):
    resolution: {integrity: sha512-ORPNZ3h6ZRkOyAa/SaHU+XsLZr0UQzRwuDQ0cczIA17nAzZ+85G5cVkOJIj7QavLZGSe8QXUmNFxSZzjcZF9bw==}
    engines: {node: '>=6.9.0'}
    peerDependencies:
      '@babel/core': ^7.0.0
    dependencies:
      '@babel/core': 7.26.0
      '@babel/helper-annotate-as-pure': 7.25.9
      regexpu-core: 6.1.1
      semver: 6.3.1
    dev: false

  /@babel/helper-define-polyfill-provider@0.6.3(@babel/core@7.26.0):
    resolution: {integrity: sha512-HK7Bi+Hj6H+VTHA3ZvBis7V/6hu9QuTrnMXNybfUf2iiuU/N97I8VjB+KbhFF8Rld/Lx5MzoCwPCpPjfK+n8Cg==}
    peerDependencies:
      '@babel/core': ^7.4.0 || ^8.0.0-0 <8.0.0
    dependencies:
      '@babel/core': 7.26.0
      '@babel/helper-compilation-targets': 7.25.9
      '@babel/helper-plugin-utils': 7.25.9
      debug: 4.3.7(supports-color@8.1.1)
      lodash.debounce: 4.0.8
      resolve: 1.22.8
    transitivePeerDependencies:
      - supports-color
    dev: false

  /@babel/helper-member-expression-to-functions@7.25.9:
    resolution: {integrity: sha512-wbfdZ9w5vk0C0oyHqAJbc62+vet5prjj01jjJ8sKn3j9h3MQQlflEdXYvuqRWjHnM12coDEqiC1IRCi0U/EKwQ==}
    engines: {node: '>=6.9.0'}
    dependencies:
      '@babel/traverse': 7.25.9
      '@babel/types': 7.26.0
    transitivePeerDependencies:
      - supports-color
    dev: false

  /@babel/helper-module-imports@7.25.9:
    resolution: {integrity: sha512-tnUA4RsrmflIM6W6RFTLFSXITtl0wKjgpnLgXyowocVPrbYrLUXSBXDgTs8BlbmIzIdlBySRQjINYs2BAkiLtw==}
    engines: {node: '>=6.9.0'}
    dependencies:
      '@babel/traverse': 7.25.9
      '@babel/types': 7.26.0
    transitivePeerDependencies:
      - supports-color

  /@babel/helper-module-transforms@7.26.0(@babel/core@7.26.0):
    resolution: {integrity: sha512-xO+xu6B5K2czEnQye6BHA7DolFFmS3LB7stHZFaOLb1pAwO1HWLS8fXA+eh0A2yIvltPVmx3eNNDBJA2SLHXFw==}
    engines: {node: '>=6.9.0'}
    peerDependencies:
      '@babel/core': ^7.0.0
    dependencies:
      '@babel/core': 7.26.0
      '@babel/helper-module-imports': 7.25.9
      '@babel/helper-validator-identifier': 7.25.9
      '@babel/traverse': 7.25.9
    transitivePeerDependencies:
      - supports-color

  /@babel/helper-optimise-call-expression@7.25.9:
    resolution: {integrity: sha512-FIpuNaz5ow8VyrYcnXQTDRGvV6tTjkNtCK/RYNDXGSLlUD6cBuQTSw43CShGxjvfBTfcUA/r6UhUCbtYqkhcuQ==}
    engines: {node: '>=6.9.0'}
    dependencies:
      '@babel/types': 7.26.0
    dev: false
<<<<<<< HEAD

  /@babel/helper-plugin-utils@7.25.9:
    resolution: {integrity: sha512-kSMlyUVdWe25rEsRGviIgOWnoT/nfABVWlqt9N19/dIPWViAOW2s9wznP5tURbs/IDuNk4gPy3YdYRgH3uxhBw==}
    engines: {node: '>=6.9.0'}

=======

  /@babel/helper-plugin-utils@7.25.9:
    resolution: {integrity: sha512-kSMlyUVdWe25rEsRGviIgOWnoT/nfABVWlqt9N19/dIPWViAOW2s9wznP5tURbs/IDuNk4gPy3YdYRgH3uxhBw==}
    engines: {node: '>=6.9.0'}

>>>>>>> 2e1fa840
  /@babel/helper-remap-async-to-generator@7.25.9(@babel/core@7.26.0):
    resolution: {integrity: sha512-IZtukuUeBbhgOcaW2s06OXTzVNJR0ybm4W5xC1opWFFJMZbwRj5LCk+ByYH7WdZPZTt8KnFwA8pvjN2yqcPlgw==}
    engines: {node: '>=6.9.0'}
    peerDependencies:
      '@babel/core': ^7.0.0
    dependencies:
      '@babel/core': 7.26.0
      '@babel/helper-annotate-as-pure': 7.25.9
      '@babel/helper-wrap-function': 7.25.9
      '@babel/traverse': 7.25.9
    transitivePeerDependencies:
      - supports-color
    dev: false

  /@babel/helper-replace-supers@7.25.9(@babel/core@7.26.0):
    resolution: {integrity: sha512-IiDqTOTBQy0sWyeXyGSC5TBJpGFXBkRynjBeXsvbhQFKj2viwJC76Epz35YLU1fpe/Am6Vppb7W7zM4fPQzLsQ==}
    engines: {node: '>=6.9.0'}
    peerDependencies:
      '@babel/core': ^7.0.0
    dependencies:
      '@babel/core': 7.26.0
      '@babel/helper-member-expression-to-functions': 7.25.9
      '@babel/helper-optimise-call-expression': 7.25.9
      '@babel/traverse': 7.25.9
    transitivePeerDependencies:
      - supports-color
    dev: false

  /@babel/helper-simple-access@7.25.9:
    resolution: {integrity: sha512-c6WHXuiaRsJTyHYLJV75t9IqsmTbItYfdj99PnzYGQZkYKvan5/2jKJ7gu31J3/BJ/A18grImSPModuyG/Eo0Q==}
    engines: {node: '>=6.9.0'}
    dependencies:
      '@babel/traverse': 7.25.9
      '@babel/types': 7.26.0
    transitivePeerDependencies:
      - supports-color
    dev: false

  /@babel/helper-skip-transparent-expression-wrappers@7.25.9:
    resolution: {integrity: sha512-K4Du3BFa3gvyhzgPcntrkDgZzQaq6uozzcpGbOO1OEJaI+EJdqWIMTLgFgQf6lrfiDFo5FU+BxKepI9RmZqahA==}
    engines: {node: '>=6.9.0'}
    dependencies:
      '@babel/traverse': 7.25.9
      '@babel/types': 7.26.0
    transitivePeerDependencies:
      - supports-color
    dev: false

  /@babel/helper-string-parser@7.25.9:
    resolution: {integrity: sha512-4A/SCr/2KLd5jrtOMFzaKjVtAei3+2r/NChoBNoZ3EyP/+GlhoaEGoWOZUmFmoITP7zOJyHIMm+DYRd8o3PvHA==}
<<<<<<< HEAD
    engines: {node: '>=6.9.0'}

  /@babel/helper-validator-identifier@7.25.9:
    resolution: {integrity: sha512-Ed61U6XJc3CVRfkERJWDz4dJwKe7iLmmJsbOGu9wSloNSFttHV0I8g6UAgb7qnK5ly5bGLPd4oXZlxCdANBOWQ==}
    engines: {node: '>=6.9.0'}

  /@babel/helper-validator-option@7.25.9:
    resolution: {integrity: sha512-e/zv1co8pp55dNdEcCynfj9X7nyUKUXoUEwfXqaZt0omVOmDe9oOTdKStH4GmAw6zxMFs50ZayuMfHDKlO7Tfw==}
    engines: {node: '>=6.9.0'}

=======
    engines: {node: '>=6.9.0'}

  /@babel/helper-validator-identifier@7.25.9:
    resolution: {integrity: sha512-Ed61U6XJc3CVRfkERJWDz4dJwKe7iLmmJsbOGu9wSloNSFttHV0I8g6UAgb7qnK5ly5bGLPd4oXZlxCdANBOWQ==}
    engines: {node: '>=6.9.0'}

  /@babel/helper-validator-option@7.25.9:
    resolution: {integrity: sha512-e/zv1co8pp55dNdEcCynfj9X7nyUKUXoUEwfXqaZt0omVOmDe9oOTdKStH4GmAw6zxMFs50ZayuMfHDKlO7Tfw==}
    engines: {node: '>=6.9.0'}

>>>>>>> 2e1fa840
  /@babel/helper-wrap-function@7.25.9:
    resolution: {integrity: sha512-ETzz9UTjQSTmw39GboatdymDq4XIQbR8ySgVrylRhPOFpsd+JrKHIuF0de7GCWmem+T4uC5z7EZguod7Wj4A4g==}
    engines: {node: '>=6.9.0'}
    dependencies:
      '@babel/template': 7.25.9
      '@babel/traverse': 7.25.9
      '@babel/types': 7.26.0
    transitivePeerDependencies:
      - supports-color
    dev: false

  /@babel/helpers@7.26.0:
    resolution: {integrity: sha512-tbhNuIxNcVb21pInl3ZSjksLCvgdZy9KwJ8brv993QtIVKJBBkYXz4q4ZbAv31GdnC+R90np23L5FbEBlthAEw==}
    engines: {node: '>=6.9.0'}
    dependencies:
      '@babel/template': 7.25.9
      '@babel/types': 7.26.0

  /@babel/parser@7.26.2:
    resolution: {integrity: sha512-DWMCZH9WA4Maitz2q21SRKHo9QXZxkDsbNZoVD62gusNtNBBqDg9i7uOhASfTfIGNzW+O+r7+jAlM8dwphcJKQ==}
    engines: {node: '>=6.0.0'}
    hasBin: true
    dependencies:
      '@babel/types': 7.26.0

  /@babel/plugin-bugfix-firefox-class-in-computed-class-key@7.25.9(@babel/core@7.26.0):
    resolution: {integrity: sha512-ZkRyVkThtxQ/J6nv3JFYv1RYY+JT5BvU0y3k5bWrmuG4woXypRa4PXmm9RhOwodRkYFWqC0C0cqcJ4OqR7kW+g==}
    engines: {node: '>=6.9.0'}
    peerDependencies:
      '@babel/core': ^7.0.0
    dependencies:
      '@babel/core': 7.26.0
      '@babel/helper-plugin-utils': 7.25.9
      '@babel/traverse': 7.25.9
    transitivePeerDependencies:
      - supports-color
    dev: false

  /@babel/plugin-bugfix-safari-class-field-initializer-scope@7.25.9(@babel/core@7.26.0):
    resolution: {integrity: sha512-MrGRLZxLD/Zjj0gdU15dfs+HH/OXvnw/U4jJD8vpcP2CJQapPEv1IWwjc/qMg7ItBlPwSv1hRBbb7LeuANdcnw==}
    engines: {node: '>=6.9.0'}
    peerDependencies:
      '@babel/core': ^7.0.0
    dependencies:
      '@babel/core': 7.26.0
      '@babel/helper-plugin-utils': 7.25.9
    dev: false

  /@babel/plugin-bugfix-safari-id-destructuring-collision-in-function-expression@7.25.9(@babel/core@7.26.0):
    resolution: {integrity: sha512-2qUwwfAFpJLZqxd02YW9btUCZHl+RFvdDkNfZwaIJrvB8Tesjsk8pEQkTvGwZXLqXUx/2oyY3ySRhm6HOXuCug==}
    engines: {node: '>=6.9.0'}
    peerDependencies:
      '@babel/core': ^7.0.0
    dependencies:
      '@babel/core': 7.26.0
      '@babel/helper-plugin-utils': 7.25.9
    dev: false

  /@babel/plugin-bugfix-v8-spread-parameters-in-optional-chaining@7.25.9(@babel/core@7.26.0):
    resolution: {integrity: sha512-6xWgLZTJXwilVjlnV7ospI3xi+sl8lN8rXXbBD6vYn3UYDlGsag8wrZkKcSI8G6KgqKP7vNFaDgeDnfAABq61g==}
    engines: {node: '>=6.9.0'}
    peerDependencies:
      '@babel/core': ^7.13.0
    dependencies:
      '@babel/core': 7.26.0
      '@babel/helper-plugin-utils': 7.25.9
      '@babel/helper-skip-transparent-expression-wrappers': 7.25.9
      '@babel/plugin-transform-optional-chaining': 7.25.9(@babel/core@7.26.0)
    transitivePeerDependencies:
      - supports-color
    dev: false

  /@babel/plugin-bugfix-v8-static-class-fields-redefine-readonly@7.25.9(@babel/core@7.26.0):
    resolution: {integrity: sha512-aLnMXYPnzwwqhYSCyXfKkIkYgJ8zv9RK+roo9DkTXz38ynIhd9XCbN08s3MGvqL2MYGVUGdRQLL/JqBIeJhJBg==}
    engines: {node: '>=6.9.0'}
    peerDependencies:
      '@babel/core': ^7.0.0
    dependencies:
      '@babel/core': 7.26.0
      '@babel/helper-plugin-utils': 7.25.9
      '@babel/traverse': 7.25.9
    transitivePeerDependencies:
      - supports-color
    dev: false

  /@babel/plugin-proposal-class-properties@7.18.6(@babel/core@7.26.0):
    resolution: {integrity: sha512-cumfXOF0+nzZrrN8Rf0t7M+tF6sZc7vhQwYQck9q1/5w2OExlD+b4v4RpMJFaV1Z7WcDRgO6FqvxqxGlwo+RHQ==}
    engines: {node: '>=6.9.0'}
    deprecated: This proposal has been merged to the ECMAScript standard and thus this plugin is no longer maintained. Please use @babel/plugin-transform-class-properties instead.
    peerDependencies:
      '@babel/core': ^7.0.0-0
    dependencies:
      '@babel/core': 7.26.0
      '@babel/helper-create-class-features-plugin': 7.25.9(@babel/core@7.26.0)
      '@babel/helper-plugin-utils': 7.25.9
    transitivePeerDependencies:
      - supports-color
    dev: false

  /@babel/plugin-proposal-nullish-coalescing-operator@7.18.6(@babel/core@7.26.0):
    resolution: {integrity: sha512-wQxQzxYeJqHcfppzBDnm1yAY0jSRkUXR2z8RePZYrKwMKgMlE8+Z6LUno+bd6LvbGh8Gltvy74+9pIYkr+XkKA==}
    engines: {node: '>=6.9.0'}
    deprecated: This proposal has been merged to the ECMAScript standard and thus this plugin is no longer maintained. Please use @babel/plugin-transform-nullish-coalescing-operator instead.
    peerDependencies:
      '@babel/core': ^7.0.0-0
    dependencies:
      '@babel/core': 7.26.0
      '@babel/helper-plugin-utils': 7.25.9
      '@babel/plugin-syntax-nullish-coalescing-operator': 7.8.3(@babel/core@7.26.0)
    dev: false

  /@babel/plugin-proposal-optional-chaining@7.21.0(@babel/core@7.26.0):
    resolution: {integrity: sha512-p4zeefM72gpmEe2fkUr/OnOXpWEf8nAgk7ZYVqqfFiyIG7oFfVZcCrU64hWn5xp4tQ9LkV4bTIa5rD0KANpKNA==}
    engines: {node: '>=6.9.0'}
    deprecated: This proposal has been merged to the ECMAScript standard and thus this plugin is no longer maintained. Please use @babel/plugin-transform-optional-chaining instead.
    peerDependencies:
      '@babel/core': ^7.0.0-0
    dependencies:
      '@babel/core': 7.26.0
      '@babel/helper-plugin-utils': 7.25.9
      '@babel/helper-skip-transparent-expression-wrappers': 7.25.9
      '@babel/plugin-syntax-optional-chaining': 7.8.3(@babel/core@7.26.0)
    transitivePeerDependencies:
      - supports-color
    dev: false

  /@babel/plugin-proposal-private-property-in-object@7.21.0-placeholder-for-preset-env.2(@babel/core@7.26.0):
    resolution: {integrity: sha512-SOSkfJDddaM7mak6cPEpswyTRnuRltl429hMraQEglW+OkovnCzsiszTmsrlY//qLFjCpQDFRvjdm2wA5pPm9w==}
    engines: {node: '>=6.9.0'}
    peerDependencies:
      '@babel/core': ^7.0.0-0
    dependencies:
      '@babel/core': 7.26.0
    dev: false

  /@babel/plugin-syntax-flow@7.26.0(@babel/core@7.26.0):
    resolution: {integrity: sha512-B+O2DnPc0iG+YXFqOxv2WNuNU97ToWjOomUQ78DouOENWUaM5sVrmet9mcomUGQFwpJd//gvUagXBSdzO1fRKg==}
<<<<<<< HEAD
    engines: {node: '>=6.9.0'}
    peerDependencies:
      '@babel/core': ^7.0.0-0
    dependencies:
      '@babel/core': 7.26.0
      '@babel/helper-plugin-utils': 7.25.9
    dev: false

  /@babel/plugin-syntax-import-assertions@7.26.0(@babel/core@7.26.0):
    resolution: {integrity: sha512-QCWT5Hh830hK5EQa7XzuqIkQU9tT/whqbDz7kuaZMHFl1inRRg7JnuAEOQ0Ur0QUl0NufCk1msK2BeY79Aj/eg==}
=======
>>>>>>> 2e1fa840
    engines: {node: '>=6.9.0'}
    peerDependencies:
      '@babel/core': ^7.0.0-0
    dependencies:
      '@babel/core': 7.26.0
      '@babel/helper-plugin-utils': 7.25.9
    dev: false

<<<<<<< HEAD
  /@babel/plugin-syntax-import-attributes@7.26.0(@babel/core@7.26.0):
    resolution: {integrity: sha512-e2dttdsJ1ZTpi3B9UYGLw41hifAubg19AtCu/2I/F1QNVclOBr1dYpTdmdyZ84Xiz43BS/tCUkMAZNLv12Pi+A==}
=======
  /@babel/plugin-syntax-import-assertions@7.26.0(@babel/core@7.26.0):
    resolution: {integrity: sha512-QCWT5Hh830hK5EQa7XzuqIkQU9tT/whqbDz7kuaZMHFl1inRRg7JnuAEOQ0Ur0QUl0NufCk1msK2BeY79Aj/eg==}
>>>>>>> 2e1fa840
    engines: {node: '>=6.9.0'}
    peerDependencies:
      '@babel/core': ^7.0.0-0
    dependencies:
      '@babel/core': 7.26.0
      '@babel/helper-plugin-utils': 7.25.9
    dev: false

<<<<<<< HEAD
  /@babel/plugin-syntax-jsx@7.25.9(@babel/core@7.26.0):
    resolution: {integrity: sha512-ld6oezHQMZsZfp6pWtbjaNDF2tiiCYYDqQszHt5VV437lewP9aSi2Of99CK0D0XB21k7FLgnLcmQKyKzynfeAA==}
=======
  /@babel/plugin-syntax-import-attributes@7.26.0(@babel/core@7.26.0):
    resolution: {integrity: sha512-e2dttdsJ1ZTpi3B9UYGLw41hifAubg19AtCu/2I/F1QNVclOBr1dYpTdmdyZ84Xiz43BS/tCUkMAZNLv12Pi+A==}
>>>>>>> 2e1fa840
    engines: {node: '>=6.9.0'}
    peerDependencies:
      '@babel/core': ^7.0.0-0
    dependencies:
      '@babel/core': 7.26.0
      '@babel/helper-plugin-utils': 7.25.9
    dev: false

<<<<<<< HEAD
=======
  /@babel/plugin-syntax-jsx@7.25.9(@babel/core@7.26.0):
    resolution: {integrity: sha512-ld6oezHQMZsZfp6pWtbjaNDF2tiiCYYDqQszHt5VV437lewP9aSi2Of99CK0D0XB21k7FLgnLcmQKyKzynfeAA==}
    engines: {node: '>=6.9.0'}
    peerDependencies:
      '@babel/core': ^7.0.0-0
    dependencies:
      '@babel/core': 7.26.0
      '@babel/helper-plugin-utils': 7.25.9
    dev: false

>>>>>>> 2e1fa840
  /@babel/plugin-syntax-nullish-coalescing-operator@7.8.3(@babel/core@7.26.0):
    resolution: {integrity: sha512-aSff4zPII1u2QD7y+F8oDsz19ew4IGEJg9SVW+bqwpwtfFleiQDMdzA/R+UlWDzfnHFCxxleFT0PMIrR36XLNQ==}
    peerDependencies:
      '@babel/core': ^7.0.0-0
    dependencies:
      '@babel/core': 7.26.0
      '@babel/helper-plugin-utils': 7.25.9
    dev: false

  /@babel/plugin-syntax-optional-chaining@7.8.3(@babel/core@7.26.0):
    resolution: {integrity: sha512-KoK9ErH1MBlCPxV0VANkXW2/dw4vlbGDrFgz8bmUsBGYkFRcbRwMh6cIJubdPrkxRwuGdtCk0v/wPTKbQgBjkg==}
    peerDependencies:
      '@babel/core': ^7.0.0-0
    dependencies:
      '@babel/core': 7.26.0
      '@babel/helper-plugin-utils': 7.25.9
<<<<<<< HEAD
    dev: false

  /@babel/plugin-syntax-typescript@7.25.9(@babel/core@7.26.0):
    resolution: {integrity: sha512-hjMgRy5hb8uJJjUcdWunWVcoi9bGpJp8p5Ol1229PoN6aytsLwNMgmdftO23wnCLMfVmTwZDWMPNq/D1SY60JQ==}
    engines: {node: '>=6.9.0'}
    peerDependencies:
      '@babel/core': ^7.0.0-0
    dependencies:
      '@babel/core': 7.26.0
      '@babel/helper-plugin-utils': 7.25.9
    dev: false

=======
    dev: false

  /@babel/plugin-syntax-typescript@7.25.9(@babel/core@7.26.0):
    resolution: {integrity: sha512-hjMgRy5hb8uJJjUcdWunWVcoi9bGpJp8p5Ol1229PoN6aytsLwNMgmdftO23wnCLMfVmTwZDWMPNq/D1SY60JQ==}
    engines: {node: '>=6.9.0'}
    peerDependencies:
      '@babel/core': ^7.0.0-0
    dependencies:
      '@babel/core': 7.26.0
      '@babel/helper-plugin-utils': 7.25.9
    dev: false

>>>>>>> 2e1fa840
  /@babel/plugin-syntax-unicode-sets-regex@7.18.6(@babel/core@7.26.0):
    resolution: {integrity: sha512-727YkEAPwSIQTv5im8QHz3upqp92JTWhidIC81Tdx4VJYIte/VndKf1qKrfnnhPLiPghStWfvC/iFaMCQu7Nqg==}
    engines: {node: '>=6.9.0'}
    peerDependencies:
      '@babel/core': ^7.0.0
    dependencies:
      '@babel/core': 7.26.0
      '@babel/helper-create-regexp-features-plugin': 7.25.9(@babel/core@7.26.0)
      '@babel/helper-plugin-utils': 7.25.9
    dev: false

  /@babel/plugin-transform-arrow-functions@7.25.9(@babel/core@7.26.0):
    resolution: {integrity: sha512-6jmooXYIwn9ca5/RylZADJ+EnSxVUS5sjeJ9UPk6RWRzXCmOJCy6dqItPJFpw2cuCangPK4OYr5uhGKcmrm5Qg==}
    engines: {node: '>=6.9.0'}
    peerDependencies:
      '@babel/core': ^7.0.0-0
    dependencies:
      '@babel/core': 7.26.0
      '@babel/helper-plugin-utils': 7.25.9
    dev: false

  /@babel/plugin-transform-async-generator-functions@7.25.9(@babel/core@7.26.0):
    resolution: {integrity: sha512-RXV6QAzTBbhDMO9fWwOmwwTuYaiPbggWQ9INdZqAYeSHyG7FzQ+nOZaUUjNwKv9pV3aE4WFqFm1Hnbci5tBCAw==}
    engines: {node: '>=6.9.0'}
    peerDependencies:
      '@babel/core': ^7.0.0-0
    dependencies:
      '@babel/core': 7.26.0
      '@babel/helper-plugin-utils': 7.25.9
      '@babel/helper-remap-async-to-generator': 7.25.9(@babel/core@7.26.0)
      '@babel/traverse': 7.25.9
    transitivePeerDependencies:
      - supports-color
    dev: false

  /@babel/plugin-transform-async-to-generator@7.25.9(@babel/core@7.26.0):
    resolution: {integrity: sha512-NT7Ejn7Z/LjUH0Gv5KsBCxh7BH3fbLTV0ptHvpeMvrt3cPThHfJfst9Wrb7S8EvJ7vRTFI7z+VAvFVEQn/m5zQ==}
    engines: {node: '>=6.9.0'}
    peerDependencies:
      '@babel/core': ^7.0.0-0
    dependencies:
      '@babel/core': 7.26.0
      '@babel/helper-module-imports': 7.25.9
      '@babel/helper-plugin-utils': 7.25.9
      '@babel/helper-remap-async-to-generator': 7.25.9(@babel/core@7.26.0)
    transitivePeerDependencies:
      - supports-color
    dev: false

  /@babel/plugin-transform-block-scoped-functions@7.25.9(@babel/core@7.26.0):
    resolution: {integrity: sha512-toHc9fzab0ZfenFpsyYinOX0J/5dgJVA2fm64xPewu7CoYHWEivIWKxkK2rMi4r3yQqLnVmheMXRdG+k239CgA==}
    engines: {node: '>=6.9.0'}
    peerDependencies:
      '@babel/core': ^7.0.0-0
    dependencies:
      '@babel/core': 7.26.0
      '@babel/helper-plugin-utils': 7.25.9
    dev: false

  /@babel/plugin-transform-block-scoping@7.25.9(@babel/core@7.26.0):
    resolution: {integrity: sha512-1F05O7AYjymAtqbsFETboN1NvBdcnzMerO+zlMyJBEz6WkMdejvGWw9p05iTSjC85RLlBseHHQpYaM4gzJkBGg==}
    engines: {node: '>=6.9.0'}
    peerDependencies:
      '@babel/core': ^7.0.0-0
    dependencies:
      '@babel/core': 7.26.0
      '@babel/helper-plugin-utils': 7.25.9
    dev: false

  /@babel/plugin-transform-class-properties@7.25.9(@babel/core@7.26.0):
    resolution: {integrity: sha512-bbMAII8GRSkcd0h0b4X+36GksxuheLFjP65ul9w6C3KgAamI3JqErNgSrosX6ZPj+Mpim5VvEbawXxJCyEUV3Q==}
    engines: {node: '>=6.9.0'}
    peerDependencies:
      '@babel/core': ^7.0.0-0
    dependencies:
      '@babel/core': 7.26.0
      '@babel/helper-create-class-features-plugin': 7.25.9(@babel/core@7.26.0)
      '@babel/helper-plugin-utils': 7.25.9
    transitivePeerDependencies:
      - supports-color
    dev: false

  /@babel/plugin-transform-class-static-block@7.26.0(@babel/core@7.26.0):
    resolution: {integrity: sha512-6J2APTs7BDDm+UMqP1useWqhcRAXo0WIoVj26N7kPFB6S73Lgvyka4KTZYIxtgYXiN5HTyRObA72N2iu628iTQ==}
    engines: {node: '>=6.9.0'}
    peerDependencies:
      '@babel/core': ^7.12.0
    dependencies:
      '@babel/core': 7.26.0
      '@babel/helper-create-class-features-plugin': 7.25.9(@babel/core@7.26.0)
      '@babel/helper-plugin-utils': 7.25.9
    transitivePeerDependencies:
      - supports-color
    dev: false

  /@babel/plugin-transform-classes@7.25.9(@babel/core@7.26.0):
    resolution: {integrity: sha512-mD8APIXmseE7oZvZgGABDyM34GUmK45Um2TXiBUt7PnuAxrgoSVf123qUzPxEr/+/BHrRn5NMZCdE2m/1F8DGg==}
    engines: {node: '>=6.9.0'}
    peerDependencies:
      '@babel/core': ^7.0.0-0
    dependencies:
      '@babel/core': 7.26.0
      '@babel/helper-annotate-as-pure': 7.25.9
      '@babel/helper-compilation-targets': 7.25.9
      '@babel/helper-plugin-utils': 7.25.9
      '@babel/helper-replace-supers': 7.25.9(@babel/core@7.26.0)
      '@babel/traverse': 7.25.9
      globals: 11.12.0
    transitivePeerDependencies:
      - supports-color
    dev: false

  /@babel/plugin-transform-computed-properties@7.25.9(@babel/core@7.26.0):
    resolution: {integrity: sha512-HnBegGqXZR12xbcTHlJ9HGxw1OniltT26J5YpfruGqtUHlz/xKf/G2ak9e+t0rVqrjXa9WOhvYPz1ERfMj23AA==}
    engines: {node: '>=6.9.0'}
    peerDependencies:
      '@babel/core': ^7.0.0-0
    dependencies:
      '@babel/core': 7.26.0
      '@babel/helper-plugin-utils': 7.25.9
      '@babel/template': 7.25.9
    dev: false

  /@babel/plugin-transform-destructuring@7.25.9(@babel/core@7.26.0):
    resolution: {integrity: sha512-WkCGb/3ZxXepmMiX101nnGiU+1CAdut8oHyEOHxkKuS1qKpU2SMXE2uSvfz8PBuLd49V6LEsbtyPhWC7fnkgvQ==}
    engines: {node: '>=6.9.0'}
    peerDependencies:
      '@babel/core': ^7.0.0-0
    dependencies:
      '@babel/core': 7.26.0
      '@babel/helper-plugin-utils': 7.25.9
    dev: false

  /@babel/plugin-transform-dotall-regex@7.25.9(@babel/core@7.26.0):
    resolution: {integrity: sha512-t7ZQ7g5trIgSRYhI9pIJtRl64KHotutUJsh4Eze5l7olJv+mRSg4/MmbZ0tv1eeqRbdvo/+trvJD/Oc5DmW2cA==}
    engines: {node: '>=6.9.0'}
    peerDependencies:
      '@babel/core': ^7.0.0-0
    dependencies:
      '@babel/core': 7.26.0
      '@babel/helper-create-regexp-features-plugin': 7.25.9(@babel/core@7.26.0)
      '@babel/helper-plugin-utils': 7.25.9
    dev: false

  /@babel/plugin-transform-duplicate-keys@7.25.9(@babel/core@7.26.0):
    resolution: {integrity: sha512-LZxhJ6dvBb/f3x8xwWIuyiAHy56nrRG3PeYTpBkkzkYRRQ6tJLu68lEF5VIqMUZiAV7a8+Tb78nEoMCMcqjXBw==}
    engines: {node: '>=6.9.0'}
    peerDependencies:
      '@babel/core': ^7.0.0-0
    dependencies:
      '@babel/core': 7.26.0
      '@babel/helper-plugin-utils': 7.25.9
    dev: false

  /@babel/plugin-transform-duplicate-named-capturing-groups-regex@7.25.9(@babel/core@7.26.0):
    resolution: {integrity: sha512-0UfuJS0EsXbRvKnwcLjFtJy/Sxc5J5jhLHnFhy7u4zih97Hz6tJkLU+O+FMMrNZrosUPxDi6sYxJ/EA8jDiAog==}
    engines: {node: '>=6.9.0'}
    peerDependencies:
      '@babel/core': ^7.0.0
    dependencies:
      '@babel/core': 7.26.0
      '@babel/helper-create-regexp-features-plugin': 7.25.9(@babel/core@7.26.0)
      '@babel/helper-plugin-utils': 7.25.9
    dev: false

  /@babel/plugin-transform-dynamic-import@7.25.9(@babel/core@7.26.0):
    resolution: {integrity: sha512-GCggjexbmSLaFhqsojeugBpeaRIgWNTcgKVq/0qIteFEqY2A+b9QidYadrWlnbWQUrW5fn+mCvf3tr7OeBFTyg==}
    engines: {node: '>=6.9.0'}
    peerDependencies:
      '@babel/core': ^7.0.0-0
    dependencies:
      '@babel/core': 7.26.0
      '@babel/helper-plugin-utils': 7.25.9
    dev: false

  /@babel/plugin-transform-exponentiation-operator@7.25.9(@babel/core@7.26.0):
    resolution: {integrity: sha512-KRhdhlVk2nObA5AYa7QMgTMTVJdfHprfpAk4DjZVtllqRg9qarilstTKEhpVjyt+Npi8ThRyiV8176Am3CodPA==}
    engines: {node: '>=6.9.0'}
    peerDependencies:
      '@babel/core': ^7.0.0-0
    dependencies:
      '@babel/core': 7.26.0
      '@babel/helper-builder-binary-assignment-operator-visitor': 7.25.9
      '@babel/helper-plugin-utils': 7.25.9
    transitivePeerDependencies:
      - supports-color
    dev: false

  /@babel/plugin-transform-export-namespace-from@7.25.9(@babel/core@7.26.0):
    resolution: {integrity: sha512-2NsEz+CxzJIVOPx2o9UsW1rXLqtChtLoVnwYHHiB04wS5sgn7mrV45fWMBX0Kk+ub9uXytVYfNP2HjbVbCB3Ww==}
    engines: {node: '>=6.9.0'}
    peerDependencies:
      '@babel/core': ^7.0.0-0
    dependencies:
      '@babel/core': 7.26.0
      '@babel/helper-plugin-utils': 7.25.9
    dev: false

  /@babel/plugin-transform-flow-strip-types@7.25.9(@babel/core@7.26.0):
    resolution: {integrity: sha512-/VVukELzPDdci7UUsWQaSkhgnjIWXnIyRpM02ldxaVoFK96c41So8JcKT3m0gYjyv7j5FNPGS5vfELrWalkbDA==}
    engines: {node: '>=6.9.0'}
    peerDependencies:
      '@babel/core': ^7.0.0-0
    dependencies:
      '@babel/core': 7.26.0
      '@babel/helper-plugin-utils': 7.25.9
      '@babel/plugin-syntax-flow': 7.26.0(@babel/core@7.26.0)
    dev: false

  /@babel/plugin-transform-for-of@7.25.9(@babel/core@7.26.0):
    resolution: {integrity: sha512-LqHxduHoaGELJl2uhImHwRQudhCM50pT46rIBNvtT/Oql3nqiS3wOwP+5ten7NpYSXrrVLgtZU3DZmPtWZo16A==}
    engines: {node: '>=6.9.0'}
    peerDependencies:
      '@babel/core': ^7.0.0-0
    dependencies:
      '@babel/core': 7.26.0
      '@babel/helper-plugin-utils': 7.25.9
      '@babel/helper-skip-transparent-expression-wrappers': 7.25.9
    transitivePeerDependencies:
      - supports-color
    dev: false

  /@babel/plugin-transform-function-name@7.25.9(@babel/core@7.26.0):
    resolution: {integrity: sha512-8lP+Yxjv14Vc5MuWBpJsoUCd3hD6V9DgBon2FVYL4jJgbnVQ9fTgYmonchzZJOVNgzEgbxp4OwAf6xz6M/14XA==}
    engines: {node: '>=6.9.0'}
    peerDependencies:
      '@babel/core': ^7.0.0-0
    dependencies:
      '@babel/core': 7.26.0
      '@babel/helper-compilation-targets': 7.25.9
      '@babel/helper-plugin-utils': 7.25.9
      '@babel/traverse': 7.25.9
    transitivePeerDependencies:
      - supports-color
    dev: false

  /@babel/plugin-transform-json-strings@7.25.9(@babel/core@7.26.0):
    resolution: {integrity: sha512-xoTMk0WXceiiIvsaquQQUaLLXSW1KJ159KP87VilruQm0LNNGxWzahxSS6T6i4Zg3ezp4vA4zuwiNUR53qmQAw==}
    engines: {node: '>=6.9.0'}
    peerDependencies:
      '@babel/core': ^7.0.0-0
    dependencies:
      '@babel/core': 7.26.0
      '@babel/helper-plugin-utils': 7.25.9
    dev: false

  /@babel/plugin-transform-literals@7.25.9(@babel/core@7.26.0):
    resolution: {integrity: sha512-9N7+2lFziW8W9pBl2TzaNht3+pgMIRP74zizeCSrtnSKVdUl8mAjjOP2OOVQAfZ881P2cNjDj1uAMEdeD50nuQ==}
    engines: {node: '>=6.9.0'}
    peerDependencies:
      '@babel/core': ^7.0.0-0
    dependencies:
      '@babel/core': 7.26.0
      '@babel/helper-plugin-utils': 7.25.9
    dev: false

  /@babel/plugin-transform-logical-assignment-operators@7.25.9(@babel/core@7.26.0):
    resolution: {integrity: sha512-wI4wRAzGko551Y8eVf6iOY9EouIDTtPb0ByZx+ktDGHwv6bHFimrgJM/2T021txPZ2s4c7bqvHbd+vXG6K948Q==}
    engines: {node: '>=6.9.0'}
    peerDependencies:
      '@babel/core': ^7.0.0-0
    dependencies:
      '@babel/core': 7.26.0
      '@babel/helper-plugin-utils': 7.25.9
    dev: false

  /@babel/plugin-transform-member-expression-literals@7.25.9(@babel/core@7.26.0):
    resolution: {integrity: sha512-PYazBVfofCQkkMzh2P6IdIUaCEWni3iYEerAsRWuVd8+jlM1S9S9cz1dF9hIzyoZ8IA3+OwVYIp9v9e+GbgZhA==}
    engines: {node: '>=6.9.0'}
    peerDependencies:
      '@babel/core': ^7.0.0-0
    dependencies:
      '@babel/core': 7.26.0
      '@babel/helper-plugin-utils': 7.25.9
    dev: false

  /@babel/plugin-transform-modules-amd@7.25.9(@babel/core@7.26.0):
    resolution: {integrity: sha512-g5T11tnI36jVClQlMlt4qKDLlWnG5pP9CSM4GhdRciTNMRgkfpo5cR6b4rGIOYPgRRuFAvwjPQ/Yk+ql4dyhbw==}
    engines: {node: '>=6.9.0'}
    peerDependencies:
      '@babel/core': ^7.0.0-0
    dependencies:
      '@babel/core': 7.26.0
      '@babel/helper-module-transforms': 7.26.0(@babel/core@7.26.0)
      '@babel/helper-plugin-utils': 7.25.9
    transitivePeerDependencies:
      - supports-color
    dev: false

  /@babel/plugin-transform-modules-commonjs@7.25.9(@babel/core@7.26.0):
    resolution: {integrity: sha512-dwh2Ol1jWwL2MgkCzUSOvfmKElqQcuswAZypBSUsScMXvgdT8Ekq5YA6TtqpTVWH+4903NmboMuH1o9i8Rxlyg==}
    engines: {node: '>=6.9.0'}
    peerDependencies:
      '@babel/core': ^7.0.0-0
    dependencies:
      '@babel/core': 7.26.0
      '@babel/helper-module-transforms': 7.26.0(@babel/core@7.26.0)
      '@babel/helper-plugin-utils': 7.25.9
      '@babel/helper-simple-access': 7.25.9
    transitivePeerDependencies:
      - supports-color
    dev: false

  /@babel/plugin-transform-modules-systemjs@7.25.9(@babel/core@7.26.0):
    resolution: {integrity: sha512-hyss7iIlH/zLHaehT+xwiymtPOpsiwIIRlCAOwBB04ta5Tt+lNItADdlXw3jAWZ96VJ2jlhl/c+PNIQPKNfvcA==}
    engines: {node: '>=6.9.0'}
    peerDependencies:
      '@babel/core': ^7.0.0-0
    dependencies:
      '@babel/core': 7.26.0
      '@babel/helper-module-transforms': 7.26.0(@babel/core@7.26.0)
      '@babel/helper-plugin-utils': 7.25.9
      '@babel/helper-validator-identifier': 7.25.9
      '@babel/traverse': 7.25.9
    transitivePeerDependencies:
      - supports-color
    dev: false

  /@babel/plugin-transform-modules-umd@7.25.9(@babel/core@7.26.0):
    resolution: {integrity: sha512-bS9MVObUgE7ww36HEfwe6g9WakQ0KF07mQF74uuXdkoziUPfKyu/nIm663kz//e5O1nPInPFx36z7WJmJ4yNEw==}
    engines: {node: '>=6.9.0'}
    peerDependencies:
      '@babel/core': ^7.0.0-0
    dependencies:
      '@babel/core': 7.26.0
      '@babel/helper-module-transforms': 7.26.0(@babel/core@7.26.0)
      '@babel/helper-plugin-utils': 7.25.9
    transitivePeerDependencies:
      - supports-color
    dev: false

  /@babel/plugin-transform-named-capturing-groups-regex@7.25.9(@babel/core@7.26.0):
    resolution: {integrity: sha512-oqB6WHdKTGl3q/ItQhpLSnWWOpjUJLsOCLVyeFgeTktkBSCiurvPOsyt93gibI9CmuKvTUEtWmG5VhZD+5T/KA==}
    engines: {node: '>=6.9.0'}
    peerDependencies:
      '@babel/core': ^7.0.0
    dependencies:
      '@babel/core': 7.26.0
      '@babel/helper-create-regexp-features-plugin': 7.25.9(@babel/core@7.26.0)
      '@babel/helper-plugin-utils': 7.25.9
    dev: false

  /@babel/plugin-transform-new-target@7.25.9(@babel/core@7.26.0):
    resolution: {integrity: sha512-U/3p8X1yCSoKyUj2eOBIx3FOn6pElFOKvAAGf8HTtItuPyB+ZeOqfn+mvTtg9ZlOAjsPdK3ayQEjqHjU/yLeVQ==}
    engines: {node: '>=6.9.0'}
    peerDependencies:
      '@babel/core': ^7.0.0-0
    dependencies:
      '@babel/core': 7.26.0
      '@babel/helper-plugin-utils': 7.25.9
    dev: false

  /@babel/plugin-transform-nullish-coalescing-operator@7.25.9(@babel/core@7.26.0):
    resolution: {integrity: sha512-ENfftpLZw5EItALAD4WsY/KUWvhUlZndm5GC7G3evUsVeSJB6p0pBeLQUnRnBCBx7zV0RKQjR9kCuwrsIrjWog==}
    engines: {node: '>=6.9.0'}
    peerDependencies:
      '@babel/core': ^7.0.0-0
    dependencies:
      '@babel/core': 7.26.0
      '@babel/helper-plugin-utils': 7.25.9
    dev: false

  /@babel/plugin-transform-numeric-separator@7.25.9(@babel/core@7.26.0):
    resolution: {integrity: sha512-TlprrJ1GBZ3r6s96Yq8gEQv82s8/5HnCVHtEJScUj90thHQbwe+E5MLhi2bbNHBEJuzrvltXSru+BUxHDoog7Q==}
    engines: {node: '>=6.9.0'}
    peerDependencies:
      '@babel/core': ^7.0.0-0
    dependencies:
      '@babel/core': 7.26.0
      '@babel/helper-plugin-utils': 7.25.9
    dev: false

  /@babel/plugin-transform-object-rest-spread@7.25.9(@babel/core@7.26.0):
    resolution: {integrity: sha512-fSaXafEE9CVHPweLYw4J0emp1t8zYTXyzN3UuG+lylqkvYd7RMrsOQ8TYx5RF231be0vqtFC6jnx3UmpJmKBYg==}
    engines: {node: '>=6.9.0'}
    peerDependencies:
      '@babel/core': ^7.0.0-0
    dependencies:
      '@babel/core': 7.26.0
      '@babel/helper-compilation-targets': 7.25.9
      '@babel/helper-plugin-utils': 7.25.9
      '@babel/plugin-transform-parameters': 7.25.9(@babel/core@7.26.0)
    dev: false

  /@babel/plugin-transform-object-super@7.25.9(@babel/core@7.26.0):
    resolution: {integrity: sha512-Kj/Gh+Rw2RNLbCK1VAWj2U48yxxqL2x0k10nPtSdRa0O2xnHXalD0s+o1A6a0W43gJ00ANo38jxkQreckOzv5A==}
    engines: {node: '>=6.9.0'}
    peerDependencies:
      '@babel/core': ^7.0.0-0
    dependencies:
      '@babel/core': 7.26.0
      '@babel/helper-plugin-utils': 7.25.9
      '@babel/helper-replace-supers': 7.25.9(@babel/core@7.26.0)
    transitivePeerDependencies:
      - supports-color
    dev: false

  /@babel/plugin-transform-optional-catch-binding@7.25.9(@babel/core@7.26.0):
    resolution: {integrity: sha512-qM/6m6hQZzDcZF3onzIhZeDHDO43bkNNlOX0i8n3lR6zLbu0GN2d8qfM/IERJZYauhAHSLHy39NF0Ctdvcid7g==}
    engines: {node: '>=6.9.0'}
    peerDependencies:
      '@babel/core': ^7.0.0-0
    dependencies:
      '@babel/core': 7.26.0
      '@babel/helper-plugin-utils': 7.25.9
    dev: false

  /@babel/plugin-transform-optional-chaining@7.25.9(@babel/core@7.26.0):
    resolution: {integrity: sha512-6AvV0FsLULbpnXeBjrY4dmWF8F7gf8QnvTEoO/wX/5xm/xE1Xo8oPuD3MPS+KS9f9XBEAWN7X1aWr4z9HdOr7A==}
    engines: {node: '>=6.9.0'}
    peerDependencies:
      '@babel/core': ^7.0.0-0
    dependencies:
      '@babel/core': 7.26.0
      '@babel/helper-plugin-utils': 7.25.9
      '@babel/helper-skip-transparent-expression-wrappers': 7.25.9
    transitivePeerDependencies:
      - supports-color
    dev: false

  /@babel/plugin-transform-parameters@7.25.9(@babel/core@7.26.0):
    resolution: {integrity: sha512-wzz6MKwpnshBAiRmn4jR8LYz/g8Ksg0o80XmwZDlordjwEk9SxBzTWC7F5ef1jhbrbOW2DJ5J6ayRukrJmnr0g==}
    engines: {node: '>=6.9.0'}
    peerDependencies:
      '@babel/core': ^7.0.0-0
    dependencies:
      '@babel/core': 7.26.0
      '@babel/helper-plugin-utils': 7.25.9
    dev: false

  /@babel/plugin-transform-private-methods@7.25.9(@babel/core@7.26.0):
    resolution: {integrity: sha512-D/JUozNpQLAPUVusvqMxyvjzllRaF8/nSrP1s2YGQT/W4LHK4xxsMcHjhOGTS01mp9Hda8nswb+FblLdJornQw==}
    engines: {node: '>=6.9.0'}
    peerDependencies:
      '@babel/core': ^7.0.0-0
    dependencies:
      '@babel/core': 7.26.0
      '@babel/helper-create-class-features-plugin': 7.25.9(@babel/core@7.26.0)
      '@babel/helper-plugin-utils': 7.25.9
    transitivePeerDependencies:
      - supports-color
    dev: false

  /@babel/plugin-transform-private-property-in-object@7.25.9(@babel/core@7.26.0):
    resolution: {integrity: sha512-Evf3kcMqzXA3xfYJmZ9Pg1OvKdtqsDMSWBDzZOPLvHiTt36E75jLDQo5w1gtRU95Q4E5PDttrTf25Fw8d/uWLw==}
    engines: {node: '>=6.9.0'}
    peerDependencies:
      '@babel/core': ^7.0.0-0
    dependencies:
      '@babel/core': 7.26.0
      '@babel/helper-annotate-as-pure': 7.25.9
      '@babel/helper-create-class-features-plugin': 7.25.9(@babel/core@7.26.0)
      '@babel/helper-plugin-utils': 7.25.9
    transitivePeerDependencies:
      - supports-color
    dev: false

  /@babel/plugin-transform-property-literals@7.25.9(@babel/core@7.26.0):
    resolution: {integrity: sha512-IvIUeV5KrS/VPavfSM/Iu+RE6llrHrYIKY1yfCzyO/lMXHQ+p7uGhonmGVisv6tSBSVgWzMBohTcvkC9vQcQFA==}
    engines: {node: '>=6.9.0'}
    peerDependencies:
      '@babel/core': ^7.0.0-0
    dependencies:
      '@babel/core': 7.26.0
      '@babel/helper-plugin-utils': 7.25.9
    dev: false

  /@babel/plugin-transform-react-jsx-self@7.25.9(@babel/core@7.26.0):
    resolution: {integrity: sha512-y8quW6p0WHkEhmErnfe58r7x0A70uKphQm8Sp8cV7tjNQwK56sNVK0M73LK3WuYmsuyrftut4xAkjjgU0twaMg==}
    engines: {node: '>=6.9.0'}
    peerDependencies:
      '@babel/core': ^7.0.0-0
    dependencies:
      '@babel/core': 7.26.0
      '@babel/helper-plugin-utils': 7.25.9
    dev: true

  /@babel/plugin-transform-react-jsx-source@7.25.9(@babel/core@7.26.0):
    resolution: {integrity: sha512-+iqjT8xmXhhYv4/uiYd8FNQsraMFZIfxVSqxxVSZP0WbbSAWvBXAul0m/zu+7Vv4O/3WtApy9pmaTMiumEZgfg==}
    engines: {node: '>=6.9.0'}
    peerDependencies:
      '@babel/core': ^7.0.0-0
    dependencies:
      '@babel/core': 7.26.0
      '@babel/helper-plugin-utils': 7.25.9
    dev: true

  /@babel/plugin-transform-regenerator@7.25.9(@babel/core@7.26.0):
    resolution: {integrity: sha512-vwDcDNsgMPDGP0nMqzahDWE5/MLcX8sv96+wfX7as7LoF/kr97Bo/7fI00lXY4wUXYfVmwIIyG80fGZ1uvt2qg==}
    engines: {node: '>=6.9.0'}
    peerDependencies:
      '@babel/core': ^7.0.0-0
    dependencies:
      '@babel/core': 7.26.0
      '@babel/helper-plugin-utils': 7.25.9
      regenerator-transform: 0.15.2
    dev: false

  /@babel/plugin-transform-regexp-modifiers@7.26.0(@babel/core@7.26.0):
    resolution: {integrity: sha512-vN6saax7lrA2yA/Pak3sCxuD6F5InBjn9IcrIKQPjpsLvuHYLVroTxjdlVRHjjBWxKOqIwpTXDkOssYT4BFdRw==}
    engines: {node: '>=6.9.0'}
    peerDependencies:
      '@babel/core': ^7.0.0
    dependencies:
      '@babel/core': 7.26.0
      '@babel/helper-create-regexp-features-plugin': 7.25.9(@babel/core@7.26.0)
      '@babel/helper-plugin-utils': 7.25.9
    dev: false

  /@babel/plugin-transform-reserved-words@7.25.9(@babel/core@7.26.0):
    resolution: {integrity: sha512-7DL7DKYjn5Su++4RXu8puKZm2XBPHyjWLUidaPEkCUBbE7IPcsrkRHggAOOKydH1dASWdcUBxrkOGNxUv5P3Jg==}
    engines: {node: '>=6.9.0'}
    peerDependencies:
      '@babel/core': ^7.0.0-0
    dependencies:
      '@babel/core': 7.26.0
      '@babel/helper-plugin-utils': 7.25.9
    dev: false

  /@babel/plugin-transform-shorthand-properties@7.25.9(@babel/core@7.26.0):
    resolution: {integrity: sha512-MUv6t0FhO5qHnS/W8XCbHmiRWOphNufpE1IVxhK5kuN3Td9FT1x4rx4K42s3RYdMXCXpfWkGSbCSd0Z64xA7Ng==}
    engines: {node: '>=6.9.0'}
    peerDependencies:
      '@babel/core': ^7.0.0-0
    dependencies:
      '@babel/core': 7.26.0
      '@babel/helper-plugin-utils': 7.25.9
    dev: false

  /@babel/plugin-transform-spread@7.25.9(@babel/core@7.26.0):
    resolution: {integrity: sha512-oNknIB0TbURU5pqJFVbOOFspVlrpVwo2H1+HUIsVDvp5VauGGDP1ZEvO8Nn5xyMEs3dakajOxlmkNW7kNgSm6A==}
    engines: {node: '>=6.9.0'}
    peerDependencies:
      '@babel/core': ^7.0.0-0
    dependencies:
      '@babel/core': 7.26.0
      '@babel/helper-plugin-utils': 7.25.9
      '@babel/helper-skip-transparent-expression-wrappers': 7.25.9
    transitivePeerDependencies:
      - supports-color
    dev: false

  /@babel/plugin-transform-sticky-regex@7.25.9(@babel/core@7.26.0):
    resolution: {integrity: sha512-WqBUSgeVwucYDP9U/xNRQam7xV8W5Zf+6Eo7T2SRVUFlhRiMNFdFz58u0KZmCVVqs2i7SHgpRnAhzRNmKfi2uA==}
    engines: {node: '>=6.9.0'}
    peerDependencies:
      '@babel/core': ^7.0.0-0
    dependencies:
      '@babel/core': 7.26.0
      '@babel/helper-plugin-utils': 7.25.9
    dev: false

  /@babel/plugin-transform-template-literals@7.25.9(@babel/core@7.26.0):
    resolution: {integrity: sha512-o97AE4syN71M/lxrCtQByzphAdlYluKPDBzDVzMmfCobUjjhAryZV0AIpRPrxN0eAkxXO6ZLEScmt+PNhj2OTw==}
    engines: {node: '>=6.9.0'}
    peerDependencies:
      '@babel/core': ^7.0.0-0
    dependencies:
      '@babel/core': 7.26.0
      '@babel/helper-plugin-utils': 7.25.9
    dev: false

  /@babel/plugin-transform-typeof-symbol@7.25.9(@babel/core@7.26.0):
    resolution: {integrity: sha512-v61XqUMiueJROUv66BVIOi0Fv/CUuZuZMl5NkRoCVxLAnMexZ0A3kMe7vvZ0nulxMuMp0Mk6S5hNh48yki08ZA==}
    engines: {node: '>=6.9.0'}
    peerDependencies:
      '@babel/core': ^7.0.0-0
    dependencies:
      '@babel/core': 7.26.0
      '@babel/helper-plugin-utils': 7.25.9
    dev: false

  /@babel/plugin-transform-typescript@7.25.9(@babel/core@7.26.0):
    resolution: {integrity: sha512-7PbZQZP50tzv2KGGnhh82GSyMB01yKY9scIjf1a+GfZCtInOWqUH5+1EBU4t9fyR5Oykkkc9vFTs4OHrhHXljQ==}
    engines: {node: '>=6.9.0'}
    peerDependencies:
      '@babel/core': ^7.0.0-0
    dependencies:
      '@babel/core': 7.26.0
      '@babel/helper-annotate-as-pure': 7.25.9
      '@babel/helper-create-class-features-plugin': 7.25.9(@babel/core@7.26.0)
      '@babel/helper-plugin-utils': 7.25.9
      '@babel/helper-skip-transparent-expression-wrappers': 7.25.9
      '@babel/plugin-syntax-typescript': 7.25.9(@babel/core@7.26.0)
    transitivePeerDependencies:
      - supports-color
    dev: false

  /@babel/plugin-transform-unicode-escapes@7.25.9(@babel/core@7.26.0):
    resolution: {integrity: sha512-s5EDrE6bW97LtxOcGj1Khcx5AaXwiMmi4toFWRDP9/y0Woo6pXC+iyPu/KuhKtfSrNFd7jJB+/fkOtZy6aIC6Q==}
    engines: {node: '>=6.9.0'}
    peerDependencies:
      '@babel/core': ^7.0.0-0
    dependencies:
      '@babel/core': 7.26.0
      '@babel/helper-plugin-utils': 7.25.9
    dev: false

  /@babel/plugin-transform-unicode-property-regex@7.25.9(@babel/core@7.26.0):
    resolution: {integrity: sha512-Jt2d8Ga+QwRluxRQ307Vlxa6dMrYEMZCgGxoPR8V52rxPyldHu3hdlHspxaqYmE7oID5+kB+UKUB/eWS+DkkWg==}
    engines: {node: '>=6.9.0'}
    peerDependencies:
      '@babel/core': ^7.0.0-0
    dependencies:
      '@babel/core': 7.26.0
      '@babel/helper-create-regexp-features-plugin': 7.25.9(@babel/core@7.26.0)
      '@babel/helper-plugin-utils': 7.25.9
    dev: false

  /@babel/plugin-transform-unicode-regex@7.25.9(@babel/core@7.26.0):
    resolution: {integrity: sha512-yoxstj7Rg9dlNn9UQxzk4fcNivwv4nUYz7fYXBaKxvw/lnmPuOm/ikoELygbYq68Bls3D/D+NBPHiLwZdZZ4HA==}
    engines: {node: '>=6.9.0'}
    peerDependencies:
      '@babel/core': ^7.0.0-0
    dependencies:
      '@babel/core': 7.26.0
      '@babel/helper-create-regexp-features-plugin': 7.25.9(@babel/core@7.26.0)
      '@babel/helper-plugin-utils': 7.25.9
    dev: false

  /@babel/plugin-transform-unicode-sets-regex@7.25.9(@babel/core@7.26.0):
    resolution: {integrity: sha512-8BYqO3GeVNHtx69fdPshN3fnzUNLrWdHhk/icSwigksJGczKSizZ+Z6SBCxTs723Fr5VSNorTIK7a+R2tISvwQ==}
    engines: {node: '>=6.9.0'}
    peerDependencies:
      '@babel/core': ^7.0.0
    dependencies:
      '@babel/core': 7.26.0
      '@babel/helper-create-regexp-features-plugin': 7.25.9(@babel/core@7.26.0)
      '@babel/helper-plugin-utils': 7.25.9
    dev: false

  /@babel/preset-env@7.26.0(@babel/core@7.26.0):
    resolution: {integrity: sha512-H84Fxq0CQJNdPFT2DrfnylZ3cf5K43rGfWK4LJGPpjKHiZlk0/RzwEus3PDDZZg+/Er7lCA03MVacueUuXdzfw==}
    engines: {node: '>=6.9.0'}
    peerDependencies:
      '@babel/core': ^7.0.0-0
    dependencies:
      '@babel/compat-data': 7.26.2
      '@babel/core': 7.26.0
      '@babel/helper-compilation-targets': 7.25.9
      '@babel/helper-plugin-utils': 7.25.9
      '@babel/helper-validator-option': 7.25.9
      '@babel/plugin-bugfix-firefox-class-in-computed-class-key': 7.25.9(@babel/core@7.26.0)
      '@babel/plugin-bugfix-safari-class-field-initializer-scope': 7.25.9(@babel/core@7.26.0)
      '@babel/plugin-bugfix-safari-id-destructuring-collision-in-function-expression': 7.25.9(@babel/core@7.26.0)
      '@babel/plugin-bugfix-v8-spread-parameters-in-optional-chaining': 7.25.9(@babel/core@7.26.0)
      '@babel/plugin-bugfix-v8-static-class-fields-redefine-readonly': 7.25.9(@babel/core@7.26.0)
      '@babel/plugin-proposal-private-property-in-object': 7.21.0-placeholder-for-preset-env.2(@babel/core@7.26.0)
      '@babel/plugin-syntax-import-assertions': 7.26.0(@babel/core@7.26.0)
      '@babel/plugin-syntax-import-attributes': 7.26.0(@babel/core@7.26.0)
      '@babel/plugin-syntax-unicode-sets-regex': 7.18.6(@babel/core@7.26.0)
      '@babel/plugin-transform-arrow-functions': 7.25.9(@babel/core@7.26.0)
      '@babel/plugin-transform-async-generator-functions': 7.25.9(@babel/core@7.26.0)
      '@babel/plugin-transform-async-to-generator': 7.25.9(@babel/core@7.26.0)
      '@babel/plugin-transform-block-scoped-functions': 7.25.9(@babel/core@7.26.0)
      '@babel/plugin-transform-block-scoping': 7.25.9(@babel/core@7.26.0)
      '@babel/plugin-transform-class-properties': 7.25.9(@babel/core@7.26.0)
      '@babel/plugin-transform-class-static-block': 7.26.0(@babel/core@7.26.0)
      '@babel/plugin-transform-classes': 7.25.9(@babel/core@7.26.0)
      '@babel/plugin-transform-computed-properties': 7.25.9(@babel/core@7.26.0)
      '@babel/plugin-transform-destructuring': 7.25.9(@babel/core@7.26.0)
      '@babel/plugin-transform-dotall-regex': 7.25.9(@babel/core@7.26.0)
      '@babel/plugin-transform-duplicate-keys': 7.25.9(@babel/core@7.26.0)
      '@babel/plugin-transform-duplicate-named-capturing-groups-regex': 7.25.9(@babel/core@7.26.0)
      '@babel/plugin-transform-dynamic-import': 7.25.9(@babel/core@7.26.0)
      '@babel/plugin-transform-exponentiation-operator': 7.25.9(@babel/core@7.26.0)
      '@babel/plugin-transform-export-namespace-from': 7.25.9(@babel/core@7.26.0)
      '@babel/plugin-transform-for-of': 7.25.9(@babel/core@7.26.0)
      '@babel/plugin-transform-function-name': 7.25.9(@babel/core@7.26.0)
      '@babel/plugin-transform-json-strings': 7.25.9(@babel/core@7.26.0)
      '@babel/plugin-transform-literals': 7.25.9(@babel/core@7.26.0)
      '@babel/plugin-transform-logical-assignment-operators': 7.25.9(@babel/core@7.26.0)
      '@babel/plugin-transform-member-expression-literals': 7.25.9(@babel/core@7.26.0)
      '@babel/plugin-transform-modules-amd': 7.25.9(@babel/core@7.26.0)
      '@babel/plugin-transform-modules-commonjs': 7.25.9(@babel/core@7.26.0)
      '@babel/plugin-transform-modules-systemjs': 7.25.9(@babel/core@7.26.0)
      '@babel/plugin-transform-modules-umd': 7.25.9(@babel/core@7.26.0)
      '@babel/plugin-transform-named-capturing-groups-regex': 7.25.9(@babel/core@7.26.0)
      '@babel/plugin-transform-new-target': 7.25.9(@babel/core@7.26.0)
      '@babel/plugin-transform-nullish-coalescing-operator': 7.25.9(@babel/core@7.26.0)
      '@babel/plugin-transform-numeric-separator': 7.25.9(@babel/core@7.26.0)
      '@babel/plugin-transform-object-rest-spread': 7.25.9(@babel/core@7.26.0)
      '@babel/plugin-transform-object-super': 7.25.9(@babel/core@7.26.0)
      '@babel/plugin-transform-optional-catch-binding': 7.25.9(@babel/core@7.26.0)
      '@babel/plugin-transform-optional-chaining': 7.25.9(@babel/core@7.26.0)
      '@babel/plugin-transform-parameters': 7.25.9(@babel/core@7.26.0)
      '@babel/plugin-transform-private-methods': 7.25.9(@babel/core@7.26.0)
      '@babel/plugin-transform-private-property-in-object': 7.25.9(@babel/core@7.26.0)
      '@babel/plugin-transform-property-literals': 7.25.9(@babel/core@7.26.0)
      '@babel/plugin-transform-regenerator': 7.25.9(@babel/core@7.26.0)
      '@babel/plugin-transform-regexp-modifiers': 7.26.0(@babel/core@7.26.0)
      '@babel/plugin-transform-reserved-words': 7.25.9(@babel/core@7.26.0)
      '@babel/plugin-transform-shorthand-properties': 7.25.9(@babel/core@7.26.0)
      '@babel/plugin-transform-spread': 7.25.9(@babel/core@7.26.0)
      '@babel/plugin-transform-sticky-regex': 7.25.9(@babel/core@7.26.0)
      '@babel/plugin-transform-template-literals': 7.25.9(@babel/core@7.26.0)
      '@babel/plugin-transform-typeof-symbol': 7.25.9(@babel/core@7.26.0)
      '@babel/plugin-transform-unicode-escapes': 7.25.9(@babel/core@7.26.0)
      '@babel/plugin-transform-unicode-property-regex': 7.25.9(@babel/core@7.26.0)
      '@babel/plugin-transform-unicode-regex': 7.25.9(@babel/core@7.26.0)
      '@babel/plugin-transform-unicode-sets-regex': 7.25.9(@babel/core@7.26.0)
      '@babel/preset-modules': 0.1.6-no-external-plugins(@babel/core@7.26.0)
      babel-plugin-polyfill-corejs2: 0.4.12(@babel/core@7.26.0)
      babel-plugin-polyfill-corejs3: 0.10.6(@babel/core@7.26.0)
      babel-plugin-polyfill-regenerator: 0.6.3(@babel/core@7.26.0)
      core-js-compat: 3.39.0
      semver: 6.3.1
    transitivePeerDependencies:
      - supports-color
    dev: false

  /@babel/preset-flow@7.25.9(@babel/core@7.26.0):
    resolution: {integrity: sha512-EASHsAhE+SSlEzJ4bzfusnXSHiU+JfAYzj+jbw2vgQKgq5HrUr8qs+vgtiEL5dOH6sEweI+PNt2D7AqrDSHyqQ==}
    engines: {node: '>=6.9.0'}
    peerDependencies:
      '@babel/core': ^7.0.0-0
    dependencies:
      '@babel/core': 7.26.0
      '@babel/helper-plugin-utils': 7.25.9
      '@babel/helper-validator-option': 7.25.9
      '@babel/plugin-transform-flow-strip-types': 7.25.9(@babel/core@7.26.0)
    dev: false

  /@babel/preset-modules@0.1.6-no-external-plugins(@babel/core@7.26.0):
    resolution: {integrity: sha512-HrcgcIESLm9aIR842yhJ5RWan/gebQUJ6E/E5+rf0y9o6oj7w0Br+sWuL6kEQ/o/AdfvR1Je9jG18/gnpwjEyA==}
    peerDependencies:
      '@babel/core': ^7.0.0-0 || ^8.0.0-0 <8.0.0
    dependencies:
      '@babel/core': 7.26.0
      '@babel/helper-plugin-utils': 7.25.9
      '@babel/types': 7.26.0
      esutils: 2.0.3
    dev: false

  /@babel/preset-typescript@7.26.0(@babel/core@7.26.0):
    resolution: {integrity: sha512-NMk1IGZ5I/oHhoXEElcm+xUnL/szL6xflkFZmoEU9xj1qSJXpiS7rsspYo92B4DRCDvZn2erT5LdsCeXAKNCkg==}
    engines: {node: '>=6.9.0'}
    peerDependencies:
      '@babel/core': ^7.0.0-0
    dependencies:
      '@babel/core': 7.26.0
      '@babel/helper-plugin-utils': 7.25.9
      '@babel/helper-validator-option': 7.25.9
      '@babel/plugin-syntax-jsx': 7.25.9(@babel/core@7.26.0)
      '@babel/plugin-transform-modules-commonjs': 7.25.9(@babel/core@7.26.0)
      '@babel/plugin-transform-typescript': 7.25.9(@babel/core@7.26.0)
    transitivePeerDependencies:
      - supports-color
    dev: false

  /@babel/register@7.25.9(@babel/core@7.26.0):
    resolution: {integrity: sha512-8D43jXtGsYmEeDvm4MWHYUpWf8iiXgWYx3fW7E7Wb7Oe6FWqJPl5K6TuFW0dOwNZzEE5rjlaSJYH9JjrUKJszA==}
    engines: {node: '>=6.9.0'}
    peerDependencies:
      '@babel/core': ^7.0.0-0
    dependencies:
      '@babel/core': 7.26.0
      clone-deep: 4.0.1
      find-cache-dir: 2.1.0
      make-dir: 2.1.0
      pirates: 4.0.6
      source-map-support: 0.5.21
    dev: false
<<<<<<< HEAD

  /@babel/runtime@7.26.0:
    resolution: {integrity: sha512-FDSOghenHTiToteC/QRlv2q3DhPZ/oOXTBoirfWNx1Cx3TMVcGWQtMMmQcSvb/JjpNeGzx8Pq/b4fKEJuWm1sw==}
    engines: {node: '>=6.9.0'}
    dependencies:
      regenerator-runtime: 0.14.1

  /@babel/template@7.25.9:
    resolution: {integrity: sha512-9DGttpmPvIxBb/2uwpVo3dqJ+O6RooAFOS+lB+xDqoE2PVCE8nfoHMdZLpfCQRLwvohzXISPZcgxt80xLfsuwg==}
    engines: {node: '>=6.9.0'}
    dependencies:
      '@babel/code-frame': 7.26.2
      '@babel/parser': 7.26.2
      '@babel/types': 7.26.0

  /@babel/traverse@7.25.9:
    resolution: {integrity: sha512-ZCuvfwOwlz/bawvAuvcj8rrithP2/N55Tzz342AkTvq4qaWbGfmCk/tKhNaV2cthijKrPAA8SRJV5WWe7IBMJw==}
    engines: {node: '>=6.9.0'}
    dependencies:
      '@babel/code-frame': 7.26.2
      '@babel/generator': 7.26.2
      '@babel/parser': 7.26.2
      '@babel/template': 7.25.9
      '@babel/types': 7.26.0
      debug: 4.3.7(supports-color@8.1.1)
      globals: 11.12.0
    transitivePeerDependencies:
      - supports-color

  /@babel/types@7.26.0:
    resolution: {integrity: sha512-Z/yiTPj+lDVnF7lWeKCIJzaIkI0vYO87dMpZ4bg4TDrFe4XXLFWL1TbXU27gBP3QccxV9mZICCrnjnYlJjXHOA==}
    engines: {node: '>=6.9.0'}
    dependencies:
=======

  /@babel/runtime@7.26.0:
    resolution: {integrity: sha512-FDSOghenHTiToteC/QRlv2q3DhPZ/oOXTBoirfWNx1Cx3TMVcGWQtMMmQcSvb/JjpNeGzx8Pq/b4fKEJuWm1sw==}
    engines: {node: '>=6.9.0'}
    dependencies:
      regenerator-runtime: 0.14.1

  /@babel/template@7.25.9:
    resolution: {integrity: sha512-9DGttpmPvIxBb/2uwpVo3dqJ+O6RooAFOS+lB+xDqoE2PVCE8nfoHMdZLpfCQRLwvohzXISPZcgxt80xLfsuwg==}
    engines: {node: '>=6.9.0'}
    dependencies:
      '@babel/code-frame': 7.26.2
      '@babel/parser': 7.26.2
      '@babel/types': 7.26.0

  /@babel/traverse@7.25.9:
    resolution: {integrity: sha512-ZCuvfwOwlz/bawvAuvcj8rrithP2/N55Tzz342AkTvq4qaWbGfmCk/tKhNaV2cthijKrPAA8SRJV5WWe7IBMJw==}
    engines: {node: '>=6.9.0'}
    dependencies:
      '@babel/code-frame': 7.26.2
      '@babel/generator': 7.26.2
      '@babel/parser': 7.26.2
      '@babel/template': 7.25.9
      '@babel/types': 7.26.0
      debug: 4.3.7(supports-color@8.1.1)
      globals: 11.12.0
    transitivePeerDependencies:
      - supports-color

  /@babel/types@7.26.0:
    resolution: {integrity: sha512-Z/yiTPj+lDVnF7lWeKCIJzaIkI0vYO87dMpZ4bg4TDrFe4XXLFWL1TbXU27gBP3QccxV9mZICCrnjnYlJjXHOA==}
    engines: {node: '>=6.9.0'}
    dependencies:
>>>>>>> 2e1fa840
      '@babel/helper-string-parser': 7.25.9
      '@babel/helper-validator-identifier': 7.25.9

  /@braintree/sanitize-url@6.0.4:
    resolution: {integrity: sha512-s3jaWicZd0pkP0jf5ysyHUI/RE7MHos6qlToFcGWXVp+ykHOy77OUMrfbgJ9it2C5bow7OIQwYYaHjk9XlBQ2A==}
    dev: true

  /@cspotcode/source-map-support@0.8.1:
    resolution: {integrity: sha512-IchNf6dN4tHoMFIn/7OE8LWZ19Y6q/67Bmf6vnGREv8RSbBVb9LPJxEcnwrcwX6ixSvaiGoomAUvu4YSxXrVgw==}
    engines: {node: '>=12'}
    dependencies:
      '@jridgewell/trace-mapping': 0.3.9
    dev: true

  /@esbuild/aix-ppc64@0.21.5:
    resolution: {integrity: sha512-1SDgH6ZSPTlggy1yI6+Dbkiz8xzpHJEVAlF/AM1tHPLsf5STom9rwtjE4hKAF20FfXXNTFqEYXyJNWh1GiZedQ==}
    engines: {node: '>=12'}
    cpu: [ppc64]
    os: [aix]
    requiresBuild: true
    dev: true
    optional: true

  /@esbuild/aix-ppc64@0.23.0:
    resolution: {integrity: sha512-3sG8Zwa5fMcA9bgqB8AfWPQ+HFke6uD3h1s3RIwUNK8EG7a4buxvuFTs3j1IMs2NXAk9F30C/FF4vxRgQCcmoQ==}
    engines: {node: '>=18'}
    cpu: [ppc64]
    os: [aix]
    requiresBuild: true
    dev: true
    optional: true

  /@esbuild/android-arm64@0.21.5:
    resolution: {integrity: sha512-c0uX9VAUBQ7dTDCjq+wdyGLowMdtR/GoC2U5IYk/7D1H1JYC0qseD7+11iMP2mRLN9RcCMRcjC4YMclCzGwS/A==}
    engines: {node: '>=12'}
    cpu: [arm64]
    os: [android]
    requiresBuild: true
    dev: true
    optional: true

  /@esbuild/android-arm64@0.23.0:
    resolution: {integrity: sha512-EuHFUYkAVfU4qBdyivULuu03FhJO4IJN9PGuABGrFy4vUuzk91P2d+npxHcFdpUnfYKy0PuV+n6bKIpHOB3prQ==}
    engines: {node: '>=18'}
    cpu: [arm64]
    os: [android]
    requiresBuild: true
    dev: true
    optional: true

  /@esbuild/android-arm@0.21.5:
    resolution: {integrity: sha512-vCPvzSjpPHEi1siZdlvAlsPxXl7WbOVUBBAowWug4rJHb68Ox8KualB+1ocNvT5fjv6wpkX6o/iEpbDrf68zcg==}
    engines: {node: '>=12'}
    cpu: [arm]
    os: [android]
    requiresBuild: true
    dev: true
    optional: true

  /@esbuild/android-arm@0.23.0:
    resolution: {integrity: sha512-+KuOHTKKyIKgEEqKbGTK8W7mPp+hKinbMBeEnNzjJGyFcWsfrXjSTNluJHCY1RqhxFurdD8uNXQDei7qDlR6+g==}
    engines: {node: '>=18'}
    cpu: [arm]
    os: [android]
    requiresBuild: true
    dev: true
    optional: true

  /@esbuild/android-x64@0.21.5:
    resolution: {integrity: sha512-D7aPRUUNHRBwHxzxRvp856rjUHRFW1SdQATKXH2hqA0kAZb1hKmi02OpYRacl0TxIGz/ZmXWlbZgjwWYaCakTA==}
    engines: {node: '>=12'}
    cpu: [x64]
    os: [android]
    requiresBuild: true
    dev: true
    optional: true

  /@esbuild/android-x64@0.23.0:
    resolution: {integrity: sha512-WRrmKidLoKDl56LsbBMhzTTBxrsVwTKdNbKDalbEZr0tcsBgCLbEtoNthOW6PX942YiYq8HzEnb4yWQMLQuipQ==}
    engines: {node: '>=18'}
    cpu: [x64]
    os: [android]
    requiresBuild: true
    dev: true
    optional: true

  /@esbuild/darwin-arm64@0.21.5:
    resolution: {integrity: sha512-DwqXqZyuk5AiWWf3UfLiRDJ5EDd49zg6O9wclZ7kUMv2WRFr4HKjXp/5t8JZ11QbQfUS6/cRCKGwYhtNAY88kQ==}
    engines: {node: '>=12'}
    cpu: [arm64]
    os: [darwin]
    requiresBuild: true
    dev: true
    optional: true

  /@esbuild/darwin-arm64@0.23.0:
    resolution: {integrity: sha512-YLntie/IdS31H54Ogdn+v50NuoWF5BDkEUFpiOChVa9UnKpftgwzZRrI4J132ETIi+D8n6xh9IviFV3eXdxfow==}
    engines: {node: '>=18'}
    cpu: [arm64]
    os: [darwin]
    requiresBuild: true
    dev: true
    optional: true

  /@esbuild/darwin-x64@0.21.5:
    resolution: {integrity: sha512-se/JjF8NlmKVG4kNIuyWMV/22ZaerB+qaSi5MdrXtd6R08kvs2qCN4C09miupktDitvh8jRFflwGFBQcxZRjbw==}
    engines: {node: '>=12'}
    cpu: [x64]
    os: [darwin]
    requiresBuild: true
    dev: true
    optional: true

  /@esbuild/darwin-x64@0.23.0:
    resolution: {integrity: sha512-IMQ6eme4AfznElesHUPDZ+teuGwoRmVuuixu7sv92ZkdQcPbsNHzutd+rAfaBKo8YK3IrBEi9SLLKWJdEvJniQ==}
    engines: {node: '>=18'}
    cpu: [x64]
    os: [darwin]
    requiresBuild: true
    dev: true
    optional: true

  /@esbuild/freebsd-arm64@0.21.5:
    resolution: {integrity: sha512-5JcRxxRDUJLX8JXp/wcBCy3pENnCgBR9bN6JsY4OmhfUtIHe3ZW0mawA7+RDAcMLrMIZaf03NlQiX9DGyB8h4g==}
    engines: {node: '>=12'}
    cpu: [arm64]
    os: [freebsd]
    requiresBuild: true
    dev: true
    optional: true

  /@esbuild/freebsd-arm64@0.23.0:
    resolution: {integrity: sha512-0muYWCng5vqaxobq6LB3YNtevDFSAZGlgtLoAc81PjUfiFz36n4KMpwhtAd4he8ToSI3TGyuhyx5xmiWNYZFyw==}
    engines: {node: '>=18'}
    cpu: [arm64]
    os: [freebsd]
    requiresBuild: true
    dev: true
    optional: true

  /@esbuild/freebsd-x64@0.21.5:
    resolution: {integrity: sha512-J95kNBj1zkbMXtHVH29bBriQygMXqoVQOQYA+ISs0/2l3T9/kj42ow2mpqerRBxDJnmkUDCaQT/dfNXWX/ZZCQ==}
    engines: {node: '>=12'}
    cpu: [x64]
    os: [freebsd]
    requiresBuild: true
    dev: true
    optional: true

  /@esbuild/freebsd-x64@0.23.0:
    resolution: {integrity: sha512-XKDVu8IsD0/q3foBzsXGt/KjD/yTKBCIwOHE1XwiXmrRwrX6Hbnd5Eqn/WvDekddK21tfszBSrE/WMaZh+1buQ==}
    engines: {node: '>=18'}
    cpu: [x64]
    os: [freebsd]
    requiresBuild: true
    dev: true
    optional: true

  /@esbuild/linux-arm64@0.21.5:
    resolution: {integrity: sha512-ibKvmyYzKsBeX8d8I7MH/TMfWDXBF3db4qM6sy+7re0YXya+K1cem3on9XgdT2EQGMu4hQyZhan7TeQ8XkGp4Q==}
    engines: {node: '>=12'}
    cpu: [arm64]
    os: [linux]
    requiresBuild: true
    dev: true
    optional: true

  /@esbuild/linux-arm64@0.23.0:
    resolution: {integrity: sha512-j1t5iG8jE7BhonbsEg5d9qOYcVZv/Rv6tghaXM/Ug9xahM0nX/H2gfu6X6z11QRTMT6+aywOMA8TDkhPo8aCGw==}
    engines: {node: '>=18'}
    cpu: [arm64]
    os: [linux]
    requiresBuild: true
    dev: true
    optional: true

  /@esbuild/linux-arm@0.21.5:
    resolution: {integrity: sha512-bPb5AHZtbeNGjCKVZ9UGqGwo8EUu4cLq68E95A53KlxAPRmUyYv2D6F0uUI65XisGOL1hBP5mTronbgo+0bFcA==}
    engines: {node: '>=12'}
    cpu: [arm]
    os: [linux]
    requiresBuild: true
    dev: true
    optional: true

  /@esbuild/linux-arm@0.23.0:
    resolution: {integrity: sha512-SEELSTEtOFu5LPykzA395Mc+54RMg1EUgXP+iw2SJ72+ooMwVsgfuwXo5Fn0wXNgWZsTVHwY2cg4Vi/bOD88qw==}
    engines: {node: '>=18'}
    cpu: [arm]
    os: [linux]
    requiresBuild: true
    dev: true
    optional: true

  /@esbuild/linux-ia32@0.21.5:
    resolution: {integrity: sha512-YvjXDqLRqPDl2dvRODYmmhz4rPeVKYvppfGYKSNGdyZkA01046pLWyRKKI3ax8fbJoK5QbxblURkwK/MWY18Tg==}
    engines: {node: '>=12'}
    cpu: [ia32]
    os: [linux]
    requiresBuild: true
    dev: true
    optional: true

  /@esbuild/linux-ia32@0.23.0:
    resolution: {integrity: sha512-P7O5Tkh2NbgIm2R6x1zGJJsnacDzTFcRWZyTTMgFdVit6E98LTxO+v8LCCLWRvPrjdzXHx9FEOA8oAZPyApWUA==}
    engines: {node: '>=18'}
    cpu: [ia32]
    os: [linux]
    requiresBuild: true
    dev: true
    optional: true

  /@esbuild/linux-loong64@0.21.5:
    resolution: {integrity: sha512-uHf1BmMG8qEvzdrzAqg2SIG/02+4/DHB6a9Kbya0XDvwDEKCoC8ZRWI5JJvNdUjtciBGFQ5PuBlpEOXQj+JQSg==}
    engines: {node: '>=12'}
    cpu: [loong64]
    os: [linux]
    requiresBuild: true
    dev: true
    optional: true

  /@esbuild/linux-loong64@0.23.0:
    resolution: {integrity: sha512-InQwepswq6urikQiIC/kkx412fqUZudBO4SYKu0N+tGhXRWUqAx+Q+341tFV6QdBifpjYgUndV1hhMq3WeJi7A==}
    engines: {node: '>=18'}
    cpu: [loong64]
    os: [linux]
    requiresBuild: true
    dev: true
    optional: true

  /@esbuild/linux-mips64el@0.21.5:
    resolution: {integrity: sha512-IajOmO+KJK23bj52dFSNCMsz1QP1DqM6cwLUv3W1QwyxkyIWecfafnI555fvSGqEKwjMXVLokcV5ygHW5b3Jbg==}
    engines: {node: '>=12'}
    cpu: [mips64el]
    os: [linux]
    requiresBuild: true
    dev: true
    optional: true

  /@esbuild/linux-mips64el@0.23.0:
    resolution: {integrity: sha512-J9rflLtqdYrxHv2FqXE2i1ELgNjT+JFURt/uDMoPQLcjWQA5wDKgQA4t/dTqGa88ZVECKaD0TctwsUfHbVoi4w==}
    engines: {node: '>=18'}
    cpu: [mips64el]
    os: [linux]
    requiresBuild: true
    dev: true
    optional: true

  /@esbuild/linux-ppc64@0.21.5:
    resolution: {integrity: sha512-1hHV/Z4OEfMwpLO8rp7CvlhBDnjsC3CttJXIhBi+5Aj5r+MBvy4egg7wCbe//hSsT+RvDAG7s81tAvpL2XAE4w==}
    engines: {node: '>=12'}
    cpu: [ppc64]
    os: [linux]
    requiresBuild: true
    dev: true
    optional: true

  /@esbuild/linux-ppc64@0.23.0:
    resolution: {integrity: sha512-cShCXtEOVc5GxU0fM+dsFD10qZ5UpcQ8AM22bYj0u/yaAykWnqXJDpd77ublcX6vdDsWLuweeuSNZk4yUxZwtw==}
    engines: {node: '>=18'}
    cpu: [ppc64]
    os: [linux]
    requiresBuild: true
    dev: true
    optional: true

  /@esbuild/linux-riscv64@0.21.5:
    resolution: {integrity: sha512-2HdXDMd9GMgTGrPWnJzP2ALSokE/0O5HhTUvWIbD3YdjME8JwvSCnNGBnTThKGEB91OZhzrJ4qIIxk/SBmyDDA==}
    engines: {node: '>=12'}
    cpu: [riscv64]
    os: [linux]
    requiresBuild: true
    dev: true
    optional: true

  /@esbuild/linux-riscv64@0.23.0:
    resolution: {integrity: sha512-HEtaN7Y5UB4tZPeQmgz/UhzoEyYftbMXrBCUjINGjh3uil+rB/QzzpMshz3cNUxqXN7Vr93zzVtpIDL99t9aRw==}
    engines: {node: '>=18'}
    cpu: [riscv64]
    os: [linux]
    requiresBuild: true
    dev: true
    optional: true

  /@esbuild/linux-s390x@0.21.5:
    resolution: {integrity: sha512-zus5sxzqBJD3eXxwvjN1yQkRepANgxE9lgOW2qLnmr8ikMTphkjgXu1HR01K4FJg8h1kEEDAqDcZQtbrRnB41A==}
    engines: {node: '>=12'}
    cpu: [s390x]
    os: [linux]
    requiresBuild: true
    dev: true
    optional: true

  /@esbuild/linux-s390x@0.23.0:
    resolution: {integrity: sha512-WDi3+NVAuyjg/Wxi+o5KPqRbZY0QhI9TjrEEm+8dmpY9Xir8+HE/HNx2JoLckhKbFopW0RdO2D72w8trZOV+Wg==}
    engines: {node: '>=18'}
    cpu: [s390x]
    os: [linux]
    requiresBuild: true
    dev: true
    optional: true

  /@esbuild/linux-x64@0.21.5:
    resolution: {integrity: sha512-1rYdTpyv03iycF1+BhzrzQJCdOuAOtaqHTWJZCWvijKD2N5Xu0TtVC8/+1faWqcP9iBCWOmjmhoH94dH82BxPQ==}
    engines: {node: '>=12'}
    cpu: [x64]
    os: [linux]
    requiresBuild: true
    dev: true
    optional: true

  /@esbuild/linux-x64@0.23.0:
    resolution: {integrity: sha512-a3pMQhUEJkITgAw6e0bWA+F+vFtCciMjW/LPtoj99MhVt+Mfb6bbL9hu2wmTZgNd994qTAEw+U/r6k3qHWWaOQ==}
    engines: {node: '>=18'}
    cpu: [x64]
    os: [linux]
    requiresBuild: true
    dev: true
    optional: true

  /@esbuild/netbsd-x64@0.21.5:
    resolution: {integrity: sha512-Woi2MXzXjMULccIwMnLciyZH4nCIMpWQAs049KEeMvOcNADVxo0UBIQPfSmxB3CWKedngg7sWZdLvLczpe0tLg==}
    engines: {node: '>=12'}
    cpu: [x64]
    os: [netbsd]
    requiresBuild: true
    dev: true
    optional: true

  /@esbuild/netbsd-x64@0.23.0:
    resolution: {integrity: sha512-cRK+YDem7lFTs2Q5nEv/HHc4LnrfBCbH5+JHu6wm2eP+d8OZNoSMYgPZJq78vqQ9g+9+nMuIsAO7skzphRXHyw==}
    engines: {node: '>=18'}
    cpu: [x64]
    os: [netbsd]
    requiresBuild: true
    dev: true
    optional: true

  /@esbuild/openbsd-arm64@0.23.0:
    resolution: {integrity: sha512-suXjq53gERueVWu0OKxzWqk7NxiUWSUlrxoZK7usiF50C6ipColGR5qie2496iKGYNLhDZkPxBI3erbnYkU0rQ==}
    engines: {node: '>=18'}
    cpu: [arm64]
    os: [openbsd]
    requiresBuild: true
    dev: true
    optional: true

  /@esbuild/openbsd-x64@0.21.5:
    resolution: {integrity: sha512-HLNNw99xsvx12lFBUwoT8EVCsSvRNDVxNpjZ7bPn947b8gJPzeHWyNVhFsaerc0n3TsbOINvRP2byTZ5LKezow==}
    engines: {node: '>=12'}
    cpu: [x64]
    os: [openbsd]
    requiresBuild: true
    dev: true
    optional: true

  /@esbuild/openbsd-x64@0.23.0:
    resolution: {integrity: sha512-6p3nHpby0DM/v15IFKMjAaayFhqnXV52aEmv1whZHX56pdkK+MEaLoQWj+H42ssFarP1PcomVhbsR4pkz09qBg==}
    engines: {node: '>=18'}
    cpu: [x64]
    os: [openbsd]
    requiresBuild: true
    dev: true
    optional: true

  /@esbuild/sunos-x64@0.21.5:
    resolution: {integrity: sha512-6+gjmFpfy0BHU5Tpptkuh8+uw3mnrvgs+dSPQXQOv3ekbordwnzTVEb4qnIvQcYXq6gzkyTnoZ9dZG+D4garKg==}
    engines: {node: '>=12'}
    cpu: [x64]
    os: [sunos]
    requiresBuild: true
    dev: true
    optional: true

  /@esbuild/sunos-x64@0.23.0:
    resolution: {integrity: sha512-BFelBGfrBwk6LVrmFzCq1u1dZbG4zy/Kp93w2+y83Q5UGYF1d8sCzeLI9NXjKyujjBBniQa8R8PzLFAUrSM9OA==}
    engines: {node: '>=18'}
    cpu: [x64]
    os: [sunos]
    requiresBuild: true
    dev: true
    optional: true

  /@esbuild/win32-arm64@0.21.5:
    resolution: {integrity: sha512-Z0gOTd75VvXqyq7nsl93zwahcTROgqvuAcYDUr+vOv8uHhNSKROyU961kgtCD1e95IqPKSQKH7tBTslnS3tA8A==}
    engines: {node: '>=12'}
    cpu: [arm64]
    os: [win32]
    requiresBuild: true
    dev: true
    optional: true

  /@esbuild/win32-arm64@0.23.0:
    resolution: {integrity: sha512-lY6AC8p4Cnb7xYHuIxQ6iYPe6MfO2CC43XXKo9nBXDb35krYt7KGhQnOkRGar5psxYkircpCqfbNDB4uJbS2jQ==}
    engines: {node: '>=18'}
    cpu: [arm64]
    os: [win32]
    requiresBuild: true
    dev: true
    optional: true

  /@esbuild/win32-ia32@0.21.5:
    resolution: {integrity: sha512-SWXFF1CL2RVNMaVs+BBClwtfZSvDgtL//G/smwAc5oVK/UPu2Gu9tIaRgFmYFFKrmg3SyAjSrElf0TiJ1v8fYA==}
    engines: {node: '>=12'}
    cpu: [ia32]
    os: [win32]
    requiresBuild: true
    dev: true
    optional: true

  /@esbuild/win32-ia32@0.23.0:
    resolution: {integrity: sha512-7L1bHlOTcO4ByvI7OXVI5pNN6HSu6pUQq9yodga8izeuB1KcT2UkHaH6118QJwopExPn0rMHIseCTx1CRo/uNA==}
    engines: {node: '>=18'}
    cpu: [ia32]
    os: [win32]
    requiresBuild: true
    dev: true
    optional: true

  /@esbuild/win32-x64@0.21.5:
    resolution: {integrity: sha512-tQd/1efJuzPC6rCFwEvLtci/xNFcTZknmXs98FYDfGE4wP9ClFV98nyKrzJKVPMhdDnjzLhdUyMX4PsQAPjwIw==}
    engines: {node: '>=12'}
    cpu: [x64]
    os: [win32]
    requiresBuild: true
    dev: true
    optional: true

  /@esbuild/win32-x64@0.23.0:
    resolution: {integrity: sha512-Arm+WgUFLUATuoxCJcahGuk6Yj9Pzxd6l11Zb/2aAuv5kWWvvfhLFo2fni4uSK5vzlUdCGZ/BdV5tH8klj8p8g==}
    engines: {node: '>=18'}
    cpu: [x64]
    os: [win32]
    requiresBuild: true
    dev: true
    optional: true

  /@eslint/eslintrc@1.4.1:
    resolution: {integrity: sha512-XXrH9Uarn0stsyldqDYq8r++mROmWRI1xKMXa640Bb//SY1+ECYX6VzT6Lcx5frD0V30XieqJ0oX9I2Xj5aoMA==}
    engines: {node: ^12.22.0 || ^14.17.0 || >=16.0.0}
    dependencies:
      ajv: 6.12.6
      debug: 4.3.7(supports-color@8.1.1)
      espree: 9.6.1
      globals: 13.24.0
      ignore: 5.3.2
      import-fresh: 3.3.0
      js-yaml: 4.1.0
      minimatch: 3.1.2
      strip-json-comments: 3.1.1
    transitivePeerDependencies:
      - supports-color
    dev: true

  /@fluentui/date-time-utilities@8.6.9:
    resolution: {integrity: sha512-dgOlVm4nXBWDLqijmvn4iAtyv1hVpQZjN6p0So74BW+7ASUTkQGe3lf8PHV/OjBiXfZa4qwONvmTQBGCheNU0w==}
    dependencies:
      '@fluentui/set-version': 8.2.23
      tslib: 2.8.1
    dev: true

  /@fluentui/dom-utilities@2.3.9:
    resolution: {integrity: sha512-8PPzv31VXnyMvZrzK7iSGPRx8piJjas0xV+qaNQ1tzAXHuTaLXPeADJK/gEDH1XA/e9Vaakb3lPUpRVa8tal+w==}
    dependencies:
      '@fluentui/set-version': 8.2.23
      tslib: 2.8.1
    dev: true

  /@fluentui/font-icons-mdl2@8.5.55(@types/react@17.0.3)(react@17.0.2):
    resolution: {integrity: sha512-nboUBzP8q05C2NstMgEBSGBVHlgjwIjtttX7RQzsmXRr6C5w/DstImp7Gg/L1GnJUNXhy0pcGuV4V+kyR+f8xA==}
    dependencies:
      '@fluentui/set-version': 8.2.23
      '@fluentui/style-utilities': 8.11.4(@types/react@17.0.3)(react@17.0.2)
      '@fluentui/utilities': 8.15.19(@types/react@17.0.3)(react@17.0.2)
      tslib: 2.8.1
    transitivePeerDependencies:
      - '@types/react'
      - react
    dev: true

  /@fluentui/foundation-legacy@8.4.21(@types/react@17.0.3)(react@17.0.2):
    resolution: {integrity: sha512-8lqf61wGi7EHtH3o/UaFSsFO7CnhIz316TMoGtLgBwkmLXzKAC+vS+jCf6+nU+bHKF7/d1Z+B54ZE/dH0Rtsrw==}
    peerDependencies:
      '@types/react': '>=16.8.0 <19.0.0'
      react: '>=16.8.0 <19.0.0'
    dependencies:
      '@fluentui/merge-styles': 8.6.13
      '@fluentui/set-version': 8.2.23
      '@fluentui/style-utilities': 8.11.4(@types/react@17.0.3)(react@17.0.2)
      '@fluentui/utilities': 8.15.19(@types/react@17.0.3)(react@17.0.2)
      '@types/react': 17.0.3
      react: 17.0.2
      tslib: 2.8.1
    dev: true

  /@fluentui/keyboard-key@0.4.23:
    resolution: {integrity: sha512-9GXeyUqNJUdg5JiQUZeGPiKnRzMRi9YEUn1l9zq6X/imYdMhxHrxpVZS12129cBfgvPyxt9ceJpywSfmLWqlKA==}
    dependencies:
      tslib: 2.8.1
    dev: true

  /@fluentui/merge-styles@8.6.13:
    resolution: {integrity: sha512-IWgvi2CC+mcQ7/YlCvRjsmHL2+PUz7q+Pa2Rqk3a+QHN0V1uBvgIbKk5y/Y/awwDXy1yJHiqMCcDHjBNmS1d4A==}
    dependencies:
      '@fluentui/set-version': 8.2.23
      tslib: 2.8.1
    dev: true

  /@fluentui/react-focus@8.9.18(@types/react@17.0.3)(react@17.0.2):
    resolution: {integrity: sha512-IuRE7XmbLkdPvJH5O9kKy2vzdNb8MRLzwkJpPhDCtDWFJSeZmGaCb8IDhaEmiK1dGFkser6AxWttKL/Qt14CxA==}
    peerDependencies:
      '@types/react': '>=16.8.0 <19.0.0'
      react: '>=16.8.0 <19.0.0'
    dependencies:
      '@fluentui/keyboard-key': 0.4.23
      '@fluentui/merge-styles': 8.6.13
      '@fluentui/set-version': 8.2.23
      '@fluentui/style-utilities': 8.11.4(@types/react@17.0.3)(react@17.0.2)
      '@fluentui/utilities': 8.15.19(@types/react@17.0.3)(react@17.0.2)
      '@types/react': 17.0.3
      react: 17.0.2
      tslib: 2.8.1
    dev: true

  /@fluentui/react-hooks@8.8.16(@types/react@17.0.3)(react@17.0.2):
    resolution: {integrity: sha512-PQ1BeOp+99mdO0g7j6QLtChfXG1LxXeHG0q5CtUeD1OUGR+vUDK84h60sw7e7qU9sSmvPmHO7jn69Lg3CS+DXw==}
    peerDependencies:
      '@types/react': '>=16.8.0 <19.0.0'
      react: '>=16.8.0 <19.0.0'
    dependencies:
      '@fluentui/react-window-provider': 2.2.28(@types/react@17.0.3)(react@17.0.2)
      '@fluentui/set-version': 8.2.23
      '@fluentui/utilities': 8.15.19(@types/react@17.0.3)(react@17.0.2)
      '@types/react': 17.0.3
      react: 17.0.2
      tslib: 2.8.1
    dev: true

  /@fluentui/react-portal-compat-context@9.0.13(@types/react@17.0.3)(react@17.0.2):
    resolution: {integrity: sha512-N+c6Qs775jnr/4WIzsQuNaRu4v16fa+gGsOCzzU1bqxX0IR9BSjjO2oLGC6luaAOqlQP+JIwn/aumOIJICKXkA==}
    peerDependencies:
      '@types/react': '>=16.14.0 <19.0.0'
      react: '>=16.14.0 <19.0.0'
    dependencies:
      '@swc/helpers': 0.5.15
      '@types/react': 17.0.3
      react: 17.0.2
    dev: true

  /@fluentui/react-window-provider@2.2.28(@types/react@17.0.3)(react@17.0.2):
    resolution: {integrity: sha512-YdZ74HTaoDwlvLDzoBST80/17ExIl93tLJpTxnqK5jlJOAUVQ+mxLPF2HQEJq+SZr5IMXHsQ56w/KaZVRn72YA==}
    peerDependencies:
      '@types/react': '>=16.8.0 <19.0.0'
      react: '>=16.8.0 <19.0.0'
    dependencies:
      '@fluentui/set-version': 8.2.23
      '@types/react': 17.0.3
      react: 17.0.2
      tslib: 2.8.1
    dev: true

  /@fluentui/react@8.106.1(@types/react-dom@17.0.2)(@types/react@17.0.3)(react-dom@17.0.2)(react@17.0.2):
    resolution: {integrity: sha512-cLagkBBsknKOYFXBeWBwAm5VryPeJFVUIgLa0XlXcxmeOco/IhmWlhY5gEEQ9YoX1dFyNVcYXWxNFR55KUpZoA==}
    peerDependencies:
      '@types/react': '>=16.8.0 <19.0.0'
      '@types/react-dom': '>=16.8.0 <19.0.0'
      react: '>=16.8.0 <19.0.0'
      react-dom: '>=16.8.0 <19.0.0'
    dependencies:
      '@fluentui/date-time-utilities': 8.6.9
      '@fluentui/font-icons-mdl2': 8.5.55(@types/react@17.0.3)(react@17.0.2)
      '@fluentui/foundation-legacy': 8.4.21(@types/react@17.0.3)(react@17.0.2)
      '@fluentui/merge-styles': 8.6.13
      '@fluentui/react-focus': 8.9.18(@types/react@17.0.3)(react@17.0.2)
      '@fluentui/react-hooks': 8.8.16(@types/react@17.0.3)(react@17.0.2)
      '@fluentui/react-portal-compat-context': 9.0.13(@types/react@17.0.3)(react@17.0.2)
      '@fluentui/react-window-provider': 2.2.28(@types/react@17.0.3)(react@17.0.2)
      '@fluentui/set-version': 8.2.23
      '@fluentui/style-utilities': 8.11.4(@types/react@17.0.3)(react@17.0.2)
      '@fluentui/theme': 2.6.63(@types/react@17.0.3)(react@17.0.2)
      '@fluentui/utilities': 8.15.19(@types/react@17.0.3)(react@17.0.2)
      '@microsoft/load-themed-styles': 1.10.295
      '@types/react': 17.0.3
      '@types/react-dom': 17.0.2
      react: 17.0.2
      react-dom: 17.0.2(react@17.0.2)
      tslib: 2.8.1
    dev: true

  /@fluentui/set-version@8.2.23:
    resolution: {integrity: sha512-VPXaBsiaa3Xn/AY40nLU9bvDQ62lpMVnFzFTlQ8CbpdwrjxNlRxDUY5vRToNzp1+Zu5gD/+CgsXqIZGcry5L5w==}
    dependencies:
      tslib: 2.8.1
    dev: true

  /@fluentui/style-utilities@8.11.4(@types/react@17.0.3)(react@17.0.2):
    resolution: {integrity: sha512-qJGlwX1FiDemPwCuzqYkmjfDNi0JQMum47FNB5dEtGz65/C2MSqLsZChcSpYwQEGCgY+L0qI1EwgbquTFxJqSw==}
    dependencies:
      '@fluentui/merge-styles': 8.6.13
      '@fluentui/set-version': 8.2.23
      '@fluentui/theme': 2.6.63(@types/react@17.0.3)(react@17.0.2)
      '@fluentui/utilities': 8.15.19(@types/react@17.0.3)(react@17.0.2)
      '@microsoft/load-themed-styles': 1.10.295
      tslib: 2.8.1
    transitivePeerDependencies:
      - '@types/react'
      - react
    dev: true

  /@fluentui/theme@2.6.63(@types/react@17.0.3)(react@17.0.2):
    resolution: {integrity: sha512-BZ+YG4Vqb+ulhmZzDv8yZFuYo2kHp1m2cttBZLkc+61FnrwCaDBmJxwg65gXoF7wwXKh2qJIcJueSLMmvVyAOQ==}
    peerDependencies:
      '@types/react': '>=16.8.0 <19.0.0'
      react: '>=16.8.0 <19.0.0'
    dependencies:
      '@fluentui/merge-styles': 8.6.13
      '@fluentui/set-version': 8.2.23
      '@fluentui/utilities': 8.15.19(@types/react@17.0.3)(react@17.0.2)
      '@types/react': 17.0.3
      react: 17.0.2
      tslib: 2.8.1
    dev: true

  /@fluentui/utilities@8.15.19(@types/react@17.0.3)(react@17.0.2):
    resolution: {integrity: sha512-20WoYz0wW7pkmur+7qxTwRfvkdAnHfylLdCYSm91WLupb0cwQ1wWZWIuyo+e0cjcvem1T9TC1+NjWs0kavTWBg==}
    peerDependencies:
      '@types/react': '>=16.8.0 <19.0.0'
      react: '>=16.8.0 <19.0.0'
    dependencies:
      '@fluentui/dom-utilities': 2.3.9
      '@fluentui/merge-styles': 8.6.13
      '@fluentui/react-window-provider': 2.2.28(@types/react@17.0.3)(react@17.0.2)
      '@fluentui/set-version': 8.2.23
      '@types/react': 17.0.3
      react: 17.0.2
      tslib: 2.8.1
    dev: true

  /@formatjs/ecma402-abstract@1.6.3:
    resolution: {integrity: sha512-7ijswObmYXabVy5GvcpKG29jbyJ9rGtFdRBdmdQvoDmMo0PwlOl/L08GtrjA4YWLAZ0j2owb2YrRLGNAvLBk+Q==}
    dependencies:
      tslib: 2.8.1
    dev: true

  /@formatjs/intl-displaynames@4.0.11:
    resolution: {integrity: sha512-e3917+HmXStxb2fNP3sOr3R1DMALdWrUteBb3nerA2AKa12mXwmL0lDavrdltwZWqF7/Egh8fF/esB0Z/fqOgQ==}
    dependencies:
      '@formatjs/ecma402-abstract': 1.6.3
      tslib: 2.8.1
    dev: true

  /@formatjs/intl-listformat@5.0.12:
    resolution: {integrity: sha512-xWAndG73lqJ1+ar6SljCpM9nUsi2YoZfKi45F2YZRSxtUx4JbWYkhpbroOwxjCQ8ppZFoPc2mlLZjhPZiTyG7g==}
    dependencies:
      '@formatjs/ecma402-abstract': 1.6.3
      tslib: 2.8.1
    dev: true

  /@formatjs/intl@1.8.4(typescript@4.7.4):
    resolution: {integrity: sha512-m0/5ZRQZZfzXmeDieoG8kxu3QRvJazv2VbXhROs5khJKfUKu1rz6xfuUrh3gkmydWYtHuwJDIoC9oGR0ik4+/g==}
    peerDependencies:
      typescript: ^4.2
    peerDependenciesMeta:
      typescript:
        optional: true
    dependencies:
      '@formatjs/ecma402-abstract': 1.6.3
      '@formatjs/intl-displaynames': 4.0.11
      '@formatjs/intl-listformat': 5.0.12
      fast-memoize: 2.5.2
      intl-messageformat: 9.5.3
      intl-messageformat-parser: 6.4.3
      tslib: 2.8.1
      typescript: 4.7.4
    dev: true

  /@gar/promisify@1.1.3:
    resolution: {integrity: sha512-k2Ty1JcVojjJFwrg/ThKi2ujJ7XNLYaFGNB/bWT9wGR+oSMJHMa5w+CUq6p/pVrKeNNgA7pCqEcjSnHVoqJQFw==}
    dev: true

  /@humanwhocodes/config-array@0.6.0:
    resolution: {integrity: sha512-JQlEKbcgEUjBFhLIF4iqM7u/9lwgHRBcpHrmUNCALK0Q3amXN6lxdoXLnF0sm11E9VqTmBALR87IlUg1bZ8A9A==}
    engines: {node: '>=10.10.0'}
    deprecated: Use @eslint/config-array instead
    dependencies:
      '@humanwhocodes/object-schema': 1.2.1
      debug: 4.3.7(supports-color@8.1.1)
      minimatch: 3.1.2
    transitivePeerDependencies:
      - supports-color
    dev: true

  /@humanwhocodes/object-schema@1.2.1:
    resolution: {integrity: sha512-ZnQMnLV4e7hDlUvw8H+U8ASL02SS2Gn6+9Ac3wGGLIe7+je2AeAOxPY+izIPJDfFDb7eDjev0Us8MO1iFRN8hA==}
    deprecated: Use @eslint/object-schema instead
    dev: true

  /@istanbuljs/load-nyc-config@1.1.0:
    resolution: {integrity: sha512-VjeHSlIzpv/NyD3N0YuHfXOPDIixcA1q2ZV98wsMqcYlPmv2n3Yb2lYP9XMElnaFVXg5A7YLTeLu6V84uQDjmQ==}
    engines: {node: '>=8'}
    dependencies:
      camelcase: 5.3.1
      find-up: 4.1.0
      get-package-type: 0.1.0
      js-yaml: 3.14.1
      resolve-from: 5.0.0
    dev: true

  /@istanbuljs/nyc-config-typescript@1.0.2(nyc@15.1.0):
    resolution: {integrity: sha512-iKGIyMoyJuFnJRSVTZ78POIRvNnwZaWIf8vG4ZS3rQq58MMDrqEX2nnzx0R28V2X8JvmKYiqY9FP2hlJsm8A0w==}
    engines: {node: '>=8'}
    peerDependencies:
      nyc: '>=15'
    dependencies:
      '@istanbuljs/schema': 0.1.3
      nyc: 15.1.0
    dev: true

  /@istanbuljs/schema@0.1.3:
    resolution: {integrity: sha512-ZXRY4jNvVgSVQ8DL3LTcakaAtXwTVUxE81hslsyD2AtoXW/wVob10HkOJ1X/pAlcI7D+2YoZKg5do8G/w6RYgA==}
    engines: {node: '>=8'}
    dev: true

  /@jridgewell/gen-mapping@0.3.5:
    resolution: {integrity: sha512-IzL8ZoEDIBRWEzlCcRhOaCupYyN5gdIK+Q6fbFdPDg6HqX6jpkItn7DFIpW9LQzXG6Df9sA7+OKnq0qlz/GaQg==}
    engines: {node: '>=6.0.0'}
    dependencies:
      '@jridgewell/set-array': 1.2.1
      '@jridgewell/sourcemap-codec': 1.5.0
      '@jridgewell/trace-mapping': 0.3.25

  /@jridgewell/resolve-uri@3.1.2:
    resolution: {integrity: sha512-bRISgCIjP20/tbWSPWMEi54QVPRZExkuD9lJL+UIxUKtwVJA8wW1Trb1jMs1RFXo1CBTNZ/5hpC9QvmKWdopKw==}
    engines: {node: '>=6.0.0'}

  /@jridgewell/set-array@1.2.1:
    resolution: {integrity: sha512-R8gLRTZeyp03ymzP/6Lil/28tGeGEzhx1q2k703KGWRAI1VdvPIXdG70VJc2pAMw3NA6JKL5hhFu1sJX0Mnn/A==}
    engines: {node: '>=6.0.0'}

  /@jridgewell/sourcemap-codec@1.5.0:
    resolution: {integrity: sha512-gv3ZRaISU3fjPAgNsriBRqGWQL6quFx04YMPW/zD8XMLsU32mhCCbfbO6KZFLjvYpCZ8zyDEgqsgf+PwPaM7GQ==}

  /@jridgewell/trace-mapping@0.3.25:
    resolution: {integrity: sha512-vNk6aEwybGtawWmy/PzwnGDOjCkLWSD2wqvjGGAgOAwCGWySYXfYoxt00IJkTF+8Lb57DwOb3Aa0o9CApepiYQ==}
    dependencies:
      '@jridgewell/resolve-uri': 3.1.2
      '@jridgewell/sourcemap-codec': 1.5.0

  /@jridgewell/trace-mapping@0.3.9:
    resolution: {integrity: sha512-3Belt6tdc8bPgAtbcmdtNJlirVoTmEb5e2gC94PnkwEW9jI6CAHUeoG85tjWP5WquqfavoMtMwiG4P926ZKKuQ==}
    dependencies:
      '@jridgewell/resolve-uri': 3.1.2
      '@jridgewell/sourcemap-codec': 1.5.0
    dev: true

  /@microsoft/1ds-core-js@3.2.18(tslib@2.8.1):
    resolution: {integrity: sha512-ytlFv3dfb8OGqvbZP8tSIlNvn3QNYxdsF0k6ikRMWSr6CmBxBi1sliaxc2Q5KuYOuaeWkd8WRm25Rx/UtHcyMg==}
    dependencies:
      '@microsoft/applicationinsights-core-js': 2.8.18(tslib@2.8.1)
      '@microsoft/applicationinsights-shims': 2.0.2
      '@microsoft/dynamicproto-js': 1.1.11
    transitivePeerDependencies:
      - tslib
    dev: false

  /@microsoft/1ds-post-js@3.2.18(tslib@2.8.1):
    resolution: {integrity: sha512-Tzjcja4SMyws3UP58kD2edFPNb7BJtx5uCgwf/PWXwDyfbUY1/crsTQdEyR98wy/vorvLDZdQlcL++VMChfYnQ==}
    dependencies:
      '@microsoft/1ds-core-js': 3.2.18(tslib@2.8.1)
      '@microsoft/applicationinsights-shims': 2.0.2
      '@microsoft/dynamicproto-js': 1.1.11
    transitivePeerDependencies:
      - tslib
    dev: false

  /@microsoft/applicationinsights-core-js@2.8.18(tslib@2.8.1):
    resolution: {integrity: sha512-yPHRZFLpnEO0uSgFPM1BLMRRwjoten9YBbn4pJRbCT4PigLnj748knmWsMwXIdcehtkRTYz78kPYa/LWP7nvmA==}
    peerDependencies:
      tslib: '*'
    dependencies:
      '@microsoft/applicationinsights-shims': 2.0.2
      '@microsoft/dynamicproto-js': 1.1.11
      tslib: 2.8.1
    dev: false

  /@microsoft/applicationinsights-shims@2.0.2:
    resolution: {integrity: sha512-PoHEgsnmcqruLNHZ/amACqdJ6YYQpED0KSRe6J7gIJTtpZC1FfFU9b1fmDKDKtFoUSrPzEh1qzO3kmRZP0betg==}
    dev: false

  /@microsoft/dev-tunnels-connections@1.1.45:
    resolution: {integrity: sha512-QXAfHjKvNKwD9WV02HKjJvm7e0F214wUDrRFiaYa98TMdsDZrszqaUoMqChyQLQTFXQvxMWLrW2NsX6mRb0mYg==}
    dependencies:
      '@microsoft/dev-tunnels-contracts': 1.1.45
      '@microsoft/dev-tunnels-management': 1.1.45
      '@microsoft/dev-tunnels-ssh': 3.12.5
      '@microsoft/dev-tunnels-ssh-tcp': 3.12.5
      await-semaphore: 0.1.3
      buffer: 5.7.1
      debug: 4.3.7(supports-color@8.1.1)
      es5-ext: 0.10.63
      uuid: 3.4.0
      vscode-jsonrpc: 4.0.0
      websocket: 1.0.35
    transitivePeerDependencies:
      - supports-color
    dev: false

  /@microsoft/dev-tunnels-contracts@1.1.45:
    resolution: {integrity: sha512-gr8vz4/ybO5YPUqA6+KI2PPlFnTxsuN6lv0iYRJzkdb7vxIfGfQVGBSlySZAiwRBLrjTskMQs46/iuSKDEB4Hg==}
    dependencies:
      buffer: 5.7.1
      debug: 4.3.7(supports-color@8.1.1)
      vscode-jsonrpc: 4.0.0
    transitivePeerDependencies:
      - supports-color
    dev: false

  /@microsoft/dev-tunnels-management@1.1.45:
    resolution: {integrity: sha512-2GB+0SyCpVjBQjq9jAmSq1PNw7a82SO9gUNUWBnbMi4jaMAwf+VNwGMdtn1tKknVmCgZ05Wd+qcoHg0ynG3mWw==}
    dependencies:
      '@microsoft/dev-tunnels-contracts': 1.1.45
      axios: 1.7.5(debug@4.3.7)
      buffer: 5.7.1
      debug: 4.3.7(supports-color@8.1.1)
      vscode-jsonrpc: 4.0.0
    transitivePeerDependencies:
      - supports-color
    dev: false

  /@microsoft/dev-tunnels-ssh-tcp@3.12.5:
    resolution: {integrity: sha512-/3kaDJpWPq+bRJJqiI3cqJsLfk8yddJ0+d3KmjIlcwF9wQewGp+rgTTdv29gl9dTm/cAhJh655Qh+vBHfrquZw==}
    dependencies:
      '@microsoft/dev-tunnels-ssh': 3.12.5
    transitivePeerDependencies:
      - supports-color
    dev: false

  /@microsoft/dev-tunnels-ssh@3.12.5:
    resolution: {integrity: sha512-elDcBd4yBOfjCmmISv0cC/SeTmuF4Pj1Y5+aBVXuvg2xdfl/sF7gIPgYbiFpPxU8P6zyN+JlxWbwZkRABjlxaA==}
    dependencies:
      buffer: 5.7.1
      debug: 4.3.7(supports-color@8.1.1)
      diffie-hellman: 5.0.3
      vscode-jsonrpc: 4.0.0
    transitivePeerDependencies:
      - supports-color
    dev: false

  /@microsoft/dynamicproto-js@1.1.11:
    resolution: {integrity: sha512-gNw9z9LbqLV+WadZ6/MMrWwO3e0LuoUH1wve/1iPsBNbgqeVCiB0EZFNNj2lysxS2gkqoF9hmyVaG3MoM1BkxA==}
    dev: false

  /@microsoft/fast-element@1.14.0:
    resolution: {integrity: sha512-zXvuSOzvsu8zDTy9eby8ix8VqLop2rwKRgp++ZN2kTCsoB3+QJVoaGD2T/Cyso2ViZQFXNpiNCVKfnmxBvmWkQ==}
    dev: false

  /@microsoft/fast-foundation@2.50.0:
    resolution: {integrity: sha512-8mFYG88Xea1jZf2TI9Lm/jzZ6RWR8x29r24mGuLojNYqIR2Bl8+hnswoV6laApKdCbGMPKnsAL/O68Q0sRxeVg==}
    dependencies:
      '@microsoft/fast-element': 1.14.0
      '@microsoft/fast-web-utilities': 5.4.1
      tabbable: 5.3.3
      tslib: 1.14.1
    dev: false

  /@microsoft/fast-react-wrapper@0.1.48(react@17.0.2):
    resolution: {integrity: sha512-9NvEjru9Kn5ZKjomAMX6v+eF0DR+eDkxKDwDfi+Wb73kTbrNzcnmlwd4diN15ygH97kldgj2+lpvI4CKLQQWLg==}
    peerDependencies:
      react: '>=16.9.0'
    dependencies:
      '@microsoft/fast-element': 1.14.0
      '@microsoft/fast-foundation': 2.50.0
      react: 17.0.2
    dev: false

  /@microsoft/fast-web-utilities@5.4.1:
    resolution: {integrity: sha512-ReWYncndjV3c8D8iq9tp7NcFNc1vbVHvcBFPME2nNFKNbS1XCesYZGlIlf3ot5EmuOXPlrzUHOWzQ2vFpIkqDg==}
    dependencies:
      exenv-es6: 1.1.1
    dev: false

  /@microsoft/load-themed-styles@1.10.295:
    resolution: {integrity: sha512-W+IzEBw8a6LOOfRJM02dTT7BDZijxm+Z7lhtOAz1+y9vQm1Kdz9jlAO+qCEKsfxtUOmKilW8DIRqFw2aUgKeGg==}
    dev: true

  /@microsoft/teams-manifest@0.1.6:
    resolution: {integrity: sha512-5/M0WvhU14tefAYJQwo5Edx/jqJBou11u+8SOE1CkaJTpxSQPdq/PI3Ea4mWQj+0Ab3/MGbcgjmriPKuzTb0KQ==}
    dependencies:
      '@types/fs-extra': 11.0.4
      '@types/node-fetch': 2.6.12
      ajv: 8.17.1
      ajv-draft-04: 1.0.0(ajv@8.17.1)
      ajv-formats: 3.0.1(ajv@8.17.1)
      fs-extra: 9.1.0
      node-fetch: 2.7.0
    transitivePeerDependencies:
      - encoding
    dev: false

  /@microsoft/tiktokenizer@1.0.4:
    resolution: {integrity: sha512-M3jur8c4gwungkRyT0q0zXjp5rBWRmBMdE/VwW5yQtKDKCQkoms/1GTKEkeFOM2GKyfpxfMqj+n7G90Sz3fI6g==}
    engines: {node: '>=18.0.0'}
    dependencies:
      lru-cache: 9.1.2
    dev: false

  /@microsoft/tsdoc@0.14.2:
    resolution: {integrity: sha512-9b8mPpKrfeGRuhFH5iO1iwCLeIIsV6+H1sRfxbkoGXIyQE2BTsPd9zqSqQJ+pv5sJ/hT5M1zvOFL02MnEezFug==}
    dev: false

  /@nodelib/fs.scandir@2.1.5:
    resolution: {integrity: sha512-vq24Bq3ym5HEQm2NKCr3yXDwjc7vTsEThRDnkp2DK9p1uqLR+DHurm/NOTo0KG7HYHU7eppKZj3MyqYuMBf62g==}
    engines: {node: '>= 8'}
    dependencies:
      '@nodelib/fs.stat': 2.0.5
      run-parallel: 1.2.0
    dev: true

  /@nodelib/fs.stat@2.0.5:
    resolution: {integrity: sha512-RkhPPp2zrqDAQA/2jNhnztcPAlv64XdhIp7a7454A5ovI7Bukxgt7MX7udwAu3zg1DcpPU0rz3VV1SeaqvY4+A==}
    engines: {node: '>= 8'}
    dev: true

  /@nodelib/fs.walk@1.2.8:
    resolution: {integrity: sha512-oGB+UxlgWcgQkgwo8GcEGwemoTFt3FIO9ababBmaGwXIoBKZ+GTy0pP185beGg7Llih/NSHSV2XAs1lnznocSg==}
    engines: {node: '>= 8'}
    dependencies:
      '@nodelib/fs.scandir': 2.1.5
      fastq: 1.17.1
    dev: true

  /@npmcli/fs@2.1.2:
    resolution: {integrity: sha512-yOJKRvohFOaLqipNtwYB9WugyZKhC/DZC4VYPmpaCzDBrA8YpK3qHZ8/HGscMnE4GqbkLNuVcCnxkeQEdGt6LQ==}
    engines: {node: ^12.13.0 || ^14.15.0 || >=16.0.0}
    dependencies:
      '@gar/promisify': 1.1.3
      semver: 7.5.2
    dev: true

  /@npmcli/move-file@2.0.1:
    resolution: {integrity: sha512-mJd2Z5TjYWq/ttPLLGqArdtnC74J6bOzg4rMDnN+p1xTacZ2yPRCk2y0oSWQtygLR9YVQXgOcONrwtnk3JupxQ==}
    engines: {node: ^12.13.0 || ^14.15.0 || >=16.0.0}
    deprecated: This functionality has been moved to @npmcli/fs
    dependencies:
      mkdirp: 1.0.4
      rimraf: 3.0.2
    dev: true

  /@npmcli/package-json@1.0.1:
    resolution: {integrity: sha512-y6jnu76E9C23osz8gEMBayZmaZ69vFOIk8vR1FJL/wbEJ54+9aVG9rLTjQKSXfgYZEr50nw1txBBFfBZZe+bYg==}
    dependencies:
      json-parse-even-better-errors: 2.3.1
    dev: false

  /@rollup/pluginutils@5.1.3:
    resolution: {integrity: sha512-Pnsb6f32CD2W3uCaLZIzDmeFyQ2b8UWMFI7xtwUezpcGBDVDW6y9XgAWIlARiGAo6eNF5FK5aQTr0LFyNyqq5A==}
    engines: {node: '>=14.0.0'}
    peerDependencies:
      rollup: ^1.20.0||^2.0.0||^3.0.0||^4.0.0
    peerDependenciesMeta:
      rollup:
        optional: true
    dependencies:
      '@types/estree': 1.0.6
      estree-walker: 2.0.2
      picomatch: 4.0.2
    dev: true

<<<<<<< HEAD
  /@rollup/rollup-android-arm-eabi@4.25.0:
    resolution: {integrity: sha512-CC/ZqFZwlAIbU1wUPisHyV/XRc5RydFrNLtgl3dGYskdwPZdt4HERtKm50a/+DtTlKeCq9IXFEWR+P6blwjqBA==}
=======
  /@rollup/rollup-android-arm-eabi@4.26.0:
    resolution: {integrity: sha512-gJNwtPDGEaOEgejbaseY6xMFu+CPltsc8/T+diUTTbOQLqD+bnrJq9ulH6WD69TqwqWmrfRAtUv30cCFZlbGTQ==}
>>>>>>> 2e1fa840
    cpu: [arm]
    os: [android]
    requiresBuild: true
    dev: true
    optional: true

<<<<<<< HEAD
  /@rollup/rollup-android-arm64@4.25.0:
    resolution: {integrity: sha512-/Y76tmLGUJqVBXXCfVS8Q8FJqYGhgH4wl4qTA24E9v/IJM0XvJCGQVSW1QZ4J+VURO9h8YCa28sTFacZXwK7Rg==}
    cpu: [arm64]
    os: [android]
    requiresBuild: true
    dev: true
    optional: true

  /@rollup/rollup-darwin-arm64@4.25.0:
    resolution: {integrity: sha512-YVT6L3UrKTlC0FpCZd0MGA7NVdp7YNaEqkENbWQ7AOVOqd/7VzyHpgIpc1mIaxRAo1ZsJRH45fq8j4N63I/vvg==}
    cpu: [arm64]
    os: [darwin]
    requiresBuild: true
    dev: true
    optional: true

  /@rollup/rollup-darwin-x64@4.25.0:
    resolution: {integrity: sha512-ZRL+gexs3+ZmmWmGKEU43Bdn67kWnMeWXLFhcVv5Un8FQcx38yulHBA7XR2+KQdYIOtD0yZDWBCudmfj6lQJoA==}
    cpu: [x64]
    os: [darwin]
=======
  /@rollup/rollup-android-arm64@4.26.0:
    resolution: {integrity: sha512-YJa5Gy8mEZgz5JquFruhJODMq3lTHWLm1fOy+HIANquLzfIOzE9RA5ie3JjCdVb9r46qfAQY/l947V0zfGJ0OQ==}
    cpu: [arm64]
    os: [android]
>>>>>>> 2e1fa840
    requiresBuild: true
    dev: true
    optional: true

<<<<<<< HEAD
  /@rollup/rollup-freebsd-arm64@4.25.0:
    resolution: {integrity: sha512-xpEIXhiP27EAylEpreCozozsxWQ2TJbOLSivGfXhU4G1TBVEYtUPi2pOZBnvGXHyOdLAUUhPnJzH3ah5cqF01g==}
=======
  /@rollup/rollup-darwin-arm64@4.26.0:
    resolution: {integrity: sha512-ErTASs8YKbqTBoPLp/kA1B1Um5YSom8QAc4rKhg7b9tyyVqDBlQxy7Bf2wW7yIlPGPg2UODDQcbkTlruPzDosw==}
>>>>>>> 2e1fa840
    cpu: [arm64]
    os: [freebsd]
    requiresBuild: true
    dev: true
    optional: true

<<<<<<< HEAD
  /@rollup/rollup-freebsd-x64@4.25.0:
    resolution: {integrity: sha512-sC5FsmZGlJv5dOcURrsnIK7ngc3Kirnx3as2XU9uER+zjfyqIjdcMVgzy4cOawhsssqzoAX19qmxgJ8a14Qrqw==}
=======
  /@rollup/rollup-darwin-x64@4.26.0:
    resolution: {integrity: sha512-wbgkYDHcdWW+NqP2mnf2NOuEbOLzDblalrOWcPyY6+BRbVhliavon15UploG7PpBRQ2bZJnbmh8o3yLoBvDIHA==}
>>>>>>> 2e1fa840
    cpu: [x64]
    os: [freebsd]
    requiresBuild: true
    dev: true
    optional: true

<<<<<<< HEAD
  /@rollup/rollup-linux-arm-gnueabihf@4.25.0:
    resolution: {integrity: sha512-uD/dbLSs1BEPzg564TpRAQ/YvTnCds2XxyOndAO8nJhaQcqQGFgv/DAVko/ZHap3boCvxnzYMa3mTkV/B/3SWA==}
=======
  /@rollup/rollup-freebsd-arm64@4.26.0:
    resolution: {integrity: sha512-Y9vpjfp9CDkAG4q/uwuhZk96LP11fBz/bYdyg9oaHYhtGZp7NrbkQrj/66DYMMP2Yo/QPAsVHkV891KyO52fhg==}
    cpu: [arm64]
    os: [freebsd]
    requiresBuild: true
    dev: true
    optional: true

  /@rollup/rollup-freebsd-x64@4.26.0:
    resolution: {integrity: sha512-A/jvfCZ55EYPsqeaAt/yDAG4q5tt1ZboWMHEvKAH9Zl92DWvMIbnZe/f/eOXze65aJaaKbL+YeM0Hz4kLQvdwg==}
    cpu: [x64]
    os: [freebsd]
    requiresBuild: true
    dev: true
    optional: true

  /@rollup/rollup-linux-arm-gnueabihf@4.26.0:
    resolution: {integrity: sha512-paHF1bMXKDuizaMODm2bBTjRiHxESWiIyIdMugKeLnjuS1TCS54MF5+Y5Dx8Ui/1RBPVRE09i5OUlaLnv8OGnA==}
>>>>>>> 2e1fa840
    cpu: [arm]
    os: [linux]
    requiresBuild: true
    dev: true
    optional: true

<<<<<<< HEAD
  /@rollup/rollup-linux-arm-musleabihf@4.25.0:
    resolution: {integrity: sha512-ZVt/XkrDlQWegDWrwyC3l0OfAF7yeJUF4fq5RMS07YM72BlSfn2fQQ6lPyBNjt+YbczMguPiJoCfaQC2dnflpQ==}
=======
  /@rollup/rollup-linux-arm-musleabihf@4.26.0:
    resolution: {integrity: sha512-cwxiHZU1GAs+TMxvgPfUDtVZjdBdTsQwVnNlzRXC5QzIJ6nhfB4I1ahKoe9yPmoaA/Vhf7m9dB1chGPpDRdGXg==}
>>>>>>> 2e1fa840
    cpu: [arm]
    os: [linux]
    requiresBuild: true
    dev: true
    optional: true

<<<<<<< HEAD
  /@rollup/rollup-linux-arm64-gnu@4.25.0:
    resolution: {integrity: sha512-qboZ+T0gHAW2kkSDPHxu7quaFaaBlynODXpBVnPxUgvWYaE84xgCKAPEYE+fSMd3Zv5PyFZR+L0tCdYCMAtG0A==}
=======
  /@rollup/rollup-linux-arm64-gnu@4.26.0:
    resolution: {integrity: sha512-4daeEUQutGRCW/9zEo8JtdAgtJ1q2g5oHaoQaZbMSKaIWKDQwQ3Yx0/3jJNmpzrsScIPtx/V+1AfibLisb3AMQ==}
>>>>>>> 2e1fa840
    cpu: [arm64]
    os: [linux]
    requiresBuild: true
    dev: true
    optional: true

<<<<<<< HEAD
  /@rollup/rollup-linux-arm64-musl@4.25.0:
    resolution: {integrity: sha512-ndWTSEmAaKr88dBuogGH2NZaxe7u2rDoArsejNslugHZ+r44NfWiwjzizVS1nUOHo+n1Z6qV3X60rqE/HlISgw==}
=======
  /@rollup/rollup-linux-arm64-musl@4.26.0:
    resolution: {integrity: sha512-eGkX7zzkNxvvS05ROzJ/cO/AKqNvR/7t1jA3VZDi2vRniLKwAWxUr85fH3NsvtxU5vnUUKFHKh8flIBdlo2b3Q==}
>>>>>>> 2e1fa840
    cpu: [arm64]
    os: [linux]
    requiresBuild: true
    dev: true
    optional: true

<<<<<<< HEAD
  /@rollup/rollup-linux-powerpc64le-gnu@4.25.0:
    resolution: {integrity: sha512-BVSQvVa2v5hKwJSy6X7W1fjDex6yZnNKy3Kx1JGimccHft6HV0THTwNtC2zawtNXKUu+S5CjXslilYdKBAadzA==}
=======
  /@rollup/rollup-linux-powerpc64le-gnu@4.26.0:
    resolution: {integrity: sha512-Odp/lgHbW/mAqw/pU21goo5ruWsytP7/HCC/liOt0zcGG0llYWKrd10k9Fj0pdj3prQ63N5yQLCLiE7HTX+MYw==}
>>>>>>> 2e1fa840
    cpu: [ppc64]
    os: [linux]
    requiresBuild: true
    dev: true
    optional: true

<<<<<<< HEAD
  /@rollup/rollup-linux-riscv64-gnu@4.25.0:
    resolution: {integrity: sha512-G4hTREQrIdeV0PE2JruzI+vXdRnaK1pg64hemHq2v5fhv8C7WjVaeXc9P5i4Q5UC06d/L+zA0mszYIKl+wY8oA==}
=======
  /@rollup/rollup-linux-riscv64-gnu@4.26.0:
    resolution: {integrity: sha512-MBR2ZhCTzUgVD0OJdTzNeF4+zsVogIR1U/FsyuFerwcqjZGvg2nYe24SAHp8O5sN8ZkRVbHwlYeHqcSQ8tcYew==}
>>>>>>> 2e1fa840
    cpu: [riscv64]
    os: [linux]
    requiresBuild: true
    dev: true
    optional: true

<<<<<<< HEAD
  /@rollup/rollup-linux-s390x-gnu@4.25.0:
    resolution: {integrity: sha512-9T/w0kQ+upxdkFL9zPVB6zy9vWW1deA3g8IauJxojN4bnz5FwSsUAD034KpXIVX5j5p/rn6XqumBMxfRkcHapQ==}
=======
  /@rollup/rollup-linux-s390x-gnu@4.26.0:
    resolution: {integrity: sha512-YYcg8MkbN17fMbRMZuxwmxWqsmQufh3ZJFxFGoHjrE7bv0X+T6l3glcdzd7IKLiwhT+PZOJCblpnNlz1/C3kGQ==}
>>>>>>> 2e1fa840
    cpu: [s390x]
    os: [linux]
    requiresBuild: true
    dev: true
    optional: true

<<<<<<< HEAD
  /@rollup/rollup-linux-x64-gnu@4.25.0:
    resolution: {integrity: sha512-ThcnU0EcMDn+J4B9LD++OgBYxZusuA7iemIIiz5yzEcFg04VZFzdFjuwPdlURmYPZw+fgVrFzj4CA64jSTG4Ig==}
=======
  /@rollup/rollup-linux-x64-gnu@4.26.0:
    resolution: {integrity: sha512-ZuwpfjCwjPkAOxpjAEjabg6LRSfL7cAJb6gSQGZYjGhadlzKKywDkCUnJ+KEfrNY1jH5EEoSIKLCb572jSiglA==}
>>>>>>> 2e1fa840
    cpu: [x64]
    os: [linux]
    requiresBuild: true
    dev: true
    optional: true

<<<<<<< HEAD
  /@rollup/rollup-linux-x64-musl@4.25.0:
    resolution: {integrity: sha512-zx71aY2oQxGxAT1JShfhNG79PnjYhMC6voAjzpu/xmMjDnKNf6Nl/xv7YaB/9SIa9jDYf8RBPWEnjcdlhlv1rQ==}
=======
  /@rollup/rollup-linux-x64-musl@4.26.0:
    resolution: {integrity: sha512-+HJD2lFS86qkeF8kNu0kALtifMpPCZU80HvwztIKnYwym3KnA1os6nsX4BGSTLtS2QVAGG1P3guRgsYyMA0Yhg==}
>>>>>>> 2e1fa840
    cpu: [x64]
    os: [linux]
    requiresBuild: true
    dev: true
    optional: true

<<<<<<< HEAD
  /@rollup/rollup-win32-arm64-msvc@4.25.0:
    resolution: {integrity: sha512-JT8tcjNocMs4CylWY/CxVLnv8e1lE7ff1fi6kbGocWwxDq9pj30IJ28Peb+Y8yiPNSF28oad42ApJB8oUkwGww==}
=======
  /@rollup/rollup-win32-arm64-msvc@4.26.0:
    resolution: {integrity: sha512-WUQzVFWPSw2uJzX4j6YEbMAiLbs0BUysgysh8s817doAYhR5ybqTI1wtKARQKo6cGop3pHnrUJPFCsXdoFaimQ==}
>>>>>>> 2e1fa840
    cpu: [arm64]
    os: [win32]
    requiresBuild: true
    dev: true
    optional: true

<<<<<<< HEAD
  /@rollup/rollup-win32-ia32-msvc@4.25.0:
    resolution: {integrity: sha512-dRLjLsO3dNOfSN6tjyVlG+Msm4IiZnGkuZ7G5NmpzwF9oOc582FZG05+UdfTbz5Jd4buK/wMb6UeHFhG18+OEg==}
=======
  /@rollup/rollup-win32-ia32-msvc@4.26.0:
    resolution: {integrity: sha512-D4CxkazFKBfN1akAIY6ieyOqzoOoBV1OICxgUblWxff/pSjCA2khXlASUx7mK6W1oP4McqhgcCsu6QaLj3WMWg==}
>>>>>>> 2e1fa840
    cpu: [ia32]
    os: [win32]
    requiresBuild: true
    dev: true
    optional: true

<<<<<<< HEAD
  /@rollup/rollup-win32-x64-msvc@4.25.0:
    resolution: {integrity: sha512-/RqrIFtLB926frMhZD0a5oDa4eFIbyNEwLLloMTEjmqfwZWXywwVVOVmwTsuyhC9HKkVEZcOOi+KV4U9wmOdlg==}
=======
  /@rollup/rollup-win32-x64-msvc@4.26.0:
    resolution: {integrity: sha512-2x8MO1rm4PGEP0xWbubJW5RtbNLk3puzAMaLQd3B3JHVw4KcHlmXcO+Wewx9zCoo7EUFiMlu/aZbCJ7VjMzAag==}
>>>>>>> 2e1fa840
    cpu: [x64]
    os: [win32]
    requiresBuild: true
    dev: true
    optional: true

  /@sinonjs/commons@1.8.6:
    resolution: {integrity: sha512-Ky+XkAkqPZSm3NLBeUng77EBQl3cmeJhITaGHdYH8kjVB+aun3S4XBRti2zt17mtt0mIUDiNxYeoJm6drVvBJQ==}
    dependencies:
      type-detect: 4.0.8
    dev: true

  /@sinonjs/fake-timers@6.0.1:
    resolution: {integrity: sha512-MZPUxrmFubI36XS1DI3qmI0YdN1gks62JtFZvxR67ljjSNCeK6U08Zx4msEWOXuofgqUt6zPHSi1H9fbjR/NRA==}
    dependencies:
      '@sinonjs/commons': 1.8.6
    dev: true

  /@sinonjs/formatio@5.0.1:
    resolution: {integrity: sha512-KaiQ5pBf1MpS09MuA0kp6KBQt2JUOQycqVG1NZXvzeaXe5LGFqAKueIS0bw4w0P9r7KuBSVdUk5QjXsUdu2CxQ==}
    dependencies:
      '@sinonjs/commons': 1.8.6
      '@sinonjs/samsam': 5.3.1
    dev: true

  /@sinonjs/samsam@5.3.1:
    resolution: {integrity: sha512-1Hc0b1TtyfBu8ixF/tpfSHTVWKwCBLY4QJbkgnE7HcwyvT2xArDxb4K7dMgqRm3szI+LJbzmW/s4xxEhv6hwDg==}
    dependencies:
      '@sinonjs/commons': 1.8.6
      lodash.get: 4.4.2
      type-detect: 4.1.0
    dev: true

  /@sinonjs/text-encoding@0.7.3:
    resolution: {integrity: sha512-DE427ROAphMQzU4ENbliGYrBSYPXF+TtLg9S8vzeA+OF4ZKzoDdzfL8sxuMUGS/lgRhM6j1URSk9ghf7Xo1tyA==}
    dev: true

  /@svgr/babel-plugin-add-jsx-attribute@8.0.0(@babel/core@7.26.0):
    resolution: {integrity: sha512-b9MIk7yhdS1pMCZM8VeNfUlSKVRhsHZNMl5O9SfaX0l0t5wjdgu4IDzGB8bpnGBBOjGST3rRFVsaaEtI4W6f7g==}
    engines: {node: '>=14'}
    peerDependencies:
      '@babel/core': ^7.0.0-0
    dependencies:
      '@babel/core': 7.26.0
    dev: true

  /@svgr/babel-plugin-remove-jsx-attribute@8.0.0(@babel/core@7.26.0):
    resolution: {integrity: sha512-BcCkm/STipKvbCl6b7QFrMh/vx00vIP63k2eM66MfHJzPr6O2U0jYEViXkHJWqXqQYjdeA9cuCl5KWmlwjDvbA==}
    engines: {node: '>=14'}
    peerDependencies:
      '@babel/core': ^7.0.0-0
    dependencies:
      '@babel/core': 7.26.0
    dev: true

  /@svgr/babel-plugin-remove-jsx-empty-expression@8.0.0(@babel/core@7.26.0):
    resolution: {integrity: sha512-5BcGCBfBxB5+XSDSWnhTThfI9jcO5f0Ai2V24gZpG+wXF14BzwxxdDb4g6trdOux0rhibGs385BeFMSmxtS3uA==}
    engines: {node: '>=14'}
    peerDependencies:
      '@babel/core': ^7.0.0-0
    dependencies:
      '@babel/core': 7.26.0
    dev: true

  /@svgr/babel-plugin-replace-jsx-attribute-value@8.0.0(@babel/core@7.26.0):
    resolution: {integrity: sha512-KVQ+PtIjb1BuYT3ht8M5KbzWBhdAjjUPdlMtpuw/VjT8coTrItWX6Qafl9+ji831JaJcu6PJNKCV0bp01lBNzQ==}
    engines: {node: '>=14'}
    peerDependencies:
      '@babel/core': ^7.0.0-0
    dependencies:
      '@babel/core': 7.26.0
    dev: true

  /@svgr/babel-plugin-svg-dynamic-title@8.0.0(@babel/core@7.26.0):
    resolution: {integrity: sha512-omNiKqwjNmOQJ2v6ge4SErBbkooV2aAWwaPFs2vUY7p7GhVkzRkJ00kILXQvRhA6miHnNpXv7MRnnSjdRjK8og==}
    engines: {node: '>=14'}
    peerDependencies:
      '@babel/core': ^7.0.0-0
    dependencies:
      '@babel/core': 7.26.0
    dev: true

  /@svgr/babel-plugin-svg-em-dimensions@8.0.0(@babel/core@7.26.0):
    resolution: {integrity: sha512-mURHYnu6Iw3UBTbhGwE/vsngtCIbHE43xCRK7kCw4t01xyGqb2Pd+WXekRRoFOBIY29ZoOhUCTEweDMdrjfi9g==}
    engines: {node: '>=14'}
    peerDependencies:
      '@babel/core': ^7.0.0-0
    dependencies:
      '@babel/core': 7.26.0
    dev: true

  /@svgr/babel-plugin-transform-react-native-svg@8.1.0(@babel/core@7.26.0):
    resolution: {integrity: sha512-Tx8T58CHo+7nwJ+EhUwx3LfdNSG9R2OKfaIXXs5soiy5HtgoAEkDay9LIimLOcG8dJQH1wPZp/cnAv6S9CrR1Q==}
    engines: {node: '>=14'}
    peerDependencies:
      '@babel/core': ^7.0.0-0
    dependencies:
      '@babel/core': 7.26.0
    dev: true

  /@svgr/babel-plugin-transform-svg-component@8.0.0(@babel/core@7.26.0):
    resolution: {integrity: sha512-DFx8xa3cZXTdb/k3kfPeaixecQLgKh5NVBMwD0AQxOzcZawK4oo1Jh9LbrcACUivsCA7TLG8eeWgrDXjTMhRmw==}
    engines: {node: '>=12'}
    peerDependencies:
      '@babel/core': ^7.0.0-0
    dependencies:
      '@babel/core': 7.26.0
    dev: true

  /@svgr/babel-preset@8.1.0(@babel/core@7.26.0):
    resolution: {integrity: sha512-7EYDbHE7MxHpv4sxvnVPngw5fuR6pw79SkcrILHJ/iMpuKySNCl5W1qcwPEpU+LgyRXOaAFgH0KhwD18wwg6ug==}
    engines: {node: '>=14'}
    peerDependencies:
      '@babel/core': ^7.0.0-0
    dependencies:
      '@babel/core': 7.26.0
      '@svgr/babel-plugin-add-jsx-attribute': 8.0.0(@babel/core@7.26.0)
      '@svgr/babel-plugin-remove-jsx-attribute': 8.0.0(@babel/core@7.26.0)
      '@svgr/babel-plugin-remove-jsx-empty-expression': 8.0.0(@babel/core@7.26.0)
      '@svgr/babel-plugin-replace-jsx-attribute-value': 8.0.0(@babel/core@7.26.0)
      '@svgr/babel-plugin-svg-dynamic-title': 8.0.0(@babel/core@7.26.0)
      '@svgr/babel-plugin-svg-em-dimensions': 8.0.0(@babel/core@7.26.0)
      '@svgr/babel-plugin-transform-react-native-svg': 8.1.0(@babel/core@7.26.0)
      '@svgr/babel-plugin-transform-svg-component': 8.0.0(@babel/core@7.26.0)
    dev: true

  /@svgr/core@8.1.0(typescript@4.7.4):
    resolution: {integrity: sha512-8QqtOQT5ACVlmsvKOJNEaWmRPmcojMOzCz4Hs2BGG/toAp/K38LcsMRyLp349glq5AzJbCEeimEoxaX6v/fLrA==}
    engines: {node: '>=14'}
    dependencies:
      '@babel/core': 7.26.0
      '@svgr/babel-preset': 8.1.0(@babel/core@7.26.0)
      camelcase: 6.3.0
      cosmiconfig: 8.3.6(typescript@4.7.4)
      snake-case: 3.0.4
    transitivePeerDependencies:
      - supports-color
      - typescript
    dev: true

  /@svgr/hast-util-to-babel-ast@8.0.0:
    resolution: {integrity: sha512-EbDKwO9GpfWP4jN9sGdYwPBU0kdomaPIL2Eu4YwmgP+sJeXT+L7bMwJUBnhzfH8Q2qMBqZ4fJwpCyYsAN3mt2Q==}
    engines: {node: '>=14'}
    dependencies:
      '@babel/types': 7.26.0
      entities: 4.5.0
    dev: true

  /@svgr/plugin-jsx@8.1.0(@svgr/core@8.1.0):
    resolution: {integrity: sha512-0xiIyBsLlr8quN+WyuxooNW9RJ0Dpr8uOnH/xrCVO8GLUcwHISwj1AG0k+LFzteTkAA0GbX0kj9q6Dk70PTiPA==}
    engines: {node: '>=14'}
    peerDependencies:
      '@svgr/core': '*'
    dependencies:
      '@babel/core': 7.26.0
      '@svgr/babel-preset': 8.1.0(@babel/core@7.26.0)
      '@svgr/core': 8.1.0(typescript@4.7.4)
      '@svgr/hast-util-to-babel-ast': 8.0.0
      svg-parser: 2.0.4
    transitivePeerDependencies:
      - supports-color
    dev: true

  /@swc/helpers@0.5.15:
    resolution: {integrity: sha512-JQ5TuMi45Owi4/BIMAJBoSQoOJu12oOk/gADqlcUL9JEdHB8vyjUSsxqeNXnmXHjYKMi2WcYtezGEEhqUI/E2g==}
    dependencies:
      tslib: 2.8.1
    dev: true

  /@tootallnate/once@2.0.0:
    resolution: {integrity: sha512-XCuKFP5PS55gnMVu3dty8KPatLqUoy/ZYzDzAGCQ8JNFCkLXzmI7vNHCR+XpbZaMWQK/vQubr7PkYq8g470J/A==}
    engines: {node: '>= 10'}
    dev: true

  /@trysound/sax@0.2.0:
    resolution: {integrity: sha512-L7z9BgrNEcYyUYtF+HaEfiS5ebkh9jXqbszz7pC0hRBPaatV0XjSD3+eHrpqFemQfgwiFF0QPIarnIihIDn7OA==}
    engines: {node: '>=10.13.0'}
    dev: true

  /@tsconfig/node10@1.0.11:
    resolution: {integrity: sha512-DcRjDCujK/kCk/cUe8Xz8ZSpm8mS3mNNpta+jGCA6USEDfktlNvm1+IuZ9eTcDbNk41BHwpHHeW+N1lKCz4zOw==}
    dev: true

  /@tsconfig/node12@1.0.11:
    resolution: {integrity: sha512-cqefuRsh12pWyGsIoBKJA9luFu3mRxCA+ORZvA4ktLSzIuCUtWVxGIuXigEwO5/ywWFMZ2QEGKWvkZG1zDMTag==}
    dev: true

  /@tsconfig/node14@1.0.3:
    resolution: {integrity: sha512-ysT8mhdixWK6Hw3i1V2AeRqZ5WfXg1G43mqoYlM2nc6388Fq5jcXyr5mRsqViLx/GJYdoL0bfXD8nmF+Zn/Iow==}
    dev: true

  /@tsconfig/node16@1.0.4:
    resolution: {integrity: sha512-vxhUy4J8lyeyinH7Azl1pdd43GJhZH/tP2weN8TntQblOY+A0XbT8DJk1/oCPuOOyg/Ja757rG0CgHcWC8OfMA==}
    dev: true

  /@types/babel__core@7.20.5:
    resolution: {integrity: sha512-qoQprZvz5wQFJwMDqeseRXWv3rqMvhgpbXFfVyWhbx9X47POIA6i/+dXefEmZKoAgOaTdaIgNSMqMIU61yRyzA==}
    dependencies:
      '@babel/parser': 7.26.2
      '@babel/types': 7.26.0
      '@types/babel__generator': 7.6.8
      '@types/babel__template': 7.4.4
      '@types/babel__traverse': 7.20.6
    dev: true

  /@types/babel__generator@7.6.8:
    resolution: {integrity: sha512-ASsj+tpEDsEiFr1arWrlN6V3mdfjRMZt6LtK/Vp/kreFLnr5QH5+DhvD5nINYZXzwJvXeGq+05iUXcAzVrqWtw==}
    dependencies:
      '@babel/types': 7.26.0
    dev: true

  /@types/babel__template@7.4.4:
    resolution: {integrity: sha512-h/NUaSyG5EyxBIp8YRxo4RMe2/qQgvyowRwVMzhYhBCONbW8PUsg4lkFMrhgZhUe5z3L3MiLDuvyJ/CaPa2A8A==}
    dependencies:
      '@babel/parser': 7.26.2
      '@babel/types': 7.26.0
    dev: true

  /@types/babel__traverse@7.20.6:
    resolution: {integrity: sha512-r1bzfrm0tomOI8g1SzvCaQHo6Lcv6zu0EA+W2kHrt8dyrHQxGzBBL4kdkzIS+jBMV+EYcMAEAqXqYaLJq5rOZg==}
    dependencies:
      '@babel/types': 7.26.0
    dev: true

  /@types/body-parser@1.19.5:
    resolution: {integrity: sha512-fB3Zu92ucau0iQ0JMCFQE7b/dv8Ot07NI3KaZIkIUNXq82k4eBAqUaneXfleGY9JWskeS9y+u0nXMyspcuQrCg==}
    dependencies:
      '@types/connect': 3.4.38
      '@types/node': 14.14.21
    dev: true

  /@types/chai-as-promised@7.1.3:
    resolution: {integrity: sha512-FQnh1ohPXJELpKhzjuDkPLR2BZCAqed+a6xV4MI/T3XzHfd2FlarfUGUdZYgqYe8oxkYn0fchHEeHfHqdZ96sg==}
    dependencies:
      '@types/chai': 4.2.14
    dev: true

  /@types/chai-spies@1.0.3:
    resolution: {integrity: sha512-RBZjhVuK7vrg4rWMt04UF5zHYwfHnpk5mIWu3nQvU3AKGDixXzSjZ6v0zke6pBcaJqMv3IBZ5ibLWPMRDL0sLw==}
    dependencies:
      '@types/chai': 4.2.14
    dev: true

  /@types/chai@4.2.14:
    resolution: {integrity: sha512-G+ITQPXkwTrslfG5L/BksmbLUA0M1iybEsmCWPqzSxsRRhJZimBKJkoMi8fr/CPygPTj4zO5pJH7I2/cm9M7SQ==}
    dev: true

  /@types/cheerio@0.22.35:
    resolution: {integrity: sha512-yD57BchKRvTV+JD53UZ6PD8KWY5g5rvvMLRnZR3EQBCZXiDT/HR+pKpMzFGlWNhFrXlo7VPZXtKvIEwZkAWOIA==}
    dependencies:
      '@types/node': 14.14.21
    dev: true

  /@types/connect@3.4.38:
    resolution: {integrity: sha512-K6uROf1LD88uDQqJCktA4yzL1YYAK6NgfsI0v/mTgyPKWsX1CnJ0XPSDhViejru1GcRkLWb8RlzFYJRqGUbaug==}
    dependencies:
      '@types/node': 14.14.21
    dev: true

  /@types/d3-scale-chromatic@3.0.3:
    resolution: {integrity: sha512-laXM4+1o5ImZv3RpFAsTRn3TEkzqkytiOY0Dz0sq5cnd1dtNlk6sHLon4OvqaiJb28T0S/TdsBI3Sjsy+keJrw==}
    dev: true

  /@types/d3-scale@4.0.8:
    resolution: {integrity: sha512-gkK1VVTr5iNiYJ7vWDI+yUFFlszhNMtVeneJ6lUTKPjprsvLLI9/tgEGiXJOnlINJA8FyA88gfnQsHbybVZrYQ==}
    dependencies:
      '@types/d3-time': 3.0.3
    dev: true

  /@types/d3-time@3.0.3:
    resolution: {integrity: sha512-2p6olUZ4w3s+07q3Tm2dbiMZy5pCDfYwtLXXHUnVzXgQlZ/OyPtUz6OL382BkOuGlLXqfT+wqv8Fw2v8/0geBw==}
    dev: true

  /@types/debug@4.1.12:
    resolution: {integrity: sha512-vIChWdVG3LG1SMxEvI/AK+FWJthlrqlTu7fbrlywTkkaONwk/UAGaULXRlf8vkzFBLVm0zkMdCquhL5aOjhXPQ==}
    dependencies:
      '@types/ms': 0.7.34
    dev: true

  /@types/detect-port@1.3.2:
    resolution: {integrity: sha512-xxgAGA2SAU4111QefXPSp5eGbDm/hW6zhvYl9IeEPZEry9F4d66QAHm5qpUXjb6IsevZV/7emAEx5MhP6O192g==}
    dev: false

  /@types/ejs@3.1.5:
    resolution: {integrity: sha512-nv+GSx77ZtXiJzwKdsASqi+YQ5Z7vwHsTP0JY2SiQgjGckkBRKZnk8nIM+7oUZ1VCtuTz0+By4qVR7fqzp/Dfg==}
    dev: true

  /@types/estree@1.0.6:
    resolution: {integrity: sha512-AYnb1nQyY49te+VRAVgmzfcgjYS91mY5P0TKUDCLEM+gNnA+3T6rWITXRLYCpahpqSQbN5cE+gHpnPyXjHWxcw==}
    dev: true

  /@types/express-serve-static-core@4.19.6:
    resolution: {integrity: sha512-N4LZ2xG7DatVqhCZzOGb1Yi5lMbXSZcmdLDe9EzSndPV2HpWYWzRbaerl2n27irrm94EPpprqa8KpskPT085+A==}
    dependencies:
      '@types/node': 14.14.21
      '@types/qs': 6.9.17
      '@types/range-parser': 1.2.7
      '@types/send': 0.17.4
    dev: true

  /@types/express@4.17.14:
    resolution: {integrity: sha512-TEbt+vaPFQ+xpxFLFssxUDXj5cWCxZJjIcB7Yg0k0GMHGtgtQgpvx/MUQUeAkNbA9AAGrwkAsoeItdTgS7FMyg==}
    dependencies:
      '@types/body-parser': 1.19.5
      '@types/express-serve-static-core': 4.19.6
      '@types/qs': 6.9.17
      '@types/serve-static': 1.15.7
    dev: true

  /@types/fs-extra@11.0.4:
    resolution: {integrity: sha512-yTbItCNreRooED33qjunPthRcSjERP1r4MqCZc7wv0u2sUkzTFp45tgUfS5+r7FrZPdmCCNflLhVSP/o+SemsQ==}
    dependencies:
      '@types/jsonfile': 6.1.4
      '@types/node': 14.14.21

  /@types/fs-extra@9.0.5:
    resolution: {integrity: sha512-wr3t7wIW1c0A2BIJtdVp4EflriVaVVAsCAIHVzzh8B+GiFv9X1xeJjCs4upRXtzp7kQ6lP5xvskjoD4awJ1ZeA==}
    dependencies:
      '@types/node': 14.14.21
    dev: true

  /@types/hast@2.3.10:
    resolution: {integrity: sha512-McWspRw8xx8J9HurkVBfYj0xKoE25tOFlHGdx4MJ5xORQrMGZNqJhVQWaIbm6Oyla5kYOXtDiopzKRJzEOkwJw==}
    dependencies:
      '@types/unist': 2.0.11
    dev: false

  /@types/history@4.7.11:
    resolution: {integrity: sha512-qjDJRrmvBMiTx+jyLxvLfJU7UznFuokDv4f3WRuriHKERccVpFU+8XMQUAbDzoiJCsmexxRExQeMwwCdamSKDA==}
    dev: true

  /@types/history@5.0.0:
    resolution: {integrity: sha512-hy8b7Y1J8OGe6LbAjj3xniQrj3v6lsivCcrmf4TzSgPzLkhIeKgc5IZnT7ReIqmEuodjfO8EYAuoFvIrHi/+jQ==}
    deprecated: This is a stub types definition. history provides its own type definitions, so you do not need this installed.
    dependencies:
      history: 5.3.0
    dev: true

  /@types/hoist-non-react-statics@3.3.5:
    resolution: {integrity: sha512-SbcrWzkKBw2cdwRTwQAswfpB9g9LJWfjtUeW/jvNwbhC8cpmmNYVePa+ncbUe0rGTQ7G3Ff6mYUN2VMfLVr+Sg==}
    dependencies:
      '@types/react': 17.0.3
      hoist-non-react-statics: 3.3.2
    dev: true

  /@types/http-errors@2.0.4:
    resolution: {integrity: sha512-D0CFMMtydbJAegzOyHjtiKPLlvnm3iTZyZRSZoLq2mRhDdmLfIWOCYPfQJ4cu2erKghU++QvjcUjp/5h7hESpA==}
    dev: true

  /@types/jscodeshift@0.11.2:
    resolution: {integrity: sha512-CwgUni90VW+H3xc9Hekz/+ShEKPTvYbgVsDWCV4YksKoTKrWu9qfPpNaf7VDvbwjRp+PlkBJ7wZJNDpILzRiRw==}
    dependencies:
      ast-types: 0.14.2
      recast: 0.20.5
    dev: true

  /@types/json-schema@7.0.15:
    resolution: {integrity: sha512-5+fP8P8MFNC+AyZCDxrB2pkZFPGzqQWUzpSeuuVLvm8VMcorNYavBqoFcxK8bQz4Qsbn4oUEEem4wDLfcysGHA==}
    dev: true

  /@types/json5@0.0.29:
    resolution: {integrity: sha512-dRLjCWHYg4oaA77cxO64oO+7JwCwnIzkZPdrrC71jQmQtlhM556pwKo5bUzqvZndkVbeFLIIi+9TC40JNF5hNQ==}
    dev: true

  /@types/jsonfile@6.1.4:
    resolution: {integrity: sha512-D5qGUYwjvnNNextdU59/+fI+spnwtTFmyQP0h+PfIOSkNfpU6AOICUOkm4i0OnSk+NyjdPJrxCDro0sJsWlRpQ==}
    dependencies:
      '@types/node': 14.14.21

  /@types/lodash@4.14.181:
    resolution: {integrity: sha512-n3tyKthHJbkiWhDZs3DkhkCzt2MexYHXlX0td5iMplyfwketaOeKboEVBqzceH7juqvEg3q5oUoBFxSLu7zFag==}
    dev: true

  /@types/mdast@3.0.15:
    resolution: {integrity: sha512-LnwD+mUEfxWMa1QpDraczIn6k0Ee3SMicuYSSzS6ZYl2gKS09EClnJYGd8Du6rfc5r/GZEk5o1mRb8TaTj03sQ==}
    dependencies:
      '@types/unist': 2.0.11
    dev: true

  /@types/mime@1.3.5:
    resolution: {integrity: sha512-/pyBZWSLD2n0dcHE3hq8s8ZvcETHtEuF+3E7XVt0Ig2nvsVQXdghHVcEkIWjy9A0wKfTn97a/PSDYohKIlnP/w==}
    dev: true

  /@types/mocha@8.0.4:
    resolution: {integrity: sha512-M4BwiTJjHmLq6kjON7ZoI2JMlBvpY3BYSdiP6s/qCT3jb1s9/DeJF0JELpAxiVSIxXDzfNKe+r7yedMIoLbknQ==}
    dev: true

  /@types/mock-fs@4.13.1:
    resolution: {integrity: sha512-m6nFAJ3lBSnqbvDZioawRvpLXSaPyn52Srf7OfzjubYbYX8MTUdIgDxQl0wEapm4m/pNYSd9TXocpQ0TvZFlYA==}
    dependencies:
      '@types/node': 14.14.21
    dev: true

  /@types/ms@0.7.34:
    resolution: {integrity: sha512-nG96G3Wp6acyAgJqGasjODb+acrI7KltPiRxzHPXnP3NgI28bpQDRv53olbqGXbfcgF5aiiHmO3xpwEpS5Ld9g==}
    dev: true

  /@types/node-fetch@2.6.12:
    resolution: {integrity: sha512-8nneRWKCg3rMtF69nLQJnOYUcbafYeFSjqkw3jCRLsqkWFlHaoQrr5mXmofFGOx3DKn7UfmBMyov8ySvLRVldA==}
    dependencies:
      '@types/node': 14.14.21
      form-data: 4.0.1
    dev: false

  /@types/node@14.14.21:
    resolution: {integrity: sha512-cHYfKsnwllYhjOzuC5q1VpguABBeecUp24yFluHpn/BQaVxB1CuQ1FSRZCzrPxrkIfWISXV2LbeoBthLWg0+0A==}

  /@types/parse-json@4.0.2:
    resolution: {integrity: sha512-dISoDXWWQwUquiKsyZ4Ng+HX2KsPL7LyHKHQwgGFEA3IaKac4Obd+h2a/a6waisAoepJlBcx9paWqjA8/HVjCw==}
    dev: true

  /@types/prop-types@15.7.13:
    resolution: {integrity: sha512-hCZTSvwbzWGvhqxp/RqVqwU999pBf2vp7hzIjiYOsl8wqOmUxkQ6ddw1cV3l8811+kdUFus/q4d1Y3E3SyEifA==}
    dev: true

  /@types/qs@6.9.17:
    resolution: {integrity: sha512-rX4/bPcfmvxHDv0XjfJELTTr+iB+tn032nPILqHm5wbthUUUuVtNGGqzhya9XUxjTP8Fpr0qYgSZZKxGY++svQ==}
    dev: true

  /@types/range-parser@1.2.7:
    resolution: {integrity: sha512-hKormJbkJqzQGhziax5PItDUTMAM9uE2XXQmM37dyd4hVM+5aVl7oVxMVUiVQn2oCQFN/LKCZdvSM0pFRqbSmQ==}
    dev: true

  /@types/react-copy-to-clipboard@5.0.4:
    resolution: {integrity: sha512-otTJsJpofYAeaIeOwV5xBUGpo6exXG2HX7X4nseToCB2VgPEBxGBHCm/FecZ676doNR7HCSTVtmohxfG2b3/yQ==}
    dependencies:
      '@types/react': 17.0.3
    dev: true

  /@types/react-dom@17.0.2:
    resolution: {integrity: sha512-Icd9KEgdnFfJs39KyRyr0jQ7EKhq8U6CcHRMGAS45fp5qgUvxL3ujUCfWFttUK2UErqZNj97t9gsVPNAqcwoCg==}
    dependencies:
      '@types/react': 17.0.3
    dev: true

  /@types/react-router-dom@5.1.7:
    resolution: {integrity: sha512-D5mHD6TbdV/DNHYsnwBTv+y73ei+mMjrkGrla86HthE4/PVvL1J94Bu3qABU+COXzpL23T1EZapVVpwHuBXiUg==}
    dependencies:
      '@types/history': 5.0.0
      '@types/react': 17.0.3
      '@types/react-router': 5.1.20
    dev: true

  /@types/react-router@5.1.20:
    resolution: {integrity: sha512-jGjmu/ZqS7FjSH6owMcD5qpq19+1RS9DeVRqfl1FeBMxTDQAGwlMWOcs52NDoXaNKyG3d1cYQFMs9rCrb88o9Q==}
    dependencies:
      '@types/history': 4.7.11
      '@types/react': 17.0.3
    dev: true

  /@types/react-syntax-highlighter@15.5.5:
    resolution: {integrity: sha512-QH3JZQXa2usAvJvSsdSUJ4Yu4j8ReuZpgRrEW+XP+Rmosbn425YshW9iGEb/pAARm8496axHhHUPRH3UmTiB6A==}
    dependencies:
      '@types/react': 17.0.3
    dev: true

  /@types/react@17.0.3:
    resolution: {integrity: sha512-wYOUxIgs2HZZ0ACNiIayItyluADNbONl7kt8lkLjVK8IitMH5QMyAh75Fwhmo37r1m7L2JaFj03sIfxBVDvRAg==}
    dependencies:
      '@types/prop-types': 15.7.13
      '@types/scheduler': 0.23.0
      csstype: 3.1.3
    dev: true

  /@types/scheduler@0.23.0:
    resolution: {integrity: sha512-YIoDCTH3Af6XM5VuwGG/QL/CJqga1Zm3NkU3HZ4ZHK2fRMPYP1VczsTUqtsf43PH/iJNVlPHAo2oWX7BSdB2Hw==}
    dev: true

  /@types/semver@7.3.4:
    resolution: {integrity: sha512-+nVsLKlcUCeMzD2ufHEYuJ9a2ovstb6Dp52A5VsoKxDXgvE051XgHI/33I1EymwkRGQkwnA0LkhnUzituGs4EQ==}
    dev: true

  /@types/send@0.17.4:
    resolution: {integrity: sha512-x2EM6TJOybec7c52BX0ZspPodMsQUd5L6PRwOunVyVUhXiBSKf3AezDL8Dgvgt5o0UfKNfuA0eMLr2wLT4AiBA==}
    dependencies:
      '@types/mime': 1.3.5
      '@types/node': 14.14.21
    dev: true

  /@types/serve-static@1.15.7:
    resolution: {integrity: sha512-W8Ym+h8nhuRwaKPaDw34QUkwsGi6Rc4yYqvKFo5rm2FUEhCFbzVWrxXUxuKK8TASjWsysJY0nsmNCGhCOIsrOw==}
    dependencies:
      '@types/http-errors': 2.0.4
      '@types/node': 14.14.21
      '@types/send': 0.17.4
    dev: true

  /@types/sinon-chai@3.2.12:
    resolution: {integrity: sha512-9y0Gflk3b0+NhQZ/oxGtaAJDvRywCa5sIyaVnounqLvmf93yBF4EgIRspePtkMs3Tr844nCclYMlcCNmLCvjuQ==}
    dependencies:
      '@types/chai': 4.2.14
      '@types/sinon': 9.0.9
    dev: true

  /@types/sinon@9.0.9:
    resolution: {integrity: sha512-z/y8maYOQyYLyqaOB+dYQ6i0pxKLOsfwCmHmn4T7jS/SDHicIslr37oE3Dg8SCqKrKeBy6Lemu7do2yy+unLrw==}
    dependencies:
      '@types/sinonjs__fake-timers': 8.1.5
    dev: true

  /@types/sinonjs__fake-timers@8.1.5:
    resolution: {integrity: sha512-mQkU2jY8jJEF7YHjHvsQO8+3ughTL1mcnn96igfhONmR+fUPSKIkefQYpSe8bsly2Ep7oQbn/6VG5/9/0qcArQ==}
    dev: true

  /@types/string-similarity@4.0.2:
    resolution: {integrity: sha512-LkJQ/jsXtCVMK+sKYAmX/8zEq+/46f1PTQw7YtmQwb74jemS1SlNLmARM2Zml9DgdDTWKAtc5L13WorpHPDjDA==}
    dev: true

  /@types/svg2ttf@5.0.3:
    resolution: {integrity: sha512-hL+/A4qMISvDbDTtdY73R0zuvsdc7YRYnV5FyAfKVGk8OsluXu/tCFxop7IB5Sgr+ZCS0hHtFxylD0REmm+abA==}
    dev: true

  /@types/svgicons2svgfont@10.0.5:
    resolution: {integrity: sha512-7BUT1sEFSNBIcc0wlwKn2l3l3OnYJdjsrlruDbAp6hpOK3HbpgMjLVH4ql6xXwD+qYy+XEHrb2EMkIpo9kWZ+Q==}
    dependencies:
      '@types/node': 14.14.21
    dev: true

  /@types/tmp@0.2.0:
    resolution: {integrity: sha512-flgpHJjntpBAdJD43ShRosQvNC0ME97DCfGvZEDlAThQmnerRXrLbX6YgzRBQCZTthET9eAWFAMaYP0m0Y4HzQ==}
    dev: true

  /@types/ttf2eot@2.0.2:
    resolution: {integrity: sha512-KynDvCZEd1UuMkvGo/4TcrBlFj3K0HIrSlachIUrTHzqsGmxCL3I6QG6k83JPdxgbXSFGS+BILq0yZeLHgpkww==}
    dependencies:
      '@types/node': 14.14.21
    dev: true

  /@types/ttf2woff2@2.0.2:
    resolution: {integrity: sha512-C9bkZUNpJFp64YD2IO0J2Y0R2EQiM2gvBr2KeVngFOQtKLDyYp7t5biNfkYyBbxDiJXwZFkzBs7jJtpoF0pzlw==}
    dependencies:
      '@types/node': 14.14.21
    dev: true

  /@types/ttf2woff@2.0.4:
    resolution: {integrity: sha512-pD66iwSkU5lIMWWTz5sxIMjwM7/qs/EYgE01vqu5C3S1izONHiF1GRy2dWvlKMlC39TfZszP7+OVXgVk3BccOg==}
    dependencies:
      '@types/node': 14.14.21
    dev: true

  /@types/unist@2.0.11:
    resolution: {integrity: sha512-CmBKiL6NNo/OqgmMn95Fk9Whlp2mtvIv+KNpQKN2F4SjvrEesubTRWGYSg+BnWZOnlCaSTU1sMpsBOzgbYhnsA==}

  /@types/uuid@8.3.0:
    resolution: {integrity: sha512-eQ9qFW/fhfGJF8WKHGEHZEyVWfZxrT+6CLIJGBcZPfxUh/+BnEj+UCGYMlr9qZuX/2AltsvwrGqp0LhEW8D0zQ==}
    dev: true

  /@types/validator@13.1.1:
    resolution: {integrity: sha512-/39uXOKe1KV4ElXb8cp0RVyeRn9X1QRwllComMMql+FQ9nhmTx0Yhw+kJtccPSShsjma+KXjW/TiXyGUNqNn+w==}
    dev: true

  /@types/vscode@1.66.0:
    resolution: {integrity: sha512-ZfJck4M7nrGasfs4A4YbUoxis3Vu24cETw3DERsNYtDZmYSYtk6ljKexKFKhImO/ZmY6ZMsmegu2FPkXoUFImA==}
    dev: true

  /@typescript-eslint/eslint-plugin@5.0.0(@typescript-eslint/parser@5.0.0)(eslint@8.1.0)(typescript@4.7.4):
    resolution: {integrity: sha512-T6V6fCD2U0YesOedvydTnrNtsC8E+c2QzpawIpDdlaObX0OX5dLo7tLU5c64FhTZvA1Xrdim+cXDI7NPsVx8Cg==}
    engines: {node: ^12.22.0 || ^14.17.0 || >=16.0.0}
    peerDependencies:
      '@typescript-eslint/parser': ^5.0.0
      eslint: ^6.0.0 || ^7.0.0 || ^8.0.0
      typescript: '*'
    peerDependenciesMeta:
      typescript:
        optional: true
    dependencies:
      '@typescript-eslint/experimental-utils': 5.0.0(eslint@8.1.0)(typescript@4.7.4)
      '@typescript-eslint/parser': 5.0.0(eslint@8.1.0)(typescript@4.7.4)
      '@typescript-eslint/scope-manager': 5.0.0
      debug: 4.3.7(supports-color@8.1.1)
      eslint: 8.1.0
      functional-red-black-tree: 1.0.1
      ignore: 5.3.2
      regexpp: 3.2.0
      semver: 7.5.2
      tsutils: 3.21.0(typescript@4.7.4)
      typescript: 4.7.4
    transitivePeerDependencies:
      - supports-color
    dev: true

  /@typescript-eslint/experimental-utils@5.0.0(eslint@8.1.0)(typescript@4.7.4):
    resolution: {integrity: sha512-Dnp4dFIsZcPawD6CT1p5NibNUQyGSEz80sULJZkyhyna8AEqArmfwMwJPbmKzWVo4PabqNVzHYlzmcdLQWk+pg==}
    engines: {node: ^12.22.0 || ^14.17.0 || >=16.0.0}
    peerDependencies:
      eslint: '*'
    dependencies:
      '@types/json-schema': 7.0.15
      '@typescript-eslint/scope-manager': 5.0.0
      '@typescript-eslint/types': 5.0.0
      '@typescript-eslint/typescript-estree': 5.0.0(typescript@4.7.4)
      eslint: 8.1.0
      eslint-scope: 5.1.1
      eslint-utils: 3.0.0(eslint@8.1.0)
    transitivePeerDependencies:
      - supports-color
      - typescript
    dev: true

  /@typescript-eslint/parser@5.0.0(eslint@8.1.0)(typescript@4.7.4):
    resolution: {integrity: sha512-B6D5rmmQ14I1fdzs71eL3DAuvnPHTY/t7rQABrL9BLnx/H51Un8ox1xqYAchs0/V2trcoyxB1lMJLlrwrJCDgw==}
    engines: {node: ^12.22.0 || ^14.17.0 || >=16.0.0}
    peerDependencies:
      eslint: ^6.0.0 || ^7.0.0 || ^8.0.0
      typescript: '*'
    peerDependenciesMeta:
      typescript:
        optional: true
    dependencies:
      '@typescript-eslint/scope-manager': 5.0.0
      '@typescript-eslint/types': 5.0.0
      '@typescript-eslint/typescript-estree': 5.0.0(typescript@4.7.4)
      debug: 4.3.7(supports-color@8.1.1)
      eslint: 8.1.0
      typescript: 4.7.4
    transitivePeerDependencies:
      - supports-color
    dev: true

  /@typescript-eslint/scope-manager@5.0.0:
    resolution: {integrity: sha512-5RFjdA/ain/MDUHYXdF173btOKncIrLuBmA9s6FJhzDrRAyVSA+70BHg0/MW6TE+UiKVyRtX91XpVS0gVNwVDQ==}
    engines: {node: ^12.22.0 || ^14.17.0 || >=16.0.0}
    dependencies:
      '@typescript-eslint/types': 5.0.0
      '@typescript-eslint/visitor-keys': 5.0.0
    dev: true

  /@typescript-eslint/types@5.0.0:
    resolution: {integrity: sha512-dU/pKBUpehdEqYuvkojmlv0FtHuZnLXFBn16zsDmlFF3LXkOpkAQ2vrKc3BidIIve9EMH2zfTlxqw9XM0fFN5w==}
    engines: {node: ^12.22.0 || ^14.17.0 || >=16.0.0}
    dev: true

  /@typescript-eslint/typescript-estree@5.0.0(typescript@4.7.4):
    resolution: {integrity: sha512-V/6w+PPQMhinWKSn+fCiX5jwvd1vRBm7AX7SJQXEGQtwtBvjMPjaU3YTQ1ik2UF1u96X7tsB96HMnulG3eLi9Q==}
    engines: {node: ^12.22.0 || ^14.17.0 || >=16.0.0}
    peerDependencies:
      typescript: '*'
    peerDependenciesMeta:
      typescript:
        optional: true
    dependencies:
      '@typescript-eslint/types': 5.0.0
      '@typescript-eslint/visitor-keys': 5.0.0
      debug: 4.3.7(supports-color@8.1.1)
      globby: 11.1.0
      is-glob: 4.0.3
      semver: 7.5.2
      tsutils: 3.21.0(typescript@4.7.4)
      typescript: 4.7.4
    transitivePeerDependencies:
      - supports-color
    dev: true

  /@typescript-eslint/visitor-keys@5.0.0:
    resolution: {integrity: sha512-yRyd2++o/IrJdyHuYMxyFyBhU762MRHQ/bAGQeTnN3pGikfh+nEmM61XTqaDH1XDp53afZ+waXrk0ZvenoZ6xw==}
    engines: {node: ^12.22.0 || ^14.17.0 || >=16.0.0}
    dependencies:
      '@typescript-eslint/types': 5.0.0
      eslint-visitor-keys: 3.4.3
    dev: true

  /@ungap/promise-all-settled@1.1.2:
    resolution: {integrity: sha512-sL/cEvJWAnClXw0wHk85/2L0G6Sj8UB0Ctc1TEMbKSsmpRosqhwj9gWgFRZSrBr2f9tiXISwNhCPmlfqUqyb9Q==}
    dev: true

  /@vitejs/plugin-react@4.3.1(vite@5.3.6):
    resolution: {integrity: sha512-m/V2syj5CuVnaxcUJOQRel/Wr31FFXRFlnOoq1TVtkCxsY5veGMTEmpWHndrhB2U8ScHtCQB1e+4hWYExQc6Lg==}
    engines: {node: ^14.18.0 || >=16.0.0}
    peerDependencies:
      vite: ^4.2.0 || ^5.0.0
    dependencies:
      '@babel/core': 7.26.0
      '@babel/plugin-transform-react-jsx-self': 7.25.9(@babel/core@7.26.0)
      '@babel/plugin-transform-react-jsx-source': 7.25.9(@babel/core@7.26.0)
      '@types/babel__core': 7.20.5
      react-refresh: 0.14.2
      vite: 5.3.6(@types/node@14.14.21)(sass@1.77.6)
    transitivePeerDependencies:
      - supports-color
    dev: true

  /@vscode/codicons@0.0.33:
    resolution: {integrity: sha512-VdgpnD75swH9hpXjd34VBgQ2w2quK63WljodlUcOoJDPKiV+rPjHrcUc2sjLCNKxhl6oKqmsZgwOWcDAY2GKKQ==}
    dev: true

  /@vscode/extension-telemetry@0.6.2(tslib@2.8.1):
    resolution: {integrity: sha512-yb/wxLuaaCRcBAZtDCjNYSisAXz3FWsSqAha5nhHcYxx2ZPdQdWuZqVXGKq0ZpHVndBWWtK6XqtpCN2/HB4S1w==}
    engines: {vscode: ^1.60.0}
    dependencies:
      '@microsoft/1ds-core-js': 3.2.18(tslib@2.8.1)
      '@microsoft/1ds-post-js': 3.2.18(tslib@2.8.1)
    transitivePeerDependencies:
      - tslib
    dev: false

  /@vscode/webview-ui-toolkit@1.2.2(react@17.0.2):
    resolution: {integrity: sha512-xIQoF4FC3Xh6d7KNKIoIezSiFWYFuf6gQMdDyKueKBFGeKwaHWEn+dY2g3makvvEsNMEDji/woEwvg9QSbuUsw==}
    peerDependencies:
      react: '>=16.9.0'
    dependencies:
      '@microsoft/fast-element': 1.14.0
      '@microsoft/fast-foundation': 2.50.0
      '@microsoft/fast-react-wrapper': 0.1.48(react@17.0.2)
      react: 17.0.2
    dev: false

  /@xmldom/xmldom@0.7.13:
    resolution: {integrity: sha512-lm2GW5PkosIzccsaZIz7tp8cPADSIlIHWDFTR1N0SzfinhhYgeIQjFMz4rYzanCScr3DqQLeomUDArp6MWKm+g==}
    engines: {node: '>=10.0.0'}
    deprecated: this version is no longer supported, please update to at least 0.8.*
    dev: true

  /abbrev@1.1.1:
    resolution: {integrity: sha512-nne9/IiQ/hzIhY6pdDnbBtz7DjPTKrY00P/zvPSm5pOFkl6xuGrGnXn/VtTNNfNtAfZ9/1RtehkszU9qcTii0Q==}
    dev: true

  /accepts@1.3.8:
    resolution: {integrity: sha512-PYAthTa2m2VKxuvSD3DPC/Gy+U+sOA1LAuT8mkmRuvw+NACSaeXEQ+NHcVF7rONl6qcaxV3Uuemwawk+7+SJLw==}
    engines: {node: '>= 0.6'}
    dependencies:
      mime-types: 2.1.35
      negotiator: 0.6.3
    dev: false

  /acorn-jsx@5.3.2(acorn@8.14.0):
    resolution: {integrity: sha512-rq9s+JNhf0IChjtDXxllJ7g41oZk5SlXtp0LHwyA5cejwn7vKmKp4pPri6YEePv2PU65sAsegbXtIinmDFDXgQ==}
    peerDependencies:
      acorn: ^6.0.0 || ^7.0.0 || ^8.0.0
    dependencies:
      acorn: 8.14.0
    dev: true

  /acorn-walk@8.3.4:
    resolution: {integrity: sha512-ueEepnujpqee2o5aIYnvHU6C0A42MNdsIDeqy5BydrkuC5R1ZuUFnm27EeFJGoEHJQgn3uleRvmTXaJgfXbt4g==}
    engines: {node: '>=0.4.0'}
    dependencies:
      acorn: 8.14.0
    dev: true

  /acorn@8.14.0:
    resolution: {integrity: sha512-cl669nCJTZBsL97OF4kUQm5g5hC2uihk0NxY3WENAC0TYdILVkAyHymAntgxGkl7K+t0cXIrH5siy5S4XkFycA==}
    engines: {node: '>=0.4.0'}
    hasBin: true
    dev: true

<<<<<<< HEAD
  /address@1.2.2:
    resolution: {integrity: sha512-4B/qKCfeE/ODUaAUpSwfzazo5x29WD4r3vXiWsB7I2mSDAihwEqKO+g8GELZUQSSAo5e1XTYh3ZVfLyxBc12nA==}
    engines: {node: '>= 10.0.0'}
    dev: false

=======
>>>>>>> 2e1fa840
  /adm-zip@0.5.16:
    resolution: {integrity: sha512-TGw5yVi4saajsSEgz25grObGHEUaDrniwvA2qwSC060KfqGPdglhvPMA2lPIoxs3PQIItj2iag35fONcQqgUaQ==}
    engines: {node: '>=12.0'}
    dev: false

  /agent-base@6.0.2:
    resolution: {integrity: sha512-RZNwNclF7+MS/8bDg70amg32dyeZGZxiDuQmZxKLAlQjr3jGyLx+4Kkk58UO7D2QdgFIQCovuSuZESne6RG6XQ==}
    engines: {node: '>= 6.0.0'}
    dependencies:
      debug: 4.3.7(supports-color@8.1.1)
    transitivePeerDependencies:
      - supports-color
    dev: true

  /agent-base@7.1.1:
    resolution: {integrity: sha512-H0TSyFNDMomMNJQBn8wFV5YC/2eJ+VXECwOadZJT554xP6cODZHPX3H9QMQECxvrgiSOP1pHjy1sMWQVYJOUOA==}
    engines: {node: '>= 14'}
    dependencies:
      debug: 4.3.7(supports-color@8.1.1)
    transitivePeerDependencies:
      - supports-color

  /agentkeepalive@4.5.0:
    resolution: {integrity: sha512-5GG/5IbQQpC9FpkRGsSvZI5QYeSCzlJHdpBQntCsuTOxhKD8lqKhrleg2Yi7yvMIf82Ycmmqln9U8V9qwEiJew==}
    engines: {node: '>= 8.0.0'}
    dependencies:
      humanize-ms: 1.2.1
    dev: true

  /aggregate-error@3.1.0:
    resolution: {integrity: sha512-4I7Td01quW/RpocfNayFdFVk1qSuoh0E7JrbRJ16nH01HhKFQ88INq9Sd+nd72zqRySlr9BmDA8xlEJ6vJMrYA==}
    engines: {node: '>=8'}
    dependencies:
      clean-stack: 2.2.0
      indent-string: 4.0.0
    dev: true

  /ajv-draft-04@1.0.0(ajv@8.17.1):
    resolution: {integrity: sha512-mv00Te6nmYbRp5DCwclxtt7yV/joXJPGS7nM+97GdxvuttCOfgI3K4U25zboyeX0O+myI8ERluxQe5wljMmVIw==}
    peerDependencies:
      ajv: ^8.5.0
    peerDependenciesMeta:
      ajv:
        optional: true
    dependencies:
      ajv: 8.17.1
    dev: false

  /ajv-formats@3.0.1(ajv@8.17.1):
    resolution: {integrity: sha512-8iUql50EUR+uUcdRQ3HDqa6EVyo3docL8g5WJ3FNcWmu62IbkGUue/pEyLBW8VGKKucTPgqeks4fIU1DA4yowQ==}
    peerDependencies:
      ajv: ^8.0.0
    peerDependenciesMeta:
      ajv:
        optional: true
    dependencies:
      ajv: 8.17.1
    dev: false

  /ajv@6.12.6:
    resolution: {integrity: sha512-j3fVLgvTo527anyYyJOGTYJbG+vnnQYvE0m5mmkc1TK+nxAppkCLMIL0aZ4dblVCNoGShhm+kzE4ZUykBoMg4g==}
    dependencies:
      fast-deep-equal: 3.1.3
      fast-json-stable-stringify: 2.1.0
      json-schema-traverse: 0.4.1
      uri-js: 4.4.1
    dev: true

  /ajv@8.17.1:
    resolution: {integrity: sha512-B/gBuNg5SiMTrPkC+A2+cW0RszwxYmn6VYxB/inlBStS5nx6xHIt/ehKRhIMhqusl7a8LjQoZnjCs5vhwxOQ1g==}
    dependencies:
      fast-deep-equal: 3.1.3
      fast-uri: 3.0.3
      json-schema-traverse: 1.0.0
      require-from-string: 2.0.2
    dev: false

  /ansi-colors@4.1.1:
    resolution: {integrity: sha512-JoX0apGbHaUJBNl6yF+p6JAFYZ666/hhCGKN5t9QFjbJQKUU/g8MNbFDbvfrgKXvI1QpZplPOnwIo99lX/AAmA==}
    engines: {node: '>=6'}
    dev: true

  /ansi-colors@4.1.3:
    resolution: {integrity: sha512-/6w/C21Pm1A7aZitlI5Ni/2J6FFQN8i1Cvz3kHABAAbw93v/NlvKdVOqz7CCWz/3iv/JplRSEEZ83XION15ovw==}
    engines: {node: '>=6'}
    dev: true

  /ansi-escapes@4.3.2:
    resolution: {integrity: sha512-gKXj5ALrKWQLsYG9jlTRmR/xKluxHV+Z9QEwNIgCfM1/uwPMCuzVVnh5mwTd+OuBZcwSIMbqssNWRm1lE51QaQ==}
    engines: {node: '>=8'}
    dependencies:
      type-fest: 0.21.3
    dev: true

  /ansi-regex@5.0.1:
    resolution: {integrity: sha512-quJQXlTSUGL2LH9SUXo8VwsY4soanhgo6LNSm84E1LBcE8s3O0wpdiRzyR9z/ZZJMlMWv37qOOb9pdJlMUEKFQ==}
    engines: {node: '>=8'}

  /ansi-styles@3.2.1:
    resolution: {integrity: sha512-VT0ZI6kZRdTh8YyJw3SMbYm/u+NqfsAxEpWO0Pf9sq8/e94WxxOpPKx9FR1FlyCtOVDNOQ+8ntlqFxiRc+r5qA==}
    engines: {node: '>=4'}
    dependencies:
      color-convert: 1.9.3

  /ansi-styles@4.3.0:
    resolution: {integrity: sha512-zbB9rCJAT1rbjiVDb2hqKFHNYLxgtk8NURxZ3IZwD3F6NtxbXZQCnnSi1Lkx+IDohdPlFp222wVALIheZJQSEg==}
    engines: {node: '>=8'}
    dependencies:
      color-convert: 2.0.1

  /anymatch@3.1.3:
    resolution: {integrity: sha512-KMReFUr0B4t+D+OBkjR3KYqvocp2XaSzO55UcB6mgQMd3KbcE+mWTyvVV7D/zsdEbNnV6acZUutkiHQXvTr1Rw==}
    engines: {node: '>= 8'}
    dependencies:
      normalize-path: 3.0.0
      picomatch: 2.3.1
    dev: true

  /append-transform@2.0.0:
    resolution: {integrity: sha512-7yeyCEurROLQJFv5Xj4lEGTy0borxepjFv1g22oAdqFu//SrAlDl1O1Nxx15SH1RoliUml6p8dwJW9jvZughhg==}
    engines: {node: '>=8'}
    dependencies:
      default-require-extensions: 3.0.1
    dev: true

  /applicationinsights@1.8.10:
    resolution: {integrity: sha512-ZLDA7mShh4mP2Z/HlFolmvhBPX1LfnbIWXrselyYVA7EKjHhri1fZzpu2EiWAmfbRxNBY6fRjoPJWbx5giKy4A==}
    dependencies:
      cls-hooked: 4.2.2
      continuation-local-storage: 3.2.1
      diagnostic-channel: 0.3.1
      diagnostic-channel-publishers: 0.4.4(diagnostic-channel@0.3.1)
    dev: false

  /aproba@2.0.0:
    resolution: {integrity: sha512-lYe4Gx7QT+MKGbDsA+Z+he/Wtef0BiwDOlK/XkBrdfsh9J/jPPXbX0tE9x9cl27Tmu5gg3QUbUrQYa/y+KOHPQ==}
    dev: true

  /archy@1.0.0:
    resolution: {integrity: sha512-Xg+9RwCg/0p32teKdGMPTPnVXKD0w3DfHnFTficozsAgsvq2XenPJq/MYpzzQ/v8zrOyJn6Ds39VA4JIDwFfqw==}
    dev: true

  /are-we-there-yet@3.0.1:
    resolution: {integrity: sha512-QZW4EDmGwlYur0Yyf/b2uGucHQMa8aFUP7eu9ddR73vvhFyt4V0Vl3QHPcTNJ8l6qYOBdxgXdnBXQrHilfRQBg==}
    engines: {node: ^12.13.0 || ^14.15.0 || >=16.0.0}
    deprecated: This package is no longer supported.
    dependencies:
      delegates: 1.0.0
      readable-stream: 3.6.2
    dev: true

  /arg@4.1.3:
    resolution: {integrity: sha512-58S9QDqG0Xx27YwPSt9fJxivjYl432YCwfDMfZ+71RAqUrZef7LrKQZ3LHLOwCS4FLNBplP533Zx895SeOCHvA==}
    dev: true

  /argparse@1.0.10:
    resolution: {integrity: sha512-o5Roy6tNG4SL/FOkCAN6RzjiakZS25RLYFrcMttJqbdd8BWrnA+fGz57iN5Pb06pvBGvl5gQ0B48dJlslXvoTg==}
    dependencies:
      sprintf-js: 1.0.3
    dev: true

  /argparse@2.0.1:
    resolution: {integrity: sha512-8+9WqebbFzpX9OR+Wa6O29asIogeRMzcGtAINdpMHHyAg10f05aSFVBbcEqGf/PXw1EjAZ+q2/bEBg3DvurK3Q==}
    dev: true

  /arr-diff@4.0.0:
    resolution: {integrity: sha512-YVIQ82gZPGBebQV/a8dar4AitzCQs0jjXwMPZllpXMaGjXPYVUawSxQrRsjhjupyVxEvbHgUmIhKVlND+j02kA==}
    engines: {node: '>=0.10.0'}
    dev: true

  /arr-flatten@1.1.0:
    resolution: {integrity: sha512-L3hKV5R/p5o81R7O02IGnwpDmkp6E982XhtbuwSe3O4qOtMMMtodicASA1Cny2U+aCXcNpml+m4dPsvsJ3jatg==}
    engines: {node: '>=0.10.0'}
    dev: true

  /arr-union@3.1.0:
    resolution: {integrity: sha512-sKpyeERZ02v1FeCZT8lrfJq5u6goHCtpTAzPwJYe7c8SPFOboNjNg1vz2L4VTn9T4PQxEx13TbXLmYUcS6Ug7Q==}
    engines: {node: '>=0.10.0'}
    dev: true

  /array-buffer-byte-length@1.0.1:
    resolution: {integrity: sha512-ahC5W1xgou+KTXix4sAO8Ki12Q+jf4i0+tmk3sC+zgcynshkHxzpXdImBehiUYKKKDwvfFiJl1tZt6ewscS1Mg==}
    engines: {node: '>= 0.4'}
    dependencies:
      call-bind: 1.0.7
      is-array-buffer: 3.0.4
    dev: true

  /array-flatten@1.1.1:
    resolution: {integrity: sha512-PCVAQswWemu6UdxsDFFX/+gVeYqKAod3D3UVm91jHwynguOwAvYPhx8nNlM++NqRcK6CxxpUafjmhIdKiHibqg==}
    dev: false

  /array-includes@3.1.8:
    resolution: {integrity: sha512-itaWrbYbqpGXkGhZPGUulwnhVf5Hpy1xiCFsGqyIGglbBxmG5vSjxQen3/WGOjPpNEv1RtBLKxbmVXm8HpJStQ==}
    engines: {node: '>= 0.4'}
    dependencies:
      call-bind: 1.0.7
      define-properties: 1.2.1
<<<<<<< HEAD
      es-abstract: 1.23.3
=======
      es-abstract: 1.23.4
>>>>>>> 2e1fa840
      es-object-atoms: 1.0.0
      get-intrinsic: 1.2.4
      is-string: 1.0.7
    dev: true

  /array-union@2.1.0:
    resolution: {integrity: sha512-HGyxoOTYUyCM6stUe6EJgnd4EoewAI7zMdfqO+kGjnlZmBDz/cR5pf8r/cR4Wq60sL/p0IkcjUEEPwS3GFrIyw==}
    engines: {node: '>=8'}
    dev: true

  /array-unique@0.3.2:
    resolution: {integrity: sha512-SleRWjh9JUud2wH1hPs9rZBZ33H6T9HOiL0uwGnGx9FpE6wKGyfWugmbkEOIs6qWrZhg0LWeLziLrEwQJhs5mQ==}
    engines: {node: '>=0.10.0'}
    dev: true

  /array.prototype.flat@1.3.2:
    resolution: {integrity: sha512-djYB+Zx2vLewY8RWlNCUdHjDXs2XOgm602S9E7P/UpHgfeHL00cRiIF+IN/G/aUJ7kGPb6yO/ErDI5V2s8iycA==}
    engines: {node: '>= 0.4'}
    dependencies:
      call-bind: 1.0.7
      define-properties: 1.2.1
<<<<<<< HEAD
      es-abstract: 1.23.3
=======
      es-abstract: 1.23.4
>>>>>>> 2e1fa840
      es-shim-unscopables: 1.0.2
    dev: true

  /arraybuffer.prototype.slice@1.0.3:
    resolution: {integrity: sha512-bMxMKAjg13EBSVscxTaYA4mRc5t1UAXa2kXiGTNfZ079HIWXEkKmkgFrh/nJqamaLSrXO5H4WFFkPEaLJWbs3A==}
    engines: {node: '>= 0.4'}
    dependencies:
      array-buffer-byte-length: 1.0.1
      call-bind: 1.0.7
      define-properties: 1.2.1
<<<<<<< HEAD
      es-abstract: 1.23.3
=======
      es-abstract: 1.23.4
>>>>>>> 2e1fa840
      es-errors: 1.3.0
      get-intrinsic: 1.2.4
      is-array-buffer: 3.0.4
      is-shared-array-buffer: 1.0.3
    dev: true

  /asn1@0.2.6:
    resolution: {integrity: sha512-ix/FxPn0MDjeyJ7i/yoHGFt/EX6LyNbxSEhPPXODPL+KB0VPk86UYfL0lMdy+KCnv+fmvIzySwaK5COwqVbWTQ==}
    dependencies:
      safer-buffer: 2.1.2
    dev: false

  /assertion-error@1.1.0:
    resolution: {integrity: sha512-jgsaNduz+ndvGyFt3uSuWqvy4lCnIJiovtouQN5JZHOKCS2QuhEdbcQHFhVksz2N2U9hXJo8odG7ETyWlEeuDw==}
    dev: true

  /assign-symbols@1.0.0:
    resolution: {integrity: sha512-Q+JC7Whu8HhmTdBph/Tq59IoRtoy6KAm5zzPv00WdujX82lbAL8K7WVjne7vdCsAmbF4AYaDOPyO3k0kl8qIrw==}
    engines: {node: '>=0.10.0'}
    dev: true

  /ast-types@0.14.2:
    resolution: {integrity: sha512-O0yuUDnZeQDL+ncNGlJ78BiO4jnYI3bvMsD5prT0/nsgijG/LpNBIr63gTjVTNsiGkgQhiyCShTgxt8oXOrklA==}
    engines: {node: '>=4'}
    dependencies:
      tslib: 2.8.1
    dev: true

  /ast-types@0.15.2:
    resolution: {integrity: sha512-c27loCv9QkZinsa5ProX751khO9DJl/AcB5c2KNtA6NRvHKS0PgLfcftz72KVq504vB0Gku5s2kUZzDBvQWvHg==}
    engines: {node: '>=4'}
    dependencies:
      tslib: 2.8.1
    dev: false

  /astral-regex@2.0.0:
    resolution: {integrity: sha512-Z7tMw1ytTXt5jqMcOP+OQteU1VuNK9Y02uuJtKQ1Sv69jXQKKg5cibLwGJow8yzZP+eAc18EmLGPal0bp36rvQ==}
    engines: {node: '>=8'}
    dev: true

  /async-hook-jl@1.7.6:
    resolution: {integrity: sha512-gFaHkFfSxTjvoxDMYqDuGHlcRyUuamF8s+ZTtJdDzqjws4mCt7v0vuV79/E2Wr2/riMQgtG4/yUtXWs1gZ7JMg==}
    engines: {node: ^4.7 || >=6.9 || >=7.3}
    dependencies:
      stack-chain: 1.3.7
    dev: false

  /async-listener@0.6.10:
    resolution: {integrity: sha512-gpuo6xOyF4D5DE5WvyqZdPA3NGhiT6Qf07l7DCB0wwDEsLvDIbCr6j9S5aj5Ch96dLace5tXVzWBZkxU/c5ohw==}
    engines: {node: <=0.11.8 || >0.11.10}
    dependencies:
      semver: 5.7.2
      shimmer: 1.2.1
    dev: false

  /async-mutex@0.3.1:
    resolution: {integrity: sha512-vRfQwcqBnJTLzVQo72Sf7KIUbcSUP5hNchx6udI1U6LuPQpfePgdjJzlCe76yFZ8pxlLjn9lwcl/Ya0TSOv0Tw==}
    dependencies:
      tslib: 2.8.1
    dev: false

  /async@3.2.6:
    resolution: {integrity: sha512-htCUDlxyyCLMgaM3xXg0C0LW2xqfuQ6p05pCEIsXuyQ+a1koYKTuBMzRNwmybfLgvJDMd0r1LTn4+E0Ti6C2AA==}
    dev: true

  /asynckit@0.4.0:
    resolution: {integrity: sha512-Oei9OH4tRh0YqU3GxhX79dM/mwVgvbZJaSNaRk+bshkj0S5cfHcgYakreBjrHwatXKbz+IoIdYLxrKim2MjW0Q==}
    dev: false

  /at-least-node@1.0.0:
    resolution: {integrity: sha512-+q/t7Ekv1EDY2l6Gda6LLiX14rU9TV20Wa3ofeQmwPFZbOMo9DXrLbOjFaaclkXKWidIaopwAObQDqwWtGUjqg==}
    engines: {node: '>= 4.0.0'}

  /atob@2.1.2:
    resolution: {integrity: sha512-Wm6ukoaOGJi/73p/cl2GvLjTI5JM1k/O14isD73YML8StrH/7/lRFgmg8nICZgD3bZZvjwCGxtMOD3wWNAu8cg==}
    engines: {node: '>= 4.5.0'}
    hasBin: true
    dev: true

  /available-typed-arrays@1.0.7:
    resolution: {integrity: sha512-wvUjBtSGN7+7SjNpq/9M2Tg350UZD3q62IFZLbRAR1bSMlCo1ZaeW+BJ+D090e4hIIZLBcTDWe4Mh4jvUDajzQ==}
    engines: {node: '>= 0.4'}
    dependencies:
      possible-typed-array-names: 1.0.0
    dev: true

  /await-semaphore@0.1.3:
    resolution: {integrity: sha512-d1W2aNSYcz/sxYO4pMGX9vq65qOTu0P800epMud+6cYYX0QcT7zyqcxec3VWzpgvdXo57UWmVbZpLMjX2m1I7Q==}
    dev: false

  /axios@1.7.5(debug@4.3.7):
    resolution: {integrity: sha512-fZu86yCo+svH3uqJ/yTdQ0QHpQu5oL+/QE+QPSv6BZSkDAoky9vytxp7u5qk83OJFS3kEBcesWni9WTZAv3tSw==}
    dependencies:
      follow-redirects: 1.15.9(debug@4.3.7)
      form-data: 4.0.1
      proxy-from-env: 1.1.0
    transitivePeerDependencies:
      - debug
    dev: false

  /babel-core@7.0.0-bridge.0(@babel/core@7.26.0):
    resolution: {integrity: sha512-poPX9mZH/5CSanm50Q+1toVci6pv5KSRv/5TWCwtzQS5XEwn40BcCrgIeMFWP9CKKIniKXNxoIOnOq4VVlGXhg==}
    peerDependencies:
      '@babel/core': ^7.0.0-0
    dependencies:
      '@babel/core': 7.26.0
    dev: false

  /babel-plugin-polyfill-corejs2@0.4.12(@babel/core@7.26.0):
    resolution: {integrity: sha512-CPWT6BwvhrTO2d8QVorhTCQw9Y43zOu7G9HigcfxvepOU6b8o3tcWad6oVgZIsZCTt42FFv97aA7ZJsbM4+8og==}
    peerDependencies:
      '@babel/core': ^7.4.0 || ^8.0.0-0 <8.0.0
    dependencies:
      '@babel/compat-data': 7.26.2
      '@babel/core': 7.26.0
      '@babel/helper-define-polyfill-provider': 0.6.3(@babel/core@7.26.0)
      semver: 6.3.1
    transitivePeerDependencies:
      - supports-color
    dev: false

  /babel-plugin-polyfill-corejs3@0.10.6(@babel/core@7.26.0):
    resolution: {integrity: sha512-b37+KR2i/khY5sKmWNVQAnitvquQbNdWy6lJdsr0kmquCKEEUgMKK4SboVM3HtfnZilfjr4MMQ7vY58FVWDtIA==}
    peerDependencies:
      '@babel/core': ^7.4.0 || ^8.0.0-0 <8.0.0
    dependencies:
      '@babel/core': 7.26.0
      '@babel/helper-define-polyfill-provider': 0.6.3(@babel/core@7.26.0)
      core-js-compat: 3.39.0
    transitivePeerDependencies:
      - supports-color
    dev: false

  /babel-plugin-polyfill-regenerator@0.6.3(@babel/core@7.26.0):
    resolution: {integrity: sha512-LiWSbl4CRSIa5x/JAU6jZiG9eit9w6mz+yVMFwDE83LAWvt0AfGBoZ7HS/mkhrKuh2ZlzfVZYKoLjXdqw6Yt7Q==}
    peerDependencies:
      '@babel/core': ^7.4.0 || ^8.0.0-0 <8.0.0
    dependencies:
      '@babel/core': 7.26.0
      '@babel/helper-define-polyfill-provider': 0.6.3(@babel/core@7.26.0)
    transitivePeerDependencies:
      - supports-color
    dev: false

  /balanced-match@1.0.2:
    resolution: {integrity: sha512-3oSeUO0TMV67hN1AmbXsK4yaqU7tjiHlbxRDZOpH0KW9+CeX4bRAaX0Anxt0tx2MrpRpWwQaPwIlISEJhYU5Pw==}

  /base64-js@1.5.1:
    resolution: {integrity: sha512-AKpaYlHn8t4SVbOHCy+b5+KKgvR4vrsD8vbvrbiQJps7fKDTkjkDry6ji0rUJjC0kzbNePLwzxq8iypo41qeWA==}
    dev: false

  /base@0.11.2:
    resolution: {integrity: sha512-5T6P4xPgpp0YDFvSWwEZ4NoE3aM4QBQXDzmVbraCkFj8zHM+mba8SyqB5DbZWyR7mYHo6Y7BdQo3MoA4m0TeQg==}
    engines: {node: '>=0.10.0'}
    dependencies:
      cache-base: 1.0.1
      class-utils: 0.3.6
      component-emitter: 1.3.1
      define-property: 1.0.0
      isobject: 3.0.1
      mixin-deep: 1.3.2
      pascalcase: 0.1.1
    dev: true

  /big.js@5.2.2:
    resolution: {integrity: sha512-vyL2OymJxmarO8gxMr0mhChsO9QGwhynfuu4+MHTAW6czfq9humCB7rKpUjDd9YUiDPU4mzpyupFSvOClAwbmQ==}
    dev: true

  /binary-extensions@2.3.0:
    resolution: {integrity: sha512-Ceh+7ox5qe7LJuLHoY0feh3pHuUDHAcRUeyL2VYghZwfpkNIy/+8Ocg0a3UuSoYzavmylwuLWQOf3hl0jjMMIw==}
    engines: {node: '>=8'}
    dev: true

  /bindings@1.5.0:
    resolution: {integrity: sha512-p2q/t/mhvuOj/UeLlV6566GD/guowlr0hHxClI0W9m7MWYkL1F0hLo+0Aexs9HSPCtR1SXQ0TD3MMKrXZajbiQ==}
    dependencies:
      file-uri-to-path: 1.0.0
    dev: true

  /bn.js@4.12.1:
    resolution: {integrity: sha512-k8TVBiPkPJT9uHLdOKfFpqcfprwBFOAAXXozRubr7R7PfIuKvQlzcI4M0pALeqXN09vdaMbUdUj+pass+uULAg==}
    dev: false

  /body-parser@1.20.3:
    resolution: {integrity: sha512-7rAxByjUMqQ3/bHJy7D6OGXvx/MMc4IqBn/X0fcM1QUcAItpZrBEYhWGem+tzXH90c+G01ypMcYJBO9Y30203g==}
    engines: {node: '>= 0.8', npm: 1.2.8000 || >= 1.4.16}
    dependencies:
      bytes: 3.1.2
      content-type: 1.0.5
      debug: 2.6.9
      depd: 2.0.0
      destroy: 1.2.0
      http-errors: 2.0.0
      iconv-lite: 0.4.24
      on-finished: 2.4.1
      qs: 6.13.0
      raw-body: 2.5.2
      type-is: 1.6.18
      unpipe: 1.0.0
    transitivePeerDependencies:
      - supports-color
    dev: false

  /boolbase@1.0.0:
    resolution: {integrity: sha512-JZOSA7Mo9sNGB8+UjSgzdLtokWAky1zbztM3WRLCbZ70/3cTANmQmOdR7y2g+J0e2WXywy1yS468tY+IruqEww==}
    dev: true

  /brace-expansion@1.1.11:
    resolution: {integrity: sha512-iCuPHDFgrHX7H2vEI/5xpz07zSHB00TpugqhmYtVmMO6518mCuRMoOYFldEBl0g187ufozdaHgWKcYFb61qGiA==}
    dependencies:
      balanced-match: 1.0.2
      concat-map: 0.0.1

  /brace-expansion@2.0.1:
    resolution: {integrity: sha512-XnAIvQ8eM+kC6aULx6wuQiwVsnzsi9d3WxzV3FpWTGA19F621kwdbsAcFKXgKUHZWsy+mY6iL1sHTxWEFCytDA==}
    dependencies:
      balanced-match: 1.0.2

  /braces@2.3.2:
    resolution: {integrity: sha512-aNdbnj9P8PjdXU4ybaWLK2IF3jc/EoDYbC7AazW6to3TRsfXxscC9UXOB5iDiEQrkyIbWp2SLQda4+QAa7nc3w==}
    engines: {node: '>=0.10.0'}
    dependencies:
      arr-flatten: 1.1.0
      array-unique: 0.3.2
      extend-shallow: 2.0.1
      fill-range: 4.0.0
      isobject: 3.0.1
      repeat-element: 1.1.4
      snapdragon: 0.8.2
      snapdragon-node: 2.1.1
      split-string: 3.1.0
      to-regex: 3.0.2
    transitivePeerDependencies:
      - supports-color
    dev: true

  /braces@3.0.3:
    resolution: {integrity: sha512-yQbXgO/OSZVD2IsiLlro+7Hf6Q18EJrKSEsdoMzKePKXct3gvD8oLcOQdIzGupr5Fj+EDe8gO/lxc1BzfMpxvA==}
    engines: {node: '>=8'}
    dependencies:
      fill-range: 7.1.1

  /brorand@1.1.0:
    resolution: {integrity: sha512-cKV8tMCEpQs4hK/ik71d6LrPOnpkpGBR0wzxqr68g2m/LB2GxVYQroAjMJZRVM1Y4BCjCKc3vAamxSzOY2RP+w==}
    dev: false

  /browser-stdout@1.3.1:
    resolution: {integrity: sha512-qhAVI1+Av2X7qelOfAIYwXONood6XlZE/fXaBSmW/T5SzLAmCgzi+eiWE7fUvbHaeNBQH13UftjpXxsfLkMpgw==}
    dev: true

  /browserslist@4.24.2:
    resolution: {integrity: sha512-ZIc+Q62revdMcqC6aChtW4jz3My3klmCO1fEmINZY/8J3EpBg5/A/D0AKmBveUh6pgoeycoMkVMko84tuYS+Gg==}
    engines: {node: ^6 || ^7 || ^8 || ^9 || ^10 || ^11 || ^12 || >=13.7}
    hasBin: true
    dependencies:
      caniuse-lite: 1.0.30001680
<<<<<<< HEAD
      electron-to-chromium: 1.5.56
=======
      electron-to-chromium: 1.5.58
>>>>>>> 2e1fa840
      node-releases: 2.0.18
      update-browserslist-db: 1.1.1(browserslist@4.24.2)

  /buffer-equal-constant-time@1.0.1:
    resolution: {integrity: sha512-zRpUiDwd/xk6ADqPMATG8vc9VPrkck7T07OIx0gnjmJAnHnTVXNQG3vfvWNuiZIkwu9KrKdA1iJKfsfTVxE6NA==}
    dev: false

  /buffer-from@1.1.2:
    resolution: {integrity: sha512-E+XQCRwSbaaiChtv6k6Dwgc+bx+Bs6vuKJHHl5kox/BaKbhiXzqQOwK4cO22yElGp2OCmjwVhT3HmxgyPGnJfQ==}
    dev: false

  /buffer@5.7.1:
    resolution: {integrity: sha512-EHcyIPBQ4BSGlvjB16k5KgAJ27CIsHY/2JBmCRReo48y9rQ3MaUzWX3KVlBa4U7MyX02HdVj0K7C3WaB3ju7FQ==}
    dependencies:
      base64-js: 1.5.1
      ieee754: 1.2.1
    dev: false

  /bufferstreams@3.0.0:
    resolution: {integrity: sha512-Qg0ggJUWJq90vtg4lDsGN9CDWvzBMQxhiEkSOD/sJfYt6BLect3eV1/S6K7SCSKJ34n60rf6U5eUPmQENVE4UA==}
    engines: {node: '>=8.12.0'}
    dependencies:
      readable-stream: 3.6.2
    dev: true

  /bufferutil@4.0.8:
    resolution: {integrity: sha512-4T53u4PdgsXqKaIctwF8ifXlRTTmEPJ8iEPWFdGZvcf7sbwYo6FKFEX9eNNAnzFZ7EzJAQ3CJeOtCRA4rDp7Pw==}
    engines: {node: '>=6.14.2'}
    requiresBuild: true
    dependencies:
<<<<<<< HEAD
      node-gyp-build: 4.8.2
=======
      node-gyp-build: 4.8.3
>>>>>>> 2e1fa840
    dev: false

  /bytes@3.1.2:
    resolution: {integrity: sha512-/Nf7TyzTx6S3yRJObOAV7956r8cr2+Oj8AC5dt8wSP3BQAoeX58NoHyCU8P8zGkNXStjTSi6fzO6F0pBdcYbEg==}
    engines: {node: '>= 0.8'}
    dev: false

  /cacache@16.1.3:
    resolution: {integrity: sha512-/+Emcj9DAXxX4cwlLmRI9c166RuL3w30zp4R7Joiv2cQTtTtA+jeuCAjH3ZlGnYS3tKENSrKhAzVVP9GVyzeYQ==}
    engines: {node: ^12.13.0 || ^14.15.0 || >=16.0.0}
    dependencies:
      '@npmcli/fs': 2.1.2
      '@npmcli/move-file': 2.0.1
      chownr: 2.0.0
      fs-minipass: 2.1.0
      glob: 8.1.0
      infer-owner: 1.0.4
      lru-cache: 7.18.3
      minipass: 3.3.6
      minipass-collect: 1.0.2
      minipass-flush: 1.0.5
      minipass-pipeline: 1.2.4
      mkdirp: 1.0.4
      p-map: 4.0.0
      promise-inflight: 1.0.1
      rimraf: 3.0.2
      ssri: 9.0.1
      tar: 6.2.1
      unique-filename: 2.0.1
    transitivePeerDependencies:
      - bluebird
    dev: true

  /cache-base@1.0.1:
    resolution: {integrity: sha512-AKcdTnFSWATd5/GCPRxr2ChwIJ85CeyrEyjRHlKxQ56d4XJMGym0uAiKn0xbLOGOl3+yRpOTi484dVCEc5AUzQ==}
    engines: {node: '>=0.10.0'}
    dependencies:
      collection-visit: 1.0.0
      component-emitter: 1.3.1
      get-value: 2.0.6
      has-value: 1.0.0
      isobject: 3.0.1
      set-value: 2.0.1
      to-object-path: 0.3.0
      union-value: 1.0.1
      unset-value: 1.0.0
    dev: true

  /caching-transform@4.0.0:
    resolution: {integrity: sha512-kpqOvwXnjjN44D89K5ccQC+RUrsy7jB/XLlRrx0D7/2HNcTPqzsb6XgYoErwko6QsV184CA2YgS1fxDiiDZMWA==}
    engines: {node: '>=8'}
    dependencies:
      hasha: 5.2.2
      make-dir: 3.1.0
      package-hash: 4.0.0
      write-file-atomic: 3.0.3
    dev: true

  /call-bind@1.0.7:
    resolution: {integrity: sha512-GHTSNSYICQ7scH7sZ+M2rFopRoLh8t2bLSW6BbgrtLsahOIB5iyAVJf9GjWK3cYTDaMj4XdBpM1cA6pIS0Kv2w==}
    engines: {node: '>= 0.4'}
    dependencies:
      es-define-property: 1.0.0
      es-errors: 1.3.0
      function-bind: 1.1.2
      get-intrinsic: 1.2.4
      set-function-length: 1.2.2

  /callsites@3.1.0:
    resolution: {integrity: sha512-P8BjAsXvZS+VIDUI11hHCQEv74YT67YUi5JJFNWIqL235sBmjX4+qx9Muvls5ivyNENctx46xQLQ3aTuE7ssaQ==}
    engines: {node: '>=6'}
    dev: true

  /camelcase@5.3.1:
    resolution: {integrity: sha512-L28STB170nwWS63UjtlEOE3dldQApaJXZkOI1uMFfzf3rRuPegHaHesyee+YxQ+W6SvRDQV6UrdOdRiR153wJg==}
    engines: {node: '>=6'}
    dev: true

  /camelcase@6.3.0:
    resolution: {integrity: sha512-Gmy6FhYlCY7uOElZUSbxo2UCDH8owEk996gkbrpsgGtrJLM3J7jGxl9Ic7Qwwj4ivOE5AWZWRMecDdF7hqGjFA==}
    engines: {node: '>=10'}
    dev: true

  /caniuse-lite@1.0.30001680:
    resolution: {integrity: sha512-rPQy70G6AGUMnbwS1z6Xg+RkHYPAi18ihs47GH0jcxIG7wArmPgY3XbS2sRdBbxJljp3thdT8BIqv9ccCypiPA==}

  /chai-as-promised@7.1.1(chai@4.2.0):
    resolution: {integrity: sha512-azL6xMoi+uxu6z4rhWQ1jbdUhOMhis2PvscD/xjLqNMkv3BPPp2JyyuTHOrf9BOosGpNQ11v6BKv/g57RXbiaA==}
    peerDependencies:
      chai: '>= 2.1.2 < 5'
    dependencies:
      chai: 4.2.0
      check-error: 1.0.3
    dev: true

  /chai-spies@1.0.0(chai@4.2.0):
    resolution: {integrity: sha512-elF2ZUczBsFoP07qCfMO/zeggs8pqCf3fZGyK5+2X4AndS8jycZYID91ztD9oQ7d/0tnS963dPkd0frQEThDsg==}
    engines: {node: '>= 4.0.0'}
    peerDependencies:
      chai: '*'
    dependencies:
      chai: 4.2.0
    dev: true

  /chai@4.2.0:
    resolution: {integrity: sha512-XQU3bhBukrOsQCuwZndwGcCVQHyZi53fQ6Ys1Fym7E4olpIqqZZhhoFJoaKVvV17lWQoXYwgWN2nF5crA8J2jw==}
    engines: {node: '>=4'}
    dependencies:
      assertion-error: 1.1.0
      check-error: 1.0.3
      deep-eql: 3.0.1
      get-func-name: 2.0.2
      pathval: 1.1.1
      type-detect: 4.1.0
    dev: true

  /chalk@2.4.2:
    resolution: {integrity: sha512-Mti+f9lpJNcwF4tWV8/OrTTtF1gZi+f8FqlyAdouralcFWFQWF2+NgCHShjkCb+IFBLq9buZwE1xckQU4peSuQ==}
    engines: {node: '>=4'}
    dependencies:
      ansi-styles: 3.2.1
      escape-string-regexp: 1.0.5
      supports-color: 5.5.0

  /chalk@4.1.2:
    resolution: {integrity: sha512-oKnbhFyRIXpUuez8iBMmyEa4nbj4IOQyuhc/wy9kY7/WVPcwIO9VA668Pu8RkO7+0G76SLROeyw9CpQ061i4mA==}
    engines: {node: '>=10'}
    dependencies:
      ansi-styles: 4.3.0
      supports-color: 7.2.0

  /character-entities-legacy@1.1.4:
    resolution: {integrity: sha512-3Xnr+7ZFS1uxeiUDvV02wQ+QDbc55o97tIV5zHScSPJpcLm/r0DFPcoY3tYRp+VZukxuMeKgXYmsXQHO05zQeA==}
    dev: false

  /character-entities@1.2.4:
    resolution: {integrity: sha512-iBMyeEHxfVnIakwOuDXpVkc54HijNgCyQB2w0VfGQThle6NXn50zU6V/u+LDhxHcDUPojn6Kpga3PTAD8W1bQw==}
    dev: false

  /character-entities@2.0.2:
    resolution: {integrity: sha512-shx7oQ0Awen/BRIdkjkvz54PnEEI/EjwXDSIZp86/KKdbafHh1Df/RYGBhn4hbe2+uKC9FnT5UCEdyPz3ai9hQ==}
    dev: true

  /character-reference-invalid@1.1.4:
    resolution: {integrity: sha512-mKKUkUbhPpQlCOfIuZkvSEgktjPFIsZKRRbC6KWVEMvlzblj3i3asQv5ODsrwt0N3pHAEvjP8KTQPHkp0+6jOg==}
    dev: false

  /check-error@1.0.3:
    resolution: {integrity: sha512-iKEoDYaRmd1mxM90a2OEfWhjsjPpYPuQ+lMYsoxB126+t8fw7ySEO48nmDg5COTjxDI65/Y2OWpeEHk3ZOe8zg==}
    dependencies:
      get-func-name: 2.0.2
    dev: true

  /check-more-types@2.24.0:
    resolution: {integrity: sha512-Pj779qHxV2tuapviy1bSZNEL1maXr13bPYpsvSDB68HlYcYuhlDrmGd63i0JHMCLKzc7rUSNIrpdJlhVlNwrxA==}
    engines: {node: '>= 0.8.0'}
    dev: true

  /cheerio-select@2.1.0:
    resolution: {integrity: sha512-9v9kG0LvzrlcungtnJtpGNxY+fzECQKhK4EGJX2vByejiMX84MFNQw4UxPJl3bFbTMw+Dfs37XaIkCwTZfLh4g==}
    dependencies:
      boolbase: 1.0.0
      css-select: 5.1.0
      css-what: 6.1.0
      domelementtype: 2.3.0
      domhandler: 5.0.3
      domutils: 3.1.0
    dev: true

  /cheerio@1.0.0:
    resolution: {integrity: sha512-quS9HgjQpdaXOvsZz82Oz7uxtXiy6UIsIQcpBj7HRw2M63Skasm9qlDocAM7jNuaxdhpPU7c4kJN+gA5MCu4ww==}
    engines: {node: '>=18.17'}
    dependencies:
      cheerio-select: 2.1.0
      dom-serializer: 2.0.0
      domhandler: 5.0.3
      domutils: 3.1.0
      encoding-sniffer: 0.2.0
      htmlparser2: 9.1.0
      parse5: 7.2.1
      parse5-htmlparser2-tree-adapter: 7.1.0
      parse5-parser-stream: 7.1.2
<<<<<<< HEAD
      undici: 6.20.1
=======
      undici: 6.21.0
>>>>>>> 2e1fa840
      whatwg-mimetype: 4.0.0
    dev: true

  /chokidar@3.5.3:
    resolution: {integrity: sha512-Dr3sfKRP6oTcjf2JmUmFJfeVMvXBdegxB0iVQ5eb2V10uFJUCAS8OByZdVAyVb8xXNz3GjjTgj9kLWsZTqE6kw==}
    engines: {node: '>= 8.10.0'}
    dependencies:
      anymatch: 3.1.3
      braces: 3.0.3
      glob-parent: 5.1.2
      is-binary-path: 2.1.0
      is-glob: 4.0.3
      normalize-path: 3.0.0
      readdirp: 3.6.0
    optionalDependencies:
      fsevents: 2.3.3
    dev: true

  /chokidar@3.6.0:
    resolution: {integrity: sha512-7VT13fmjotKpGipCW9JEQAusEPE+Ei8nl6/g4FBAmIm0GOOLMua9NDDo/DWp0ZAxCr3cPq5ZpBqmPAQgDda2Pw==}
    engines: {node: '>= 8.10.0'}
    dependencies:
      anymatch: 3.1.3
      braces: 3.0.3
      glob-parent: 5.1.2
      is-binary-path: 2.1.0
      is-glob: 4.0.3
      normalize-path: 3.0.0
      readdirp: 3.6.0
    optionalDependencies:
      fsevents: 2.3.3
    dev: true

  /chownr@2.0.0:
    resolution: {integrity: sha512-bIomtDF5KGpdogkLd9VspvFzk9KfpyyGlS8YFVZl7TGPBHL5snIOnxeshwVgPteQ9b4Eydl+pVbIyE1DcvCWgQ==}
    engines: {node: '>=10'}
    dev: true

  /class-utils@0.3.6:
    resolution: {integrity: sha512-qOhPa/Fj7s6TY8H8esGu5QNpMMQxz79h+urzrNYN6mn+9BnxlDGf5QZ+XeCDsxSjPqsSR56XOZOJmpeurnLMeg==}
    engines: {node: '>=0.10.0'}
    dependencies:
      arr-union: 3.1.0
      define-property: 0.2.5
      isobject: 3.0.1
      static-extend: 0.1.2
    dev: true

  /clean-stack@2.2.0:
    resolution: {integrity: sha512-4diC9HaTE+KRAMWhDhrGOECgWZxoevMc5TlkObMqNSsVU62PYzXZ/SMTjzyGAFF1YusgxGcSWTEXBhp0CPwQ1A==}
    engines: {node: '>=6'}
    dev: true

  /cli-cursor@3.1.0:
    resolution: {integrity: sha512-I/zHAwsKf9FqGoXM4WWRACob9+SNukZTd94DWF57E4toouRulbCxcUh6RKUEOQlYTHJnzkPMySvPNaaSLNfLZw==}
    engines: {node: '>=8'}
    dependencies:
      restore-cursor: 3.1.0
    dev: true

  /cli-truncate@2.1.0:
    resolution: {integrity: sha512-n8fOixwDD6b/ObinzTrp1ZKFzbgvKZvuz/TvejnLn1aQfC6r52XEx85FmuC+3HI+JM7coBRXUvNqEU2PHVrHpg==}
    engines: {node: '>=8'}
    dependencies:
      slice-ansi: 3.0.0
      string-width: 4.2.3
    dev: true

  /cliui@6.0.0:
    resolution: {integrity: sha512-t6wbgtoCXvAzst7QgXxJYqPt0usEfbgQdftEPbLL/cvv6HPE5VgvqCuAIDR0NgU52ds6rFwqrgakNLrHEjCbrQ==}
    dependencies:
      string-width: 4.2.3
      strip-ansi: 6.0.1
      wrap-ansi: 6.2.0
    dev: true

  /cliui@7.0.4:
    resolution: {integrity: sha512-OcRE68cOsVMXp1Yvonl/fzkQOyjLSu/8bhPDfQt0e0/Eb283TKP20Fs2MqoPsr9SwA595rRCA+QMzYc9nBP+JQ==}
    dependencies:
      string-width: 4.2.3
      strip-ansi: 6.0.1
      wrap-ansi: 7.0.0
    dev: true

  /cliui@8.0.1:
    resolution: {integrity: sha512-BSeNnyus75C4//NQ9gQt1/csTXyo/8Sb+afLAkzAptFuMsod9HFokGNudZpi/oQV73hnVK+sR+5PVRMd+Dr7YQ==}
    engines: {node: '>=12'}
    dependencies:
      string-width: 4.2.3
      strip-ansi: 6.0.1
      wrap-ansi: 7.0.0

  /clone-deep@4.0.1:
    resolution: {integrity: sha512-neHB9xuzh/wk0dIHweyAXv2aPGZIVk3pLMe+/RNzINf17fe0OG96QroktYAUm7SM1PBnzTabaLboqqxDyMU+SQ==}
    engines: {node: '>=6'}
    dependencies:
      is-plain-object: 2.0.4
      kind-of: 6.0.3
      shallow-clone: 3.0.1
    dev: false

  /cls-hooked@4.2.2:
    resolution: {integrity: sha512-J4Xj5f5wq/4jAvcdgoGsL3G103BtWpZrMo8NEinRltN+xpTZdI+M38pyQqhuFU/P792xkMFvnKSf+Lm81U1bxw==}
    engines: {node: ^4.7 || >=6.9 || >=7.3 || >=8.2.1}
    dependencies:
      async-hook-jl: 1.7.6
      emitter-listener: 1.1.2
      semver: 5.7.2
    dev: false

  /collection-visit@1.0.0:
    resolution: {integrity: sha512-lNkKvzEeMBBjUGHZ+q6z9pSJla0KWAQPvtzhEV9+iGyQYG+pBpl7xKDhxoNSOZH2hhv0v5k0y2yAM4o4SjoSkw==}
    engines: {node: '>=0.10.0'}
    dependencies:
      map-visit: 1.0.0
      object-visit: 1.0.1
    dev: true

  /color-convert@1.9.3:
    resolution: {integrity: sha512-QfAUtd+vFdAtFQcC8CCyYt1fYWxSqAiK2cSD6zDB8N3cpsEBAvRxp9zOGg6G/SHHJYAT88/az/IuDGALsNVbGg==}
    dependencies:
      color-name: 1.1.3

  /color-convert@2.0.1:
    resolution: {integrity: sha512-RRECPsj7iu/xb5oKYcsFHSppFNnsj/52OVTRKb4zP5onXwVF3zVmmToNcOfGC+CRDpfK/U584fMg38ZHCaElKQ==}
    engines: {node: '>=7.0.0'}
    dependencies:
      color-name: 1.1.4

  /color-name@1.1.3:
    resolution: {integrity: sha512-72fSenhMw2HZMTVHeCA9KCmpEIbzWiQsjN+BHcBbS9vr1mtt+vJjPdksIBNUmKAW8TFUDPJK5SUU3QhE9NEXDw==}

  /color-name@1.1.4:
    resolution: {integrity: sha512-dOy+3AuW3a2wNbZHIuMZpTcgjGuLU/uBL/ubcZF9OXbDo8ff4O8yVp5Bf0efS8uEoYo5q4Fx7dY9OgQGXgAsQA==}

  /color-support@1.1.3:
    resolution: {integrity: sha512-qiBjkpbMLO/HL68y+lh4q0/O1MZFj2RX6X/KmMa3+gJD3z+WwI1ZzDHysvqHGS3mP6mznPckpXmw1nI9cJjyRg==}
    hasBin: true
    dev: true

  /colorette@1.4.0:
    resolution: {integrity: sha512-Y2oEozpomLn7Q3HFP7dpww7AtMJplbM9lGZP6RDfHqmbeRjiwRg4n6VM6j4KLmRke85uWEI7JqF17f3pqdRA0g==}
    dev: true

  /colorette@2.0.20:
    resolution: {integrity: sha512-IfEDxwoWIjkeXL1eXcDiow4UbKjhLdq6/EuSVR9GMN7KVH3r9gQ83e73hsz1Nd1T3ijd5xv1wcWRYO+D6kCI2w==}
    dev: true

  /colors-cli@1.0.33:
    resolution: {integrity: sha512-PWGsmoJFdOB0t+BeHgmtuoRZUQucOLl5ii81NBzOOGVxlgE04muFNHlR5j8i8MKbOPELBl3243AI6lGBTj5ICQ==}
    hasBin: true
    dev: true

  /combined-stream@1.0.8:
    resolution: {integrity: sha512-FQN4MRfuJeHf7cBbBMJFXhKSDq+2kAArBlmRBvcvFE5BB1HZKXtSFASDhdlz9zOYwxh8lDdnvmMOe/+5cdoEdg==}
    engines: {node: '>= 0.8'}
    dependencies:
      delayed-stream: 1.0.0
    dev: false

  /comma-separated-tokens@1.0.8:
    resolution: {integrity: sha512-GHuDRO12Sypu2cV70d1dkA2EUmXHgntrzbpvOB+Qy+49ypNfGgFQIC2fhhXbnyrJRynDCAARsT7Ou0M6hirpfw==}
    dev: false

  /commander@5.1.0:
    resolution: {integrity: sha512-P0CysNDQ7rtVw4QIQtm+MRxV66vKFSvlsQvGYXZWR3qFU0jlMKHZZZgw8e+8DSah4UDKMqnknRDQz+xuQXQ/Zg==}
    engines: {node: '>= 6'}
    dev: false

  /commander@6.2.1:
    resolution: {integrity: sha512-U7VdrJFnJgo4xjrHpTzu0yrHPGImdsmD95ZlgYSEajAn2JKzDhDTPG9kBTefmObL2w/ngeZnilk+OV9CG3d7UA==}
    engines: {node: '>= 6'}
    dev: false

  /commander@7.2.0:
    resolution: {integrity: sha512-QrWXB+ZQSVPmIWIhtEO9H+gwHaMGYiF5ChvoJ+K9ZGHG/sVsa6yiesAD1GC/x46sET00Xlwo1u49RVVVzvcSkw==}
    engines: {node: '>= 10'}
    dev: true

  /commander@8.3.0:
    resolution: {integrity: sha512-OkTL9umf+He2DZkUq8f8J9of7yL6RJKI24dVITBmNfZBmri9zYZQrKkuXiKhyfPSu8tUhnVBB1iKXevvnlR4Ww==}
    engines: {node: '>= 12'}
    dev: true

  /commander@9.5.0:
    resolution: {integrity: sha512-KRs7WVDKg86PWiuAqhDrAQnTXZKraVcCc6vFdL14qrZ/DcWwuRo7VoiYXalXO7S5GKpqYiVEwCbgFDfxNHKJBQ==}
    engines: {node: ^12.20.0 || >=14}
    dev: true

  /commondir@1.0.1:
    resolution: {integrity: sha512-W9pAhw0ja1Edb5GVdIF1mjZw/ASI0AlShXM83UUGe2DVr5TdAPEA1OA8m/g8zWp9x6On7gqufY+FatDbC3MDQg==}

  /component-emitter@1.3.1:
    resolution: {integrity: sha512-T0+barUSQRTUQASh8bx02dl+DhF54GtIDY13Y3m9oWTklKbb3Wv974meRpeZ3lp1JpLVECWWNHC4vaG2XHXouQ==}
    dev: true

  /concat-map@0.0.1:
    resolution: {integrity: sha512-/Srv4dswyQNBfohGpz9o6Yb3Gz3SrUDqBH5rTuhGR7ahtlbYKnVxw2bCFMRljaA7EXHaXZ8wsHdodFvbkhKmqg==}

  /console-control-strings@1.1.0:
    resolution: {integrity: sha512-ty/fTekppD2fIwRvnZAVdeOiGd1c7YXEixbgJTNzqcxJWKQnjJ/V1bNEEE6hygpM3WjwHFUVK6HTjWSzV4a8sQ==}
    dev: true

  /content-disposition@0.5.4:
    resolution: {integrity: sha512-FveZTNuGw04cxlAiWbzi6zTAL/lhehaWbTtgluJh4/E95DqMwTmha3KZN1aAWA8cFIhHzMZUvLevkw5Rqk+tSQ==}
    engines: {node: '>= 0.6'}
    dependencies:
      safe-buffer: 5.2.1
    dev: false

  /content-type@1.0.5:
    resolution: {integrity: sha512-nTjqfcBFEipKdXCv4YDQWCfmcLZKm81ldF0pAopTvyrFGVbcR6P/VAAd5G7N+0tTr8QqiU0tFadD6FK4NtJwOA==}
    engines: {node: '>= 0.6'}
    dev: false

  /continuation-local-storage@3.2.1:
    resolution: {integrity: sha512-jx44cconVqkCEEyLSKWwkvUXwO561jXMa3LPjTPsm5QR22PA0/mhe33FT4Xb5y74JDvt/Cq+5lm8S8rskLv9ZA==}
    dependencies:
      async-listener: 0.6.10
      emitter-listener: 1.1.2
    dev: false

  /convert-source-map@1.9.0:
    resolution: {integrity: sha512-ASFBup0Mz1uyiIjANan1jzLQami9z1PoYSZCiiYW2FczPbenXc45FZdBZLzOT+r6+iciuEModtmCti+hjaAk0A==}
    dev: true

  /convert-source-map@2.0.0:
    resolution: {integrity: sha512-Kvp459HrV2FEJ1CAsi1Ku+MY3kasH19TFykTz2xWmMeq6bk2NU3XXvfJ+Q61m0xktWwt+1HSYf3JZsTms3aRJg==}

  /cookie-signature@1.0.6:
    resolution: {integrity: sha512-QADzlaHc8icV8I7vbaJXJwod9HWYp8uCqf1xa4OfNu1T7JVxQIrUgOWtHdNDtPiywmFbiS12VjotIXLrKM3orQ==}
    dev: false

  /cookie@0.7.1:
    resolution: {integrity: sha512-6DnInpx7SJ2AK3+CTUE/ZM0vWTUboZCegxhC2xiIydHR9jNuTAASBrfEpHhiGOZw/nX51bHt6YQl8jsGo4y/0w==}
    engines: {node: '>= 0.6'}
    dev: false

  /copy-descriptor@0.1.1:
    resolution: {integrity: sha512-XgZ0pFcakEUlbwQEVNg3+QAis1FyTL3Qel9FYy8pSkQqoG3PNoT0bOCQtOXcOkur21r2Eq2kI+IE+gsmAEVlYw==}
    engines: {node: '>=0.10.0'}
    dev: true

  /copy-template-dir@1.4.0:
    resolution: {integrity: sha512-xkXSJhvKz4MfLbVkZ7GyCaFo4ciB3uKI/HHzkGwj1eyTH5+7RTFxW5CE0irWAZgV5oFcO9hd6+NVXAtY9hlo7Q==}
    dependencies:
      end-of-stream: 1.4.4
      graceful-fs: 4.2.11
      maxstache: 1.0.7
      maxstache-stream: 1.0.4
      mkdirp: 0.5.6
      noop2: 2.0.0
      pump: 1.0.3
      readdirp: 2.2.1
      run-parallel: 1.2.0
    transitivePeerDependencies:
      - supports-color
    dev: true

  /copy-to-clipboard@3.3.3:
    resolution: {integrity: sha512-2KV8NhB5JqC3ky0r9PMCAZKbUHSwtEo4CwCs0KXgruG43gX5PMqDEBbVU4OUzw2MuAWUfsuFmWvEKG5QRfSnJA==}
    dependencies:
      toggle-selection: 1.0.6
    dev: false

  /core-js-compat@3.39.0:
    resolution: {integrity: sha512-VgEUx3VwlExr5no0tXlBt+silBvhTryPwCXRI2Id1PN8WTKu7MreethvddqOubrYxkFdv/RnYrqlv1sFNAUelw==}
    dependencies:
      browserslist: 4.24.2
    dev: false

  /core-util-is@1.0.3:
    resolution: {integrity: sha512-ZQBvi1DcpJ4GDqanjucZ2Hj3wEO5pZDS89BWbkcrvdxksJorwUDDZamX9ldFkp9aw2lmBDLgkObEA4DWNJ9FYQ==}
    dev: true

  /cose-base@1.0.3:
    resolution: {integrity: sha512-s9whTXInMSgAp/NVXVNuVxVKzGH2qck3aQlVHxDCdAEPgtMKwc4Wq6/QKhgdEdgbLSi9rBTAcPoRa6JpiG4ksg==}
    dependencies:
      layout-base: 1.0.2
    dev: true

  /cosmiconfig@7.1.0:
    resolution: {integrity: sha512-AdmX6xUzdNASswsFtmwSt7Vj8po9IuqXm0UXz7QKPuEUmPB4XyjGfaAr2PSuELMwkRMVH1EpIkX5bTZGRB3eCA==}
    engines: {node: '>=10'}
    dependencies:
      '@types/parse-json': 4.0.2
      import-fresh: 3.3.0
      parse-json: 5.2.0
      path-type: 4.0.0
      yaml: 1.10.2
    dev: true

  /cosmiconfig@8.3.6(typescript@4.7.4):
    resolution: {integrity: sha512-kcZ6+W5QzcJ3P1Mt+83OUv/oHFqZHIx8DuxG6eZ5RGMERoLqp4BuGjhHLYGK+Kf5XVkQvqBSmAy/nGWN3qDgEA==}
    engines: {node: '>=14'}
    peerDependencies:
      typescript: '>=4.9.5'
    peerDependenciesMeta:
      typescript:
        optional: true
    dependencies:
      import-fresh: 3.3.0
      js-yaml: 4.1.0
      parse-json: 5.2.0
      path-type: 4.0.0
      typescript: 4.7.4
    dev: true

  /create-require@1.1.1:
    resolution: {integrity: sha512-dcKFX3jn0MpIaXjisoRvexIJVEKzaq7z2rZKxf+MSr9TkdmHmsU4m2lcLojrj/FHl8mk5VxMmYA+ftRkP/3oKQ==}
    dev: true

  /cross-spawn@7.0.5:
    resolution: {integrity: sha512-ZVJrKKYunU38/76t0RMOulHOnUcbU9GbpWKAOZ0mhjr7CX6FVrH+4FrAapSOekrgFQ3f/8gwMEuIft0aKq6Hug==}
    engines: {node: '>= 8'}
    dependencies:
      path-key: 3.1.1
      shebang-command: 2.0.0
      which: 2.0.2
    dev: true

  /css-select@5.1.0:
    resolution: {integrity: sha512-nwoRF1rvRRnnCqqY7updORDsuqKzqYJ28+oSMaJMMgOauh3fvwHqMS7EZpIPqK8GL+g9mKxF1vP/ZjSeNjEVHg==}
    dependencies:
      boolbase: 1.0.0
      css-what: 6.1.0
      domhandler: 5.0.3
      domutils: 3.1.0
      nth-check: 2.1.1
    dev: true

  /css-tree@2.2.1:
    resolution: {integrity: sha512-OA0mILzGc1kCOCSJerOeqDxDQ4HOh+G8NbOJFOTgOCzpw7fCBubk0fEyxp8AgOL/jvLgYA/uV0cMbe43ElF1JA==}
    engines: {node: ^10 || ^12.20.0 || ^14.13.0 || >=15.0.0, npm: '>=7.0.0'}
    dependencies:
      mdn-data: 2.0.28
      source-map-js: 1.2.1
    dev: true

  /css-tree@2.3.1:
    resolution: {integrity: sha512-6Fv1DV/TYw//QF5IzQdqsNDjx/wc8TrMBZsqjL9eW01tWb7R7k/mq+/VXfJCl7SoD5emsJop9cOByJZfs8hYIw==}
    engines: {node: ^10 || ^12.20.0 || ^14.13.0 || >=15.0.0}
    dependencies:
      mdn-data: 2.0.30
      source-map-js: 1.2.1
    dev: true

  /css-what@6.1.0:
    resolution: {integrity: sha512-HTUrgRJ7r4dsZKU6GjmpfRK1O76h97Z8MfS1G0FozR+oF2kG6Vfe8JE6zwrkbxigziPHinCJ+gCPjA9EaBDtRw==}
    engines: {node: '>= 6'}
    dev: true

  /csso@5.0.5:
    resolution: {integrity: sha512-0LrrStPOdJj+SPCCrGhzryycLjwcgUSHBtxNA8aIDxf0GLsRh1cKYhB00Gd1lDOS4yGH69+SNn13+TWbVHETFQ==}
    engines: {node: ^10 || ^12.20.0 || ^14.13.0 || >=15.0.0, npm: '>=7.0.0'}
    dependencies:
      css-tree: 2.2.1
    dev: true

  /csstype@3.1.3:
    resolution: {integrity: sha512-M1uQkMl8rQK/szD0LNhtqxIPLpimGm8sOBwU7lLnCpSbTyY3yeU1Vc7l4KT5zT4s/yOxHH5O7tIuuLOCnLADRw==}
    dev: true

  /cubic2quad@1.2.1:
    resolution: {integrity: sha512-wT5Y7mO8abrV16gnssKdmIhIbA9wSkeMzhh27jAguKrV82i24wER0vL5TGhUJ9dbJNDcigoRZ0IAHFEEEI4THQ==}
    dev: true

  /cytoscape-cose-bilkent@4.1.0(cytoscape@3.30.3):
    resolution: {integrity: sha512-wgQlVIUJF13Quxiv5e1gstZ08rnZj2XaLHGoFMYXz7SkNfCDOOteKBE6SYRfA9WxxI/iBc3ajfDoc6hb/MRAHQ==}
    peerDependencies:
      cytoscape: ^3.2.0
    dependencies:
      cose-base: 1.0.3
      cytoscape: 3.30.3
    dev: true

  /cytoscape@3.30.3:
    resolution: {integrity: sha512-HncJ9gGJbVtw7YXtIs3+6YAFSSiKsom0amWc33Z7QbylbY2JGMrA0yz4EwrdTScZxnwclXeEZHzO5pxoy0ZE4g==}
    engines: {node: '>=0.10'}
    dev: true

  /d3-array@2.12.1:
    resolution: {integrity: sha512-B0ErZK/66mHtEsR1TkPEEkwdy+WDesimkM5gpZr5Dsg54BiTA5RXtYW5qTLIAcekaS9xfZrzBLF/OAkB3Qn1YQ==}
    dependencies:
      internmap: 1.0.1
    dev: true

  /d3-array@3.2.4:
    resolution: {integrity: sha512-tdQAmyA18i4J7wprpYq8ClcxZy3SC31QMeByyCFyRt7BVHdREQZ5lpzoe5mFEYZUWe+oq8HBvk9JjpibyEV4Jg==}
    engines: {node: '>=12'}
    dependencies:
      internmap: 2.0.3
    dev: true

  /d3-axis@3.0.0:
    resolution: {integrity: sha512-IH5tgjV4jE/GhHkRV0HiVYPDtvfjHQlQfJHs0usq7M30XcSBvOotpmH1IgkcXsO/5gEQZD43B//fc7SRT5S+xw==}
    engines: {node: '>=12'}
    dev: true

  /d3-brush@3.0.0:
    resolution: {integrity: sha512-ALnjWlVYkXsVIGlOsuWH1+3udkYFI48Ljihfnh8FZPF2QS9o+PzGLBslO0PjzVoHLZ2KCVgAM8NVkXPJB2aNnQ==}
    engines: {node: '>=12'}
    dependencies:
      d3-dispatch: 3.0.1
      d3-drag: 3.0.0
      d3-interpolate: 3.0.1
      d3-selection: 3.0.0
      d3-transition: 3.0.1(d3-selection@3.0.0)
    dev: true

  /d3-chord@3.0.1:
    resolution: {integrity: sha512-VE5S6TNa+j8msksl7HwjxMHDM2yNK3XCkusIlpX5kwauBfXuyLAtNg9jCp/iHH61tgI4sb6R/EIMWCqEIdjT/g==}
    engines: {node: '>=12'}
    dependencies:
      d3-path: 3.1.0
    dev: true

  /d3-color@3.1.0:
    resolution: {integrity: sha512-zg/chbXyeBtMQ1LbD/WSoW2DpC3I0mpmPdW+ynRTj/x2DAWYrIY7qeZIHidozwV24m4iavr15lNwIwLxRmOxhA==}
    engines: {node: '>=12'}
    dev: true

  /d3-contour@4.0.2:
    resolution: {integrity: sha512-4EzFTRIikzs47RGmdxbeUvLWtGedDUNkTcmzoeyg4sP/dvCexO47AaQL7VKy/gul85TOxw+IBgA8US2xwbToNA==}
    engines: {node: '>=12'}
    dependencies:
      d3-array: 3.2.4
    dev: true

  /d3-delaunay@6.0.4:
    resolution: {integrity: sha512-mdjtIZ1XLAM8bm/hx3WwjfHt6Sggek7qH043O8KEjDXN40xi3vx/6pYSVTwLjEgiXQTbvaouWKynLBiUZ6SK6A==}
    engines: {node: '>=12'}
    dependencies:
      delaunator: 5.0.1
    dev: true

  /d3-dispatch@3.0.1:
    resolution: {integrity: sha512-rzUyPU/S7rwUflMyLc1ETDeBj0NRuHKKAcvukozwhshr6g6c5d8zh4c2gQjY2bZ0dXeGLWc1PF174P2tVvKhfg==}
    engines: {node: '>=12'}
    dev: true

  /d3-drag@3.0.0:
    resolution: {integrity: sha512-pWbUJLdETVA8lQNJecMxoXfH6x+mO2UQo8rSmZ+QqxcbyA3hfeprFgIT//HW2nlHChWeIIMwS2Fq+gEARkhTkg==}
    engines: {node: '>=12'}
    dependencies:
      d3-dispatch: 3.0.1
      d3-selection: 3.0.0
    dev: true

  /d3-dsv@3.0.1:
    resolution: {integrity: sha512-UG6OvdI5afDIFP9w4G0mNq50dSOsXHJaRE8arAS5o9ApWnIElp8GZw1Dun8vP8OyHOZ/QJUKUJwxiiCCnUwm+Q==}
    engines: {node: '>=12'}
    hasBin: true
    dependencies:
      commander: 7.2.0
      iconv-lite: 0.6.3
      rw: 1.3.3
    dev: true

  /d3-ease@3.0.1:
    resolution: {integrity: sha512-wR/XK3D3XcLIZwpbvQwQ5fK+8Ykds1ip7A2Txe0yxncXSdq1L9skcG7blcedkOX+ZcgxGAmLX1FrRGbADwzi0w==}
    engines: {node: '>=12'}
    dev: true

  /d3-fetch@3.0.1:
    resolution: {integrity: sha512-kpkQIM20n3oLVBKGg6oHrUchHM3xODkTzjMoj7aWQFq5QEM+R6E4WkzT5+tojDY7yjez8KgCBRoj4aEr99Fdqw==}
    engines: {node: '>=12'}
    dependencies:
      d3-dsv: 3.0.1
    dev: true

  /d3-force@3.0.0:
    resolution: {integrity: sha512-zxV/SsA+U4yte8051P4ECydjD/S+qeYtnaIyAs9tgHCqfguma/aAQDjo85A9Z6EKhBirHRJHXIgJUlffT4wdLg==}
    engines: {node: '>=12'}
    dependencies:
      d3-dispatch: 3.0.1
      d3-quadtree: 3.0.1
      d3-timer: 3.0.1
    dev: true

  /d3-format@3.1.0:
    resolution: {integrity: sha512-YyUI6AEuY/Wpt8KWLgZHsIU86atmikuoOmCfommt0LYHiQSPjvX2AcFc38PX0CBpr2RCyZhjex+NS/LPOv6YqA==}
    engines: {node: '>=12'}
    dev: true

  /d3-geo@3.1.1:
    resolution: {integrity: sha512-637ln3gXKXOwhalDzinUgY83KzNWZRKbYubaG+fGVuc/dxO64RRljtCTnf5ecMyE1RIdtqpkVcq0IbtU2S8j2Q==}
    engines: {node: '>=12'}
    dependencies:
      d3-array: 3.2.4
    dev: true

  /d3-hierarchy@3.1.2:
    resolution: {integrity: sha512-FX/9frcub54beBdugHjDCdikxThEqjnR93Qt7PvQTOHxyiNCAlvMrHhclk3cD5VeAaq9fxmfRp+CnWw9rEMBuA==}
    engines: {node: '>=12'}
    dev: true

  /d3-interpolate@3.0.1:
    resolution: {integrity: sha512-3bYs1rOD33uo8aqJfKP3JWPAibgw8Zm2+L9vBKEHJ2Rg+viTR7o5Mmv5mZcieN+FRYaAOWX5SJATX6k1PWz72g==}
    engines: {node: '>=12'}
    dependencies:
      d3-color: 3.1.0
    dev: true

  /d3-path@1.0.9:
    resolution: {integrity: sha512-VLaYcn81dtHVTjEHd8B+pbe9yHWpXKZUC87PzoFmsFrJqgFwDe/qxfp5MlfsfM1V5E/iVt0MmEbWQ7FVIXh/bg==}
    dev: true

  /d3-path@3.1.0:
    resolution: {integrity: sha512-p3KP5HCf/bvjBSSKuXid6Zqijx7wIfNW+J/maPs+iwR35at5JCbLUT0LzF1cnjbCHWhqzQTIN2Jpe8pRebIEFQ==}
    engines: {node: '>=12'}
    dev: true

  /d3-polygon@3.0.1:
    resolution: {integrity: sha512-3vbA7vXYwfe1SYhED++fPUQlWSYTTGmFmQiany/gdbiWgU/iEyQzyymwL9SkJjFFuCS4902BSzewVGsHHmHtXg==}
    engines: {node: '>=12'}
    dev: true

  /d3-quadtree@3.0.1:
    resolution: {integrity: sha512-04xDrxQTDTCFwP5H6hRhsRcb9xxv2RzkcsygFzmkSIOJy3PeRJP7sNk3VRIbKXcog561P9oU0/rVH6vDROAgUw==}
    engines: {node: '>=12'}
    dev: true

  /d3-random@3.0.1:
    resolution: {integrity: sha512-FXMe9GfxTxqd5D6jFsQ+DJ8BJS4E/fT5mqqdjovykEB2oFbTMDVdg1MGFxfQW+FBOGoB++k8swBrgwSHT1cUXQ==}
    engines: {node: '>=12'}
    dev: true

  /d3-sankey@0.12.3:
    resolution: {integrity: sha512-nQhsBRmM19Ax5xEIPLMY9ZmJ/cDvd1BG3UVvt5h3WRxKg5zGRbvnteTyWAbzeSvlh3tW7ZEmq4VwR5mB3tutmQ==}
    dependencies:
      d3-array: 2.12.1
      d3-shape: 1.3.7
    dev: true

  /d3-scale-chromatic@3.1.0:
    resolution: {integrity: sha512-A3s5PWiZ9YCXFye1o246KoscMWqf8BsD9eRiJ3He7C9OBaxKhAd5TFCdEx/7VbKtxxTsu//1mMJFrEt572cEyQ==}
    engines: {node: '>=12'}
    dependencies:
      d3-color: 3.1.0
      d3-interpolate: 3.0.1
    dev: true

  /d3-scale@4.0.2:
    resolution: {integrity: sha512-GZW464g1SH7ag3Y7hXjf8RoUuAFIqklOAq3MRl4OaWabTFJY9PN/E1YklhXLh+OQ3fM9yS2nOkCoS+WLZ6kvxQ==}
    engines: {node: '>=12'}
    dependencies:
      d3-array: 3.2.4
      d3-format: 3.1.0
      d3-interpolate: 3.0.1
      d3-time: 3.1.0
      d3-time-format: 4.1.0
    dev: true

  /d3-selection@3.0.0:
    resolution: {integrity: sha512-fmTRWbNMmsmWq6xJV8D19U/gw/bwrHfNXxrIN+HfZgnzqTHp9jOmKMhsTUjXOJnZOdZY9Q28y4yebKzqDKlxlQ==}
    engines: {node: '>=12'}
    dev: true

  /d3-shape@1.3.7:
    resolution: {integrity: sha512-EUkvKjqPFUAZyOlhY5gzCxCeI0Aep04LwIRpsZ/mLFelJiUfnK56jo5JMDSE7yyP2kLSb6LtF+S5chMk7uqPqw==}
    dependencies:
      d3-path: 1.0.9
    dev: true

  /d3-shape@3.2.0:
    resolution: {integrity: sha512-SaLBuwGm3MOViRq2ABk3eLoxwZELpH6zhl3FbAoJ7Vm1gofKx6El1Ib5z23NUEhF9AsGl7y+dzLe5Cw2AArGTA==}
    engines: {node: '>=12'}
    dependencies:
      d3-path: 3.1.0
    dev: true

  /d3-time-format@4.1.0:
    resolution: {integrity: sha512-dJxPBlzC7NugB2PDLwo9Q8JiTR3M3e4/XANkreKSUxF8vvXKqm1Yfq4Q5dl8budlunRVlUUaDUgFt7eA8D6NLg==}
    engines: {node: '>=12'}
    dependencies:
      d3-time: 3.1.0
    dev: true

  /d3-time@3.1.0:
    resolution: {integrity: sha512-VqKjzBLejbSMT4IgbmVgDjpkYrNWUYJnbCGo874u7MMKIWsILRX+OpX/gTk8MqjpT1A/c6HY2dCA77ZN0lkQ2Q==}
    engines: {node: '>=12'}
    dependencies:
      d3-array: 3.2.4
    dev: true

  /d3-timer@3.0.1:
    resolution: {integrity: sha512-ndfJ/JxxMd3nw31uyKoY2naivF+r29V+Lc0svZxe1JvvIRmi8hUsrMvdOwgS1o6uBHmiz91geQ0ylPP0aj1VUA==}
    engines: {node: '>=12'}
    dev: true

  /d3-transition@3.0.1(d3-selection@3.0.0):
    resolution: {integrity: sha512-ApKvfjsSR6tg06xrL434C0WydLr7JewBB3V+/39RMHsaXTOG0zmt/OAXeng5M5LBm0ojmxJrpomQVZ1aPvBL4w==}
    engines: {node: '>=12'}
    peerDependencies:
      d3-selection: 2 - 3
    dependencies:
      d3-color: 3.1.0
      d3-dispatch: 3.0.1
      d3-ease: 3.0.1
      d3-interpolate: 3.0.1
      d3-selection: 3.0.0
      d3-timer: 3.0.1
    dev: true

  /d3-zoom@3.0.0:
    resolution: {integrity: sha512-b8AmV3kfQaqWAuacbPuNbL6vahnOJflOhexLzMMNLga62+/nh0JzvJ0aO/5a5MVgUFGS7Hu1P9P03o3fJkDCyw==}
    engines: {node: '>=12'}
    dependencies:
      d3-dispatch: 3.0.1
      d3-drag: 3.0.0
      d3-interpolate: 3.0.1
      d3-selection: 3.0.0
      d3-transition: 3.0.1(d3-selection@3.0.0)
    dev: true

  /d3@7.9.0:
    resolution: {integrity: sha512-e1U46jVP+w7Iut8Jt8ri1YsPOvFpg46k+K8TpCb0P+zjCkjkPnV7WzfDJzMHy1LnA+wj5pLT1wjO901gLXeEhA==}
    engines: {node: '>=12'}
    dependencies:
      d3-array: 3.2.4
      d3-axis: 3.0.0
      d3-brush: 3.0.0
      d3-chord: 3.0.1
      d3-color: 3.1.0
      d3-contour: 4.0.2
      d3-delaunay: 6.0.4
      d3-dispatch: 3.0.1
      d3-drag: 3.0.0
      d3-dsv: 3.0.1
      d3-ease: 3.0.1
      d3-fetch: 3.0.1
      d3-force: 3.0.0
      d3-format: 3.1.0
      d3-geo: 3.1.1
      d3-hierarchy: 3.1.2
      d3-interpolate: 3.0.1
      d3-path: 3.1.0
      d3-polygon: 3.0.1
      d3-quadtree: 3.0.1
      d3-random: 3.0.1
      d3-scale: 4.0.2
      d3-scale-chromatic: 3.1.0
      d3-selection: 3.0.0
      d3-shape: 3.2.0
      d3-time: 3.1.0
      d3-time-format: 4.1.0
      d3-timer: 3.0.1
      d3-transition: 3.0.1(d3-selection@3.0.0)
      d3-zoom: 3.0.0
    dev: true

  /d@1.0.2:
    resolution: {integrity: sha512-MOqHvMWF9/9MX6nza0KgvFH4HpMU0EF5uUDXqX/BtxtU8NfB0QzRtJ8Oe/6SuS4kbhyzVJwjd97EA4PKrzJ8bw==}
    engines: {node: '>=0.12'}
    dependencies:
      es5-ext: 0.10.64
      type: 2.7.3
    dev: false

  /dagre-d3-es@7.0.10:
    resolution: {integrity: sha512-qTCQmEhcynucuaZgY5/+ti3X/rnszKZhEQH/ZdWdtP1tA/y3VoHJzcVrO9pjjJCNpigfscAtoUB5ONcd2wNn0A==}
    dependencies:
      d3: 7.9.0
      lodash-es: 4.17.21
    dev: true

  /data-view-buffer@1.0.1:
    resolution: {integrity: sha512-0lht7OugA5x3iJLOWFhWK/5ehONdprk0ISXqVFn/NFrDu+cuc8iADFrGQz5BnRK7LLU3JmkbXSxaqX+/mXYtUA==}
    engines: {node: '>= 0.4'}
    dependencies:
      call-bind: 1.0.7
      es-errors: 1.3.0
      is-data-view: 1.0.1
    dev: true

  /data-view-byte-length@1.0.1:
    resolution: {integrity: sha512-4J7wRJD3ABAzr8wP+OcIcqq2dlUKp4DVflx++hs5h5ZKydWMI6/D/fAot+yh6g2tHh8fLFTvNOaVN357NvSrOQ==}
    engines: {node: '>= 0.4'}
    dependencies:
      call-bind: 1.0.7
      es-errors: 1.3.0
      is-data-view: 1.0.1
    dev: true

  /data-view-byte-offset@1.0.0:
    resolution: {integrity: sha512-t/Ygsytq+R995EJ5PZlD4Cu56sWa8InXySaViRzw9apusqsOO2bQP+SbYzAhR0pFKoB+43lYy8rWban9JSuXnA==}
    engines: {node: '>= 0.4'}
    dependencies:
      call-bind: 1.0.7
      es-errors: 1.3.0
      is-data-view: 1.0.1
    dev: true

  /date-format@4.0.14:
    resolution: {integrity: sha512-39BOQLs9ZjKh0/patS9nrT8wc3ioX3/eA/zgbKNopnF2wCqJEoxywwwElATYvRsXdnOxA/OQeQoFZ3rFjVajhg==}
    engines: {node: '>=4.0'}
    dev: false

  /dayjs@1.11.13:
    resolution: {integrity: sha512-oaMBel6gjolK862uaPQOVTA7q3TZhuSvuMQAAglQDOWYO9A91IrAOUJEyKVlqJlHE0vq5p5UXxzdPfMH/x6xNg==}
    dev: true

  /debug@2.6.9:
    resolution: {integrity: sha512-bC7ElrdJaJnPbAP+1EotYvqZsb3ecl5wi6Bfi6BJTUcNowp6cvspg0jXznRTKDjm/E7AdgFBVeAPVMNcKGsHMA==}
    peerDependencies:
      supports-color: '*'
    peerDependenciesMeta:
      supports-color:
        optional: true
    dependencies:
      ms: 2.0.0

  /debug@3.2.7:
    resolution: {integrity: sha512-CFjzYYAi4ThfiQvizrFQevTTXHtnCqWfe7x1AhgEscTz6ZbLbfoLRLPugTQyBth6f8ZERVUSyWHFD/7Wu4t1XQ==}
    peerDependencies:
      supports-color: '*'
    peerDependenciesMeta:
      supports-color:
        optional: true
    dependencies:
      ms: 2.1.3
    dev: true

  /debug@4.3.2:
    resolution: {integrity: sha512-mOp8wKcvj7XxC78zLgw/ZA+6TSgkoE2C/ienthhRD298T7UNwAg9diBpLRxC0mOezLl4B0xV7M0cCO6P/O0Xhw==}
    engines: {node: '>=6.0'}
    peerDependencies:
      supports-color: '*'
    peerDependenciesMeta:
      supports-color:
        optional: true
    dependencies:
      ms: 2.1.2
    dev: true

  /debug@4.3.4(supports-color@8.1.1):
    resolution: {integrity: sha512-PRWFHuSU3eDtQJPvnNY7Jcket1j0t5OuOsFzPPzsekD52Zl8qUfFIPEiswXqIvHWGVHOgX+7G/vCNNhehwxfkQ==}
    engines: {node: '>=6.0'}
    peerDependencies:
      supports-color: '*'
    peerDependenciesMeta:
      supports-color:
        optional: true
    dependencies:
      ms: 2.1.2
      supports-color: 8.1.1
    dev: true

  /debug@4.3.7(supports-color@8.1.1):
    resolution: {integrity: sha512-Er2nc/H7RrMXZBFCEim6TCmMk02Z8vLC2Rbi1KEBggpo0fS6l0S1nnapwmIi3yW/+GOJap1Krg4w0Hg80oCqgQ==}
    engines: {node: '>=6.0'}
    peerDependencies:
      supports-color: '*'
    peerDependenciesMeta:
      supports-color:
        optional: true
    dependencies:
      ms: 2.1.3
      supports-color: 8.1.1

  /decamelize@1.2.0:
    resolution: {integrity: sha512-z2S+W9X73hAUUki+N+9Za2lBlun89zigOyGrsax+KUQ6wKW4ZoWpEYBkGhQjwAjjDCkWxhY0VKEhk8wzY7F5cA==}
    engines: {node: '>=0.10.0'}
    dev: true

  /decamelize@4.0.0:
    resolution: {integrity: sha512-9iE1PgSik9HeIIw2JO94IidnE3eBoQrFJ3w7sFuzSX4DpmZ3v5sZpUiV5Swcf6mQEF+Y0ru8Neo+p+nyh2J+hQ==}
    engines: {node: '>=10'}
    dev: true

  /decode-named-character-reference@1.0.2:
    resolution: {integrity: sha512-O8x12RzrUF8xyVcY0KJowWsmaJxQbmy0/EtnNtHRpsOcT7dFk5W598coHqBVpmWo1oQQfsCqfCmkZN5DJrZVdg==}
    dependencies:
      character-entities: 2.0.2
    dev: true

  /decode-uri-component@0.2.2:
    resolution: {integrity: sha512-FqUYQ+8o158GyGTrMFJms9qh3CqTKvAqgqsTnkLI8sKu0028orqBhxNMFkFen0zGyg6epACD32pjVk58ngIErQ==}
    engines: {node: '>=0.10'}

  /deep-eql@3.0.1:
    resolution: {integrity: sha512-+QeIQyN5ZuO+3Uk5DYh6/1eKO0m0YmJFGNmFHGACpf1ClL1nmlV/p4gNgbl2pJGxgXb4faqo6UE+M5ACEMyVcw==}
    engines: {node: '>=0.12'}
    dependencies:
      type-detect: 4.1.0
    dev: true

  /deep-is@0.1.4:
    resolution: {integrity: sha512-oIPzksmTg4/MriiaYGO+okXDT7ztn/w3Eptv/+gSIdMdKsJo0u4CfYNFJPy+4SKMuCqGw2wxnA+URMg3t8a/bQ==}
    dev: true

  /default-require-extensions@3.0.1:
    resolution: {integrity: sha512-eXTJmRbm2TIt9MgWTsOH1wEuhew6XGZcMeGKCtLedIg/NCsg1iBePXkceTdK4Fii7pzmN9tGsZhKzZ4h7O/fxw==}
    engines: {node: '>=8'}
    dependencies:
      strip-bom: 4.0.0
    dev: true

  /define-data-property@1.1.4:
    resolution: {integrity: sha512-rBMvIzlpA8v6E+SJZoo++HAYqsLrkg7MSfIinMPFhmkorw7X+dOXVJQs+QT69zGkzMyfDnIMN2Wid1+NbL3T+A==}
    engines: {node: '>= 0.4'}
    dependencies:
      es-define-property: 1.0.0
      es-errors: 1.3.0
      gopd: 1.0.1

  /define-lazy-prop@2.0.0:
    resolution: {integrity: sha512-Ds09qNh8yw3khSjiJjiUInaGX9xlqZDY7JVryGxdxV7NPeuqQfplOpQ66yJFZut3jLa5zOwkXw1g9EI2uKh4Og==}
    engines: {node: '>=8'}
    dev: false

  /define-properties@1.2.1:
    resolution: {integrity: sha512-8QmQKqEASLd5nx0U1B1okLElbUuuttJ/AnYmRXbbbGDWh6uS208EjD4Xqq/I9wK7u0v6O08XhTWnt5XtEbR6Dg==}
    engines: {node: '>= 0.4'}
    dependencies:
      define-data-property: 1.1.4
      has-property-descriptors: 1.0.2
      object-keys: 1.1.1
    dev: true

  /define-property@0.2.5:
    resolution: {integrity: sha512-Rr7ADjQZenceVOAKop6ALkkRAmH1A4Gx9hV/7ZujPUN2rkATqFO0JZLZInbAjpZYoJ1gUx8MRMQVkYemcbMSTA==}
    engines: {node: '>=0.10.0'}
    dependencies:
      is-descriptor: 0.1.7
    dev: true

  /define-property@1.0.0:
    resolution: {integrity: sha512-cZTYKFWspt9jZsMscWo8sc/5lbPC9Q0N5nBLgb+Yd915iL3udB1uFgS3B8YCx66UVHq018DAVFoee7x+gxggeA==}
    engines: {node: '>=0.10.0'}
    dependencies:
      is-descriptor: 1.0.3
    dev: true

  /define-property@2.0.2:
    resolution: {integrity: sha512-jwK2UV4cnPpbcG7+VRARKTZPUWowwXA8bzH5NP6ud0oeAxyYPuGZUAC7hMugpCdz4BeSZl2Dl9k66CHJ/46ZYQ==}
    engines: {node: '>=0.10.0'}
    dependencies:
      is-descriptor: 1.0.3
      isobject: 3.0.1
    dev: true

  /del@6.1.1:
    resolution: {integrity: sha512-ua8BhapfP0JUJKC/zV9yHHDW/rDoDxP4Zhn3AkA6/xT6gY7jYXJiaeyBZznYVujhZZET+UgcbZiQ7sN3WqcImg==}
    engines: {node: '>=10'}
    dependencies:
      globby: 11.1.0
      graceful-fs: 4.2.11
      is-glob: 4.0.3
      is-path-cwd: 2.2.0
      is-path-inside: 3.0.3
      p-map: 4.0.0
      rimraf: 3.0.2
      slash: 3.0.0
    dev: true

  /delaunator@5.0.1:
    resolution: {integrity: sha512-8nvh+XBe96aCESrGOqMp/84b13H9cdKbG5P2ejQCh4d4sK9RL4371qou9drQjMhvnPmhWl5hnmqbEE0fXr9Xnw==}
    dependencies:
      robust-predicates: 3.0.2
    dev: true

  /delayed-stream@1.0.0:
    resolution: {integrity: sha512-ZySD7Nf91aLB0RxL4KGrKHBXl7Eds1DAmEdcoVawXnLD7SDhpNgtuII2aAkg7a7QS41jxPSZ17p4VdGnMHk3MQ==}
    engines: {node: '>=0.4.0'}
    dev: false

  /delegates@1.0.0:
    resolution: {integrity: sha512-bd2L678uiWATM6m5Z1VzNCErI3jiGzt6HGY8OVICs40JQq/HALfbyNJmp0UDakEY4pMMaN0Ly5om/B1VI/+xfQ==}
    dev: true

  /depd@2.0.0:
    resolution: {integrity: sha512-g7nH6P6dyDioJogAAGprGpCtVImJhpPk/roCzdb3fIh61/s/nPsfR6onyMwkCAR/OlC3yBC0lESvUoQEAssIrw==}
    engines: {node: '>= 0.8'}
    dev: false

  /dequal@2.0.3:
    resolution: {integrity: sha512-0je+qPKHEMohvfRTCEo3CrPG6cAzAYgmzKyxRiYSSDkS6eGJdyVJm7WaYA5ECaAD9wLB2T4EEeymA5aFVcYXCA==}
    engines: {node: '>=6'}
    dev: true

  /destroy@1.2.0:
    resolution: {integrity: sha512-2sJGJTaXIIaR1w4iJSNoN0hnMY7Gpc/n8D4qSCJw8QqFWXf7cuAgnEHxBpweaVcPevC2l3KpjYCx3NypQQgaJg==}
    engines: {node: '>= 0.8', npm: 1.2.8000 || >= 1.4.16}
    dev: false

  /detect-port@1.3.0:
    resolution: {integrity: sha512-E+B1gzkl2gqxt1IhUzwjrxBKRqx1UzC3WLONHinn8S3T6lwV/agVCyitiFOsGJ/eYuEUBvD71MZHy3Pv1G9doQ==}
    engines: {node: '>= 4.2.1'}
    hasBin: true
    dependencies:
      address: 1.2.2
      debug: 2.6.9
    transitivePeerDependencies:
      - supports-color
    dev: false

  /diagnostic-channel-publishers@0.4.4(diagnostic-channel@0.3.1):
    resolution: {integrity: sha512-l126t01d2ZS9EreskvEtZPrcgstuvH3rbKy82oUhUrVmBaGx4hO9wECdl3cvZbKDYjMF3QJDB5z5dL9yWAjvZQ==}
    peerDependencies:
      diagnostic-channel: '*'
    dependencies:
      diagnostic-channel: 0.3.1
    dev: false

  /diagnostic-channel@0.3.1:
    resolution: {integrity: sha512-6eb9YRrimz8oTr5+JDzGmSYnXy5V7YnK5y/hd8AUDK1MssHjQKm9LlD6NSrHx4vMDF3+e/spI2hmWTviElgWZA==}
    dependencies:
      semver: 5.7.2
    dev: false

  /diff@4.0.2:
    resolution: {integrity: sha512-58lmxKSA4BNyLz+HHMUzlOEpg09FV+ev6ZMe3vJihgdxzgcwZ8VoEEPmALCZG9LmqfVoNMMKpttIYTVG6uDY7A==}
    engines: {node: '>=0.3.1'}
    dev: true

  /diff@5.0.0:
    resolution: {integrity: sha512-/VTCrvm5Z0JGty/BWHljh+BAiw3IK+2j87NGMu8Nwc/f48WoDAC395uomO9ZD117ZOBaHmkX1oyLvkVM/aIT3w==}
    engines: {node: '>=0.3.1'}
    dev: true

  /diff@5.2.0:
    resolution: {integrity: sha512-uIFDxqpRZGZ6ThOk84hEfqWoHx2devRFvpTZcTHur85vImfaxUbTW9Ryh4CpCuDnToOP1CEtXKIgytHBPVff5A==}
    engines: {node: '>=0.3.1'}
    dev: true

  /diffie-hellman@5.0.3:
    resolution: {integrity: sha512-kqag/Nl+f3GwyK25fhUMYj81BUOrZ9IuJsjIcDE5icNM9FJHAVm3VcUDxdLPoQtTuUylWm6ZIknYJwwaPxsUzg==}
    dependencies:
      bn.js: 4.12.1
      miller-rabin: 4.0.1
      randombytes: 2.1.0
    dev: false

  /dir-glob@3.0.1:
    resolution: {integrity: sha512-WkrWp9GR4KXfKGYzOLmTuGVi1UWFfws377n9cc55/tb6DuqyF6pcQ5AbiHEshaDpY9v6oaSr2XCDidGmMwdzIA==}
    engines: {node: '>=8'}
    dependencies:
      path-type: 4.0.0
    dev: true

  /doctrine@2.1.0:
    resolution: {integrity: sha512-35mSku4ZXK0vfCuHEDAwt55dg2jNajHZ1odvF+8SSr82EsZY4QmXfuWso8oEd8zRhVObSN18aM0CjSdoBX7zIw==}
    engines: {node: '>=0.10.0'}
    dependencies:
      esutils: 2.0.3
    dev: true

  /doctrine@3.0.0:
    resolution: {integrity: sha512-yS+Q5i3hBf7GBkd4KG8a7eBNNWNGLTaEwwYWUijIYM7zrlYDM0BFXHjjPWlWZ1Rg7UaddZeIDmi9jF3HmqiQ2w==}
    engines: {node: '>=6.0.0'}
    dependencies:
      esutils: 2.0.3
    dev: true

  /dom-serializer@2.0.0:
    resolution: {integrity: sha512-wIkAryiqt/nV5EQKqQpo3SToSOV9J0DnbJqwK7Wv/Trc92zIAYZ4FlMu+JPFW1DfGFt81ZTCGgDEabffXeLyJg==}
    dependencies:
      domelementtype: 2.3.0
      domhandler: 5.0.3
      entities: 4.5.0
    dev: true

  /domelementtype@2.3.0:
    resolution: {integrity: sha512-OLETBj6w0OsagBwdXnPdN0cnMfF9opN69co+7ZrbfPGrdpPVNBUj02spi6B1N7wChLQiPn4CSH/zJvXw56gmHw==}
    dev: true

  /domhandler@5.0.3:
    resolution: {integrity: sha512-cgwlv/1iFQiFnU96XXgROh8xTeetsnJiDsTc7TYCLFd9+/WNkIqPTxiM/8pSd8VIrhXGTf1Ny1q1hquVqDJB5w==}
    engines: {node: '>= 4'}
    dependencies:
      domelementtype: 2.3.0
    dev: true

  /dompurify@3.0.6:
    resolution: {integrity: sha512-ilkD8YEnnGh1zJ240uJsW7AzE+2qpbOUYjacomn3AvJ6J4JhKGSZ2nh4wUIXPZrEPppaCLx5jFe8T89Rk8tQ7w==}
    dev: true

  /domutils@3.1.0:
    resolution: {integrity: sha512-H78uMmQtI2AhgDJjWeQmHwJJ2bLPD3GMmO7Zja/ZZh84wkm+4ut+IUnUdRa8uCGX88DiVx1j6FRe1XfxEgjEZA==}
    dependencies:
      dom-serializer: 2.0.0
      domelementtype: 2.3.0
      domhandler: 5.0.3
    dev: true

  /dot-case@3.0.4:
    resolution: {integrity: sha512-Kv5nKlh6yRrdrGvxeJ2e5y2eRUpkUosIW4A2AS38zwSz27zu7ufDwQPi5Jhs3XAlGNetl3bmnGhQsMtkKJnj3w==}
    dependencies:
      no-case: 3.0.4
      tslib: 2.8.1
    dev: true

  /dotenv@8.2.0:
    resolution: {integrity: sha512-8sJ78ElpbDJBHNeBzUbUVLsqKdccaa/BXF1uPTw3GrvQTBgrQrtObr2mUrE38vzYd8cEv+m/JBfDLioYcfXoaw==}
    engines: {node: '>=8'}
    dev: false

  /dree@4.7.0:
    resolution: {integrity: sha512-YDBmkNhQ6pvUY6gDpwmWe+A6Id819eR3RPAVZIhaZfCL1C+F7/0uzXPSjE2DprKruc3kuVhOCMJl2Z/6whLUzQ==}
    hasBin: true
    dependencies:
      minimatch: 9.0.5
      yargs: 17.7.2
    dev: false

  /ecdsa-sig-formatter@1.0.11:
    resolution: {integrity: sha512-nagl3RYrbNv6kQkeJIpt6NJZy8twLB/2vtz6yN9Z4vRKHN4/QZJIEbqohALSgwKdnksuY3k5Addp5lg8sVoVcQ==}
    dependencies:
      safe-buffer: 5.2.1
    dev: false

  /ee-first@1.1.1:
    resolution: {integrity: sha512-WMwm9LhRUo+WUaRN+vRuETqG89IgZphVSNkdFgeb6sS/E4OrDIN7t48CAewSHXc6C8lefD8KKfr5vY61brQlow==}
    dev: false

  /ejs@3.1.10:
    resolution: {integrity: sha512-UeJmFfOrAQS8OJWPZ4qtgHyWExa088/MtK5UEyoJGFH67cDEXkZSviOiKRCZ4Xij0zxI3JECgYs3oKx+AizQBA==}
    engines: {node: '>=0.10.0'}
    hasBin: true
    dependencies:
      jake: 10.9.2
    dev: true

<<<<<<< HEAD
  /electron-to-chromium@1.5.56:
    resolution: {integrity: sha512-7lXb9dAvimCFdvUMTyucD4mnIndt/xhRKFAlky0CyFogdnNmdPQNoHI23msF/2V4mpTxMzgMdjK4+YRlFlRQZw==}
=======
  /electron-to-chromium@1.5.58:
    resolution: {integrity: sha512-al2l4r+24ZFL7WzyPTlyD0fC33LLzvxqLCwurtBibVPghRGO9hSTl+tis8t1kD7biPiH/en4U0I7o/nQbYeoVA==}
>>>>>>> 2e1fa840

  /elkjs@0.9.3:
    resolution: {integrity: sha512-f/ZeWvW/BCXbhGEf1Ujp29EASo/lk1FDnETgNKwJrsVvGZhUWCZyg3xLJjAsxfOmt8KjswHmI5EwCQcPMpOYhQ==}
    dev: true

  /emitter-listener@1.1.2:
    resolution: {integrity: sha512-Bt1sBAGFHY9DKY+4/2cV6izcKJUf5T7/gkdmkxzX/qv9CcGH8xSwVRW5mtX03SWJtRTWSOpzCuWN9rBFYZepZQ==}
    dependencies:
      shimmer: 1.2.1
    dev: false

  /emoji-regex@8.0.0:
    resolution: {integrity: sha512-MSjYzcWNOA0ewAHpz0MxpYFvwg6yjy1NG3xteoqz644VCo/RPgnr1/GGt+ic3iJTzQ8Eu3TdM14SawnVUmGE6A==}

  /emojis-list@3.0.0:
    resolution: {integrity: sha512-/kyM18EfinwXZbno9FyUGeFh87KC8HRQBQGildHZbEuRyWFOmv1U10o9BBp8XVZDVNNuQKyIGIu5ZYAAXJ0V2Q==}
    engines: {node: '>= 4'}
    dev: true

  /encodeurl@1.0.2:
    resolution: {integrity: sha512-TPJXq8JqFaVYm2CWmPvnP2Iyo4ZSM7/QKcSmuMLDObfpH5fi7RUGmd/rTDf+rut/saiDiQEeVTNgAmJEdAOx0w==}
    engines: {node: '>= 0.8'}
    dev: false

<<<<<<< HEAD
  /encodeurl@2.0.0:
    resolution: {integrity: sha512-Q0n9HRi4m6JuGIV1eFlmvJB7ZEVxu93IrMyiMsGC0lrMJMWzRgx6WGquyfQgZVb31vhGgXnfmPNNXmxnOkRBrg==}
    engines: {node: '>= 0.8'}
    dev: false

=======
>>>>>>> 2e1fa840
  /encoding-sniffer@0.2.0:
    resolution: {integrity: sha512-ju7Wq1kg04I3HtiYIOrUrdfdDvkyO9s5XM8QAj/bN61Yo/Vb4vgJxy5vi4Yxk01gWHbrofpPtpxM8bKger9jhg==}
    dependencies:
      iconv-lite: 0.6.3
      whatwg-encoding: 3.1.1
    dev: true

  /encoding@0.1.13:
    resolution: {integrity: sha512-ETBauow1T35Y/WZMkio9jiM0Z5xjHHmJ4XmjZOq1l/dXz3lr2sRn87nJy20RupqSh1F2m3HHPSp8ShIPQJrJ3A==}
    requiresBuild: true
    dependencies:
      iconv-lite: 0.6.3
    dev: true
    optional: true

  /end-of-stream@1.4.4:
    resolution: {integrity: sha512-+uw1inIHVPQoaVuHzRyXd21icM+cnt4CzD5rW+NC1wjOUSTOs+Te7FOv7AhN7vS9x/oIyhLP5PR1H+phQAHu5Q==}
    dependencies:
      once: 1.4.0
    dev: true

  /enhanced-resolve@4.5.0:
    resolution: {integrity: sha512-Nv9m36S/vxpsI+Hc4/ZGRs0n9mXqSWGGq49zxb/cJfPAQMbUtttJAlNPS4AQzaBdw/pKskw5bMbekT/Y7W/Wlg==}
    engines: {node: '>=6.9.0'}
    dependencies:
      graceful-fs: 4.2.11
      memory-fs: 0.5.0
      tapable: 1.1.3
    dev: true

  /enquirer@2.4.1:
    resolution: {integrity: sha512-rRqJg/6gd538VHvR3PSrdRBb/1Vy2YfzHqzvbhGIQpDRKIa4FgV/54b5Q1xYSxOOwKvjXweS26E0Q+nAMwp2pQ==}
    engines: {node: '>=8.6'}
    dependencies:
      ansi-colors: 4.1.3
      strip-ansi: 6.0.1
    dev: true

  /entities@4.5.0:
    resolution: {integrity: sha512-V0hjH4dGPh9Ao5p0MoRY6BVqtwCjhz6vI5LT8AJ55H+4g9/4vbHx1I54fS0XuclLhDHArPQCiMjDxjaL8fPxhw==}
    engines: {node: '>=0.12'}
    dev: true

  /env-paths@2.2.1:
    resolution: {integrity: sha512-+h1lkLKhZMTYjog1VEpJNG7NZJWcuc2DDk/qsqSTRRCOXiLjeQ1d1/udrUGhqMxUgAlwKNZ0cf2uqan5GLuS2A==}
    engines: {node: '>=6'}
    dev: true

  /err-code@2.0.3:
    resolution: {integrity: sha512-2bmlRpNKBxT/CRmPOlyISQpNj+qSeYvcym/uT0Jx2bMOlKLtSy1ZmLuVxSEKKyor/N5yhvp/ZiG1oE3DEYMSFA==}
    dev: true

  /errno@0.1.8:
    resolution: {integrity: sha512-dJ6oBr5SQ1VSd9qkk7ByRgb/1SH4JZjCHSW/mr63/QcXO9zLVxvJ6Oy13nio03rxpSnVDDjFor75SjVeZWPW/A==}
    hasBin: true
    dependencies:
      prr: 1.0.1
    dev: true

  /error-ex@1.3.2:
    resolution: {integrity: sha512-7dFHNmqeFSEt2ZBsCriorKnn3Z2pj+fd9kmI6QoWw4//DL+icEBfc0U7qJCisqrTsKTjw4fNFy2pW9OqStD84g==}
    dependencies:
      is-arrayish: 0.2.1
    dev: true

<<<<<<< HEAD
  /es-abstract@1.23.3:
    resolution: {integrity: sha512-e+HfNH61Bj1X9/jLc5v1owaLYuHdeHHSQlkhCBiTK8rBvKaULl/beGMxwrMXjpYrv4pz22BlY570vVePA2ho4A==}
=======
  /es-abstract@1.23.4:
    resolution: {integrity: sha512-HR1gxH5OaiN7XH7uiWH0RLw0RcFySiSoW1ctxmD1ahTw3uGBtkmm/ng0tDU1OtYx5OK6EOL5Y6O21cDflG3Jcg==}
>>>>>>> 2e1fa840
    engines: {node: '>= 0.4'}
    dependencies:
      array-buffer-byte-length: 1.0.1
      arraybuffer.prototype.slice: 1.0.3
      available-typed-arrays: 1.0.7
      call-bind: 1.0.7
      data-view-buffer: 1.0.1
      data-view-byte-length: 1.0.1
      data-view-byte-offset: 1.0.0
      es-define-property: 1.0.0
      es-errors: 1.3.0
      es-object-atoms: 1.0.0
      es-set-tostringtag: 2.0.3
      es-to-primitive: 1.2.1
      function.prototype.name: 1.1.6
      get-intrinsic: 1.2.4
      get-symbol-description: 1.0.2
      globalthis: 1.0.4
      gopd: 1.0.1
      has-property-descriptors: 1.0.2
      has-proto: 1.0.3
      has-symbols: 1.0.3
      hasown: 2.0.2
      internal-slot: 1.0.7
      is-array-buffer: 3.0.4
      is-callable: 1.2.7
      is-data-view: 1.0.1
      is-negative-zero: 2.0.3
      is-regex: 1.1.4
      is-shared-array-buffer: 1.0.3
      is-string: 1.0.7
      is-typed-array: 1.1.13
      is-weakref: 1.0.2
      object-inspect: 1.13.3
      object-keys: 1.1.1
      object.assign: 4.1.5
      regexp.prototype.flags: 1.5.3
      safe-array-concat: 1.1.2
      safe-regex-test: 1.0.3
      string.prototype.trim: 1.2.9
      string.prototype.trimend: 1.0.8
      string.prototype.trimstart: 1.0.8
      typed-array-buffer: 1.0.2
      typed-array-byte-length: 1.0.1
      typed-array-byte-offset: 1.0.2
      typed-array-length: 1.0.6
      unbox-primitive: 1.0.2
      which-typed-array: 1.1.15
    dev: true

  /es-define-property@1.0.0:
    resolution: {integrity: sha512-jxayLKShrEqqzJ0eumQbVhTYQM27CfT1T35+gCgDFoL82JLsXqTJ76zv6A0YLOgEnLUMvLzsDsGIrl8NFpT2gQ==}
    engines: {node: '>= 0.4'}
    dependencies:
      get-intrinsic: 1.2.4

  /es-errors@1.3.0:
    resolution: {integrity: sha512-Zf5H2Kxt2xjTvbJvP2ZWLEICxA6j+hAmMzIlypy4xcBg1vKVnx89Wy0GbS+kf5cwCVFFzdCFh2XSCFNULS6csw==}
    engines: {node: '>= 0.4'}

  /es-object-atoms@1.0.0:
    resolution: {integrity: sha512-MZ4iQ6JwHOBQjahnjwaC1ZtIBH+2ohjamzAO3oaHcXYup7qxjF2fixyH+Q71voWHeOkI2q/TnJao/KfXYIZWbw==}
    engines: {node: '>= 0.4'}
    dependencies:
      es-errors: 1.3.0
    dev: true

  /es-set-tostringtag@2.0.3:
    resolution: {integrity: sha512-3T8uNMC3OQTHkFUsFq8r/BwAXLHvU/9O9mE0fBc/MY5iq/8H7ncvO947LmYA6ldWw9Uh8Yhf25zu6n7nML5QWQ==}
    engines: {node: '>= 0.4'}
    dependencies:
      get-intrinsic: 1.2.4
      has-tostringtag: 1.0.2
      hasown: 2.0.2
    dev: true

  /es-shim-unscopables@1.0.2:
    resolution: {integrity: sha512-J3yBRXCzDu4ULnQwxyToo/OjdMx6akgVC7K6few0a7F/0wLtmKKN7I73AH5T2836UuXRqN7Qg+IIUw/+YJksRw==}
    dependencies:
      hasown: 2.0.2
    dev: true

  /es-to-primitive@1.2.1:
    resolution: {integrity: sha512-QCOllgZJtaUo9miYBcLChTUaHNjJF3PYs1VidD7AwiEj1kYxKeQTctLAezAOH5ZKRH0g2IgPn6KwB4IT8iRpvA==}
    engines: {node: '>= 0.4'}
    dependencies:
      is-callable: 1.2.7
      is-date-object: 1.0.5
      is-symbol: 1.0.4
    dev: true

  /es5-ext@0.10.63:
    resolution: {integrity: sha512-hUCZd2Byj/mNKjfP9jXrdVZ62B8KuA/VoK7X8nUh5qT+AxDmcbvZz041oDVZdbIN1qW6XY9VDNwzkvKnZvK2TQ==}
    engines: {node: '>=0.10'}
    requiresBuild: true
    dependencies:
      es6-iterator: 2.0.3
      es6-symbol: 3.1.4
      esniff: 2.0.1
      next-tick: 1.1.0
    dev: false

  /es5-ext@0.10.64:
    resolution: {integrity: sha512-p2snDhiLaXe6dahss1LddxqEm+SkuDvV8dnIQG0MWjyHpcMNfXKPE+/Cc0y+PhxJX3A4xGNeFCj5oc0BUh6deg==}
    engines: {node: '>=0.10'}
    requiresBuild: true
    dependencies:
      es6-iterator: 2.0.3
      es6-symbol: 3.1.4
      esniff: 2.0.1
      next-tick: 1.1.0
    dev: false

  /es6-error@4.1.1:
    resolution: {integrity: sha512-Um/+FxMr9CISWh0bi5Zv0iOD+4cFh5qLeks1qhAopKVAJw3drgKbKySikp7wGhDL0HPeaja0P5ULZrxLkniUVg==}
    dev: true

  /es6-iterator@2.0.3:
    resolution: {integrity: sha512-zw4SRzoUkd+cl+ZoE15A9o1oQd920Bb0iOJMQkQhl3jNc03YqVjAhG7scf9C5KWRU/R13Orf588uCC6525o02g==}
    dependencies:
      d: 1.0.2
      es5-ext: 0.10.63
      es6-symbol: 3.1.4
    dev: false

  /es6-symbol@3.1.4:
    resolution: {integrity: sha512-U9bFFjX8tFiATgtkJ1zg25+KviIXpgRvRHS8sau3GfhVzThRQrOeksPeT0BWW2MNZs1OEWJ1DPXOQMn0KKRkvg==}
    engines: {node: '>=0.12'}
    dependencies:
      d: 1.0.2
      ext: 1.7.0
    dev: false

  /esbuild-copy-static-files@0.1.0:
    resolution: {integrity: sha512-KlpmYqANA1t2nZavEdItfcOjJC6wbHA21v35HJWN32DddGTWKNNGDKljUzbCPojmpD+wAw8/DXr5abJ4jFCE0w==}
    dev: true

  /esbuild@0.21.5:
    resolution: {integrity: sha512-mg3OPMV4hXywwpoDxu3Qda5xCKQi+vCTZq8S9J/EpkhB2HzKXq4SNFZE3+NK93JYxc8VMSep+lOUSC/RVKaBqw==}
    engines: {node: '>=12'}
    hasBin: true
    requiresBuild: true
    optionalDependencies:
      '@esbuild/aix-ppc64': 0.21.5
      '@esbuild/android-arm': 0.21.5
      '@esbuild/android-arm64': 0.21.5
      '@esbuild/android-x64': 0.21.5
      '@esbuild/darwin-arm64': 0.21.5
      '@esbuild/darwin-x64': 0.21.5
      '@esbuild/freebsd-arm64': 0.21.5
      '@esbuild/freebsd-x64': 0.21.5
      '@esbuild/linux-arm': 0.21.5
      '@esbuild/linux-arm64': 0.21.5
      '@esbuild/linux-ia32': 0.21.5
      '@esbuild/linux-loong64': 0.21.5
      '@esbuild/linux-mips64el': 0.21.5
      '@esbuild/linux-ppc64': 0.21.5
      '@esbuild/linux-riscv64': 0.21.5
      '@esbuild/linux-s390x': 0.21.5
      '@esbuild/linux-x64': 0.21.5
      '@esbuild/netbsd-x64': 0.21.5
      '@esbuild/openbsd-x64': 0.21.5
      '@esbuild/sunos-x64': 0.21.5
      '@esbuild/win32-arm64': 0.21.5
      '@esbuild/win32-ia32': 0.21.5
      '@esbuild/win32-x64': 0.21.5
    dev: true

  /esbuild@0.23.0:
    resolution: {integrity: sha512-1lvV17H2bMYda/WaFb2jLPeHU3zml2k4/yagNMG8Q/YtfMjCwEUZa2eXXMgZTVSL5q1n4H7sQ0X6CdJDqqeCFA==}
    engines: {node: '>=18'}
    hasBin: true
    requiresBuild: true
    optionalDependencies:
      '@esbuild/aix-ppc64': 0.23.0
      '@esbuild/android-arm': 0.23.0
      '@esbuild/android-arm64': 0.23.0
      '@esbuild/android-x64': 0.23.0
      '@esbuild/darwin-arm64': 0.23.0
      '@esbuild/darwin-x64': 0.23.0
      '@esbuild/freebsd-arm64': 0.23.0
      '@esbuild/freebsd-x64': 0.23.0
      '@esbuild/linux-arm': 0.23.0
      '@esbuild/linux-arm64': 0.23.0
      '@esbuild/linux-ia32': 0.23.0
      '@esbuild/linux-loong64': 0.23.0
      '@esbuild/linux-mips64el': 0.23.0
      '@esbuild/linux-ppc64': 0.23.0
      '@esbuild/linux-riscv64': 0.23.0
      '@esbuild/linux-s390x': 0.23.0
      '@esbuild/linux-x64': 0.23.0
      '@esbuild/netbsd-x64': 0.23.0
      '@esbuild/openbsd-arm64': 0.23.0
      '@esbuild/openbsd-x64': 0.23.0
      '@esbuild/sunos-x64': 0.23.0
      '@esbuild/win32-arm64': 0.23.0
      '@esbuild/win32-ia32': 0.23.0
      '@esbuild/win32-x64': 0.23.0
    dev: true

  /escalade@3.2.0:
    resolution: {integrity: sha512-WUj2qlxaQtO4g6Pq5c29GTcWGDyd8itL8zTlipgECz3JesAiiOKotd8JU6otB3PACgG6xkJUyVhboMS+bje/jA==}
    engines: {node: '>=6'}

  /escape-html@1.0.3:
    resolution: {integrity: sha512-NiSupZ4OeuGwr68lGIeym/ksIZMJodUGOSCZ/FSnTxcrekbvqrgdUxlJOMpijaKZVjAJrWrGs/6Jy8OMuyj9ow==}
    dev: false

  /escape-string-regexp@1.0.5:
    resolution: {integrity: sha512-vbRorB5FUQWvla16U8R/qgaFIya2qGzwDrNmCZuYKrbdSUMG6I1ZCGQRefkRVhuOkIGVne7BQ35DSfo1qvJqFg==}
    engines: {node: '>=0.8.0'}

  /escape-string-regexp@4.0.0:
    resolution: {integrity: sha512-TtpcNJ3XAzx3Gq8sWRzJaVajRs0uVxA2YAkdb1jm2YkPz4G6egUFAyA3n5vtEIZefPk5Wa4UXbKuS5fKkJWdgA==}
    engines: {node: '>=10'}
    dev: true

  /eslint-import-resolver-node@0.3.9:
    resolution: {integrity: sha512-WFj2isz22JahUv+B788TlO3N6zL3nNJGU8CcZbPZvVEkBPaJdCV4vy5wyghty5ROFbCRnm132v8BScu5/1BQ8g==}
    dependencies:
      debug: 3.2.7
      is-core-module: 2.15.1
      resolve: 1.22.8
    transitivePeerDependencies:
      - supports-color
    dev: true

  /eslint-module-utils@2.12.0(@typescript-eslint/parser@5.0.0)(eslint-import-resolver-node@0.3.9)(eslint@8.1.0):
    resolution: {integrity: sha512-wALZ0HFoytlyh/1+4wuZ9FJCD/leWHQzzrxJ8+rebyReSLk7LApMyd3WJaLVoN+D5+WIdJyDK1c6JnE65V4Zyg==}
    engines: {node: '>=4'}
    peerDependencies:
      '@typescript-eslint/parser': '*'
      eslint: '*'
      eslint-import-resolver-node: '*'
      eslint-import-resolver-typescript: '*'
      eslint-import-resolver-webpack: '*'
    peerDependenciesMeta:
      '@typescript-eslint/parser':
        optional: true
      eslint:
        optional: true
      eslint-import-resolver-node:
        optional: true
      eslint-import-resolver-typescript:
        optional: true
      eslint-import-resolver-webpack:
        optional: true
    dependencies:
      '@typescript-eslint/parser': 5.0.0(eslint@8.1.0)(typescript@4.7.4)
      debug: 3.2.7
      eslint: 8.1.0
      eslint-import-resolver-node: 0.3.9
    transitivePeerDependencies:
      - supports-color
    dev: true

  /eslint-plugin-header@3.1.1(eslint@8.1.0):
    resolution: {integrity: sha512-9vlKxuJ4qf793CmeeSrZUvVClw6amtpghq3CuWcB5cUNnWHQhgcqy5eF8oVKFk1G3Y/CbchGfEaw3wiIJaNmVg==}
    peerDependencies:
      eslint: '>=7.7.0'
    dependencies:
      eslint: 8.1.0
    dev: true

  /eslint-plugin-import@2.25.2(@typescript-eslint/parser@5.0.0)(eslint@8.1.0):
    resolution: {integrity: sha512-qCwQr9TYfoBHOFcVGKY9C9unq05uOxxdklmBXLVvcwo68y5Hta6/GzCZEMx2zQiu0woKNEER0LE7ZgaOfBU14g==}
    engines: {node: '>=4'}
    peerDependencies:
      '@typescript-eslint/parser': '*'
      eslint: ^2 || ^3 || ^4 || ^5 || ^6 || ^7.2.0 || ^8
    peerDependenciesMeta:
      '@typescript-eslint/parser':
        optional: true
    dependencies:
      '@typescript-eslint/parser': 5.0.0(eslint@8.1.0)(typescript@4.7.4)
      array-includes: 3.1.8
      array.prototype.flat: 1.3.2
      debug: 2.6.9
      doctrine: 2.1.0
      eslint: 8.1.0
      eslint-import-resolver-node: 0.3.9
      eslint-module-utils: 2.12.0(@typescript-eslint/parser@5.0.0)(eslint-import-resolver-node@0.3.9)(eslint@8.1.0)
      has: 1.0.4
      is-core-module: 2.15.1
      is-glob: 4.0.3
      minimatch: 3.1.2
      object.values: 1.2.0
      resolve: 1.22.8
      tsconfig-paths: 3.15.0
    transitivePeerDependencies:
      - eslint-import-resolver-typescript
      - eslint-import-resolver-webpack
      - supports-color
    dev: true

  /eslint-plugin-no-secrets@0.8.9(eslint@8.1.0):
    resolution: {integrity: sha512-CqaBxXrImABCtxMWspAnm8d5UKkpNylC7zqVveb+fJHEvsSiNGJlSWzdSIvBUnW1XhJXkzifNIZQC08rEII5Ng==}
    engines: {node: '>=10.0.0', npm: '>=6.9.0'}
    peerDependencies:
      eslint: '>=3.0.0'
    dependencies:
      eslint: 8.1.0
    dev: true

  /eslint-plugin-prettier@4.0.0(eslint@8.1.0)(prettier@2.4.1):
    resolution: {integrity: sha512-98MqmCJ7vJodoQK359bqQWaxOE0CS8paAz/GgjaZLyex4TTk3g9HugoO89EqWCrFiOqn9EVvcoo7gZzONCWVwQ==}
    engines: {node: '>=6.0.0'}
    peerDependencies:
      eslint: '>=7.28.0'
      eslint-config-prettier: '*'
      prettier: '>=2.0.0'
    peerDependenciesMeta:
      eslint-config-prettier:
        optional: true
    dependencies:
      eslint: 8.1.0
      prettier: 2.4.1
      prettier-linter-helpers: 1.0.0
    dev: true

  /eslint-scope@5.1.1:
    resolution: {integrity: sha512-2NxwbF/hZ0KpepYN0cNbo+FN6XoK7GaHlQhgx/hIZl6Va0bF45RQOOwhLIy8lQDbuCiadSLCBnH2CFYquit5bw==}
    engines: {node: '>=8.0.0'}
    dependencies:
      esrecurse: 4.3.0
      estraverse: 4.3.0
    dev: true

  /eslint-scope@6.0.0:
    resolution: {integrity: sha512-uRDL9MWmQCkaFus8RF5K9/L/2fn+80yoW3jkD53l4shjCh26fCtvJGasxjUqP5OT87SYTxCVA3BwTUzuELx9kA==}
    engines: {node: ^12.22.0 || ^14.17.0 || >=16.0.0}
    dependencies:
      esrecurse: 4.3.0
      estraverse: 5.3.0
    dev: true

  /eslint-utils@3.0.0(eslint@8.1.0):
    resolution: {integrity: sha512-uuQC43IGctw68pJA1RgbQS8/NP7rch6Cwd4j3ZBtgo4/8Flj4eGE7ZYSZRN3iq5pVUv6GPdW5Z1RFleo84uLDA==}
    engines: {node: ^10.0.0 || ^12.0.0 || >= 14.0.0}
    peerDependencies:
      eslint: '>=5'
    dependencies:
      eslint: 8.1.0
      eslint-visitor-keys: 2.1.0
    dev: true

  /eslint-visitor-keys@2.1.0:
    resolution: {integrity: sha512-0rSmRBzXgDzIsD6mGdJgevzgezI534Cer5L/vyMX0kHzT/jiB43jRhd9YUlMGYLQy2zprNmoT8qasCGtY+QaKw==}
    engines: {node: '>=10'}
    dev: true

  /eslint-visitor-keys@3.4.3:
    resolution: {integrity: sha512-wpc+LXeiyiisxPlEkUzU6svyS1frIO3Mgxj1fdy7Pm8Ygzguax2N3Fa/D/ag1WqbOprdI+uY6wMUl8/a2G+iag==}
    engines: {node: ^12.22.0 || ^14.17.0 || >=16.0.0}
    dev: true

  /eslint@8.1.0:
    resolution: {integrity: sha512-JZvNneArGSUsluHWJ8g8MMs3CfIEzwaLx9KyH4tZ2i+R2/rPWzL8c0zg3rHdwYVpN/1sB9gqnjHwz9HoeJpGHw==}
    engines: {node: ^12.22.0 || ^14.17.0 || >=16.0.0}
    hasBin: true
    dependencies:
      '@eslint/eslintrc': 1.4.1
      '@humanwhocodes/config-array': 0.6.0
      ajv: 6.12.6
      chalk: 4.1.2
      cross-spawn: 7.0.5
      debug: 4.3.7(supports-color@8.1.1)
      doctrine: 3.0.0
      enquirer: 2.4.1
      escape-string-regexp: 4.0.0
      eslint-scope: 6.0.0
      eslint-utils: 3.0.0(eslint@8.1.0)
      eslint-visitor-keys: 3.4.3
      espree: 9.6.1
      esquery: 1.6.0
      esutils: 2.0.3
      fast-deep-equal: 3.1.3
      file-entry-cache: 6.0.1
      functional-red-black-tree: 1.0.1
      glob-parent: 6.0.2
      globals: 13.24.0
      ignore: 4.0.6
      import-fresh: 3.3.0
      imurmurhash: 0.1.4
      is-glob: 4.0.3
      js-yaml: 4.1.0
      json-stable-stringify-without-jsonify: 1.0.1
      levn: 0.4.1
      lodash.merge: 4.6.2
      minimatch: 3.1.2
      natural-compare: 1.4.0
      optionator: 0.9.4
      progress: 2.0.3
      regexpp: 3.2.0
      semver: 7.5.2
      strip-ansi: 6.0.1
      strip-json-comments: 3.1.1
      text-table: 0.2.0
      v8-compile-cache: 2.4.0
    transitivePeerDependencies:
      - supports-color
    dev: true

  /esniff@2.0.1:
    resolution: {integrity: sha512-kTUIGKQ/mDPFoJ0oVfcmyJn4iBDRptjNVIzwIFR7tqWXdVI9xfA2RMwY/gbSpJG3lkdWNEjLap/NqVHZiJsdfg==}
    engines: {node: '>=0.10'}
    dependencies:
      d: 1.0.2
      es5-ext: 0.10.63
      event-emitter: 0.3.5
      type: 2.7.3
    dev: false

  /espree@9.6.1:
    resolution: {integrity: sha512-oruZaFkjorTpF32kDSI5/75ViwGeZginGGy2NoOSg3Q9bnwlnmDm4HLnkl0RE3n+njDXR037aY1+x58Z/zFdwQ==}
    engines: {node: ^12.22.0 || ^14.17.0 || >=16.0.0}
    dependencies:
      acorn: 8.14.0
      acorn-jsx: 5.3.2(acorn@8.14.0)
      eslint-visitor-keys: 3.4.3
    dev: true

  /esprima@4.0.1:
    resolution: {integrity: sha512-eGuFFw7Upda+g4p+QHvnW0RyTX/SVeJBDM/gCtMARO0cLuT2HcEKnTPvhjV6aGeqrCB/sbNop0Kszm0jsaWU4A==}
    engines: {node: '>=4'}
    hasBin: true

  /esquery@1.6.0:
    resolution: {integrity: sha512-ca9pw9fomFcKPvFLXhBKUK90ZvGibiGOvRJNbjljY7s7uq/5YO4BOzcYtJqExdx99rF6aAcnRxHmcUHcz6sQsg==}
    engines: {node: '>=0.10'}
    dependencies:
      estraverse: 5.3.0
    dev: true

  /esrecurse@4.3.0:
    resolution: {integrity: sha512-KmfKL3b6G+RXvP8N1vr3Tq1kL/oCFgn2NYXEtqP8/L3pKapUA4G8cFVaoF3SU323CD4XypR/ffioHmkti6/Tag==}
    engines: {node: '>=4.0'}
    dependencies:
      estraverse: 5.3.0
    dev: true

  /estraverse@4.3.0:
    resolution: {integrity: sha512-39nnKffWz8xN1BU/2c79n9nB9HDzo0niYUqx6xyqUnyoAnQyyWpOTdZEeiCch8BBu515t4wp9ZmgVfVhn9EBpw==}
    engines: {node: '>=4.0'}
    dev: true

  /estraverse@5.3.0:
    resolution: {integrity: sha512-MMdARuVEQziNTeJD8DgMqmhwR11BRQ/cBP+pLtYdSTnf3MIO8fFeiINEbX36ZdNlfU/7A9f3gUw49B3oQsvwBA==}
    engines: {node: '>=4.0'}
    dev: true

  /estree-walker@2.0.2:
    resolution: {integrity: sha512-Rfkk/Mp/DL7JVje3u18FxFujQlTNR2q6QfMSMB7AvCBx91NGj/ba3kCfza0f6dVDbw7YlRf/nDrn7pQrCCyQ/w==}
    dev: true

  /esutils@2.0.3:
    resolution: {integrity: sha512-kVscqXk4OCp68SZ0dkgEKVi6/8ij300KBWTJq32P/dYeWTSwK41WyTxalN1eRmA5Z9UU/LX9D7FWSmV9SAYx6g==}
    engines: {node: '>=0.10.0'}

  /etag@1.8.1:
    resolution: {integrity: sha512-aIL5Fx7mawVa300al2BnEE4iNvo1qETxLrPI/o05L7z6go7fCw1J6EQmbK4FmJ2AS7kgVF/KEZWufBfdClMcPg==}
    engines: {node: '>= 0.6'}
    dev: false

  /event-emitter@0.3.5:
    resolution: {integrity: sha512-D9rRn9y7kLPnJ+hMq7S/nhvoKwwvVJahBi2BPmx3bvbsEdK3W9ii8cBSGjP+72/LnM4n6fo3+dkCX5FeTQruXA==}
    dependencies:
      d: 1.0.2
      es5-ext: 0.10.63
    dev: false

  /events@3.3.0:
    resolution: {integrity: sha512-mQw+2fkQbALzQ7V0MY0IqdnXNOeTtP4r0lN9z7AAawCXgqea7bDii20AYrIBrFd/Hx0M2Ocz6S111CaFkUcb0Q==}
    engines: {node: '>=0.8.x'}
    dev: false

  /execa@5.1.1:
    resolution: {integrity: sha512-8uSpZZocAZRBAPIEINJj3Lo9HyGitllczc27Eh5YYojjMFMn8yHMDMaUHE2Jqfq05D/wucwI4JGURyXt1vchyg==}
    engines: {node: '>=10'}
    dependencies:
      cross-spawn: 7.0.5
      get-stream: 6.0.1
      human-signals: 2.1.0
      is-stream: 2.0.1
      merge-stream: 2.0.0
      npm-run-path: 4.0.1
      onetime: 5.1.2
      signal-exit: 3.0.7
      strip-final-newline: 2.0.0
    dev: true

  /exenv-es6@1.1.1:
    resolution: {integrity: sha512-vlVu3N8d6yEMpMsEm+7sUBAI81aqYYuEvfK0jNqmdb/OPXzzH7QWDDnVjMvDSY47JdHEqx/dfC/q8WkfoTmpGQ==}
    dev: false

  /expand-brackets@2.1.4:
    resolution: {integrity: sha512-w/ozOKR9Obk3qoWeY/WDi6MFta9AoMR+zud60mdnbniMcBxRuFJyDt2LdX/14A1UABeqk+Uk+LDfUpvoGKppZA==}
    engines: {node: '>=0.10.0'}
    dependencies:
      debug: 2.6.9
      define-property: 0.2.5
      extend-shallow: 2.0.1
      posix-character-classes: 0.1.1
      regex-not: 1.0.2
      snapdragon: 0.8.2
      to-regex: 3.0.2
    transitivePeerDependencies:
      - supports-color
    dev: true

  /exponential-backoff@3.1.1:
    resolution: {integrity: sha512-dX7e/LHVJ6W3DE1MHWi9S1EYzDESENfLrYohG2G++ovZrYOkm4Knwa0mc1cn84xJOR4KEU0WSchhLbd0UklbHw==}
    dev: true

  /express@4.21.1:
    resolution: {integrity: sha512-YSFlK1Ee0/GC8QaO91tHcDxJiE/X4FbpAyQWkxAvG6AXCuR65YzK8ua6D9hvi/TzUfZMpc+BwuM1IPw8fmQBiQ==}
    engines: {node: '>= 0.10.0'}
    dependencies:
      accepts: 1.3.8
      array-flatten: 1.1.1
      body-parser: 1.20.3
      content-disposition: 0.5.4
      content-type: 1.0.5
      cookie: 0.7.1
      cookie-signature: 1.0.6
      debug: 2.6.9
      depd: 2.0.0
      encodeurl: 2.0.0
      escape-html: 1.0.3
      etag: 1.8.1
      finalhandler: 1.3.1
      fresh: 0.5.2
      http-errors: 2.0.0
      merge-descriptors: 1.0.3
      methods: 1.1.2
      on-finished: 2.4.1
      parseurl: 1.3.3
      path-to-regexp: 0.1.10
      proxy-addr: 2.0.7
      qs: 6.13.0
      range-parser: 1.2.1
      safe-buffer: 5.2.1
      send: 0.19.0
      serve-static: 1.16.2
      setprototypeof: 1.2.0
      statuses: 2.0.1
      type-is: 1.6.18
      utils-merge: 1.0.1
      vary: 1.1.2
    transitivePeerDependencies:
      - supports-color
    dev: false

  /ext@1.7.0:
    resolution: {integrity: sha512-6hxeJYaL110a9b5TEJSj0gojyHQAmA2ch5Os+ySCiA1QGdS697XWY1pzsrSjqA9LDEEgdB/KypIlR59RcLuHYw==}
    dependencies:
      type: 2.7.3
    dev: false

  /extend-shallow@2.0.1:
    resolution: {integrity: sha512-zCnTtlxNoAiDc3gqY2aYAWFx7XWWiasuF2K8Me5WbN8otHKTUKBwjPtNpRs/rbUZm7KxWAaNj7P1a/p52GbVug==}
    engines: {node: '>=0.10.0'}
    dependencies:
      is-extendable: 0.1.1
    dev: true

  /extend-shallow@3.0.2:
    resolution: {integrity: sha512-BwY5b5Ql4+qZoefgMj2NUmx+tehVTH/Kf4k1ZEtOHNFcm2wSxMRo992l6X3TIgni2eZVTZ85xMOjF31fwZAj6Q==}
    engines: {node: '>=0.10.0'}
    dependencies:
      assign-symbols: 1.0.0
      is-extendable: 1.0.1
    dev: true

  /extglob@2.0.4:
    resolution: {integrity: sha512-Nmb6QXkELsuBr24CJSkilo6UHHgbekK5UiZgfE6UHD3Eb27YC6oD+bhcT+tJ6cl8dmsgdQxnWlcry8ksBIBLpw==}
    engines: {node: '>=0.10.0'}
    dependencies:
      array-unique: 0.3.2
      define-property: 1.0.0
      expand-brackets: 2.1.4
      extend-shallow: 2.0.1
      fragment-cache: 0.2.1
      regex-not: 1.0.2
      snapdragon: 0.8.2
      to-regex: 3.0.2
    transitivePeerDependencies:
      - supports-color
    dev: true

  /fast-deep-equal@3.1.3:
    resolution: {integrity: sha512-f3qQ9oQy9j2AhBe/H9VC91wLmKBCCU/gDOnKNAYG5hswO7BLKj09Hc5HYNz9cGI++xlpDCIgDaitVs03ATR84Q==}

  /fast-diff@1.3.0:
    resolution: {integrity: sha512-VxPP4NqbUjj6MaAOafWeUn2cXWLcCtljklUtZf0Ind4XQ+QPtmA0b18zZy0jIQx+ExRVCR/ZQpBmik5lXshNsw==}
    dev: true

  /fast-glob@3.3.2:
    resolution: {integrity: sha512-oX2ruAFQwf/Orj8m737Y5adxDQO0LAB7/S5MnxCdTNDd4p6BsyIVsv9JQsATbTSq8KHRpLwIHbVlUNatxd+1Ow==}
    engines: {node: '>=8.6.0'}
    dependencies:
      '@nodelib/fs.stat': 2.0.5
      '@nodelib/fs.walk': 1.2.8
      glob-parent: 5.1.2
      merge2: 1.4.1
      micromatch: 4.0.8
    dev: true

  /fast-json-stable-stringify@2.1.0:
    resolution: {integrity: sha512-lhd/wF+Lk98HZoTCtlVraHtfh5XYijIjalXck7saUtuanSDyLMxnHhSXEDJqHxD7msR8D0uCmqlkwjCV8xvwHw==}
    dev: true

  /fast-levenshtein@2.0.6:
    resolution: {integrity: sha512-DCXu6Ifhqcks7TZKY3Hxp3y6qphY5SJZmrWMDrKcERSOXWQdMhU9Ig/PYrzyw/ul9jOIyh0N4M0tbC5hodg8dw==}
    dev: true

  /fast-memoize@2.5.2:
    resolution: {integrity: sha512-Ue0LwpDYErFbmNnZSF0UH6eImUwDmogUO1jyE+JbN2gsQz/jICm1Ve7t9QT0rNSsfJt+Hs4/S3GnsDVjL4HVrw==}
    dev: true

  /fast-uri@3.0.3:
    resolution: {integrity: sha512-aLrHthzCjH5He4Z2H9YZ+v6Ujb9ocRuW6ZzkJQOrTxleEijANq4v1TsaPaVG1PZcuurEzrLcWRyYBYXD5cEiaw==}
    dev: false

  /fastq@1.17.1:
    resolution: {integrity: sha512-sRVD3lWVIXWg6By68ZN7vho9a1pQcN/WBFaAAsDDFzlJjvoGx0P8z7V1t72grFJfJhu3YPZBuu25f7Kaw2jN1w==}
    dependencies:
      reusify: 1.0.4
    dev: true

  /fault@1.0.4:
    resolution: {integrity: sha512-CJ0HCB5tL5fYTEA7ToAq5+kTwd++Borf1/bifxd9iT70QcXr4MRrO3Llf8Ifs70q+SJcGHFtnIE/Nw6giCtECA==}
    dependencies:
      format: 0.2.2
    dev: false

  /file-entry-cache@6.0.1:
    resolution: {integrity: sha512-7Gps/XWymbLk2QLYK4NzpMOrYjMhdIxXuIvy2QBsLE6ljuodKvdkWs/cpyJJ3CVIVpH0Oi1Hvg1ovbMzLdFBBg==}
    engines: {node: ^10.12.0 || >=12.0.0}
    dependencies:
      flat-cache: 3.2.0
    dev: true

  /file-uri-to-path@1.0.0:
    resolution: {integrity: sha512-0Zt+s3L7Vf1biwWZ29aARiVYLx7iMGnEUl9x33fbB/j3jR81u/O2LbqK+Bm1CDSNDKVtJ/YjwY7TUd5SkeLQLw==}
    dev: true

  /filelist@1.0.4:
    resolution: {integrity: sha512-w1cEuf3S+DrLCQL7ET6kz+gmlJdbq9J7yXCSjK/OZCPA+qEN1WyF4ZAf0YYJa4/shHJra2t/d/r8SV4Ji+x+8Q==}
    dependencies:
      minimatch: 5.1.6
    dev: true

  /fill-range@4.0.0:
    resolution: {integrity: sha512-VcpLTWqWDiTerugjj8e3+esbg+skS3M9e54UuR3iCeIDMXCLTsAH8hTSzDQU/X6/6t3eYkOKoZSef2PlU6U1XQ==}
    engines: {node: '>=0.10.0'}
    dependencies:
      extend-shallow: 2.0.1
      is-number: 3.0.0
      repeat-string: 1.6.1
      to-regex-range: 2.1.1
    dev: true

  /fill-range@7.1.1:
    resolution: {integrity: sha512-YsGpe3WHLK8ZYi4tWDg2Jy3ebRz2rXowDxnld4bkQB00cc/1Zw9AWnC0i9ztDJitivtQvaI9KaLyKrc+hBW0yg==}
    engines: {node: '>=8'}
    dependencies:
      to-regex-range: 5.0.1

  /filter-obj@1.1.0:
    resolution: {integrity: sha512-8rXg1ZnX7xzy2NGDVkBVaAy+lSlPNwad13BtgSlLuxfIslyt5Vg64U7tFcCt4WS1R0hvtnQybT/IyCkGZ3DpXQ==}
    engines: {node: '>=0.10.0'}
    dev: false

  /finalhandler@1.3.1:
    resolution: {integrity: sha512-6BN9trH7bp3qvnrRyzsBz+g3lZxTNZTbVO2EV1CS0WIcDbawYVdYvGflME/9QP0h0pYlCDBCTjYa9nZzMDpyxQ==}
    engines: {node: '>= 0.8'}
    dependencies:
      debug: 2.6.9
      encodeurl: 2.0.0
      escape-html: 1.0.3
      on-finished: 2.4.1
      parseurl: 1.3.3
      statuses: 2.0.1
      unpipe: 1.0.0
    transitivePeerDependencies:
      - supports-color
    dev: false

  /find-cache-dir@2.1.0:
    resolution: {integrity: sha512-Tq6PixE0w/VMFfCgbONnkiQIVol/JJL7nRMi20fqzA4NRs9AfeqMGeRdPi3wIhYkxjeBaWh2rxwapn5Tu3IqOQ==}
    engines: {node: '>=6'}
    dependencies:
      commondir: 1.0.1
      make-dir: 2.1.0
      pkg-dir: 3.0.0
    dev: false

  /find-cache-dir@3.3.2:
    resolution: {integrity: sha512-wXZV5emFEjrridIgED11OoUKLxiYjAcqot/NJdAkOhlJ+vGzwhOAfcG5OX1jP+S0PcjEn8bdMJv+g2jwQ3Onig==}
    engines: {node: '>=8'}
    dependencies:
      commondir: 1.0.1
      make-dir: 3.1.0
      pkg-dir: 4.2.0
    dev: true

  /find-process@1.4.4:
    resolution: {integrity: sha512-rRSuT1LE4b+BFK588D2V8/VG9liW0Ark1XJgroxZXI0LtwmQJOb490DvDYvbm+Hek9ETFzTutGfJ90gumITPhQ==}
    hasBin: true
    dependencies:
      chalk: 4.1.2
      commander: 5.1.0
      debug: 4.3.7(supports-color@8.1.1)
    transitivePeerDependencies:
      - supports-color
    dev: false

  /find-up@3.0.0:
    resolution: {integrity: sha512-1yD6RmLI1XBfxugvORwlck6f75tYL+iR0jqwsOrOxMZyGYqUuDhJ0l4AXdO1iX/FTs9cBAMEk1gWSEx1kSbylg==}
    engines: {node: '>=6'}
    dependencies:
      locate-path: 3.0.0
    dev: false

  /find-up@4.1.0:
    resolution: {integrity: sha512-PpOwAdQ/YlXQ2vj8a3h8IipDuYRi3wceVQQGYWxNINccq40Anw7BlsEXCMbt1Zt+OLA6Fq9suIpIWD0OsnISlw==}
    engines: {node: '>=8'}
    dependencies:
      locate-path: 5.0.0
      path-exists: 4.0.0
    dev: true

  /find-up@5.0.0:
    resolution: {integrity: sha512-78/PXT1wlLLDgTzDs7sjq9hzz0vXD+zn+7wypEe4fXQxCmdmqfGsEPQxmiCSQI3ajFV91bVSsvNtrJRiW6nGng==}
    engines: {node: '>=10'}
    dependencies:
      locate-path: 6.0.0
      path-exists: 4.0.0
    dev: true

  /flat-cache@3.2.0:
    resolution: {integrity: sha512-CYcENa+FtcUKLmhhqyctpclsq7QF38pKjZHsGNiSQF5r4FtoKDWabFDl3hzaEQMvT1LHEysw5twgLvpYYb4vbw==}
    engines: {node: ^10.12.0 || >=12.0.0}
    dependencies:
      flatted: 3.3.1
      keyv: 4.5.4
      rimraf: 3.0.2
    dev: true

  /flat@5.0.2:
    resolution: {integrity: sha512-b6suED+5/3rTpUBdG1gupIl8MPFCAMA0QXwmljLhvCUKcUvdE4gWky9zpuGCcXHOsz4J9wPGNWq6OKpmIzz3hQ==}
    hasBin: true
    dev: true

  /flatted@3.3.1:
    resolution: {integrity: sha512-X8cqMLLie7KsNUDSdzeN8FYK9rEt4Dt67OsG/DNGnYTSDBG4uFAJFBnUeiV+zCVAvwFy56IjM9sH51jVaEhNxw==}

  /flow-parser@0.252.0:
    resolution: {integrity: sha512-z8hKPUjZ33VLn4HVntifqmEhmolUMopysnMNzazoDqo1GLUkBsreLNsxETlKJMPotUWStQnen6SGvUNe1j4Hlg==}
    engines: {node: '>=0.4.0'}
    dev: false

  /follow-redirects@1.15.9(debug@4.3.7):
    resolution: {integrity: sha512-gew4GsXizNgdoRyqmyfMHyAmXsZDk6mHkSxZFCzW9gwlbtOW44CDtYavM+y+72qD/Vq2l550kMF52DT8fOLJqQ==}
    engines: {node: '>=4.0'}
    peerDependencies:
      debug: '*'
    peerDependenciesMeta:
      debug:
        optional: true
    dependencies:
      debug: 4.3.7(supports-color@8.1.1)
    dev: false

  /for-each@0.3.3:
    resolution: {integrity: sha512-jqYfLp7mo9vIyQf8ykW2v7A+2N4QjeCeI5+Dz9XraiO1ign81wjiH7Fb9vSOWvQfNtmSa4H2RoQTrrXivdUZmw==}
    dependencies:
      is-callable: 1.2.7
    dev: true

  /for-in@1.0.2:
    resolution: {integrity: sha512-7EwmXrOjyL+ChxMhmG5lnW9MPt1aIeZEwKhQzoBUdTV0N3zuwWDZYVJatDvZ2OyzPUvdIAZDsCetk3coyMfcnQ==}
    engines: {node: '>=0.10.0'}
    dev: true

  /foreground-child@2.0.0:
    resolution: {integrity: sha512-dCIq9FpEcyQyXKCkyzmlPTFNgrCzPudOe+mhvJU5zAtlBnGVy2yKxtfsxK2tQBThwq225jcvBjpw1Gr40uzZCA==}
    engines: {node: '>=8.0.0'}
    dependencies:
      cross-spawn: 7.0.5
      signal-exit: 3.0.7
    dev: true

  /form-data@4.0.1:
    resolution: {integrity: sha512-tzN8e4TX8+kkxGPK8D5u0FNmjPUjw3lwC9lSLxxoB/+GtsJG91CO8bSWy73APlgAZzZbXEYZJuxjkHH2w+Ezhw==}
    engines: {node: '>= 6'}
    dependencies:
      asynckit: 0.4.0
      combined-stream: 1.0.8
      mime-types: 2.1.35
    dev: false

  /format@0.2.2:
    resolution: {integrity: sha512-wzsgA6WOq+09wrU1tsJ09udeR/YZRaeArL9e1wPbFg3GG2yDnC2ldKpxs4xunpFF9DgqCqOIra3bc1HWrJ37Ww==}
    engines: {node: '>=0.4.x'}
    dev: false

  /forwarded@0.2.0:
    resolution: {integrity: sha512-buRG0fpBtRHSTCOASe6hD258tEubFoRLb4ZNA6NxMVHNw2gOcwHo9wyablzMzOA5z9xA9L1KNjk/Nt6MT9aYow==}
    engines: {node: '>= 0.6'}
    dev: false

  /fragment-cache@0.2.1:
    resolution: {integrity: sha512-GMBAbW9antB8iZRHLoGw0b3HANt57diZYFO/HL1JGIC1MjKrdmhxvrJbupnVvpys0zsz7yBApXdQyfepKly2kA==}
    engines: {node: '>=0.10.0'}
    dependencies:
      map-cache: 0.2.2
    dev: true

  /fresh@0.5.2:
    resolution: {integrity: sha512-zJ2mQYM18rEFOudeV4GShTGIQ7RbzA7ozbU9I/XBpm7kqgMywgmylMwXHxZJmkVoYkna9d2pVXVXPdYTP9ej8Q==}
    engines: {node: '>= 0.6'}
    dev: false

  /fromentries@1.3.2:
    resolution: {integrity: sha512-cHEpEQHUg0f8XdtZCc2ZAhrHzKzT0MrFUTcvx+hfxYu7rGMDc5SKoXFh+n4YigxsHXRzc6OrCshdR1bWH6HHyg==}
    dev: true

  /fs-extra@11.1.1:
    resolution: {integrity: sha512-MGIE4HOvQCeUCzmlHs0vXpih4ysz4wg9qiSAu6cd42lVwPbTM1TjV7RusoyQqMmk/95gdQZX72u+YW+c3eEpFQ==}
    engines: {node: '>=14.14'}
    dependencies:
      graceful-fs: 4.2.11
      jsonfile: 6.1.0
      universalify: 2.0.1
    dev: true

  /fs-extra@7.0.1:
    resolution: {integrity: sha512-YJDaCJZEnBmcbw13fvdAM9AwNOJwOzrE4pqMqBq5nFiEqXUqHwlK4B+3pUw6JNvfSPtX05xFHtYy/1ni01eGCw==}
    engines: {node: '>=6 <7 || >=8'}
    dependencies:
      graceful-fs: 4.2.11
      jsonfile: 4.0.0
      universalify: 0.1.2
    dev: false

  /fs-extra@8.1.0:
    resolution: {integrity: sha512-yhlQgA6mnOJUKOsRUFsgJdQCvkKhcz8tlZG5HBQfReYZy46OwLcY+Zia0mtdHsOo9y/hP+CxMN0TU9QxoOtG4g==}
    engines: {node: '>=6 <7 || >=8'}
    dependencies:
      graceful-fs: 4.2.11
      jsonfile: 4.0.0
      universalify: 0.1.2
    dev: false

  /fs-extra@9.0.1:
    resolution: {integrity: sha512-h2iAoN838FqAFJY2/qVpzFXy+EBxfVE220PalAqQLDVsFOHLJrZvut5puAbCdNv6WJk+B8ihI+k0c7JK5erwqQ==}
    engines: {node: '>=10'}
    dependencies:
      at-least-node: 1.0.0
      graceful-fs: 4.2.11
      jsonfile: 6.1.0
      universalify: 1.0.0
    dev: true

  /fs-extra@9.1.0:
    resolution: {integrity: sha512-hcg3ZmepS30/7BSFqRvoo3DOMQu7IjqxO5nCDt+zM9XWjb33Wg7ziNT+Qvqbuc3+gWpzO02JubVyk2G4Zvo1OQ==}
    engines: {node: '>=10'}
    dependencies:
      at-least-node: 1.0.0
      graceful-fs: 4.2.11
      jsonfile: 6.1.0
      universalify: 2.0.1
    dev: false

  /fs-minipass@2.1.0:
    resolution: {integrity: sha512-V/JgOLFCS+R6Vcq0slCuaeWEdNC3ouDlJMNIsacH2VtALiu9mV4LPrHc5cDl8k5aw6J8jwgWWpiTo5RYhmIzvg==}
    engines: {node: '>= 8'}
    dependencies:
      minipass: 3.3.6
    dev: true

  /fs.realpath@1.0.0:
    resolution: {integrity: sha512-OO0pH2lK6a0hZnAdau5ItzHPI6pUlvI7jMVnxUQRtw4owF2wk8lOSabtGDCTP4Ggrg2MbGnWO9X8K1t4+fGMDw==}

  /fsevents@2.3.3:
    resolution: {integrity: sha512-5xoDfX+fL7faATnagmWPpbFtwh/R77WmMMqqHGS65C3vvB0YHrgF+B1YmZ3441tMj5n63k0212XNoJwzlhffQw==}
    engines: {node: ^8.16.0 || ^10.6.0 || >=11.0.0}
    os: [darwin]
    requiresBuild: true
    dev: true
    optional: true

  /function-bind@1.1.2:
    resolution: {integrity: sha512-7XHNxH7qX9xG5mIwxkhumTox/MIRNcOgDrxWsMt2pAr23WHp6MrRlN7FBSFpCpr+oVO0F744iUgR82nJMfG2SA==}

  /function.prototype.name@1.1.6:
    resolution: {integrity: sha512-Z5kx79swU5P27WEayXM1tBi5Ze/lbIyiNgU3qyXUOf9b2rgXYyF9Dy9Cx+IQv/Lc8WCG6L82zwUPpSS9hGehIg==}
    engines: {node: '>= 0.4'}
    dependencies:
      call-bind: 1.0.7
      define-properties: 1.2.1
<<<<<<< HEAD
      es-abstract: 1.23.3
=======
      es-abstract: 1.23.4
>>>>>>> 2e1fa840
      functions-have-names: 1.2.3
    dev: true

  /functional-red-black-tree@1.0.1:
    resolution: {integrity: sha512-dsKNQNdj6xA3T+QlADDA7mOSlX0qiMINjn0cgr+eGHGsbSHzTabcIogz2+p/iqP1Xs6EP/sS2SbqH+brGTbq0g==}
    dev: true

  /functions-have-names@1.2.3:
    resolution: {integrity: sha512-xckBUXyTIqT97tq2x2AMb+g163b5JFysYk0x4qxNFwbfQkmNZoiRHb6sPzI9/QV33WeuvVYBUIiD4NzNIyqaRQ==}
    dev: true

  /fuse.js@6.6.2:
    resolution: {integrity: sha512-cJaJkxCCxC8qIIcPBF9yGxY0W/tVZS3uEISDxhYIdtk8OL93pe+6Zj7LjCqVV4dzbqcriOZ+kQ/NE4RXZHsIGA==}
    engines: {node: '>=10'}
    dev: false

  /gauge@4.0.4:
    resolution: {integrity: sha512-f9m+BEN5jkg6a0fZjleidjN51VE1X+mPFQ2DJ0uv1V39oCLCbsGe6yjbBnp7eK7z/+GAon99a3nHuqbuuthyPg==}
    engines: {node: ^12.13.0 || ^14.15.0 || >=16.0.0}
    deprecated: This package is no longer supported.
    dependencies:
      aproba: 2.0.0
      color-support: 1.1.3
      console-control-strings: 1.1.0
      has-unicode: 2.0.1
      signal-exit: 3.0.7
      string-width: 4.2.3
      strip-ansi: 6.0.1
      wide-align: 1.1.5
    dev: true

  /gensync@1.0.0-beta.2:
    resolution: {integrity: sha512-3hN7NaskYvMDLQY55gnW3NQ+mesEAepTqlg+VEbj7zzqEMBVNhzcGYYeqFo/TlYz6eQiFcp1HcsCZO+nGgS8zg==}
    engines: {node: '>=6.9.0'}

  /get-caller-file@2.0.5:
    resolution: {integrity: sha512-DyFP3BM/3YHTQOCUL/w0OZHR0lpKeGrxotcHWcqNEdnltqFwXVfhEBQ94eIo34AfQpo0rGki4cyIiftY06h2Fg==}
    engines: {node: 6.* || 8.* || >= 10.*}

  /get-func-name@2.0.2:
    resolution: {integrity: sha512-8vXOvuE167CtIc3OyItco7N/dpRtBbYOsPsXCz7X/PMnlGjYjSGuZJgM1Y7mmew7BKf9BqvLX2tnOVy1BBUsxQ==}
    dev: true

  /get-intrinsic@1.2.4:
    resolution: {integrity: sha512-5uYhsJH8VJBTv7oslg4BznJYhDoRI6waYCxMmCdnTrcCrHA/fCFKoTFz2JKKE0HdDFUF7/oQuhzumXJK7paBRQ==}
    engines: {node: '>= 0.4'}
    dependencies:
      es-errors: 1.3.0
      function-bind: 1.1.2
      has-proto: 1.0.3
      has-symbols: 1.0.3
      hasown: 2.0.2

  /get-own-enumerable-property-symbols@3.0.2:
    resolution: {integrity: sha512-I0UBV/XOz1XkIJHEUDMZAbzCThU/H8DxmSfmdGcKPnVhu2VfFqr34jr9777IyaTYvxjedWhqVIilEDsCdP5G6g==}
    dev: true

  /get-package-type@0.1.0:
    resolution: {integrity: sha512-pjzuKtY64GYfWizNAJ0fr9VqttZkNiK2iS430LtIHzjBEr6bX8Am2zm4sW4Ro5wjWW5cAlRL1qAMTcXbjNAO2Q==}
    engines: {node: '>=8.0.0'}
    dev: true

  /get-stream@6.0.1:
    resolution: {integrity: sha512-ts6Wi+2j3jQjqi70w5AlN8DFnkSwC+MqmxEzdEALB2qXZYV3X/b1CTfgPLGJNMeAWxdPfU8FO1ms3NUfaHCPYg==}
    engines: {node: '>=10'}
    dev: true

  /get-symbol-description@1.0.2:
    resolution: {integrity: sha512-g0QYk1dZBxGwk+Ngc+ltRH2IBp2f7zBkBMBJZCDerh6EhlhSR6+9irMCuT/09zD6qkarHUSn529sK/yL4S27mg==}
    engines: {node: '>= 0.4'}
    dependencies:
      call-bind: 1.0.7
      es-errors: 1.3.0
      get-intrinsic: 1.2.4
    dev: true

  /get-value@2.0.6:
    resolution: {integrity: sha512-Ln0UQDlxH1BapMu3GPtf7CuYNwRZf2gwCuPqbyG6pB8WfmFpzqcy4xtAaAMUhnNqjMKTiCPZG2oMT3YSx8U2NA==}
    engines: {node: '>=0.10.0'}
    dev: true

  /glob-parent@5.1.2:
    resolution: {integrity: sha512-AOIgSQCepiJYwP3ARnGx+5VnTu2HBYdzbGP45eLw1vr3zB3vZLeyed1sC9hnbcOc9/SrMyM5RPQrkGz4aS9Zow==}
    engines: {node: '>= 6'}
    dependencies:
      is-glob: 4.0.3
    dev: true

  /glob-parent@6.0.2:
    resolution: {integrity: sha512-XxwI8EOhVQgWp6iDL+3b0r86f4d6AX6zSU55HfB4ydCEuXLXc5FcYeOu+nnGftS4TEju/11rt4KJPTMgbfmv4A==}
    engines: {node: '>=10.13.0'}
    dependencies:
      is-glob: 4.0.3
    dev: true

  /glob@10.0.0:
    resolution: {integrity: sha512-zmp9ZDC6NpDNLujV2W2n+3lH+BafIVZ4/ct+Yj3BMZTH/+bgm/eVjHzeFLwxJrrIGgjjS2eiQLlpurHsNlEAtQ==}
    engines: {node: '>=16 || 14 >=14.17'}
    dependencies:
      fs.realpath: 1.0.0
      minimatch: 9.0.5
      minipass: 5.0.0
      path-scurry: 1.11.1
    dev: false

  /glob@7.2.0:
    resolution: {integrity: sha512-lmLf6gtyrPq8tTjSmrO94wBeQbFR3HbLHbuyD69wuyQkImp2hWqMGB47OX65FBkPffO641IP9jWa1z4ivqG26Q==}
    deprecated: Glob versions prior to v9 are no longer supported
    dependencies:
      fs.realpath: 1.0.0
      inflight: 1.0.6
      inherits: 2.0.4
      minimatch: 3.1.2
      once: 1.4.0
      path-is-absolute: 1.0.1
    dev: true

  /glob@7.2.3:
    resolution: {integrity: sha512-nFR0zLpU2YCaRxwoCJvL6UvCH2JFyFVIvwTLsIf21AuHlMskA1hhTdk+LlYJtOlYt9v6dvszD2BGRqBL+iQK9Q==}
    deprecated: Glob versions prior to v9 are no longer supported
    dependencies:
      fs.realpath: 1.0.0
      inflight: 1.0.6
      inherits: 2.0.4
      minimatch: 3.1.2
      once: 1.4.0
      path-is-absolute: 1.0.1

  /glob@8.1.0:
    resolution: {integrity: sha512-r8hpEjiQEYlF2QU0df3dS+nxxSIreXQS1qRhMJM0Q5NDdR386C7jb7Hwwod8Fgiuex+k0GFjgft18yvxm5XoCQ==}
    engines: {node: '>=12'}
    deprecated: Glob versions prior to v9 are no longer supported
    dependencies:
      fs.realpath: 1.0.0
      inflight: 1.0.6
      inherits: 2.0.4
      minimatch: 5.1.6
      once: 1.4.0
    dev: true

  /globals@11.12.0:
    resolution: {integrity: sha512-WOBp/EEGUiIsJSp7wcv/y6MO+lV9UoncWqxuFfm8eBwzWNgyfBd6Gz+IeKQ9jCmyhoH99g15M3T+QaVHFjizVA==}
    engines: {node: '>=4'}

  /globals@13.24.0:
    resolution: {integrity: sha512-AhO5QUcj8llrbG09iWhPU2B204J1xnPeL8kQmVorSsy+Sjj1sk8gIyh6cUocGmH4L0UuhAJy+hJMRA4mgA4mFQ==}
    engines: {node: '>=8'}
    dependencies:
      type-fest: 0.20.2
    dev: true

  /globalthis@1.0.4:
    resolution: {integrity: sha512-DpLKbNU4WylpxJykQujfCcwYWiV/Jhm50Goo0wrVILAv5jOr9d+H+UR3PhSCD2rCCEIg0uc+G+muBTwD54JhDQ==}
    engines: {node: '>= 0.4'}
    dependencies:
      define-properties: 1.2.1
      gopd: 1.0.1
    dev: true

  /globby@11.1.0:
    resolution: {integrity: sha512-jhIXaOzy1sb8IyocaruWSn1TjmnBVs8Ayhcy83rmxNJ8q2uWKCAj3CnJY+KpGSXCueAPc0i05kVvVKtP1t9S3g==}
    engines: {node: '>=10'}
    dependencies:
      array-union: 2.1.0
      dir-glob: 3.0.1
      fast-glob: 3.3.2
      ignore: 5.3.2
      merge2: 1.4.1
      slash: 3.0.0
    dev: true

  /gopd@1.0.1:
    resolution: {integrity: sha512-d65bNlIadxvpb/A2abVdlqKqV563juRnZ1Wtk6s1sIR8uNsXR70xqIzVqxVf1eTqDunwT2MkczEeaezCKTZhwA==}
    dependencies:
      get-intrinsic: 1.2.4

  /graceful-fs@4.2.11:
    resolution: {integrity: sha512-RbJ5/jmFcNNCcDV5o9eTnBLJ/HszWV0P73bc+Ff4nS/rJj+YaS6IGyiOL0VoBYX+l1Wrl3k63h/KrH+nhJ0XvQ==}

  /has-bigints@1.0.2:
    resolution: {integrity: sha512-tSvCKtBr9lkF0Ex0aQiP9N+OpV4zi2r/Nee5VkRDbaqv35RLYMzbwQfFSZZH0kR+Rd6302UJZ2p/bJCEoR3VoQ==}
    dev: true

  /has-flag@3.0.0:
    resolution: {integrity: sha512-sKJf1+ceQBr4SMkvQnBDNDtf4TXpVhVGateu0t918bl30FnbE2m4vNLX+VWe/dpjlb+HugGYzW7uQXH98HPEYw==}
    engines: {node: '>=4'}

  /has-flag@4.0.0:
    resolution: {integrity: sha512-EykJT/Q1KjTWctppgIAgfSO0tKVuZUjhgMr17kqTumMl6Afv3EISleU7qZUzoXDFTAHTDC4NOoG/ZxU3EvlMPQ==}
    engines: {node: '>=8'}

  /has-property-descriptors@1.0.2:
    resolution: {integrity: sha512-55JNKuIW+vq4Ke1BjOTjM2YctQIvCT7GFzHwmfZPGo5wnrgkid0YQtnAleFSqumZm4az3n2BS+erby5ipJdgrg==}
    dependencies:
      es-define-property: 1.0.0

  /has-proto@1.0.3:
    resolution: {integrity: sha512-SJ1amZAJUiZS+PhsVLf5tGydlaVB8EdFpaSO4gmiUKUOxk8qzn5AIy4ZeJUmh22znIdk/uMAUT2pl3FxzVUH+Q==}
    engines: {node: '>= 0.4'}

  /has-symbols@1.0.3:
    resolution: {integrity: sha512-l3LCuF6MgDNwTDKkdYGEihYjt5pRPbEg46rtlmnSPlUbgmB8LOIrKJbYYFBSbnPaJexMKtiPO8hmeRjRz2Td+A==}
    engines: {node: '>= 0.4'}

  /has-tostringtag@1.0.2:
    resolution: {integrity: sha512-NqADB8VjPFLM2V0VvHUewwwsw0ZWBaIdgo+ieHtK3hasLz4qeCRjYcqfB6AQrBggRKppKF8L52/VqdVsO47Dlw==}
    engines: {node: '>= 0.4'}
    dependencies:
      has-symbols: 1.0.3
    dev: true

  /has-unicode@2.0.1:
    resolution: {integrity: sha512-8Rf9Y83NBReMnx0gFzA8JImQACstCYWUplepDa9xprwwtmgEZUF0h/i5xSA625zB/I37EtrswSST6OXxwaaIJQ==}
    dev: true

  /has-value@0.3.1:
    resolution: {integrity: sha512-gpG936j8/MzaeID5Yif+577c17TxaDmhuyVgSwtnL/q8UUTySg8Mecb+8Cf1otgLoD7DDH75axp86ER7LFsf3Q==}
    engines: {node: '>=0.10.0'}
    dependencies:
      get-value: 2.0.6
      has-values: 0.1.4
      isobject: 2.1.0
    dev: true

  /has-value@1.0.0:
    resolution: {integrity: sha512-IBXk4GTsLYdQ7Rvt+GRBrFSVEkmuOUy4re0Xjd9kJSUQpnTrWR4/y9RpfexN9vkAPMFuQoeWKwqzPozRTlasGw==}
    engines: {node: '>=0.10.0'}
    dependencies:
      get-value: 2.0.6
      has-values: 1.0.0
      isobject: 3.0.1
    dev: true

  /has-values@0.1.4:
    resolution: {integrity: sha512-J8S0cEdWuQbqD9//tlZxiMuMNmxB8PlEwvYwuxsTmR1G5RXUePEX/SJn7aD0GMLieuZYSwNH0cQuJGwnYunXRQ==}
    engines: {node: '>=0.10.0'}
    dev: true

  /has-values@1.0.0:
    resolution: {integrity: sha512-ODYZC64uqzmtfGMEAX/FvZiRyWLpAC3vYnNunURUnkGVTS+mI0smVsWaPydRBsE3g+ok7h960jChO8mFcWlHaQ==}
    engines: {node: '>=0.10.0'}
    dependencies:
      is-number: 3.0.0
      kind-of: 4.0.0
    dev: true

  /has@1.0.4:
    resolution: {integrity: sha512-qdSAmqLF6209RFj4VVItywPMbm3vWylknmB3nvNiUIs72xAimcM8nVYxYr7ncvZq5qzk9MKIZR8ijqD/1QuYjQ==}
    engines: {node: '>= 0.4.0'}
    dev: true

  /hasha@5.2.2:
    resolution: {integrity: sha512-Hrp5vIK/xr5SkeN2onO32H0MgNZ0f17HRNH39WfL0SYUNOTZ5Lz1TJ8Pajo/87dYGEFlLMm7mIc/k/s6Bvz9HQ==}
    engines: {node: '>=8'}
    dependencies:
      is-stream: 2.0.1
      type-fest: 0.8.1
    dev: true

  /hasown@2.0.2:
    resolution: {integrity: sha512-0hJU9SCPvmMzIBdZFqNPXWa6dqh7WdH0cII9y+CyS8rG3nL48Bclra9HmKhVVUHyPWNH5Y7xDwAB7bfgSjkUMQ==}
    engines: {node: '>= 0.4'}
    dependencies:
      function-bind: 1.1.2

  /hast-util-parse-selector@2.2.5:
    resolution: {integrity: sha512-7j6mrk/qqkSehsM92wQjdIgWM2/BW61u/53G6xmC8i1OmEdKLHbk419QKQUjz6LglWsfqoiHmyMRkP1BGjecNQ==}
    dev: false

  /hastscript@6.0.0:
    resolution: {integrity: sha512-nDM6bvd7lIqDUiYEiu5Sl/+6ReP0BMk/2f4U/Rooccxkj0P5nm+acM5PrGJ/t5I8qPGiqZSE6hVAwZEdZIvP4w==}
    dependencies:
      '@types/hast': 2.3.10
      comma-separated-tokens: 1.0.8
      hast-util-parse-selector: 2.2.5
      property-information: 5.6.0
      space-separated-tokens: 1.1.5
    dev: false

  /he@1.2.0:
    resolution: {integrity: sha512-F/1DnUGPopORZi0ni+CvrCgHQ5FyEAHRLSApuYWMmrbSwoN2Mn/7k+Gl38gJnR7yyDZk6WLXwiGod1JOWNDKGw==}
    hasBin: true
    dev: true

  /highlight.js@10.7.3:
    resolution: {integrity: sha512-tzcUFauisWKNHaRkN4Wjl/ZA07gENAjFl3J/c480dprkGTg5EQstgaNFqBfUqCq54kZRIEcreTsAgF/m2quD7A==}
    dev: false

  /history@4.10.1:
    resolution: {integrity: sha512-36nwAD620w12kuzPAsyINPWJqlNbij+hpK1k9XRloDtym8mxzGYl2c17LnV6IAGB2Dmg4tEa7G7DlawS0+qjew==}
    dependencies:
      '@babel/runtime': 7.26.0
      loose-envify: 1.4.0
      resolve-pathname: 3.0.0
      tiny-invariant: 1.3.3
      tiny-warning: 1.0.3
      value-equal: 1.0.1
    dev: true

  /history@5.3.0:
    resolution: {integrity: sha512-ZqaKwjjrAYUYfLG+htGaIIZ4nioX2L70ZUMIFysS3xvBsSG4x/n1V6TXV3N8ZYNuFGlDirFg32T7B6WOUPDYcQ==}
    dependencies:
      '@babel/runtime': 7.26.0
    dev: true

  /hoist-non-react-statics@3.3.2:
    resolution: {integrity: sha512-/gGivxi8JPKWNm/W0jSmzcMPpfpPLc3dY/6GxhX2hQ9iGj3aDfklV4ET7NjKpSinLpJ5vafa9iiGIEZg10SfBw==}
    dependencies:
      react-is: 16.13.1
    dev: true

  /html-escaper@2.0.2:
    resolution: {integrity: sha512-H2iMtd0I4Mt5eYiapRdIDjp+XzelXQ0tFE4JS7YFwFevXXMmOp9myNrUvCg0D6ws8iqkRPBfKHgbwig1SmlLfg==}
    dev: true

  /htmlparser2@9.1.0:
    resolution: {integrity: sha512-5zfg6mHUoaer/97TxnGpxmbR7zJtPwIYFMZ/H5ucTlPZhKvtum05yiPK3Mgai3a0DyVxv7qYqoweaEd2nrYQzQ==}
    dependencies:
      domelementtype: 2.3.0
      domhandler: 5.0.3
      domutils: 3.1.0
      entities: 4.5.0
    dev: true

  /http-cache-semantics@4.1.1:
    resolution: {integrity: sha512-er295DKPVsV82j5kw1Gjt+ADA/XYHsajl82cGNQG2eyoPkvgUhX+nDIyelzhIWbbsXP39EHcI6l5tYs2FYqYXQ==}
    dev: true

  /http-errors@2.0.0:
    resolution: {integrity: sha512-FtwrG/euBzaEjYeRqOgly7G0qviiXoJWnvEH2Z1plBdXgbyjv34pHTSb9zoeHMyDy33+DWy5Wt9Wo+TURtOYSQ==}
    engines: {node: '>= 0.8'}
    dependencies:
      depd: 2.0.0
      inherits: 2.0.4
      setprototypeof: 1.2.0
      statuses: 2.0.1
      toidentifier: 1.0.1
    dev: false

  /http-proxy-agent@5.0.0:
    resolution: {integrity: sha512-n2hY8YdoRE1i7r6M0w9DIw5GgZN0G25P8zLCRQ8rjXtTU3vsNFBI/vWK/UIeE6g5MUUz6avwAPXmL6Fy9D/90w==}
    engines: {node: '>= 6'}
    dependencies:
      '@tootallnate/once': 2.0.0
      agent-base: 6.0.2
      debug: 4.3.7(supports-color@8.1.1)
    transitivePeerDependencies:
      - supports-color
    dev: true

  /http-proxy-agent@7.0.2:
    resolution: {integrity: sha512-T1gkAiYYDWYx3V5Bmyu7HcfcvL7mUrTWiM6yOfa3PIphViJ/gFPbvidQ+veqSOHci/PxBcDabeUNCzpOODJZig==}
    engines: {node: '>= 14'}
    dependencies:
      agent-base: 7.1.1
      debug: 4.3.7(supports-color@8.1.1)
    transitivePeerDependencies:
      - supports-color

  /https-proxy-agent@5.0.1:
    resolution: {integrity: sha512-dFcAjpTQFgoLMzC2VwU+C/CbS7uRL0lWmxDITmqm7C+7F0Odmj6s9l6alZc6AELXhrnggM2CeWSXHGOdX2YtwA==}
    engines: {node: '>= 6'}
    dependencies:
      agent-base: 6.0.2
      debug: 4.3.7(supports-color@8.1.1)
    transitivePeerDependencies:
      - supports-color
    dev: true

  /https-proxy-agent@7.0.5:
    resolution: {integrity: sha512-1e4Wqeblerz+tMKPIq2EMGiiWW1dIjZOksyHWSUm1rmuvw/how9hBHZ38lAGj5ID4Ik6EdkOw7NmWPy6LAwalw==}
    engines: {node: '>= 14'}
    dependencies:
      agent-base: 7.1.1
      debug: 4.3.7(supports-color@8.1.1)
    transitivePeerDependencies:
      - supports-color

  /human-signals@2.1.0:
    resolution: {integrity: sha512-B4FFZ6q/T2jhhksgkbEW3HBvWIfDW85snkQgawt07S7J5QXTk6BkNV+0yAeZrM5QpMAdYlocGoljn0sJ/WQkFw==}
    engines: {node: '>=10.17.0'}
    dev: true

  /humanize-ms@1.2.1:
    resolution: {integrity: sha512-Fl70vYtsAFb/C06PTS9dZBo7ihau+Tu/DNCk/OyHhea07S+aeMWpFFkUaXRa8fI+ScZbEI8dfSxwY7gxZ9SAVQ==}
    dependencies:
      ms: 2.1.3
    dev: true

  /iconv-lite@0.4.24:
    resolution: {integrity: sha512-v3MXnZAcvnywkTUEZomIActle7RXXeedOR31wwl7VlyoXO4Qi9arvSenNQWne1TcRwhCL1HwLI21bEqdpj8/rA==}
    engines: {node: '>=0.10.0'}
    dependencies:
      safer-buffer: 2.1.2
    dev: false

  /iconv-lite@0.6.3:
    resolution: {integrity: sha512-4fCk79wshMdzMp2rH06qWrJE4iolqLhCUH+OiuIgU++RB0+94NlDL81atO7GX55uUKueo0txHNtvEyI6D7WdMw==}
    engines: {node: '>=0.10.0'}
    dependencies:
      safer-buffer: 2.1.2
    dev: true

  /ieee754@1.2.1:
    resolution: {integrity: sha512-dcyqhDvX1C46lXZcVqCpK+FtMRQVdIMN6/Df5js2zouUsqG7I6sFxitIC+7KYK29KdXOLHdu9zL4sFnoVQnqaA==}
    dev: false

  /ignore@4.0.6:
    resolution: {integrity: sha512-cyFDKrqc/YdcWFniJhzI42+AzS+gNwmUzOSFcRCQYwySuBBBy/KjuxWLZ/FHEH6Moq1NizMOBWyTcv8O4OZIMg==}
    engines: {node: '>= 4'}
    dev: true

  /ignore@5.3.2:
    resolution: {integrity: sha512-hsBTNUqQTDwkWtcdYI2i06Y/nUBEsNEDJKjWdigLvegy8kDuJAS8uRlpkkcQpyEXL0Z/pjDy5HBmMjRCJ2gq+g==}
    engines: {node: '>= 4'}
    dev: true

  /image2uri@1.0.5:
    resolution: {integrity: sha512-y0BKZgnoDLRIF2J0Pg/Wa6uhY5i6SqR7Wfagghf0UHRpnWJ5jm1IS0bZjAV5ADOxHAM2zdzYWmw8EbQgEUlvmw==}
    dev: true

  /immutable@4.3.7:
    resolution: {integrity: sha512-1hqclzwYwjRDFLjcFxOM5AYkkG0rpFPpr1RLPMEuGczoS7YA8gLhy8SWXYRAA/XwfEHpfo3cw5JGioS32fnMRw==}
    dev: true

  /import-fresh@3.3.0:
    resolution: {integrity: sha512-veYYhQa+D1QBKznvhUHxb8faxlrwUnxseDAbAp457E0wLNio2bOSKnjYDhMj+YiAq61xrMGhQk9iXVk5FzgQMw==}
    engines: {node: '>=6'}
    dependencies:
      parent-module: 1.0.1
      resolve-from: 4.0.0
    dev: true

  /imurmurhash@0.1.4:
    resolution: {integrity: sha512-JmXMZ6wuvDmLiHEml9ykzqO6lwFbof0GG4IkcGaENdCRDDmMVnny7s5HsIgHCbaq0w2MyPhDqkhTUgS2LU2PHA==}
    engines: {node: '>=0.8.19'}

  /indent-string@4.0.0:
    resolution: {integrity: sha512-EdDDZu4A2OyIK7Lr/2zG+w5jmbuk1DVBnEwREQvBzspBJkCEbRa8GxU1lghYcaGJCnRWibjDXlq779X1/y5xwg==}
    engines: {node: '>=8'}
    dev: true

  /infer-owner@1.0.4:
    resolution: {integrity: sha512-IClj+Xz94+d7irH5qRyfJonOdfTzuDaifE6ZPWfx0N0+/ATZCbuTPq2prFl526urkQd90WyUKIh1DfBQ2hMz9A==}
    dev: true

  /inflight@1.0.6:
    resolution: {integrity: sha512-k92I/b08q4wvFscXCLvqfsHCrjrF7yiXsQuIVvVE7N82W3+aqpzuUdBbfhWcy/FZR3/4IgflMgKLOsvPDrGCJA==}
    deprecated: This module is not supported, and leaks memory. Do not use it. Check out lru-cache if you want a good and tested way to coalesce async requests by a key value, which is much more comprehensive and powerful.
    dependencies:
      once: 1.4.0
      wrappy: 1.0.2

  /inherits@2.0.3:
    resolution: {integrity: sha512-x00IRNXNy63jwGkJmzPigoySHbaqpNuzKbBOmzK+g2OdZpQ9w+sxCN+VSB3ja7IAge2OP2qpfxTjeNcyjmW1uw==}
    dev: false

  /inherits@2.0.4:
    resolution: {integrity: sha512-k/vGaX4/Yla3WzyMCvTQOXYeIHvqOKtnqBduzTHpzpQZzAskKMhZ2K+EnBiSM9zGSoIFeMpXKxa4dYeZIQqewQ==}

  /internal-slot@1.0.7:
    resolution: {integrity: sha512-NGnrKwXzSms2qUUih/ILZ5JBqNTSa1+ZmP6flaIp6KmSElgE9qdndzS3cqjrDovwFdmwsGsLdeFgB6suw+1e9g==}
    engines: {node: '>= 0.4'}
    dependencies:
      es-errors: 1.3.0
      hasown: 2.0.2
      side-channel: 1.0.6
    dev: true

  /internmap@1.0.1:
    resolution: {integrity: sha512-lDB5YccMydFBtasVtxnZ3MRBHuaoE8GKsppq+EchKL2U4nK/DmEpPHNH8MZe5HkMtpSiTSOZwfN0tzYjO/lJEw==}
    dev: true

  /internmap@2.0.3:
    resolution: {integrity: sha512-5Hh7Y1wQbvY5ooGgPbDaL5iYLAPzMTUrjMulskHLH6wnv/A+1q5rgEaiuqEjB+oxGXIVZs1FF+R/KPN3ZSQYYg==}
    engines: {node: '>=12'}
    dev: true

  /intl-messageformat-parser@6.4.3:
    resolution: {integrity: sha512-gpB7OeKDSd9wqjIQ7wVQM9byrpMlokGoUfJND7DS9SjoBbOsZIHAHw+lrmAWYmq+MI3WQUeLouSFdYAZ6zSX9A==}
    deprecated: We've written a new parser that's 6x faster and is backwards compatible. Please use @formatjs/icu-messageformat-parser
    dependencies:
      '@formatjs/ecma402-abstract': 1.6.3
      tslib: 2.8.1
    dev: true

  /intl-messageformat@9.5.3:
    resolution: {integrity: sha512-Ei8vH41/icJsc16ZfWk1FzZ2SpaVn0gElXsQCKKPerxK/28m1gVdH0G26GuCqAyz5ETEJiSRn8sPMaSWJDuTjg==}
    dependencies:
      fast-memoize: 2.5.2
      intl-messageformat-parser: 6.4.3
      tslib: 2.8.1
    dev: true

  /ip-address@9.0.5:
    resolution: {integrity: sha512-zHtQzGojZXTwZTHQqra+ETKd4Sn3vgi7uBmlPoXVWZqYvuKmtI0l/VZTjqGmJY9x88GGOaZ9+G9ES8hC4T4X8g==}
    engines: {node: '>= 12'}
    dependencies:
      jsbn: 1.1.0
      sprintf-js: 1.1.3
    dev: true

  /ipaddr.js@1.9.1:
    resolution: {integrity: sha512-0KI/607xoxSToH7GjN1FfSbLoU0+btTicjsQSWQlh/hZykN8KpmMf7uYwPW3R+akZ6R/w18ZlXSHBYXiYUPO3g==}
    engines: {node: '>= 0.10'}
    dev: false

  /is-accessor-descriptor@1.0.1:
    resolution: {integrity: sha512-YBUanLI8Yoihw923YeFUS5fs0fF2f5TSFTNiYAAzhhDscDa3lEqYuz1pDOEP5KvX94I9ey3vsqjJcLVFVU+3QA==}
    engines: {node: '>= 0.10'}
    dependencies:
      hasown: 2.0.2
    dev: true

  /is-alphabetical@1.0.4:
    resolution: {integrity: sha512-DwzsA04LQ10FHTZuL0/grVDk4rFoVH1pjAToYwBrHSxcrBIGQuXrQMtD5U1b0U2XVgKZCTLLP8u2Qxqhy3l2Vg==}
    dev: false

  /is-alphanumerical@1.0.4:
    resolution: {integrity: sha512-UzoZUr+XfVz3t3v4KyGEniVL9BDRoQtY7tOyrRybkVNjDFWyo1yhXNGrrBTQxp3ib9BLAWs7k2YKBQsFRkZG9A==}
    dependencies:
      is-alphabetical: 1.0.4
      is-decimal: 1.0.4
    dev: false

  /is-array-buffer@3.0.4:
    resolution: {integrity: sha512-wcjaerHw0ydZwfhiKbXJWLDY8A7yV7KhjQOpb83hGgGfId/aQa4TOvwyzn2PuswW2gPCYEL/nEAiSVpdOj1lXw==}
    engines: {node: '>= 0.4'}
    dependencies:
      call-bind: 1.0.7
      get-intrinsic: 1.2.4
    dev: true

  /is-arrayish@0.2.1:
    resolution: {integrity: sha512-zz06S8t0ozoDXMG+ube26zeCTNXcKIPJZJi8hBrF4idCLms4CG9QtK7qBl1boi5ODzFpjswb5JPmHCbMpjaYzg==}
    dev: true

  /is-bigint@1.0.4:
    resolution: {integrity: sha512-zB9CruMamjym81i2JZ3UMn54PKGsQzsJeo6xvN3HJJ4CAsQNB6iRutp2To77OfCNuoxspsIhzaPoO1zyCEhFOg==}
    dependencies:
      has-bigints: 1.0.2
    dev: true

  /is-binary-path@2.1.0:
    resolution: {integrity: sha512-ZMERYes6pDydyuGidse7OsHxtbI7WVeUEozgR/g7rd0xUimYNlvZRE/K2MgZTjWy725IfelLeVcEM97mmtRGXw==}
    engines: {node: '>=8'}
    dependencies:
      binary-extensions: 2.3.0
    dev: true

  /is-boolean-object@1.1.2:
    resolution: {integrity: sha512-gDYaKHJmnj4aWxyj6YHyXVpdQawtVLHU5cb+eztPGczf6cjuTdwve5ZIEfgXqH4e57An1D1AKf8CZ3kYrQRqYA==}
    engines: {node: '>= 0.4'}
    dependencies:
      call-bind: 1.0.7
      has-tostringtag: 1.0.2
    dev: true

  /is-buffer@1.1.6:
    resolution: {integrity: sha512-NcdALwpXkTm5Zvvbk7owOUSvVvBKDgKP5/ewfXEznmQFfs4ZRmanOeKBTjRVjka3QFoN6XJ+9F3USqfHqTaU5w==}
    dev: true

  /is-callable@1.2.7:
    resolution: {integrity: sha512-1BC0BVFhS/p0qtw6enp8e+8OD0UrK0oFLztSjNzhcKA3WDuJxxAPXzPuPtKkjEY9UUoEWlX/8fgKeu2S8i9JTA==}
    engines: {node: '>= 0.4'}
    dev: true

  /is-core-module@2.15.1:
    resolution: {integrity: sha512-z0vtXSwucUJtANQWldhbtbt7BnL0vxiFjIdDLAatwhDYty2bad6s+rijD6Ri4YuYJubLzIJLUidCh09e1djEVQ==}
    engines: {node: '>= 0.4'}
    dependencies:
      hasown: 2.0.2

  /is-data-descriptor@1.0.1:
    resolution: {integrity: sha512-bc4NlCDiCr28U4aEsQ3Qs2491gVq4V8G7MQyws968ImqjKuYtTJXrl7Vq7jsN7Ly/C3xj5KWFrY7sHNeDkAzXw==}
    engines: {node: '>= 0.4'}
    dependencies:
      hasown: 2.0.2
    dev: true

  /is-data-view@1.0.1:
    resolution: {integrity: sha512-AHkaJrsUVW6wq6JS8y3JnM/GJF/9cf+k20+iDzlSaJrinEo5+7vRiteOSwBhHRiAyQATN1AmY4hwzxJKPmYf+w==}
    engines: {node: '>= 0.4'}
    dependencies:
      is-typed-array: 1.1.13
    dev: true

  /is-date-object@1.0.5:
    resolution: {integrity: sha512-9YQaSxsAiSwcvS33MBk3wTCVnWK+HhF8VZR2jRxehM16QcVOdHqPn4VPHmRK4lSr38n9JriurInLcP90xsYNfQ==}
    engines: {node: '>= 0.4'}
    dependencies:
      has-tostringtag: 1.0.2
    dev: true

  /is-decimal@1.0.4:
    resolution: {integrity: sha512-RGdriMmQQvZ2aqaQq3awNA6dCGtKpiDFcOzrTWrDAT2MiWrKQVPmxLGHl7Y2nNu6led0kEyoX0enY0qXYsv9zw==}
    dev: false

  /is-descriptor@0.1.7:
    resolution: {integrity: sha512-C3grZTvObeN1xud4cRWl366OMXZTj0+HGyk4hvfpx4ZHt1Pb60ANSXqCK7pdOTeUQpRzECBSTphqvD7U+l22Eg==}
    engines: {node: '>= 0.4'}
    dependencies:
      is-accessor-descriptor: 1.0.1
      is-data-descriptor: 1.0.1
    dev: true

  /is-descriptor@1.0.3:
    resolution: {integrity: sha512-JCNNGbwWZEVaSPtS45mdtrneRWJFp07LLmykxeFV5F6oBvNF8vHSfJuJgoT472pSfk+Mf8VnlrspaFBHWM8JAw==}
    engines: {node: '>= 0.4'}
    dependencies:
      is-accessor-descriptor: 1.0.1
      is-data-descriptor: 1.0.1
    dev: true

  /is-docker@2.2.1:
    resolution: {integrity: sha512-F+i2BKsFrH66iaUFc0woD8sLy8getkwTwtOBjvs56Cx4CgJDeKQeqfz8wAYiSb8JOprWhHH5p77PbmYCvvUuXQ==}
    engines: {node: '>=8'}
    hasBin: true
    dev: false

  /is-extendable@0.1.1:
    resolution: {integrity: sha512-5BMULNob1vgFX6EjQw5izWDxrecWK9AM72rugNr0TFldMOi0fj6Jk+zeKIt0xGj4cEfQIJth4w3OKWOJ4f+AFw==}
    engines: {node: '>=0.10.0'}
    dev: true

  /is-extendable@1.0.1:
    resolution: {integrity: sha512-arnXMxT1hhoKo9k1LZdmlNyJdDDfy2v0fXjFlmok4+i8ul/6WlbVge9bhM74OpNPQPMGUToDtz+KXa1PneJxOA==}
    engines: {node: '>=0.10.0'}
    dependencies:
      is-plain-object: 2.0.4
    dev: true

  /is-extglob@2.1.1:
    resolution: {integrity: sha512-SbKbANkN603Vi4jEZv49LeVJMn4yGwsbzZworEoyEiutsN3nJYdbO36zfhGJ6QEDpOZIFkDtnq5JRxmvl3jsoQ==}
    engines: {node: '>=0.10.0'}
    dev: true

  /is-fullwidth-code-point@3.0.0:
    resolution: {integrity: sha512-zymm5+u+sCsSWyD9qNaejV3DFvhCKclKdizYaJUuHA83RLjb7nSuGnddCHGv0hk+KY7BMAlsWeK4Ueg6EV6XQg==}
    engines: {node: '>=8'}

  /is-glob@4.0.3:
    resolution: {integrity: sha512-xelSayHH36ZgE7ZWhli7pW34hNbNl8Ojv5KVmkJD4hBdD3th8Tfk9vYasLM+mXWOZhFkgZfxhLSnrwRr4elSSg==}
    engines: {node: '>=0.10.0'}
    dependencies:
      is-extglob: 2.1.1
    dev: true

  /is-hexadecimal@1.0.4:
    resolution: {integrity: sha512-gyPJuv83bHMpocVYoqof5VDiZveEoGoFL8m3BXNb2VW8Xs+rz9kqO8LOQ5DH6EsuvilT1ApazU0pyl+ytbPtlw==}
    dev: false

  /is-lambda@1.0.1:
    resolution: {integrity: sha512-z7CMFGNrENq5iFB9Bqo64Xk6Y9sg+epq1myIcdHaGnbMTYOxvzsEtdYqQUylB7LxfkvgrrjP32T6Ywciio9UIQ==}
    dev: true

  /is-negative-zero@2.0.3:
    resolution: {integrity: sha512-5KoIu2Ngpyek75jXodFvnafB6DJgr3u8uuK0LEZJjrU19DrMD3EVERaR8sjz8CCGgpZvxPl9SuE1GMVPFHx1mw==}
    engines: {node: '>= 0.4'}
    dev: true

  /is-number-object@1.0.7:
    resolution: {integrity: sha512-k1U0IRzLMo7ZlYIfzRu23Oh6MiIFasgpb9X76eqfFZAqwH44UI4KTBvBYIZ1dSL9ZzChTB9ShHfLkR4pdW5krQ==}
    engines: {node: '>= 0.4'}
    dependencies:
      has-tostringtag: 1.0.2
    dev: true

  /is-number@3.0.0:
    resolution: {integrity: sha512-4cboCqIpliH+mAvFNegjZQ4kgKc3ZUhQVr3HvWbSh5q3WH2v82ct+T2Y1hdU5Gdtorx/cLifQjqCbL7bpznLTg==}
    engines: {node: '>=0.10.0'}
    dependencies:
      kind-of: 3.2.2
    dev: true

  /is-number@7.0.0:
    resolution: {integrity: sha512-41Cifkg6e8TylSpdtTpeLVMqvSBEVzTttHvERD741+pnZ8ANv0004MRL43QKPDlK9cGvNp6NZWZUBlbGXYxxng==}
    engines: {node: '>=0.12.0'}

  /is-obj@1.0.1:
    resolution: {integrity: sha512-l4RyHgRqGN4Y3+9JHVrNqO+tN0rV5My76uW5/nuO4K1b6vw5G8d/cmFjP9tRfEsdhZNt0IFdZuK/c2Vr4Nb+Qg==}
    engines: {node: '>=0.10.0'}
    dev: true

  /is-path-cwd@2.2.0:
    resolution: {integrity: sha512-w942bTcih8fdJPJmQHFzkS76NEP8Kzzvmw92cXsazb8intwLqPibPPdXf4ANdKV3rYMuuQYGIWtvz9JilB3NFQ==}
    engines: {node: '>=6'}
    dev: true

  /is-path-inside@3.0.3:
    resolution: {integrity: sha512-Fd4gABb+ycGAmKou8eMftCupSir5lRxqf4aD/vd0cD2qc4HL07OjCeuHMr8Ro4CoMaeCKDB0/ECBOVWjTwUvPQ==}
    engines: {node: '>=8'}
    dev: true

  /is-plain-obj@2.1.0:
    resolution: {integrity: sha512-YWnfyRwxL/+SsrWYfOpUtz5b3YD+nyfkHvjbcanzk8zgyO4ASD67uVMRt8k5bM4lLMDnXfriRhOpemw+NfT1eA==}
    engines: {node: '>=8'}
    dev: true

  /is-plain-object@2.0.4:
    resolution: {integrity: sha512-h5PpgXkWitc38BBMYawTYMWJHFZJVnBquFE57xFpjB8pJFiF6gZ+bU+WyI/yqXiFR5mdLsgYNaPe8uao6Uv9Og==}
    engines: {node: '>=0.10.0'}
    dependencies:
      isobject: 3.0.1

  /is-regex@1.1.4:
    resolution: {integrity: sha512-kvRdxDsxZjhzUX07ZnLydzS1TU/TJlTUHHY4YLL87e37oUA49DfkLqgy+VjFocowy29cKvcSiu+kIv728jTTVg==}
    engines: {node: '>= 0.4'}
    dependencies:
      call-bind: 1.0.7
      has-tostringtag: 1.0.2
    dev: true

  /is-regexp@1.0.0:
    resolution: {integrity: sha512-7zjFAPO4/gwyQAAgRRmqeEeyIICSdmCqa3tsVHMdBzaXXRiqopZL4Cyghg/XulGWrtABTpbnYYzzIRffLkP4oA==}
    engines: {node: '>=0.10.0'}
    dev: true

  /is-shared-array-buffer@1.0.3:
    resolution: {integrity: sha512-nA2hv5XIhLR3uVzDDfCIknerhx8XUKnstuOERPNNIinXG7v9u+ohXF67vxm4TPTEPU6lm61ZkwP3c9PCB97rhg==}
    engines: {node: '>= 0.4'}
    dependencies:
      call-bind: 1.0.7
    dev: true

  /is-stream@2.0.1:
    resolution: {integrity: sha512-hFoiJiTl63nn+kstHGBtewWSKnQLpyb155KHheA1l39uvtO9nWIop1p3udqPcUd/xbF1VLMO4n7OI6p7RbngDg==}
    engines: {node: '>=8'}
    dev: true

  /is-string@1.0.7:
    resolution: {integrity: sha512-tE2UXzivje6ofPW7l23cjDOMa09gb7xlAqG6jG5ej6uPV32TlWP3NKPigtaGeHNu9fohccRYvIiZMfOOnOYUtg==}
    engines: {node: '>= 0.4'}
    dependencies:
      has-tostringtag: 1.0.2
    dev: true

  /is-symbol@1.0.4:
    resolution: {integrity: sha512-C/CPBqKWnvdcxqIARxyOh4v1UUEOCHpgDa0WYgpKDFMszcrPcffg5uhwSgPCLD2WWxmq6isisz87tzT01tuGhg==}
    engines: {node: '>= 0.4'}
    dependencies:
      has-symbols: 1.0.3
    dev: true

  /is-typed-array@1.1.13:
    resolution: {integrity: sha512-uZ25/bUAlUY5fR4OKT4rZQEBrzQWYV9ZJYGGsUmEJ6thodVJ1HX64ePQ6Z0qPWP+m+Uq6e9UugrE38jeYsDSMw==}
    engines: {node: '>= 0.4'}
    dependencies:
      which-typed-array: 1.1.15
    dev: true

  /is-typedarray@1.0.0:
    resolution: {integrity: sha512-cyA56iCMHAh5CdzjJIa4aohJyeO1YbwLi3Jc35MmRU6poroFjIGZzUzupGiRPOjgHg9TLu43xbpwXk523fMxKA==}

  /is-unicode-supported@0.1.0:
    resolution: {integrity: sha512-knxG2q4UC3u8stRGyAVJCOdxFmv5DZiRcdlIaAQXAbSfJya+OhopNotLQrstBhququ4ZpuKbDc/8S6mgXgPFPw==}
    engines: {node: '>=10'}
    dev: true

  /is-weakref@1.0.2:
    resolution: {integrity: sha512-qctsuLZmIQ0+vSSMfoVvyFe2+GSEvnmZ2ezTup1SBse9+twCCeial6EEi3Nc2KFcf6+qz2FBPnjXsk8xhKSaPQ==}
    dependencies:
      call-bind: 1.0.7
    dev: true

  /is-windows@1.0.2:
    resolution: {integrity: sha512-eXK1UInq2bPmjyX6e3VHIzMLobc4J94i4AWn+Hpq3OU5KkrRC96OAcR3PRJ/pGu6m8TRnBHP9dkXQVsT/COVIA==}
    engines: {node: '>=0.10.0'}
    dev: true

  /is-wsl@2.2.0:
    resolution: {integrity: sha512-fKzAra0rGJUUBwGBgNkHZuToZcn+TtXHpeCgmkMJMMYx1sQDYaCSyjJBSCa2nH1DGm7s3n1oBnohoVTBaN7Lww==}
    engines: {node: '>=8'}
    dependencies:
      is-docker: 2.2.1
    dev: false

  /isarray@0.0.1:
    resolution: {integrity: sha512-D2S+3GLxWH+uhrNEcoh/fnmYeP8E8/zHl644d/jdA0g2uyXvy3sb0qxotE+ne0LtccHknQzWwZEzhak7oJ0COQ==}
    dev: true

  /isarray@1.0.0:
    resolution: {integrity: sha512-VLghIWNM6ELQzo7zwmcg0NmTVyWKYjvIeM83yjp0wRDTmUnrM678fQbcKBo6n2CJEF0szoG//ytg+TKla89ALQ==}
    dev: true

  /isarray@2.0.5:
    resolution: {integrity: sha512-xHjhDr3cNBK0BzdUJSPXZntQUx/mwMS5Rw4A7lPJ90XGAO6ISP/ePDNuo0vhqOZU+UD5JoodwCAAoZQd3FeAKw==}
    dev: true

  /isexe@2.0.0:
    resolution: {integrity: sha512-RHxMLp9lnKHGHRng9QFhRCMbYAcVpn69smSGcq3f36xjgVVWThj4qqLbTLlq7Ssj8B+fIQ1EuCEGI2lKsyQeIw==}
    dev: true

  /isobject@2.1.0:
    resolution: {integrity: sha512-+OUdGJlgjOBZDfxnDjYYG6zp487z0JGNQq3cYQYg5f5hKR+syHMsaztzGeml/4kGG55CSpKSpWTY+jYGgsHLgA==}
    engines: {node: '>=0.10.0'}
    dependencies:
      isarray: 1.0.0
    dev: true

  /isobject@3.0.1:
    resolution: {integrity: sha512-WhB9zCku7EGTj/HQQRz5aUQEUeoQZH2bWcltRErOpymJ4boYE6wL9Tbr23krRPSZ+C5zqNSrSw+Cc7sZZ4b7vg==}
    engines: {node: '>=0.10.0'}

  /istanbul-lib-coverage@3.2.2:
    resolution: {integrity: sha512-O8dpsF+r0WV/8MNRKfnmrtCWhuKjxrq2w+jpzBL5UZKTi2LeVWnWOmWRxFlesJONmc+wLAGvKQZEOanko0LFTg==}
    engines: {node: '>=8'}
    dev: true

  /istanbul-lib-hook@3.0.0:
    resolution: {integrity: sha512-Pt/uge1Q9s+5VAZ+pCo16TYMWPBIl+oaNIjgLQxcX0itS6ueeaA+pEfThZpH8WxhFgCiEb8sAJY6MdUKgiIWaQ==}
    engines: {node: '>=8'}
    dependencies:
      append-transform: 2.0.0
    dev: true

  /istanbul-lib-instrument@4.0.3:
    resolution: {integrity: sha512-BXgQl9kf4WTCPCCpmFGoJkz/+uhvm7h7PFKUYxh7qarQd3ER33vHG//qaE8eN25l07YqZPpHXU9I09l/RD5aGQ==}
    engines: {node: '>=8'}
    dependencies:
      '@babel/core': 7.26.0
      '@istanbuljs/schema': 0.1.3
      istanbul-lib-coverage: 3.2.2
      semver: 6.3.1
    transitivePeerDependencies:
      - supports-color
    dev: true

  /istanbul-lib-processinfo@2.0.3:
    resolution: {integrity: sha512-NkwHbo3E00oybX6NGJi6ar0B29vxyvNwoC7eJ4G4Yq28UfY758Hgn/heV8VRFhevPED4LXfFz0DQ8z/0kw9zMg==}
    engines: {node: '>=8'}
    dependencies:
      archy: 1.0.0
      cross-spawn: 7.0.5
      istanbul-lib-coverage: 3.2.2
      p-map: 3.0.0
      rimraf: 3.0.2
      uuid: 8.3.2
    dev: true

  /istanbul-lib-report@3.0.1:
    resolution: {integrity: sha512-GCfE1mtsHGOELCU8e/Z7YWzpmybrx/+dSTfLrvY8qRmaY6zXTKWn6WQIjaAFw069icm6GVMNkgu0NzI4iPZUNw==}
    engines: {node: '>=10'}
    dependencies:
      istanbul-lib-coverage: 3.2.2
      make-dir: 4.0.0
      supports-color: 7.2.0
    dev: true

  /istanbul-lib-source-maps@4.0.1:
    resolution: {integrity: sha512-n3s8EwkdFIJCG3BPKBYvskgXGoy88ARzvegkitk60NxRdwltLOTaH7CUiMRXvwYorl0Q712iEjcWB+fK/MrWVw==}
    engines: {node: '>=10'}
    dependencies:
      debug: 4.3.7(supports-color@8.1.1)
      istanbul-lib-coverage: 3.2.2
      source-map: 0.6.1
    transitivePeerDependencies:
      - supports-color
    dev: true

  /istanbul-reports@3.1.7:
    resolution: {integrity: sha512-BewmUXImeuRk2YY0PVbxgKAysvhRPUQE0h5QRM++nVWyubKGV0l8qQ5op8+B2DOmwSe63Jivj0BjkPQVf8fP5g==}
    engines: {node: '>=8'}
    dependencies:
      html-escaper: 2.0.2
      istanbul-lib-report: 3.0.1
    dev: true

  /jake@10.9.2:
    resolution: {integrity: sha512-2P4SQ0HrLQ+fw6llpLnOaGAvN2Zu6778SJMrCUwns4fOoG9ayrTiZk3VV8sCPkVZF8ab0zksVpS8FDY5pRCNBA==}
    engines: {node: '>=10'}
    hasBin: true
    dependencies:
      async: 3.2.6
      chalk: 4.1.2
      filelist: 1.0.4
      minimatch: 3.1.2
    dev: true

  /js-tokens@4.0.0:
    resolution: {integrity: sha512-RdJUflcE3cUzKiMqQgsCu06FPu9UdIJO0beYbPhHN4k6apgJtifcoCtT9bcxOpYBtpD2kCM6Sbzg4CausW/PKQ==}

  /js-yaml@3.14.1:
    resolution: {integrity: sha512-okMH7OXXJ7YrN9Ok3/SXrnu4iX9yOk+25nqX4imS2npuvTYDmo/QEZoqwZkYaIDk3jVvBOTOIEgEhaLOynBS9g==}
    hasBin: true
    dependencies:
      argparse: 1.0.10
      esprima: 4.0.1
    dev: true

  /js-yaml@4.1.0:
    resolution: {integrity: sha512-wpxZs9NoxZaJESJGIZTyDEaYpl0FKSA+FB9aJiyemKhMwkxQg63h4T1KJgUGHpTqPDNRcmmYLugrRjJlBtWvRA==}
    hasBin: true
    dependencies:
      argparse: 2.0.1
    dev: true

  /jsbn@1.1.0:
    resolution: {integrity: sha512-4bYVV3aAMtDTTu4+xsDYa6sy9GyJ69/amsu9sYF2zqjiEoZA5xJi3BrfX3uY+/IekIu7MwdObdbDWpoZdBv3/A==}
    dev: true

  /jscodeshift@0.14.0(@babel/preset-env@7.26.0):
    resolution: {integrity: sha512-7eCC1knD7bLUPuSCwXsMZUH51O8jIcoVyKtI6P0XM0IVzlGjckPy3FIwQlorzbN0Sg79oK+RlohN32Mqf/lrYA==}
    hasBin: true
    peerDependencies:
      '@babel/preset-env': ^7.1.6
    dependencies:
      '@babel/core': 7.26.0
      '@babel/parser': 7.26.2
      '@babel/plugin-proposal-class-properties': 7.18.6(@babel/core@7.26.0)
      '@babel/plugin-proposal-nullish-coalescing-operator': 7.18.6(@babel/core@7.26.0)
      '@babel/plugin-proposal-optional-chaining': 7.21.0(@babel/core@7.26.0)
      '@babel/plugin-transform-modules-commonjs': 7.25.9(@babel/core@7.26.0)
      '@babel/preset-env': 7.26.0(@babel/core@7.26.0)
      '@babel/preset-flow': 7.25.9(@babel/core@7.26.0)
      '@babel/preset-typescript': 7.26.0(@babel/core@7.26.0)
      '@babel/register': 7.25.9(@babel/core@7.26.0)
      babel-core: 7.0.0-bridge.0(@babel/core@7.26.0)
      chalk: 4.1.2
      flow-parser: 0.252.0
      graceful-fs: 4.2.11
      micromatch: 4.0.8
      neo-async: 2.6.2
      node-dir: 0.1.17
      recast: 0.21.5
      temp: 0.8.4
      write-file-atomic: 2.4.3
    transitivePeerDependencies:
      - supports-color
    dev: false

  /jsesc@3.0.2:
    resolution: {integrity: sha512-xKqzzWXDttJuOcawBt4KnKHHIf5oQ/Cxax+0PWFG+DFDgHNAdi+TXECADI+RYiFUMmx8792xsMbbgXj4CwnP4g==}
    engines: {node: '>=6'}
    hasBin: true

  /json-buffer@3.0.1:
    resolution: {integrity: sha512-4bV5BfR2mqfQTJm+V5tPPdf+ZpuhiIvTuAB5g8kcrXOZpTT/QwwVRWBywX1ozr6lEuPdbHxwaJlm9G6mI2sfSQ==}
    dev: true

  /json-parse-even-better-errors@2.3.1:
    resolution: {integrity: sha512-xyFwyhro/JEof6Ghe2iz2NcXoj2sloNsWr/XsERDK/oiPCfaNhl5ONfp+jQdAZRQQ0IJWNzH9zIZF7li91kh2w==}

  /json-schema-traverse@0.4.1:
    resolution: {integrity: sha512-xbbCH5dCYU5T8LcEhhuh7HJ88HXuW3qsI3Y0zOZFKfZEHcpWiHU/Jxzk629Brsab/mMiHQti9wMP+845RPe3Vg==}
    dev: true

  /json-schema-traverse@1.0.0:
    resolution: {integrity: sha512-NM8/P9n3XjXhIZn1lLhkFaACTOURQXjWhV4BA/RnOv8xvgqtqpAX9IO4mRQxSx1Rlo4tqzeqb0sOlruaOy3dug==}
    dev: false

  /json-stable-stringify-without-jsonify@1.0.1:
    resolution: {integrity: sha512-Bdboy+l7tA3OGW6FjyFHWkP5LuByj1Tk33Ljyq0axyzdk9//JSi2u3fP1QSmd1KNwq6VOKYGlAu87CisVir6Pw==}
    dev: true

  /json5@1.0.2:
    resolution: {integrity: sha512-g1MWMLBiz8FKi1e4w0UyVL3w+iJceWAFBAaBnnGKOpNa5f8TLktkbre1+s6oICydWAm+HRUGTmI+//xv2hvXYA==}
    hasBin: true
    dependencies:
      minimist: 1.2.8
    dev: true

  /json5@2.2.3:
    resolution: {integrity: sha512-XmOWe7eyHYH14cLdVPoyg+GOH3rYX++KpzrylJwSW98t3Nk+U8XOl8FWKOgwtzdb8lXGf6zYwDUzeHMWfxasyg==}
    engines: {node: '>=6'}
    hasBin: true

  /jsonc-parser@3.0.0:
    resolution: {integrity: sha512-fQzRfAbIBnR0IQvftw9FJveWiHp72Fg20giDrHz6TdfB12UH/uue0D3hm57UB5KgAVuniLMCaS8P1IMj9NR7cA==}
    dev: false

  /jsonfile@4.0.0:
    resolution: {integrity: sha512-m6F1R3z8jjlf2imQHS2Qez5sjKWQzbuuhuJ/FKYFRZvPE3PuHcSMVZzfsLhGVOkfd20obL5SWEBew5ShlquNxg==}
    optionalDependencies:
      graceful-fs: 4.2.11
    dev: false

  /jsonfile@6.1.0:
    resolution: {integrity: sha512-5dgndWOriYSm5cnYaJNhalLNDKOqFwyDB/rr1E9ZsGciGvKPs8R2xYGCacuf3z6K1YKDz182fd+fY3cn3pMqXQ==}
    dependencies:
      universalify: 2.0.1
    optionalDependencies:
      graceful-fs: 4.2.11

  /jsonwebtoken@9.0.2:
    resolution: {integrity: sha512-PRp66vJ865SSqOlgqS8hujT5U4AOgMfhrwYIuIhfKaoSCZcirrmASQr8CX7cUg+RMih+hgznrjp99o+W4pJLHQ==}
    engines: {node: '>=12', npm: '>=6'}
    dependencies:
      jws: 3.2.2
      lodash.includes: 4.3.0
      lodash.isboolean: 3.0.3
      lodash.isinteger: 4.0.4
      lodash.isnumber: 3.0.3
      lodash.isplainobject: 4.0.6
      lodash.isstring: 4.0.1
      lodash.once: 4.1.1
      ms: 2.1.3
      semver: 7.6.3
    dev: false

  /just-extend@4.2.1:
    resolution: {integrity: sha512-g3UB796vUFIY90VIv/WX3L2c8CS2MdWUww3CNrYmqza1Fg0DURc2K/O4YrnklBdQarSJ/y8JnJYDGc+1iumQjg==}
    dev: true

  /jwa@1.4.1:
    resolution: {integrity: sha512-qiLX/xhEEFKUAJ6FiBMbes3w9ATzyk5W7Hvzpa/SLYdxNtng+gcurvrI7TbACjIXlsJyr05/S1oUhZrc63evQA==}
    dependencies:
      buffer-equal-constant-time: 1.0.1
      ecdsa-sig-formatter: 1.0.11
      safe-buffer: 5.2.1
    dev: false

  /jwa@2.0.0:
    resolution: {integrity: sha512-jrZ2Qx916EA+fq9cEAeCROWPTfCwi1IVHqT2tapuqLEVVDKFDENFw1oL+MwrTvH6msKxsd1YTDVw6uKEcsrLEA==}
    dependencies:
      buffer-equal-constant-time: 1.0.1
      ecdsa-sig-formatter: 1.0.11
      safe-buffer: 5.2.1
    dev: false

  /jws@3.2.2:
    resolution: {integrity: sha512-YHlZCB6lMTllWDtSPHz/ZXTsi8S00usEV6v1tjq8tOUZzw7DpSDWVXjXDre6ed1w/pd495ODpHZYSdkRTsa0HA==}
    dependencies:
      jwa: 1.4.1
      safe-buffer: 5.2.1
    dev: false

  /jws@4.0.0:
    resolution: {integrity: sha512-KDncfTmOZoOMTFG4mBlG0qUIOlc03fmzH+ru6RgYVZhPkyiy/92Owlt/8UEN+a4TXR1FQetfIpJE8ApdvdVxTg==}
    dependencies:
      jwa: 2.0.0
      safe-buffer: 5.2.1
    dev: false

  /katex@0.16.11:
    resolution: {integrity: sha512-RQrI8rlHY92OLf3rho/Ts8i/XvjgguEjOkO1BEXcU3N8BqPpSzBNwV/G0Ukr+P/l3ivvJUE/Fa/CwbS6HesGNQ==}
    hasBin: true
    dependencies:
      commander: 8.3.0
    dev: true

  /keyv@4.5.4:
    resolution: {integrity: sha512-oxVHkHR/EJf2CNXnWxRLW6mg7JyCCUcG0DtEGmL2ctUo1PNTin1PUil+r/+4r5MpVgC/fn1kjsx7mjSujKqIpw==}
    dependencies:
      json-buffer: 3.0.1
    dev: true

  /khroma@2.1.0:
    resolution: {integrity: sha512-Ls993zuzfayK269Svk9hzpeGUKob/sIgZzyHYdjQoAdQetRKpOLj+k/QQQ/6Qi0Yz65mlROrfd+Ev+1+7dz9Kw==}
    dev: true

  /kind-of@3.2.2:
    resolution: {integrity: sha512-NOW9QQXMoZGg/oqnVNoNTTIFEIid1627WCffUBJEdMxYApq7mNE7CpzucIPc+ZQg25Phej7IJSmX3hO+oblOtQ==}
    engines: {node: '>=0.10.0'}
    dependencies:
      is-buffer: 1.1.6
    dev: true

  /kind-of@4.0.0:
    resolution: {integrity: sha512-24XsCxmEbRwEDbz/qz3stgin8TTzZ1ESR56OMCN0ujYg+vRutNSiOj9bHH9u85DKgXguraugV5sFuvbD4FW/hw==}
    engines: {node: '>=0.10.0'}
    dependencies:
      is-buffer: 1.1.6
    dev: true

  /kind-of@6.0.3:
    resolution: {integrity: sha512-dcS1ul+9tmeD95T+x28/ehLgd9mENa3LsvDTtzm3vyBEO7RPptvAD+t44WVXaUjTBRcrpFeFlC8WCruUR456hw==}
    engines: {node: '>=0.10.0'}

  /kleur@4.1.5:
    resolution: {integrity: sha512-o+NO+8WrRiQEE4/7nwRJhN1HWpVmJm511pBHUxPLtp0BUISzlBplORYSmTclCnJvQq2tKu/sgl3xVpkc7ZWuQQ==}
    engines: {node: '>=6'}
    dev: true

  /layout-base@1.0.2:
    resolution: {integrity: sha512-8h2oVEZNktL4BH2JCOI90iD1yXwL6iNW7KcCKT2QZgQJR2vbqDsldCTPRU9NifTCqHZci57XvQQ15YTu+sTYPg==}
    dev: true

  /lazy-ass@1.6.0:
    resolution: {integrity: sha512-cc8oEVoctTvsFZ/Oje/kGnHbpWHYBe8IAJe4C0QNc3t8uM/0Y8+erSz/7Y1ALuXTEZTMvxXwO6YbX1ey3ujiZw==}
    engines: {node: '> 0.8'}
    dev: true

  /levn@0.4.1:
    resolution: {integrity: sha512-+bT2uH4E5LGE7h/n3evcS/sQlJXCpIp6ym8OWJ5eV6+67Dsql/LaaT7qJBAt2rzfoa/5QBGBhxDix1dMt2kQKQ==}
    engines: {node: '>= 0.8.0'}
    dependencies:
      prelude-ls: 1.2.1
      type-check: 0.4.0
    dev: true

  /lines-and-columns@1.2.4:
    resolution: {integrity: sha512-7ylylesZQ/PV29jhEDl3Ufjo6ZX7gCqJr5F7PKrqc93v7fzSymt1BpwEU8nAUXs8qzzvqhbjhK5QZg6Mt/HkBg==}
    dev: true

  /lint-staged@11.2.6:
    resolution: {integrity: sha512-Vti55pUnpvPE0J9936lKl0ngVeTdSZpEdTNhASbkaWX7J5R9OEifo1INBGQuGW4zmy6OG+TcWPJ3m5yuy5Q8Tg==}
    hasBin: true
    dependencies:
      cli-truncate: 2.1.0
      colorette: 1.4.0
      commander: 8.3.0
      cosmiconfig: 7.1.0
      debug: 4.3.7(supports-color@8.1.1)
      enquirer: 2.4.1
      execa: 5.1.1
      listr2: 3.14.0(enquirer@2.4.1)
      micromatch: 4.0.8
      normalize-path: 3.0.0
      please-upgrade-node: 3.2.0
      string-argv: 0.3.1
      stringify-object: 3.3.0
      supports-color: 8.1.1
    dev: true

  /listr2@3.14.0(enquirer@2.4.1):
    resolution: {integrity: sha512-TyWI8G99GX9GjE54cJ+RrNMcIFBfwMPxc3XTFiAYGN4s10hWROGtOg7+O6u6LE3mNkyld7RSLE6nrKBvTfcs3g==}
    engines: {node: '>=10.0.0'}
    peerDependencies:
      enquirer: '>= 2.3.0 < 3'
    peerDependenciesMeta:
      enquirer:
        optional: true
    dependencies:
      cli-truncate: 2.1.0
      colorette: 2.0.20
      enquirer: 2.4.1
      log-update: 4.0.0
      p-map: 4.0.0
      rfdc: 1.4.1
      rxjs: 7.8.1
      through: 2.3.8
      wrap-ansi: 7.0.0
    dev: true

  /loader-utils@1.4.2:
    resolution: {integrity: sha512-I5d00Pd/jwMD2QCduo657+YM/6L3KZu++pmX9VFncxaxvHcru9jx1lBaFft+r4Mt2jK0Yhp41XlRAihzPxHNCg==}
    engines: {node: '>=4.0.0'}
    dependencies:
      big.js: 5.2.2
      emojis-list: 3.0.0
      json5: 1.0.2
    dev: true

  /locate-path@3.0.0:
    resolution: {integrity: sha512-7AO748wWnIhNqAuaty2ZWHkQHRSNfPVIsPIfwEOWO22AmaoVrWavlOcMR5nzTLNYvp36X220/maaRsrec1G65A==}
    engines: {node: '>=6'}
    dependencies:
      p-locate: 3.0.0
      path-exists: 3.0.0
    dev: false

  /locate-path@5.0.0:
    resolution: {integrity: sha512-t7hw9pI+WvuwNJXwk5zVHpyhIqzg2qTlklJOf0mVxGSbe3Fp2VieZcduNYjaLDoy6p9uGpQEGWG87WpMKlNq8g==}
    engines: {node: '>=8'}
    dependencies:
      p-locate: 4.1.0
    dev: true

  /locate-path@6.0.0:
    resolution: {integrity: sha512-iPZK6eYjbxRu3uB4/WZ3EsEIMJFMqAoopl3R+zuq0UjcAm/MO6KCweDgPfP3elTztoKP3KtnVHxTn2NHBSDVUw==}
    engines: {node: '>=10'}
    dependencies:
      p-locate: 5.0.0
    dev: true

  /lodash-es@4.17.21:
    resolution: {integrity: sha512-mKnC+QJ9pWVzv+C4/U3rRsHapFfHvQFoFB92e52xeyGMcX6/OlIl78je1u8vePzYZSkkogMPJ2yjxxsb89cxyw==}
    dev: true

  /lodash.debounce@4.0.8:
    resolution: {integrity: sha512-FT1yDzDYEoYWhnSGnpE/4Kj1fLZkDFyqRb7fNt6FdYOSxlUWAtp42Eh6Wb0rGIv/m9Bgo7x4GhQbm5Ys4SG5ow==}
    dev: false

  /lodash.flattendeep@4.4.0:
    resolution: {integrity: sha512-uHaJFihxmJcEX3kT4I23ABqKKalJ/zDrDg0lsFtc1h+3uw49SIJ5beyhx5ExVRti3AvKoOJngIj7xz3oylPdWQ==}
    dev: true

  /lodash.get@4.4.2:
    resolution: {integrity: sha512-z+Uw/vLuy6gQe8cfaFWD7p0wVv8fJl3mbzXh33RS+0oW2wvUqiRXiQ69gLWSLpgB5/6sU+r6BlQR0MBILadqTQ==}
    dev: true

  /lodash.includes@4.3.0:
    resolution: {integrity: sha512-W3Bx6mdkRTGtlJISOvVD/lbqjTlPPUDTMnlXZFnVwi9NKJ6tiAk6LVdlhZMm17VZisqhKcgzpO5Wz91PCt5b0w==}
    dev: false

  /lodash.isboolean@3.0.3:
    resolution: {integrity: sha512-Bz5mupy2SVbPHURB98VAcw+aHh4vRV5IPNhILUCsOzRmsTmSQ17jIuqopAentWoehktxGd9e/hbIXq980/1QJg==}
    dev: false

  /lodash.isinteger@4.0.4:
    resolution: {integrity: sha512-DBwtEWN2caHQ9/imiNeEA5ys1JoRtRfY3d7V9wkqtbycnAmTvRRmbHKDV4a0EYc678/dia0jrte4tjYwVBaZUA==}
    dev: false

  /lodash.isnumber@3.0.3:
    resolution: {integrity: sha512-QYqzpfwO3/CWf3XP+Z+tkQsfaLL/EnUlXWVkIk5FUPc4sBdTehEqZONuyRt2P67PXAk+NXmTBcc97zw9t1FQrw==}
    dev: false

  /lodash.isplainobject@4.0.6:
    resolution: {integrity: sha512-oSXzaWypCMHkPC3NvBEaPHf0KsA5mvPrOPgQWDsbg8n7orZ290M0BmC/jgRZ4vcJ6DTAhjrsSYgdsW/F+MFOBA==}
    dev: false

  /lodash.isstring@4.0.1:
    resolution: {integrity: sha512-0wJxfxH1wgO3GrbuP+dTTk7op+6L41QCXbGINEmD+ny/G/eCqGzxyCsh7159S+mgDDcoarnBw6PC1PS5+wUGgw==}
    dev: false

  /lodash.merge@4.6.2:
    resolution: {integrity: sha512-0KpjqXRVvrYyCsX1swR/XTK0va6VQkQM6MNo7PqW77ByjAhoARA8EfrP1N4+KlKj8YS0ZUCtRT/YUuhyYDujIQ==}
    dev: true

  /lodash.once@4.1.1:
    resolution: {integrity: sha512-Sb487aTOCr9drQVL8pIxOzVhafOjZN9UU54hiN8PU3uAiSV7lx1yYNpbNmex2PK6dSJoNTSJUUswT651yww3Mg==}
    dev: false

  /lodash@4.17.21:
    resolution: {integrity: sha512-v2kDEe57lecTulaDIuNTPy3Ry4gLGJ6Z1O3vE1krgXZNrsQ+LFTGHVxVjcXPs17LhbZVGedAJv8XZ1tvj5FvSg==}
    dev: true

  /log-symbols@4.1.0:
    resolution: {integrity: sha512-8XPvpAA8uyhfteu8pIvQxpJZ7SYYdpUivZpGy6sFsBuKRY/7rQGavedeB8aK+Zkyq6upMFVL/9AW6vOYzfRyLg==}
    engines: {node: '>=10'}
    dependencies:
      chalk: 4.1.2
      is-unicode-supported: 0.1.0
    dev: true

  /log-update@4.0.0:
    resolution: {integrity: sha512-9fkkDevMefjg0mmzWFBW8YkFP91OrizzkW3diF7CpG+S2EYdy4+TVfGwz1zeF8x7hCx1ovSPTOE9Ngib74qqUg==}
    engines: {node: '>=10'}
    dependencies:
      ansi-escapes: 4.3.2
      cli-cursor: 3.1.0
      slice-ansi: 4.0.0
      wrap-ansi: 6.2.0
    dev: true

  /log4js@6.4.0:
    resolution: {integrity: sha512-ysc/XUecZJuN8NoKOssk3V0cQ29xY4fra6fnigZa5VwxFsCsvdqsdnEuAxNN89LlHpbE4KUD3zGcn+kFqonSVQ==}
    engines: {node: '>=8.0'}
    dependencies:
      date-format: 4.0.14
      debug: 4.3.7(supports-color@8.1.1)
      flatted: 3.3.1
      rfdc: 1.4.1
      streamroller: 3.1.5
    transitivePeerDependencies:
      - supports-color
    dev: false

  /loose-envify@1.4.0:
    resolution: {integrity: sha512-lyuxPGr/Wfhrlem2CL/UcnUc1zcqKAImBDzukY7Y5F/yQiNdko6+fRLevlw1HgMySw7f611UIY408EtxRSoK3Q==}
    hasBin: true
    dependencies:
      js-tokens: 4.0.0

  /lower-case@2.0.2:
    resolution: {integrity: sha512-7fm3l3NAF9WfN6W3JOmf5drwpVqX78JtoGJ3A6W0a6ZnldM41w2fV5D490psKFTpMds8TJse/eHLFFsNHHjHgg==}
    dependencies:
      tslib: 2.8.1
    dev: true

  /lowlight@1.20.0:
    resolution: {integrity: sha512-8Ktj+prEb1RoCPkEOrPMYUN/nCggB7qAWe3a7OpMjWQkh3l2RD5wKRQ+o8Q8YuI9RG/xs95waaI/E6ym/7NsTw==}
    dependencies:
      fault: 1.0.4
      highlight.js: 10.7.3
    dev: false

  /lru-cache@10.4.3:
    resolution: {integrity: sha512-JNAzZcXrCt42VGLuYz0zfAzDfAvJWW6AfYlDBQyDV5DClI2m5sAmK+OIO7s59XfsRsWHp02jAJrRadPRGTt6SQ==}
    dev: false

  /lru-cache@5.1.1:
    resolution: {integrity: sha512-KpNARQA3Iwv+jTA0utUVVbrh+Jlrr1Fv0e56GGzAFOXN7dk/FviaDW8LHmK52DlcH4WP2n6gI8vN1aesBFgo9w==}
    dependencies:
      yallist: 3.1.1

  /lru-cache@6.0.0:
    resolution: {integrity: sha512-Jo6dJ04CmSjuznwJSS3pUeWmd/H0ffTlkXXgwZi+eq1UCmqQwCh+eLsYOYCwY991i2Fah4h1BEMCx4qThGbsiA==}
    engines: {node: '>=10'}
    dependencies:
      yallist: 4.0.0

  /lru-cache@7.18.3:
    resolution: {integrity: sha512-jumlc0BIUrS3qJGgIkWZsyfAM7NCWiBcCDhnd+3NNM5KbBmLTgHVfWBcg6W+rLUsIpzpERPsvwUP7CckAQSOoA==}
    engines: {node: '>=12'}
    dev: true

  /lru-cache@9.1.2:
    resolution: {integrity: sha512-ERJq3FOzJTxBbFjZ7iDs+NiK4VI9Wz+RdrrAB8dio1oV+YvdPzUEE4QNiT2VD51DkIbCYRUUzCRkssXCHqSnKQ==}
    engines: {node: 14 || >=16.14}
    dev: false

  /make-dir@2.1.0:
    resolution: {integrity: sha512-LS9X+dc8KLxXCb8dni79fLIIUA5VyZoyjSMCwTluaXA0o27cCK0bhXkpgw+sTXVpPy/lSO57ilRixqk0vDmtRA==}
    engines: {node: '>=6'}
    dependencies:
      pify: 4.0.1
      semver: 5.7.2
    dev: false

  /make-dir@3.1.0:
    resolution: {integrity: sha512-g3FeP20LNwhALb/6Cz6Dd4F2ngze0jz7tbzrD2wAV+o9FeNHe4rL+yK2md0J/fiSf1sa1ADhXqi5+oVwOM/eGw==}
    engines: {node: '>=8'}
    dependencies:
      semver: 6.3.1
    dev: true

  /make-dir@4.0.0:
    resolution: {integrity: sha512-hXdUTZYIVOt1Ex//jAQi+wTZZpUpwBj/0QsOzqegb3rGMMeJiSEu5xLHnYfBrRV4RH2+OCSOO95Is/7x1WJ4bw==}
    engines: {node: '>=10'}
    dependencies:
      semver: 7.6.3
    dev: true

  /make-error@1.3.6:
    resolution: {integrity: sha512-s8UhlNe7vPKomQhC1qFelMokr/Sc3AgNbso3n74mVPA5LTZwkB9NlXf4XPamLxJE8h0gh73rM94xvwRT2CVInw==}
    dev: true

  /make-fetch-happen@10.2.1:
    resolution: {integrity: sha512-NgOPbRiaQM10DYXvN3/hhGVI2M5MtITFryzBGxHM5p4wnFxsVCbxkrBrDsk+EZ5OB4jEOT7AjDxtdF+KVEFT7w==}
    engines: {node: ^12.13.0 || ^14.15.0 || >=16.0.0}
    dependencies:
      agentkeepalive: 4.5.0
      cacache: 16.1.3
      http-cache-semantics: 4.1.1
      http-proxy-agent: 5.0.0
      https-proxy-agent: 5.0.1
      is-lambda: 1.0.1
      lru-cache: 7.18.3
      minipass: 3.3.6
      minipass-collect: 1.0.2
      minipass-fetch: 2.1.2
      minipass-flush: 1.0.5
      minipass-pipeline: 1.2.4
      negotiator: 0.6.4
      promise-retry: 2.0.1
      socks-proxy-agent: 7.0.0
      ssri: 9.0.1
    transitivePeerDependencies:
      - bluebird
      - supports-color
    dev: true

  /map-cache@0.2.2:
    resolution: {integrity: sha512-8y/eV9QQZCiyn1SprXSrCmqJN0yNRATe+PO8ztwqrvrbdRLA3eYJF0yaR0YayLWkMbsQSKWS9N2gPcGEc4UsZg==}
    engines: {node: '>=0.10.0'}
    dev: true

  /map-visit@1.0.0:
    resolution: {integrity: sha512-4y7uGv8bd2WdM9vpQsiQNo41Ln1NvhvDRuVt0k2JZQ+ezN2uaQes7lZeZ+QQUHOLQAtDaBJ+7wCbi+ab/KFs+w==}
    engines: {node: '>=0.10.0'}
    dependencies:
      object-visit: 1.0.1
    dev: true

  /maxstache-stream@1.0.4:
    resolution: {integrity: sha512-v8qlfPN0pSp7bdSoLo1NTjG43GXGqk5W2NWFnOCq2GlmFFqebGzPCjLKSbShuqIOVorOtZSAy7O/S1OCCRONUw==}
    dependencies:
      maxstache: 1.0.7
      pump: 1.0.3
      split2: 1.1.1
      through2: 2.0.5
    dev: true

  /maxstache@1.0.7:
    resolution: {integrity: sha512-53ZBxHrZM+W//5AcRVewiLpDunHnucfdzZUGz54Fnvo4tE+J3p8EL66kBrs2UhBXvYKTWckWYYWBqJqoTcenqg==}
    dev: true

  /mdast-util-from-markdown@1.3.1:
    resolution: {integrity: sha512-4xTO/M8c82qBcnQc1tgpNtubGUW/Y1tBQ1B0i5CtSoelOLKFYlElIr3bvgREYYO5iRqbMY1YuqZng0GVOI8Qww==}
    dependencies:
      '@types/mdast': 3.0.15
      '@types/unist': 2.0.11
      decode-named-character-reference: 1.0.2
      mdast-util-to-string: 3.2.0
      micromark: 3.2.0
      micromark-util-decode-numeric-character-reference: 1.1.0
      micromark-util-decode-string: 1.1.0
      micromark-util-normalize-identifier: 1.1.0
      micromark-util-symbol: 1.1.0
      micromark-util-types: 1.1.0
      unist-util-stringify-position: 3.0.3
      uvu: 0.5.6
    transitivePeerDependencies:
      - supports-color
    dev: true

  /mdast-util-to-string@3.2.0:
    resolution: {integrity: sha512-V4Zn/ncyN1QNSqSBxTrMOLpjr+IKdHl2v3KVLoWmDPscP4r9GcCi71gjgvUV1SFSKh92AjAG4peFuBl2/YgCJg==}
    dependencies:
      '@types/mdast': 3.0.15
    dev: true

  /mdn-data@2.0.28:
    resolution: {integrity: sha512-aylIc7Z9y4yzHYAJNuESG3hfhC+0Ibp/MAMiaOZgNv4pmEdFyfZhhhny4MNiAfWdBQ1RQ2mfDWmM1x8SvGyp8g==}
    dev: true

  /mdn-data@2.0.30:
    resolution: {integrity: sha512-GaqWWShW4kv/G9IEucWScBx9G1/vsFZZJUO+tD26M8J8z3Kw5RDQjaoZe03YAClgeS/SWPOcb4nkFBTEi5DUEA==}
    dev: true

  /media-typer@0.3.0:
    resolution: {integrity: sha512-dq+qelQ9akHpcOl/gUVRTxVIOkAJ1wR3QAvb4RsVjS8oVoFjDGTc679wJYmUmknUF5HwMLOgb5O+a3KxfWapPQ==}
    engines: {node: '>= 0.6'}
    dev: false

  /memory-fs@0.5.0:
    resolution: {integrity: sha512-jA0rdU5KoQMC0e6ppoNRtpp6vjFq6+NY7r8hywnC7V+1Xj/MtHwGIbB1QaK/dunyjWteJzmkpd7ooeWg10T7GA==}
    engines: {node: '>=4.3.0 <5.0.0 || >=5.10'}
    dependencies:
      errno: 0.1.8
      readable-stream: 2.3.8
    dev: true

  /merge-descriptors@1.0.3:
    resolution: {integrity: sha512-gaNvAS7TZ897/rVaZ0nMtAyxNyi/pdbjbAwUpFQpN70GqnVfOiXpeUUMKRBmzXaSQ8DdTX4/0ms62r2K+hE6mQ==}
    dev: false

  /merge-stream@2.0.0:
    resolution: {integrity: sha512-abv/qOcuPfk3URPfDzmZU1LKmuw8kT+0nIHvKrKgFrwifol/doWcdA4ZqsWQ8ENrFKkd67Mfpo/LovbIUsbt3w==}
    dev: true

  /merge2@1.4.1:
    resolution: {integrity: sha512-8q7VEgMJW4J8tcfVPy8g09NcQwZdbwFEqhe/WZkoIzjn/3TGDwtOCYtXGxA3O8tPzpczCCDgv+P2P5y00ZJOOg==}
    engines: {node: '>= 8'}
    dev: true

  /mermaid@10.9.0:
    resolution: {integrity: sha512-swZju0hFox/B/qoLKK0rOxxgh8Cf7rJSfAUc1u8fezVihYMvrJAS45GzAxTVf4Q+xn9uMgitBcmWk7nWGXOs/g==}
    dependencies:
      '@braintree/sanitize-url': 6.0.4
      '@types/d3-scale': 4.0.8
      '@types/d3-scale-chromatic': 3.0.3
      cytoscape: 3.30.3
      cytoscape-cose-bilkent: 4.1.0(cytoscape@3.30.3)
      d3: 7.9.0
      d3-sankey: 0.12.3
      dagre-d3-es: 7.0.10
      dayjs: 1.11.13
      dompurify: 3.0.6
      elkjs: 0.9.3
      katex: 0.16.11
      khroma: 2.1.0
      lodash-es: 4.17.21
      mdast-util-from-markdown: 1.3.1
      non-layered-tidy-tree-layout: 2.0.2
      stylis: 4.3.4
      ts-dedent: 2.2.0
      uuid: 9.0.1
      web-worker: 1.3.0
    transitivePeerDependencies:
      - supports-color
    dev: true

  /methods@1.1.2:
    resolution: {integrity: sha512-iclAHeNqNm68zFtnZ0e+1L2yUIdvzNoauKU4WBA3VvH/vPFieF7qfRlwUZU+DA9P9bPXIS90ulxoUoCH23sV2w==}
    engines: {node: '>= 0.6'}
    dev: false

  /microbuffer@1.0.0:
    resolution: {integrity: sha512-O/SUXauVN4x6RaEJFqSPcXNtLFL+QzJHKZlyDVYFwcDDRVca3Fa/37QXXC+4zAGGa4YhHrHxKXuuHvLDIQECtA==}
    dev: true

  /micromark-core-commonmark@1.1.0:
    resolution: {integrity: sha512-BgHO1aRbolh2hcrzL2d1La37V0Aoz73ymF8rAcKnohLy93titmv62E0gP8Hrx9PKcKrqCZ1BbLGbP3bEhoXYlw==}
    dependencies:
      decode-named-character-reference: 1.0.2
      micromark-factory-destination: 1.1.0
      micromark-factory-label: 1.1.0
      micromark-factory-space: 1.1.0
      micromark-factory-title: 1.1.0
      micromark-factory-whitespace: 1.1.0
      micromark-util-character: 1.2.0
      micromark-util-chunked: 1.1.0
      micromark-util-classify-character: 1.1.0
      micromark-util-html-tag-name: 1.2.0
      micromark-util-normalize-identifier: 1.1.0
      micromark-util-resolve-all: 1.1.0
      micromark-util-subtokenize: 1.1.0
      micromark-util-symbol: 1.1.0
      micromark-util-types: 1.1.0
      uvu: 0.5.6
    dev: true

  /micromark-factory-destination@1.1.0:
    resolution: {integrity: sha512-XaNDROBgx9SgSChd69pjiGKbV+nfHGDPVYFs5dOoDd7ZnMAE+Cuu91BCpsY8RT2NP9vo/B8pds2VQNCLiu0zhg==}
    dependencies:
      micromark-util-character: 1.2.0
      micromark-util-symbol: 1.1.0
      micromark-util-types: 1.1.0
    dev: true

  /micromark-factory-label@1.1.0:
    resolution: {integrity: sha512-OLtyez4vZo/1NjxGhcpDSbHQ+m0IIGnT8BoPamh+7jVlzLJBH98zzuCoUeMxvM6WsNeh8wx8cKvqLiPHEACn0w==}
    dependencies:
      micromark-util-character: 1.2.0
      micromark-util-symbol: 1.1.0
      micromark-util-types: 1.1.0
      uvu: 0.5.6
    dev: true

  /micromark-factory-space@1.1.0:
    resolution: {integrity: sha512-cRzEj7c0OL4Mw2v6nwzttyOZe8XY/Z8G0rzmWQZTBi/jjwyw/U4uqKtUORXQrR5bAZZnbTI/feRV/R7hc4jQYQ==}
    dependencies:
      micromark-util-character: 1.2.0
      micromark-util-types: 1.1.0
    dev: true

  /micromark-factory-title@1.1.0:
    resolution: {integrity: sha512-J7n9R3vMmgjDOCY8NPw55jiyaQnH5kBdV2/UXCtZIpnHH3P6nHUKaH7XXEYuWwx/xUJcawa8plLBEjMPU24HzQ==}
    dependencies:
      micromark-factory-space: 1.1.0
      micromark-util-character: 1.2.0
      micromark-util-symbol: 1.1.0
      micromark-util-types: 1.1.0
    dev: true

  /micromark-factory-whitespace@1.1.0:
    resolution: {integrity: sha512-v2WlmiymVSp5oMg+1Q0N1Lxmt6pMhIHD457whWM7/GUlEks1hI9xj5w3zbc4uuMKXGisksZk8DzP2UyGbGqNsQ==}
    dependencies:
      micromark-factory-space: 1.1.0
      micromark-util-character: 1.2.0
      micromark-util-symbol: 1.1.0
      micromark-util-types: 1.1.0
    dev: true

  /micromark-util-character@1.2.0:
    resolution: {integrity: sha512-lXraTwcX3yH/vMDaFWCQJP1uIszLVebzUa3ZHdrgxr7KEU/9mL4mVgCpGbyhvNLNlauROiNUq7WN5u7ndbY6xg==}
    dependencies:
      micromark-util-symbol: 1.1.0
      micromark-util-types: 1.1.0
    dev: true

  /micromark-util-chunked@1.1.0:
    resolution: {integrity: sha512-Ye01HXpkZPNcV6FiyoW2fGZDUw4Yc7vT0E9Sad83+bEDiCJ1uXu0S3mr8WLpsz3HaG3x2q0HM6CTuPdcZcluFQ==}
    dependencies:
      micromark-util-symbol: 1.1.0
    dev: true

  /micromark-util-classify-character@1.1.0:
    resolution: {integrity: sha512-SL0wLxtKSnklKSUplok1WQFoGhUdWYKggKUiqhX+Swala+BtptGCu5iPRc+xvzJ4PXE/hwM3FNXsfEVgoZsWbw==}
    dependencies:
      micromark-util-character: 1.2.0
      micromark-util-symbol: 1.1.0
      micromark-util-types: 1.1.0
    dev: true

  /micromark-util-combine-extensions@1.1.0:
    resolution: {integrity: sha512-Q20sp4mfNf9yEqDL50WwuWZHUrCO4fEyeDCnMGmG5Pr0Cz15Uo7KBs6jq+dq0EgX4DPwwrh9m0X+zPV1ypFvUA==}
    dependencies:
      micromark-util-chunked: 1.1.0
      micromark-util-types: 1.1.0
    dev: true

  /micromark-util-decode-numeric-character-reference@1.1.0:
    resolution: {integrity: sha512-m9V0ExGv0jB1OT21mrWcuf4QhP46pH1KkfWy9ZEezqHKAxkj4mPCy3nIH1rkbdMlChLHX531eOrymlwyZIf2iw==}
    dependencies:
      micromark-util-symbol: 1.1.0
    dev: true

  /micromark-util-decode-string@1.1.0:
    resolution: {integrity: sha512-YphLGCK8gM1tG1bd54azwyrQRjCFcmgj2S2GoJDNnh4vYtnL38JS8M4gpxzOPNyHdNEpheyWXCTnnTDY3N+NVQ==}
    dependencies:
      decode-named-character-reference: 1.0.2
      micromark-util-character: 1.2.0
      micromark-util-decode-numeric-character-reference: 1.1.0
      micromark-util-symbol: 1.1.0
    dev: true

  /micromark-util-encode@1.1.0:
    resolution: {integrity: sha512-EuEzTWSTAj9PA5GOAs992GzNh2dGQO52UvAbtSOMvXTxv3Criqb6IOzJUBCmEqrrXSblJIJBbFFv6zPxpreiJw==}
    dev: true

  /micromark-util-html-tag-name@1.2.0:
    resolution: {integrity: sha512-VTQzcuQgFUD7yYztuQFKXT49KghjtETQ+Wv/zUjGSGBioZnkA4P1XXZPT1FHeJA6RwRXSF47yvJ1tsJdoxwO+Q==}
    dev: true

  /micromark-util-normalize-identifier@1.1.0:
    resolution: {integrity: sha512-N+w5vhqrBihhjdpM8+5Xsxy71QWqGn7HYNUvch71iV2PM7+E3uWGox1Qp90loa1ephtCxG2ftRV/Conitc6P2Q==}
    dependencies:
      micromark-util-symbol: 1.1.0
    dev: true

  /micromark-util-resolve-all@1.1.0:
    resolution: {integrity: sha512-b/G6BTMSg+bX+xVCshPTPyAu2tmA0E4X98NSR7eIbeC6ycCqCeE7wjfDIgzEbkzdEVJXRtOG4FbEm/uGbCRouA==}
    dependencies:
      micromark-util-types: 1.1.0
    dev: true

  /micromark-util-sanitize-uri@1.2.0:
    resolution: {integrity: sha512-QO4GXv0XZfWey4pYFndLUKEAktKkG5kZTdUNaTAkzbuJxn2tNBOr+QtxR2XpWaMhbImT2dPzyLrPXLlPhph34A==}
    dependencies:
      micromark-util-character: 1.2.0
      micromark-util-encode: 1.1.0
      micromark-util-symbol: 1.1.0
    dev: true

  /micromark-util-subtokenize@1.1.0:
    resolution: {integrity: sha512-kUQHyzRoxvZO2PuLzMt2P/dwVsTiivCK8icYTeR+3WgbuPqfHgPPy7nFKbeqRivBvn/3N3GBiNC+JRTMSxEC7A==}
    dependencies:
      micromark-util-chunked: 1.1.0
      micromark-util-symbol: 1.1.0
      micromark-util-types: 1.1.0
      uvu: 0.5.6
    dev: true

  /micromark-util-symbol@1.1.0:
    resolution: {integrity: sha512-uEjpEYY6KMs1g7QfJ2eX1SQEV+ZT4rUD3UcF6l57acZvLNK7PBZL+ty82Z1qhK1/yXIY4bdx04FKMgR0g4IAag==}
    dev: true

  /micromark-util-types@1.1.0:
    resolution: {integrity: sha512-ukRBgie8TIAcacscVHSiddHjO4k/q3pnedmzMQ4iwDcK0FtFCohKOlFbaOL/mPgfnPsL3C1ZyxJa4sbWrBl3jg==}
    dev: true

  /micromark@3.2.0:
    resolution: {integrity: sha512-uD66tJj54JLYq0De10AhWycZWGQNUvDI55xPgk2sQM5kn1JYlhbCMTtEeT27+vAhW2FBQxLlOmS3pmA7/2z4aA==}
    dependencies:
      '@types/debug': 4.1.12
      debug: 4.3.7(supports-color@8.1.1)
      decode-named-character-reference: 1.0.2
      micromark-core-commonmark: 1.1.0
      micromark-factory-space: 1.1.0
      micromark-util-character: 1.2.0
      micromark-util-chunked: 1.1.0
      micromark-util-combine-extensions: 1.1.0
      micromark-util-decode-numeric-character-reference: 1.1.0
      micromark-util-encode: 1.1.0
      micromark-util-normalize-identifier: 1.1.0
      micromark-util-resolve-all: 1.1.0
      micromark-util-sanitize-uri: 1.2.0
      micromark-util-subtokenize: 1.1.0
      micromark-util-symbol: 1.1.0
      micromark-util-types: 1.1.0
      uvu: 0.5.6
    transitivePeerDependencies:
      - supports-color
    dev: true

  /micromatch@3.1.10:
    resolution: {integrity: sha512-MWikgl9n9M3w+bpsY3He8L+w9eF9338xRl8IAO5viDizwSzziFEyUzo2xrrloB64ADbTf8uA8vRqqttDTOmccg==}
    engines: {node: '>=0.10.0'}
    dependencies:
      arr-diff: 4.0.0
      array-unique: 0.3.2
      braces: 2.3.2
      define-property: 2.0.2
      extend-shallow: 3.0.2
      extglob: 2.0.4
      fragment-cache: 0.2.1
      kind-of: 6.0.3
      nanomatch: 1.2.13
      object.pick: 1.3.0
      regex-not: 1.0.2
      snapdragon: 0.8.2
      to-regex: 3.0.2
    transitivePeerDependencies:
      - supports-color
    dev: true

  /micromatch@4.0.8:
    resolution: {integrity: sha512-PXwfBhYu0hBCPw8Dn0E+WDYb7af3dSLVWKi3HGv84IdF4TyFoC0ysxFd0Goxw7nSv4T/PzEJQxsYsEiFCKo2BA==}
    engines: {node: '>=8.6'}
    dependencies:
      braces: 3.0.3
      picomatch: 2.3.1

  /miller-rabin@4.0.1:
    resolution: {integrity: sha512-115fLhvZVqWwHPbClyntxEVfVDfl9DLLTuJvq3g2O/Oxi8AiNouAHvDSzHS0viUJc+V5vm3eq91Xwqn9dp4jRA==}
    hasBin: true
    dependencies:
      bn.js: 4.12.1
      brorand: 1.1.0
    dev: false

  /mime-db@1.52.0:
    resolution: {integrity: sha512-sPU4uV7dYlvtWJxwwxHD0PuihVNiE7TyAbQ5SWxDCB9mUYvOgroQOwYQQOKPJ8CIbE+1ETVlOoK1UC2nU3gYvg==}
    engines: {node: '>= 0.6'}
    dev: false

  /mime-types@2.1.35:
    resolution: {integrity: sha512-ZDY+bPm5zTTF+YpCrAU9nK0UgICYPT0QtT1NZWFv4s++TNkcgVaT0g6+4R2uI4MjQjzysHB1zxuWL50hzaeXiw==}
    engines: {node: '>= 0.6'}
    dependencies:
      mime-db: 1.52.0
    dev: false

  /mime@1.6.0:
    resolution: {integrity: sha512-x0Vn8spI+wuJ1O6S7gnbaQg8Pxh4NNHb7KSINmEWKiPE4RKOplvijn+NkmYmmRgP68mc70j2EbeTFRsrswaQeg==}
    engines: {node: '>=4'}
    hasBin: true
    dev: false

  /mimic-fn@2.1.0:
    resolution: {integrity: sha512-OqbOk5oEQeAZ8WXWydlu9HJjz9WVdEIvamMCcXmuqUYjTknH/sqsWvhQ3vgwKFRR1HpjvNBKQ37nbJgYzGqGcg==}
    engines: {node: '>=6'}
    dev: true

  /mini-create-react-context@0.4.1(prop-types@15.8.1)(react@17.0.2):
    resolution: {integrity: sha512-YWCYEmd5CQeHGSAKrYvXgmzzkrvssZcuuQDDeqkT+PziKGMgE+0MCCtcKbROzocGBG1meBLl2FotlRwf4gAzbQ==}
    deprecated: Package no longer supported. Contact Support at https://www.npmjs.com/support for more info.
    peerDependencies:
      prop-types: ^15.0.0
      react: ^0.14.0 || ^15.0.0 || ^16.0.0 || ^17.0.0
    dependencies:
      '@babel/runtime': 7.26.0
      prop-types: 15.8.1
      react: 17.0.2
      tiny-warning: 1.0.3
    dev: true

  /minimatch@3.1.2:
    resolution: {integrity: sha512-J7p63hRiAjw1NDEww1W7i37+ByIrOWO5XQQAzZ3VOcL0PNybwpfmV/N05zFAzwQ9USyEcX6t3UO+K5aqBQOIHw==}
    dependencies:
      brace-expansion: 1.1.11

  /minimatch@5.0.1:
    resolution: {integrity: sha512-nLDxIFRyhDblz3qMuq+SoRZED4+miJ/G+tdDrjkkkRnjAsBexeGpgjLEQ0blJy7rHhR2b93rhQY4SvyWu9v03g==}
    engines: {node: '>=10'}
    dependencies:
      brace-expansion: 2.0.1
    dev: true

  /minimatch@5.1.6:
    resolution: {integrity: sha512-lKwV/1brpG6mBUFHtb7NUmtABCb2WZZmm2wNiOA5hAb8VdCS4B3dtMWyvcoViccwAW/COERjXLt0zP1zXUN26g==}
    engines: {node: '>=10'}
    dependencies:
      brace-expansion: 2.0.1
    dev: true

  /minimatch@9.0.5:
    resolution: {integrity: sha512-G6T0ZX48xgozx7587koeX9Ys2NYy6Gmv//P89sEte9V9whIapMNF4idKxnW2QtCcLiTWlb/wfCabAtAFWhhBow==}
    engines: {node: '>=16 || 14 >=14.17'}
    dependencies:
      brace-expansion: 2.0.1
    dev: false

  /minimist@1.2.8:
    resolution: {integrity: sha512-2yyAR8qBkN3YuheJanUpWC5U3bb5osDywNB8RzDVlDwDHbocAJveqqj1u8+SVD7jkWT4yvsHCpWqqWqAxb0zCA==}
    dev: true

  /minipass-collect@1.0.2:
    resolution: {integrity: sha512-6T6lH0H8OG9kITm/Jm6tdooIbogG9e0tLgpY6mphXSm/A9u8Nq1ryBG+Qspiub9LjWlBPsPS3tWQ/Botq4FdxA==}
    engines: {node: '>= 8'}
    dependencies:
      minipass: 3.3.6
    dev: true

  /minipass-fetch@2.1.2:
    resolution: {integrity: sha512-LT49Zi2/WMROHYoqGgdlQIZh8mLPZmOrN2NdJjMXxYe4nkN6FUyuPuOAOedNJDrx0IRGg9+4guZewtp8hE6TxA==}
    engines: {node: ^12.13.0 || ^14.15.0 || >=16.0.0}
    dependencies:
      minipass: 3.3.6
      minipass-sized: 1.0.3
      minizlib: 2.1.2
    optionalDependencies:
      encoding: 0.1.13
    dev: true

  /minipass-flush@1.0.5:
    resolution: {integrity: sha512-JmQSYYpPUqX5Jyn1mXaRwOda1uQ8HP5KAT/oDSLCzt1BYRhQU0/hDtsB1ufZfEEzMZ9aAVmsBw8+FWsIXlClWw==}
    engines: {node: '>= 8'}
    dependencies:
      minipass: 3.3.6
    dev: true

  /minipass-pipeline@1.2.4:
    resolution: {integrity: sha512-xuIq7cIOt09RPRJ19gdi4b+RiNvDFYe5JH+ggNvBqGqpQXcru3PcRmOZuHBKWK1Txf9+cQ+HMVN4d6z46LZP7A==}
    engines: {node: '>=8'}
    dependencies:
      minipass: 3.3.6
    dev: true

  /minipass-sized@1.0.3:
    resolution: {integrity: sha512-MbkQQ2CTiBMlA2Dm/5cY+9SWFEN8pzzOXi6rlM5Xxq0Yqbda5ZQy9sU75a673FE9ZK0Zsbr6Y5iP6u9nktfg2g==}
    engines: {node: '>=8'}
    dependencies:
      minipass: 3.3.6
    dev: true

  /minipass@3.3.6:
    resolution: {integrity: sha512-DxiNidxSEK+tHG6zOIklvNOwm3hvCrbUrdtzY74U6HKTJxvIDfOUL5W5P2Ghd3DTkhhKPYGqeNUIh5qcM4YBfw==}
    engines: {node: '>=8'}
    dependencies:
      yallist: 4.0.0
    dev: true

  /minipass@5.0.0:
    resolution: {integrity: sha512-3FnjYuehv9k6ovOEbyOswadCDPX1piCfhV8ncmYtHOjuPwylVWsghTLo7rabjC3Rx5xD4HDx8Wm1xnMF7S5qFQ==}
    engines: {node: '>=8'}

  /minizlib@2.1.2:
    resolution: {integrity: sha512-bAxsR8BVfj60DWXHE3u30oHzfl4G7khkSuPW+qvpd7jFRHm7dLxOjUk1EHACJ/hxLY8phGJ0YhYHZo7jil7Qdg==}
    engines: {node: '>= 8'}
    dependencies:
      minipass: 3.3.6
      yallist: 4.0.0
    dev: true

  /mixin-deep@1.3.2:
    resolution: {integrity: sha512-WRoDn//mXBiJ1H40rqa3vH0toePwSsGb45iInWlTySa+Uu4k3tYUSxa2v1KqAiLtvlrSzaExqS1gtk96A9zvEA==}
    engines: {node: '>=0.10.0'}
    dependencies:
      for-in: 1.0.2
      is-extendable: 1.0.1
    dev: true

  /mkdirp@0.5.6:
    resolution: {integrity: sha512-FP+p8RB8OWpF3YZBCrP5gtADmtXApB5AMLn+vdyA+PyxCjrCs00mjyUozssO33cwDeT3wNGdLxJ5M//YqtHAJw==}
    hasBin: true
    dependencies:
      minimist: 1.2.8
    dev: true

  /mkdirp@1.0.4:
    resolution: {integrity: sha512-vVqVZQyf3WLx2Shd0qJ9xuvqgAyKPLAiqITEtqW0oIUjzo3PePDd6fW9iFz30ef7Ysp/oiWqbhszeGWW2T6Gzw==}
    engines: {node: '>=10'}
    hasBin: true
    dev: true

  /mocha-multi-reporters@1.5.1(mocha@10.0.0):
    resolution: {integrity: sha512-Yb4QJOaGLIcmB0VY7Wif5AjvLMUFAdV57D2TWEva1Y0kU/3LjKpeRVmlMIfuO1SVbauve459kgtIizADqxMWPg==}
    engines: {node: '>=6.0.0'}
    peerDependencies:
      mocha: '>=3.1.2'
    dependencies:
      debug: 4.3.7(supports-color@8.1.1)
      lodash: 4.17.21
      mocha: 10.0.0
    transitivePeerDependencies:
      - supports-color
    dev: true

  /mocha@10.0.0:
    resolution: {integrity: sha512-0Wl+elVUD43Y0BqPZBzZt8Tnkw9CMUdNYnUsTfOM1vuhJVZL+kiesFYsqwBkEEuEixaiPe5ZQdqDgX2jddhmoA==}
    engines: {node: '>= 14.0.0'}
    hasBin: true
    dependencies:
      '@ungap/promise-all-settled': 1.1.2
      ansi-colors: 4.1.1
      browser-stdout: 1.3.1
      chokidar: 3.5.3
      debug: 4.3.4(supports-color@8.1.1)
      diff: 5.0.0
      escape-string-regexp: 4.0.0
      find-up: 5.0.0
      glob: 7.2.0
      he: 1.2.0
      js-yaml: 4.1.0
      log-symbols: 4.1.0
      minimatch: 5.0.1
      ms: 2.1.3
      nanoid: 3.3.3
      serialize-javascript: 6.0.0
      strip-json-comments: 3.1.1
      supports-color: 8.1.1
      workerpool: 6.2.1
      yargs: 16.2.0
      yargs-parser: 20.2.4
      yargs-unparser: 2.0.0
    dev: true

  /mock-fs@5.2.0:
    resolution: {integrity: sha512-2dF2R6YMSZbpip1V1WHKGLNjr/k48uQClqMVb5H3MOvwc9qhYis3/IWbj02qIg/Y8MDXKFF4c5v0rxx2o6xTZw==}
    engines: {node: '>=12.0.0'}
    dev: true

  /mocked-env@1.3.5:
    resolution: {integrity: sha512-GyYY6ynVOdEoRlaGpaq8UYwdWkvrsU2xRme9B+WPSuJcNjh17+3QIxSYU6zwee0SbehhV6f06VZ4ahjG+9zdrA==}
    engines: {node: '>=6'}
    dependencies:
      check-more-types: 2.24.0
      debug: 4.3.2
      lazy-ass: 1.6.0
      ramda: 0.27.1
    transitivePeerDependencies:
      - supports-color
    dev: true

  /move-file@2.1.0:
    resolution: {integrity: sha512-i9qLW6gqboJ5Ht8bauZi7KlTnQ3QFpBCvMvFfEcHADKgHGeJ9BZMO7SFCTwHPV9Qa0du9DYY1Yx3oqlGt30nXA==}
    engines: {node: '>=10.17'}
    dependencies:
      path-exists: 4.0.0
    dev: true

  /mri@1.2.0:
    resolution: {integrity: sha512-tzzskb3bG8LvYGFF/mDTpq3jpI6Q9wc3LEmBaghu+DdCssd1FakN7Bc0hVNmEyGq1bq3RgfkCb3cmQLpNPOroA==}
    engines: {node: '>=4'}
    dev: true

  /ms@2.0.0:
    resolution: {integrity: sha512-Tpp60P6IUJDTuOq/5Z8cdskzJujfwqfOTkrwIwj7IRISpnkJnT6SyJ4PCPnGMoFjC9ddhal5KVIYtAt97ix05A==}

  /ms@2.1.2:
    resolution: {integrity: sha512-sGkPx+VjMtmA6MX27oA4FBFELFCZZ4S4XqeGOXCv68tT+jb3vk/RyaKWP0PTKyWtmLSM0b+adUTEvbs1PEaH2w==}
    dev: true

  /ms@2.1.3:
    resolution: {integrity: sha512-6FlzubTLZG3J2a/NVCAleEhjzq5oxgHyaCU9yYXvcLsvoVaHJq/s5xXI6/XXP6tz7R9xAOtHnSO/tXtF3WRTlA==}

  /nan@2.22.0:
    resolution: {integrity: sha512-nbajikzWTMwsW+eSsNm3QwlOs7het9gGJU5dDZzRTQGk03vyBOauxgI4VakDzE0PtsGTmXPsXTbbjVhRwR5mpw==}
    dev: true

  /nanoid@3.3.3:
    resolution: {integrity: sha512-p1sjXuopFs0xg+fPASzQ28agW1oHD7xDsd9Xkf3T15H3c/cifrFHVwrh74PdoklAPi+i7MdRsE47vm2r6JoB+w==}
    engines: {node: ^10 || ^12 || ^13.7 || ^14 || >=15.0.1}
    hasBin: true
    dev: true

  /nanoid@3.3.7:
    resolution: {integrity: sha512-eSRppjcPIatRIMC1U6UngP8XFcz8MQWGQdt1MTBQ7NaAmvXDfvNxbvWV3x2y6CdEUciCSsDHDQZbhYaB8QEo2g==}
    engines: {node: ^10 || ^12 || ^13.7 || ^14 || >=15.0.1}
    hasBin: true
    dev: true

  /nanomatch@1.2.13:
    resolution: {integrity: sha512-fpoe2T0RbHwBTBUOftAfBPaDEi06ufaUai0mE6Yn1kacc3SnTErfb/h+X94VXzI64rKFHYImXSvdwGGCmwOqCA==}
    engines: {node: '>=0.10.0'}
    dependencies:
      arr-diff: 4.0.0
      array-unique: 0.3.2
      define-property: 2.0.2
      extend-shallow: 3.0.2
      fragment-cache: 0.2.1
      is-windows: 1.0.2
      kind-of: 6.0.3
      object.pick: 1.3.0
      regex-not: 1.0.2
      snapdragon: 0.8.2
      to-regex: 3.0.2
    transitivePeerDependencies:
      - supports-color
    dev: true

  /natural-compare@1.4.0:
    resolution: {integrity: sha512-OWND8ei3VtNC9h7V60qff3SVobHr996CTwgxubgyQYEpg290h9J0buyECNNJexkFm5sOajh5G116RYA1c8ZMSw==}
    dev: true

  /negotiator@0.6.3:
    resolution: {integrity: sha512-+EUsqGPLsM+j/zdChZjsnX51g4XrHFOIXwfnCVPGlQk/k5giakcKsuxCObBRu6DSm9opw/O6slWbJdghQM4bBg==}
    engines: {node: '>= 0.6'}
    dev: false

  /negotiator@0.6.4:
    resolution: {integrity: sha512-myRT3DiWPHqho5PrJaIRyaMv2kgYf0mUVgBNOYMuCH5Ki1yEiQaf/ZJuQ62nvpc44wL5WDbTX7yGJi1Neevw8w==}
    engines: {node: '>= 0.6'}
    dev: true

  /neo-async@2.6.2:
    resolution: {integrity: sha512-Yd3UES5mWCSqR+qNT93S3UoYUkqAZ9lLg8a7g9rimsWmYGK8cVToA4/sF3RrshdyV3sAGMXVUmpMYOw+dLpOuw==}
    dev: false

  /next-tick@1.1.0:
    resolution: {integrity: sha512-CXdUiJembsNjuToQvxayPZF9Vqht7hewsvy2sOWafLvi2awflj9mOC6bHIg50orX8IJvWKY9wYQ/zB2kogPslQ==}
    dev: false

  /nise@4.1.0:
    resolution: {integrity: sha512-eQMEmGN/8arp0xsvGoQ+B1qvSkR73B1nWSCh7nOt5neMCtwcQVYQGdzQMhcNscktTsWB54xnlSQFzOAPJD8nXA==}
    dependencies:
      '@sinonjs/commons': 1.8.6
      '@sinonjs/fake-timers': 6.0.1
      '@sinonjs/text-encoding': 0.7.3
      just-extend: 4.2.1
      path-to-regexp: 1.9.0
    dev: true

  /no-case@3.0.4:
    resolution: {integrity: sha512-fgAN3jGAh+RoxUGZHTSOLJIqUc2wmoBwGR4tbpNAKmmovFoWq0OdRkb0VkldReO2a2iBT/OEulG9XSUc10r3zg==}
    dependencies:
      lower-case: 2.0.2
      tslib: 2.8.1
    dev: true

  /node-dir@0.1.17:
    resolution: {integrity: sha512-tmPX422rYgofd4epzrNoOXiE8XFZYOcCq1vD7MAXCDO+O+zndlA2ztdKKMa+EeuBG5tHETpr4ml4RGgpqDCCAg==}
    engines: {node: '>= 0.10.5'}
    dependencies:
      minimatch: 3.1.2
    dev: false

  /node-fetch@2.7.0:
    resolution: {integrity: sha512-c4FRfUm/dbcWZ7U+1Wq0AwCyFL+3nt2bEw05wfxSz+DWpWsitgmSgYmy2dQdWyKC1694ELPqMs/YzUSNozLt8A==}
    engines: {node: 4.x || >=6.0.0}
    peerDependencies:
      encoding: ^0.1.0
    peerDependenciesMeta:
      encoding:
        optional: true
    dependencies:
      whatwg-url: 5.0.0
    dev: false

<<<<<<< HEAD
  /node-gyp-build@4.8.2:
    resolution: {integrity: sha512-IRUxE4BVsHWXkV/SFOut4qTlagw2aM8T5/vnTsmrHJvVoKueJHRc/JaFND7QDDc61kLYUJ6qlZM3sqTSyx2dTw==}
=======
  /node-gyp-build@4.8.3:
    resolution: {integrity: sha512-EMS95CMJzdoSKoIiXo8pxKoL8DYxwIZXYlLmgPb8KUv794abpnLK6ynsCAWNliOjREKruYKdzbh76HHYUHX7nw==}
>>>>>>> 2e1fa840
    hasBin: true
    dev: false

  /node-gyp@9.4.1:
    resolution: {integrity: sha512-OQkWKbjQKbGkMf/xqI1jjy3oCTgMKJac58G2+bjZb3fza6gW2YrCSdMQYaoTb70crvE//Gngr4f0AgVHmqHvBQ==}
    engines: {node: ^12.13 || ^14.13 || >=16}
    hasBin: true
    dependencies:
      env-paths: 2.2.1
      exponential-backoff: 3.1.1
      glob: 7.2.3
      graceful-fs: 4.2.11
      make-fetch-happen: 10.2.1
      nopt: 6.0.0
      npmlog: 6.0.2
      rimraf: 3.0.2
      semver: 7.5.2
      tar: 6.2.1
      which: 2.0.2
    transitivePeerDependencies:
      - bluebird
      - supports-color
    dev: true

  /node-preload@0.2.1:
    resolution: {integrity: sha512-RM5oyBy45cLEoHqCeh+MNuFAxO0vTFBLskvQbOKnEE7YTTSN4tbN8QWDIPQ6L+WvKsB/qLEGpYe2ZZ9d4W9OIQ==}
    engines: {node: '>=8'}
    dependencies:
      process-on-spawn: 1.1.0
    dev: true

  /node-releases@2.0.18:
    resolution: {integrity: sha512-d9VeXT4SJ7ZeOqGX6R5EM022wpL+eWPooLI+5UpWn2jCT1aosUQEhQP214x33Wkwx3JQMvIm+tIoVOdodFS40g==}

  /node-rsa@1.1.1:
    resolution: {integrity: sha512-Jd4cvbJMryN21r5HgxQOpMEqv+ooke/korixNNK3mGqfGJmy0M77WDDzo/05969+OkMy3XW1UuZsSmW9KQm7Fw==}
    dependencies:
      asn1: 0.2.6
    dev: false

  /non-layered-tidy-tree-layout@2.0.2:
    resolution: {integrity: sha512-gkXMxRzUH+PB0ax9dUN0yYF0S25BqeAYqhgMaLUFmpXLEk7Fcu8f4emJuOAY0V8kjDICxROIKsTAKsV/v355xw==}
    dev: true

  /noop2@2.0.0:
    resolution: {integrity: sha512-2bu7Pfpf6uNqashWV8P7yYeutQ3XkLY9MBSYI5sOAFZxuWcW/uJfLbKj5m6SvMDT9U1Y0C+7UFG+7VSiIdXjtA==}
    dev: true

  /nopt@6.0.0:
    resolution: {integrity: sha512-ZwLpbTgdhuZUnZzjd7nb1ZV+4DoiC6/sfiVKok72ym/4Tlf+DFdlHYmT2JPmcNNWV6Pi3SDf1kT+A4r9RTuT9g==}
    engines: {node: ^12.13.0 || ^14.15.0 || >=16.0.0}
    hasBin: true
    dependencies:
      abbrev: 1.1.1
    dev: true

  /normalize-path@3.0.0:
    resolution: {integrity: sha512-6eZs5Ls3WtCisHWp9S2GUy8dqkpGi4BVSz3GaqiE6ezub0512ESztXUwUB6C6IKbQkY2Pnb/mD4WYojCRwcwLA==}
    engines: {node: '>=0.10.0'}
    dev: true

  /npm-run-path@4.0.1:
    resolution: {integrity: sha512-S48WzZW777zhNIrn7gxOlISNAqi9ZC/uQFnRdbeIHhZhCA6UqpkOT8T1G7BvfdgP4Er8gF4sUbaS0i7QvIfCWw==}
    engines: {node: '>=8'}
    dependencies:
      path-key: 3.1.1
    dev: true

  /npmlog@6.0.2:
    resolution: {integrity: sha512-/vBvz5Jfr9dT/aFWd0FIRf+T/Q2WBsLENygUaFUqstqsycmZAP/t5BvFJTK0viFmSUxiUKTUplWy5vt+rvKIxg==}
    engines: {node: ^12.13.0 || ^14.15.0 || >=16.0.0}
    deprecated: This package is no longer supported.
    dependencies:
      are-we-there-yet: 3.0.1
      console-control-strings: 1.1.0
      gauge: 4.0.4
      set-blocking: 2.0.0
    dev: true

  /nth-check@2.1.1:
    resolution: {integrity: sha512-lqjrjmaOoAnWfMmBPL+XNnynZh2+swxiX3WUE0s4yEHI6m+AwrK2UZOimIRl3X/4QctVqS8AiZjFqyOGrMXb/w==}
    dependencies:
      boolbase: 1.0.0
    dev: true

  /nyc@15.1.0:
    resolution: {integrity: sha512-jMW04n9SxKdKi1ZMGhvUTHBN0EICCRkHemEoE5jm6mTYcqcdas0ATzgUgejlQUHMvpnOZqGB5Xxsv9KxJW1j8A==}
    engines: {node: '>=8.9'}
    hasBin: true
    dependencies:
      '@istanbuljs/load-nyc-config': 1.1.0
      '@istanbuljs/schema': 0.1.3
      caching-transform: 4.0.0
      convert-source-map: 1.9.0
      decamelize: 1.2.0
      find-cache-dir: 3.3.2
      find-up: 4.1.0
      foreground-child: 2.0.0
      get-package-type: 0.1.0
      glob: 7.2.3
      istanbul-lib-coverage: 3.2.2
      istanbul-lib-hook: 3.0.0
      istanbul-lib-instrument: 4.0.3
      istanbul-lib-processinfo: 2.0.3
      istanbul-lib-report: 3.0.1
      istanbul-lib-source-maps: 4.0.1
      istanbul-reports: 3.1.7
      make-dir: 3.1.0
      node-preload: 0.2.1
      p-map: 3.0.0
      process-on-spawn: 1.1.0
      resolve-from: 5.0.0
      rimraf: 3.0.2
      signal-exit: 3.0.7
      spawn-wrap: 2.0.0
      test-exclude: 6.0.0
      yargs: 15.4.1
    transitivePeerDependencies:
      - supports-color
    dev: true

  /object-assign@4.1.1:
    resolution: {integrity: sha512-rJgTQnkUnH1sFw8yT6VSU3zD3sWmu6sZhIseY8VX+GRu3P6F7Fu+JNDoXfklElbLJSnc3FUQHVe4cU5hj+BcUg==}
    engines: {node: '>=0.10.0'}

  /object-copy@0.1.0:
    resolution: {integrity: sha512-79LYn6VAb63zgtmAteVOWo9Vdj71ZVBy3Pbse+VqxDpEP83XuujMrGqHIwAXJ5I/aM0zU7dIyIAhifVTPrNItQ==}
    engines: {node: '>=0.10.0'}
    dependencies:
      copy-descriptor: 0.1.1
      define-property: 0.2.5
      kind-of: 3.2.2
    dev: true

  /object-inspect@1.13.3:
    resolution: {integrity: sha512-kDCGIbxkDSXE3euJZZXzc6to7fCrKHNI/hSRQnRuQ+BWjFNzZwiFF8fj/6o2t2G9/jTj8PSIYTfCLelLZEeRpA==}
    engines: {node: '>= 0.4'}

  /object-keys@1.1.1:
    resolution: {integrity: sha512-NuAESUOUMrlIXOfHKzD6bpPu3tYt3xvjNdRIQ+FeT0lNb4K8WR70CaDxhuNguS2XG+GjkyMwOzsN5ZktImfhLA==}
    engines: {node: '>= 0.4'}
    dev: true

  /object-visit@1.0.1:
    resolution: {integrity: sha512-GBaMwwAVK9qbQN3Scdo0OyvgPW7l3lnaVMj84uTOZlswkX0KpF6fyDBJhtTthf7pymztoN36/KEr1DyhF96zEA==}
    engines: {node: '>=0.10.0'}
    dependencies:
      isobject: 3.0.1
    dev: true

  /object.assign@4.1.5:
    resolution: {integrity: sha512-byy+U7gp+FVwmyzKPYhW2h5l3crpmGsxl7X2s8y43IgxvG4g3QZ6CffDtsNQy1WsmZpQbO+ybo0AlW7TY6DcBQ==}
    engines: {node: '>= 0.4'}
    dependencies:
      call-bind: 1.0.7
      define-properties: 1.2.1
      has-symbols: 1.0.3
      object-keys: 1.1.1
    dev: true

  /object.pick@1.3.0:
    resolution: {integrity: sha512-tqa/UMy/CCoYmj+H5qc07qvSL9dqcs/WZENZ1JbtWBlATP+iVOe778gE6MSijnyCnORzDuX6hU+LA4SZ09YjFQ==}
    engines: {node: '>=0.10.0'}
    dependencies:
      isobject: 3.0.1
    dev: true

  /object.values@1.2.0:
    resolution: {integrity: sha512-yBYjY9QX2hnRmZHAjG/f13MzmBzxzYgQhFrke06TTyKY5zSTEqkOeukBzIdVA3j3ulu8Qa3MbVFShV7T2RmGtQ==}
    engines: {node: '>= 0.4'}
    dependencies:
      call-bind: 1.0.7
      define-properties: 1.2.1
      es-object-atoms: 1.0.0
    dev: true

  /office-addin-manifest@1.13.1:
    resolution: {integrity: sha512-uIYpEE3tLr3grchqx9GOIHl3P+/4EqQ/Mrx4u5y7EsFzB5YqSIjwsvw6/x6OLrEhD5+0qtEh4fcAJVtfMPSpmw==}
    hasBin: true
    dependencies:
      '@microsoft/teams-manifest': 0.1.6
      adm-zip: 0.5.16
      chalk: 2.4.2
      commander: 6.2.1
      fs-extra: 7.0.1
      node-fetch: 2.7.0
      office-addin-usage-data: 1.6.14
      path: 0.12.7
      uuid: 8.3.2
      xml2js: 0.5.0
    transitivePeerDependencies:
      - encoding
    dev: false

  /office-addin-usage-data@1.6.14:
    resolution: {integrity: sha512-V3TQoMR7McjJ62TWQeRnZqVp1mpjk1bbazvea/pqCJod5zggjlgDspjL5NJzTZc4+MwwJPR8k5Yr5Me+OcRLQw==}
    hasBin: true
    dependencies:
      applicationinsights: 1.8.10
      commander: 6.2.1
      readline-sync: 1.4.10
      uuid: 8.3.2
    dev: false

  /on-finished@2.4.1:
    resolution: {integrity: sha512-oVlzkg3ENAhCk2zdv7IJwd/QUD4z2RxRwpkcGY8psCVcCYZNq4wYnVWALHM+brtuJjePWiYF/ClmuDr8Ch5+kg==}
    engines: {node: '>= 0.8'}
    dependencies:
      ee-first: 1.1.1
    dev: false

  /once@1.4.0:
    resolution: {integrity: sha512-lNaJgI+2Q5URQBkccEKHTQOPaXdUxnZZElQTZY0MFUAuaEqe1E+Nyvgdz/aIyNi6Z9MzO5dv1H8n58/GELp3+w==}
    dependencies:
      wrappy: 1.0.2

  /onetime@5.1.2:
    resolution: {integrity: sha512-kbpaSSGJTWdAY5KPVeMOKXSrPtr8C8C7wodJbcsd51jRnmD+GZu8Y0VoU6Dm5Z4vWr0Ig/1NKuWRKf7j5aaYSg==}
    engines: {node: '>=6'}
    dependencies:
      mimic-fn: 2.1.0
    dev: true

  /open@8.4.2:
    resolution: {integrity: sha512-7x81NCL719oNbsq/3mh+hVrAWmFuEYUqrq/Iw3kUzH8ReypT9QQ0BLoJS7/G9k6N81XjW4qHWtjWwe/9eLy1EQ==}
    engines: {node: '>=12'}
    dependencies:
      define-lazy-prop: 2.0.0
      is-docker: 2.2.1
      is-wsl: 2.2.0
    dev: false

  /optionator@0.9.4:
    resolution: {integrity: sha512-6IpQ7mKUxRcZNLIObR0hz7lxsapSSIYNZJwXPGeF0mTVqGKFIXj1DQcMoT22S3ROcLyY/rz0PWaWZ9ayWmad9g==}
    engines: {node: '>= 0.8.0'}
    dependencies:
      deep-is: 0.1.4
      fast-levenshtein: 2.0.6
      levn: 0.4.1
      prelude-ls: 1.2.1
      type-check: 0.4.0
      word-wrap: 1.2.5
    dev: true

  /p-limit@2.3.0:
    resolution: {integrity: sha512-//88mFWSJx8lxCzwdAABTJL2MyWB12+eIY7MDL2SqLmAkeKU9qxRvWuSyTjm3FUmpBEMuFfckAIqEaVGUDxb6w==}
    engines: {node: '>=6'}
    dependencies:
      p-try: 2.2.0

  /p-limit@3.1.0:
    resolution: {integrity: sha512-TYOanM3wGwNGsZN2cVTYPArw454xnXj5qmWF1bEoAc4+cU/ol7GVh7odevjp1FNHduHc3KZMcFduxU5Xc6uJRQ==}
    engines: {node: '>=10'}
    dependencies:
      yocto-queue: 0.1.0
    dev: true

  /p-locate@3.0.0:
    resolution: {integrity: sha512-x+12w/To+4GFfgJhBEpiDcLozRJGegY+Ei7/z0tSLkMmxGZNybVMSfWj9aJn8Z5Fc7dBUNJOOVgPv2H7IwulSQ==}
    engines: {node: '>=6'}
    dependencies:
      p-limit: 2.3.0
    dev: false

  /p-locate@4.1.0:
    resolution: {integrity: sha512-R79ZZ/0wAxKGu3oYMlz8jy/kbhsNrS7SKZ7PxEHBgJ5+F2mtFW2fK2cOtBh1cHYkQsbzFV7I+EoRKe6Yt0oK7A==}
    engines: {node: '>=8'}
    dependencies:
      p-limit: 2.3.0
    dev: true

  /p-locate@5.0.0:
    resolution: {integrity: sha512-LaNjtRWUBY++zB5nE/NwcaoMylSPk+S+ZHNB1TzdbMJMny6dynpAGt7X/tl/QYq3TIeE6nxHppbo2LGymrG5Pw==}
    engines: {node: '>=10'}
    dependencies:
      p-limit: 3.1.0
    dev: true

  /p-map@3.0.0:
    resolution: {integrity: sha512-d3qXVTF/s+W+CdJ5A29wywV2n8CQQYahlgz2bFiA+4eVNJbHJodPZ+/gXwPGh0bOqA+j8S+6+ckmvLGPk1QpxQ==}
    engines: {node: '>=8'}
    dependencies:
      aggregate-error: 3.1.0
    dev: true

  /p-map@4.0.0:
    resolution: {integrity: sha512-/bjOqmgETBYB5BoEeGVea8dmvHb2m9GLy1E9W43yeyfP6QQCZGFNa+XRceJEuDB6zqr+gKpIAmlLebMpykw/MQ==}
    engines: {node: '>=10'}
    dependencies:
      aggregate-error: 3.1.0
    dev: true

  /p-try@2.2.0:
    resolution: {integrity: sha512-R4nPAVTAU0B9D35/Gk3uJf/7XYbQcyohSKdvAxIRSNghFl4e71hVoGnBNQz9cWaXxO2I10KTC+3jMdvvoKw6dQ==}
    engines: {node: '>=6'}

  /package-hash@4.0.0:
    resolution: {integrity: sha512-whdkPIooSu/bASggZ96BWVvZTRMOFxnyUG5PnTSGKoJE2gd5mbVNmR2Nj20QFzxYYgAXpoqC+AiXzl+UMRh7zQ==}
    engines: {node: '>=8'}
    dependencies:
      graceful-fs: 4.2.11
      hasha: 5.2.2
      lodash.flattendeep: 4.4.0
      release-zalgo: 1.0.0
    dev: true

  /pako@1.0.11:
    resolution: {integrity: sha512-4hLB8Py4zZce5s4yd9XzopqwVv/yGNhV1Bl8NTmCq1763HeK2+EwVTv+leGeL13Dnh2wfbqowVPXCIO0z4taYw==}
    dev: true

  /parent-module@1.0.1:
    resolution: {integrity: sha512-GQ2EWRpQV8/o+Aw8YqtfZZPfNRWZYkbidE9k5rpl/hC3vtHHBfGm2Ifi6qWV+coDGkrUKZAxE3Lot5kcsRlh+g==}
    engines: {node: '>=6'}
    dependencies:
      callsites: 3.1.0
    dev: true

  /parse-entities@2.0.0:
    resolution: {integrity: sha512-kkywGpCcRYhqQIchaWqZ875wzpS/bMKhz5HnN3p7wveJTkTtyAB/AlnS0f8DFSqYW1T82t6yEAkEcB+A1I3MbQ==}
    dependencies:
      character-entities: 1.2.4
      character-entities-legacy: 1.1.4
      character-reference-invalid: 1.1.4
      is-alphanumerical: 1.0.4
      is-decimal: 1.0.4
      is-hexadecimal: 1.0.4
    dev: false

  /parse-json@5.2.0:
    resolution: {integrity: sha512-ayCKvm/phCGxOkYRSCM82iDwct8/EonSEgCSxWxD7ve6jHggsFl4fZVQBPRNgQoKiuV/odhFrGzQXZwbifC8Rg==}
    engines: {node: '>=8'}
    dependencies:
      '@babel/code-frame': 7.26.2
      error-ex: 1.3.2
      json-parse-even-better-errors: 2.3.1
      lines-and-columns: 1.2.4
    dev: true

  /parse5-htmlparser2-tree-adapter@7.1.0:
    resolution: {integrity: sha512-ruw5xyKs6lrpo9x9rCZqZZnIUntICjQAd0Wsmp396Ul9lN/h+ifgVV1x1gZHi8euej6wTfpqX8j+BFQxF0NS/g==}
    dependencies:
      domhandler: 5.0.3
      parse5: 7.2.1
<<<<<<< HEAD
    dev: true

  /parse5-parser-stream@7.1.2:
    resolution: {integrity: sha512-JyeQc9iwFLn5TbvvqACIF/VXG6abODeB3Fwmv/TGdLk2LfbWkaySGY72at4+Ty7EkPZj854u4CrICqNk2qIbow==}
    dependencies:
      parse5: 7.2.1
    dev: true

=======
    dev: true

  /parse5-parser-stream@7.1.2:
    resolution: {integrity: sha512-JyeQc9iwFLn5TbvvqACIF/VXG6abODeB3Fwmv/TGdLk2LfbWkaySGY72at4+Ty7EkPZj854u4CrICqNk2qIbow==}
    dependencies:
      parse5: 7.2.1
    dev: true

>>>>>>> 2e1fa840
  /parse5@7.2.1:
    resolution: {integrity: sha512-BuBYQYlv1ckiPdQi/ohiivi9Sagc9JG+Ozs0r7b/0iK3sKmrb0b9FdWdBbOdx6hBCM/F9Ir82ofnBhtZOjCRPQ==}
    dependencies:
      entities: 4.5.0
    dev: true

  /parseurl@1.3.3:
    resolution: {integrity: sha512-CiyeOxFT/JZyN5m0z9PfXw4SCBJ6Sygz1Dpl0wqjlhDEGGBP1GnsUVEL0p63hoG1fcj3fHynXi9NYO4nWOL+qQ==}
    engines: {node: '>= 0.8'}
    dev: false

  /pascalcase@0.1.1:
    resolution: {integrity: sha512-XHXfu/yOQRy9vYOtUDVMN60OEJjW013GoObG1o+xwQTpB9eYJX/BjXMsdW13ZDPruFhYYn0AG22w0xgQMwl3Nw==}
    engines: {node: '>=0.10.0'}
    dev: true

  /path-exists@3.0.0:
    resolution: {integrity: sha512-bpC7GYwiDYQ4wYLe+FA8lhRjhQCMcQGuSgGGqDkg/QerRWw9CmGRT0iSOVRSZJ29NMLZgIzqaljJ63oaL4NIJQ==}
    engines: {node: '>=4'}
    dev: false

  /path-exists@4.0.0:
    resolution: {integrity: sha512-ak9Qy5Q7jYb2Wwcey5Fpvg2KoAc/ZIhLSLOSBmRmygPsGwkVVt0fZa0qrtMz+m6tJTAHfZQ8FnmB4MG4LWy7/w==}
    engines: {node: '>=8'}
    dev: true

  /path-is-absolute@1.0.1:
    resolution: {integrity: sha512-AVbw3UJ2e9bq64vSaS9Am0fje1Pa8pbGqTTsmXfaIiMpnr5DlDhfJOuLj9Sf95ZPVDAUerDfEk88MPmPe7UCQg==}
    engines: {node: '>=0.10.0'}

  /path-key@3.1.1:
    resolution: {integrity: sha512-ojmeN0qd+y0jszEtoY48r0Peq5dwMEkIlCOu6Q5f41lfkswXuKtYrhgoTpLnyIcHm24Uhqx+5Tqm2InSwLhE6Q==}
    engines: {node: '>=8'}
    dev: true

  /path-parse@1.0.7:
    resolution: {integrity: sha512-LDJzPVEEEPR+y48z93A0Ed0yXb8pAByGWo/k5YYdYgpY2/2EsOsksJrq7lOHxryrVOn1ejG6oAp8ahvOIQD8sw==}

  /path-scurry@1.11.1:
    resolution: {integrity: sha512-Xa4Nw17FS9ApQFJ9umLiJS4orGjm7ZzwUrwamcGQuHSzDyth9boKDaycYdDcZDuqYATXw4HFXgaqWTctW/v1HA==}
    engines: {node: '>=16 || 14 >=14.18'}
    dependencies:
      lru-cache: 10.4.3
      minipass: 5.0.0
    dev: false

  /path-to-regexp@0.1.10:
    resolution: {integrity: sha512-7lf7qcQidTku0Gu3YDPc8DJ1q7OOucfa/BSsIwjuh56VU7katFvuM8hULfkwB3Fns/rsVF7PwPKVw1sl5KQS9w==}
    dev: false

  /path-to-regexp@1.9.0:
    resolution: {integrity: sha512-xIp7/apCFJuUHdDLWe8O1HIkb0kQrOMb/0u6FXQjemHn/ii5LrIzU6bdECnsiTF/GjZkMEKg1xdiZwNqDYlZ6g==}
    dependencies:
      isarray: 0.0.1
    dev: true

  /path-type@4.0.0:
    resolution: {integrity: sha512-gDKb8aZMDeD/tZWs9P6+q0J9Mwkdl6xMV8TjnGP3qJVJ06bdMgkbBlLU8IdfOsIsFz2BW1rNVT3XuNEl8zPAvw==}
    engines: {node: '>=8'}
    dev: true

  /path@0.12.7:
    resolution: {integrity: sha512-aXXC6s+1w7otVF9UletFkFcDsJeO7lSZBPUQhtb5O0xJe8LtYhj/GxldoL09bBj9+ZmE2hNoHqQSFMN5fikh4Q==}
    dependencies:
      process: 0.11.10
      util: 0.10.4
    dev: false

  /pathval@1.1.1:
    resolution: {integrity: sha512-Dp6zGqpTdETdR63lehJYPeIOqpiNBNtc7BpWSLrOje7UaIsE5aY92r/AunQA7rsXvet3lrJ3JnZX29UPTKXyKQ==}
    dev: true

  /picocolors@1.1.1:
    resolution: {integrity: sha512-xceH2snhtb5M9liqDsmEw56le376mTZkEX/jEb/RxNFyegNul7eNslCXP9FDj/Lcu0X8KEyMceP2ntpaHrDEVA==}

  /picomatch@2.3.1:
    resolution: {integrity: sha512-JU3teHTNjmE2VCGFzuY8EXzCDVwEqB2a8fsIvwaStHhAWJEeVd1o1QD80CU6+ZdEXXSLbSsuLwJjkCBWqRQUVA==}
    engines: {node: '>=8.6'}

  /picomatch@4.0.2:
    resolution: {integrity: sha512-M7BAV6Rlcy5u+m6oPhAPFgJTzAioX/6B0DxyvDlo9l8+T3nLKbrczg2WLUyzd45L8RqfUMyGPzekbMvX2Ldkwg==}
    engines: {node: '>=12'}
    dev: true

  /pify@4.0.1:
    resolution: {integrity: sha512-uB80kBFb/tfd68bVleG9T5GGsGPjJrLAUpR5PZIrhBnIaRTQRjqdJSsIKkOP6OAIFbj7GOrcudc5pNjZ+geV2g==}
    engines: {node: '>=6'}
    dev: false

  /pirates@4.0.6:
    resolution: {integrity: sha512-saLsH7WeYYPiD25LDuLRRY/i+6HaPYr6G1OUlN39otzkSTxKnubR9RTxS3/Kk50s1g2JTgFwWQDQyplC5/SHZg==}
    engines: {node: '>= 6'}
    dev: false

  /pkg-dir@3.0.0:
    resolution: {integrity: sha512-/E57AYkoeQ25qkxMj5PBOVgF8Kiu/h7cYS30Z5+R7WaiCCBfLq58ZI/dSeaEKb9WVJV5n/03QwrN3IeWIFllvw==}
    engines: {node: '>=6'}
    dependencies:
      find-up: 3.0.0
    dev: false

  /pkg-dir@4.2.0:
    resolution: {integrity: sha512-HRDzbaKjC+AOWVXxAU/x54COGeIv9eb+6CkDSQoNTt4XyWoIJvuPsXizxu/Fr23EiekbtZwmh1IcIG/l/a10GQ==}
    engines: {node: '>=8'}
    dependencies:
      find-up: 4.1.0
    dev: true

  /please-upgrade-node@3.2.0:
    resolution: {integrity: sha512-gQR3WpIgNIKwBMVLkpMUeR3e1/E1y42bqDQZfql+kDeXd8COYfM8PQA4X6y7a8u9Ua9FHmsrrmirW2vHs45hWg==}
    dependencies:
      semver-compare: 1.0.0
    dev: true

  /posix-character-classes@0.1.1:
    resolution: {integrity: sha512-xTgYBc3fuo7Yt7JbiuFxSYGToMoz8fLoE6TC9Wx1P/u+LfeThMOAqmuyECnlBaaJb+u1m9hHiXUEtwW4OzfUJg==}
    engines: {node: '>=0.10.0'}
    dev: true

  /possible-typed-array-names@1.0.0:
    resolution: {integrity: sha512-d7Uw+eZoloe0EHDIYoe+bQ5WXnGMOpmiZFTuMWCwpjzzkL2nTjcKiAk4hh8TjnGye2TwWOk3UXucZ+3rbmBa8Q==}
    engines: {node: '>= 0.4'}
    dev: true

  /postcss@8.4.49:
    resolution: {integrity: sha512-OCVPnIObs4N29kxTjzLfUryOkvZEq+pf8jTF0lg8E7uETuWHA+v7j3c/xJmiqpX450191LlmZfUKkXxkTry7nA==}
    engines: {node: ^10 || ^12 || >=14}
    dependencies:
      nanoid: 3.3.7
      picocolors: 1.1.1
      source-map-js: 1.2.1
    dev: true

  /postinstall-build@2.1.3:
    resolution: {integrity: sha512-hqbN97BDzArGItc5hy9SDhyhI2HQCufROIn0ktYgKmCnbvtlbHCktliyLsK/ABdgqSyN+WNWyrpCIg0k+Guv3Q==}
    deprecated: postinstall-build's behavior is now built into npm! You should migrate off of postinstall-build and use the new `prepare` lifecycle script with npm 5.0.0 or greater.
    hasBin: true
    dev: true

  /prelude-ls@1.2.1:
    resolution: {integrity: sha512-vkcDPrRZo1QZLbn5RLGPpg/WmIQ65qoWWhcGKf/b5eplkkarX0m9z8ppCat4mlOqUsWpyNuYgO3VRyrYHSzX5g==}
    engines: {node: '>= 0.8.0'}
    dev: true

  /prettier-linter-helpers@1.0.0:
    resolution: {integrity: sha512-GbK2cP9nraSSUF9N2XwUwqfzlAFlMNYYl+ShE/V+H8a9uNl/oUqB1w2EL54Jh0OlyRSd8RfWYJ3coVS4TROP2w==}
    engines: {node: '>=6.0.0'}
    dependencies:
      fast-diff: 1.3.0
    dev: true

  /prettier@2.4.1:
    resolution: {integrity: sha512-9fbDAXSBcc6Bs1mZrDYb3XKzDLm4EXXL9sC1LqKP5rZkT6KRr/rf9amVUcODVXgguK/isJz0d0hP72WeaKWsvA==}
    engines: {node: '>=10.13.0'}
    hasBin: true
    dev: true

  /prismjs@1.27.0:
    resolution: {integrity: sha512-t13BGPUlFDR7wRB5kQDG4jjl7XeuH6jbJGt11JHPL96qwsEHNX2+68tFXqc1/k+/jALsbSWJKUOT/hcYAZ5LkA==}
    engines: {node: '>=6'}
    dev: false

  /prismjs@1.29.0:
    resolution: {integrity: sha512-Kx/1w86q/epKcmte75LNrEoT+lX8pBpavuAbvJWRXar7Hz8jrtF+e3vY751p0R8H9HdArwaCTNDDzHg/ScJK1Q==}
    engines: {node: '>=6'}
    dev: false

  /process-nextick-args@2.0.1:
    resolution: {integrity: sha512-3ouUOpQhtgrbOa17J7+uxOTpITYWaGP7/AhoR3+A+/1e9skrzelGi/dXzEYyvbxubEF6Wn2ypscTKiKJFFn1ag==}
    dev: true

  /process-on-spawn@1.1.0:
    resolution: {integrity: sha512-JOnOPQ/8TZgjs1JIH/m9ni7FfimjNa/PRx7y/Wb5qdItsnhO0jE4AT7fC0HjC28DUQWDr50dwSYZLdRMlqDq3Q==}
    engines: {node: '>=8'}
    dependencies:
      fromentries: 1.3.2
    dev: true

  /process@0.11.10:
    resolution: {integrity: sha512-cdGef/drWFoydD1JsMzuFf8100nZl+GT+yacc2bEced5f9Rjk4z+WtFUTBu9PhOi9j/jfmBPu0mMEY4wIdAF8A==}
    engines: {node: '>= 0.6.0'}
    dev: false

  /progress@2.0.3:
    resolution: {integrity: sha512-7PiHtLll5LdnKIMw100I+8xJXR5gW2QwWYkT6iJva0bXitZKa/XMrSbdmg3r2Xnaidz9Qumd0VPaMrZlF9V9sA==}
    engines: {node: '>=0.4.0'}
    dev: true

  /promise-inflight@1.0.1:
    resolution: {integrity: sha512-6zWPyEOFaQBJYcGMHBKTKJ3u6TBsnMFOIZSa6ce1e/ZrrsOlnHRHbabMjLiBYKp+n44X9eUI6VUPaukCXHuG4g==}
    peerDependencies:
      bluebird: '*'
    peerDependenciesMeta:
      bluebird:
        optional: true
    dev: true

  /promise-retry@2.0.1:
    resolution: {integrity: sha512-y+WKFlBR8BGXnsNlIHFGPZmyDf3DFMoLhaflAnyZgV6rG6xu+JwesTo2Q9R6XwYmtmwAFCkAk3e35jEdoeh/3g==}
    engines: {node: '>=10'}
    dependencies:
      err-code: 2.0.3
      retry: 0.12.0
    dev: true

  /prop-types@15.8.1:
    resolution: {integrity: sha512-oj87CgZICdulUohogVAR7AjlC0327U4el4L6eAvOqCeudMDVU0NThNaV+b9Df4dXgSP1gXMTnPdhfe/2qDH5cg==}
    dependencies:
      loose-envify: 1.4.0
      object-assign: 4.1.1
      react-is: 16.13.1

  /property-information@5.6.0:
    resolution: {integrity: sha512-YUHSPk+A30YPv+0Qf8i9Mbfe/C0hdPXk1s1jPVToV8pk8BQtpw10ct89Eo7OWkutrwqvT0eicAxlOg3dOAu8JA==}
    dependencies:
      xtend: 4.0.2
    dev: false

  /proxy-addr@2.0.7:
    resolution: {integrity: sha512-llQsMLSUDUPT44jdrU/O37qlnifitDP+ZwrmmZcoSKyLKvtZxpyV0n2/bD/N4tBAAZ/gJEdZU7KMraoK1+XYAg==}
    engines: {node: '>= 0.10'}
    dependencies:
      forwarded: 0.2.0
      ipaddr.js: 1.9.1
    dev: false

  /proxy-from-env@1.1.0:
    resolution: {integrity: sha512-D+zkORCbA9f1tdWRK0RaCR3GPv50cMxcrz4X8k5LTSUD1Dkw47mKJEZQNunItRTkWwgtaUSo1RVFRIG9ZXiFYg==}
    dev: false

  /prr@1.0.1:
    resolution: {integrity: sha512-yPw4Sng1gWghHQWj0B3ZggWUm4qVbPwPFcRG8KyxiU7J2OHFSoEHKS+EZ3fv5l1t9CyCiop6l/ZYeWbrgoQejw==}
    dev: true

  /pump@1.0.3:
    resolution: {integrity: sha512-8k0JupWme55+9tCVE+FS5ULT3K6AbgqrGa58lTT49RpyfwwcGedHqaC5LlQNdEAumn/wFsu6aPwkuPMioy8kqw==}
    dependencies:
      end-of-stream: 1.4.4
      once: 1.4.0
    dev: true

  /punycode@2.3.1:
    resolution: {integrity: sha512-vYt7UD1U9Wg6138shLtLOvdAu+8DsC/ilFtEVHcH+wydcSpNE20AfSOduf6MkRFahL5FY7X1oU7nKVZFtfq8Fg==}
    engines: {node: '>=6'}
    dev: true

  /qs@6.13.0:
    resolution: {integrity: sha512-+38qI9SOr8tfZ4QmJNplMUxqjbe7LKvvZgWdExBOmd+egZTtjLB67Gu0HRX3u/XOq7UU2Nx6nsjvS16Z9uwfpg==}
    engines: {node: '>=0.6'}
    dependencies:
      side-channel: 1.0.6
    dev: false

  /query-string@6.14.1:
    resolution: {integrity: sha512-XDxAeVmpfu1/6IjyT/gXHOl+S0vQ9owggJ30hhWKdHAsNPOcasn5o9BW0eejZqL2e4vMjhAxoW3jVHcD6mbcYw==}
    engines: {node: '>=6'}
    dependencies:
      decode-uri-component: 0.2.2
      filter-obj: 1.1.0
      split-on-first: 1.1.0
      strict-uri-encode: 2.0.0
    dev: false

  /queue-microtask@1.2.3:
    resolution: {integrity: sha512-NuaNSa6flKT5JaSYQzJok04JzTL1CA6aGhv5rfLW3PgqA+M2ChpZQnAC8h8i4ZFkBS8X5RqkDBHA7r4hej3K9A==}
    dev: true

  /ramda@0.27.1:
    resolution: {integrity: sha512-PgIdVpn5y5Yns8vqb8FzBUEYn98V3xcPgawAkkgj0YJ0qDsnHCiNmZYfOGMgOvoB0eWFLpYbhxUR3mxfDIMvpw==}
    dev: true

  /randombytes@2.1.0:
    resolution: {integrity: sha512-vYl3iOX+4CKUWuxGi9Ukhie6fsqXqS9FE2Zaic4tNFD2N2QQaXOMFbuKK4QmDHC0JO6B1Zp41J0LpT0oR68amQ==}
    dependencies:
      safe-buffer: 5.2.1

  /range-parser@1.2.1:
    resolution: {integrity: sha512-Hrgsx+orqoygnmhFbKaHE6c296J+HTAQXoxEF6gNupROmmGJRoyzfG3ccAveqCBrwr/2yxQ5BVd/GTl5agOwSg==}
    engines: {node: '>= 0.6'}
    dev: false

  /raw-body@2.5.2:
    resolution: {integrity: sha512-8zGqypfENjCIqGhgXToC8aB2r7YrBX+AQAfIPs/Mlk+BtPTztOvTS01NRW/3Eh60J+a48lt8qsCzirQ6loCVfA==}
    engines: {node: '>= 0.8'}
    dependencies:
      bytes: 3.1.2
      http-errors: 2.0.0
      iconv-lite: 0.4.24
      unpipe: 1.0.0
    dev: false

  /react-collapsible@2.10.0(react-dom@17.0.2)(react@17.0.2):
    resolution: {integrity: sha512-kEVsmlFfXBMTCnU5gwIv19MdmPAhbIPzz5Er37TiJSzRKS0IHrqAKQyQeHEmtoGIQMTcVI46FzE4z3NlVTx77A==}
    peerDependencies:
      react: ~15 || ~16 || ~17 || ~18
      react-dom: ~15 || ~16 || ~17 || ~18
    dependencies:
      react: 17.0.2
      react-dom: 17.0.2(react@17.0.2)
    dev: false

  /react-copy-to-clipboard@5.1.0(react@17.0.2):
    resolution: {integrity: sha512-k61RsNgAayIJNoy9yDsYzDe/yAZAzEbEgcz3DZMhF686LEyukcE1hzurxe85JandPUG+yTfGVFzuEw3xt8WP/A==}
    peerDependencies:
      react: ^15.3.0 || 16 || 17 || 18
    dependencies:
      copy-to-clipboard: 3.3.3
      prop-types: 15.8.1
      react: 17.0.2
    dev: false

  /react-dom@17.0.2(react@17.0.2):
    resolution: {integrity: sha512-s4h96KtLDUQlsENhMn1ar8t2bEa+q/YAtj8pPPdIjPDGBDIVNsrD9aXNWqspUe6AzKCIG0C1HZZLqLV7qpOBGA==}
    peerDependencies:
      react: 17.0.2
    dependencies:
      loose-envify: 1.4.0
      object-assign: 4.1.1
      react: 17.0.2
      scheduler: 0.20.2

  /react-intl@5.13.5(react@17.0.2)(typescript@4.7.4):
    resolution: {integrity: sha512-Ym6knnC04k070vwe3UDcRHQUDE2rGn1PNfmYNhDHVPL6vbusuFbefjnt8ZC1GEjnfo29WUHn/tkGd9SMudzD+g==}
    peerDependencies:
      react: ^16.3.0 || 17
      typescript: ^4.2
    peerDependenciesMeta:
      typescript:
        optional: true
    dependencies:
      '@formatjs/ecma402-abstract': 1.6.3
      '@formatjs/intl': 1.8.4(typescript@4.7.4)
      '@formatjs/intl-displaynames': 4.0.11
      '@formatjs/intl-listformat': 5.0.12
      '@types/hoist-non-react-statics': 3.3.5
      hoist-non-react-statics: 3.3.2
      intl-messageformat: 9.5.3
      intl-messageformat-parser: 6.4.3
      react: 17.0.2
      tslib: 2.8.1
      typescript: 4.7.4
    dev: true

  /react-is@16.13.1:
    resolution: {integrity: sha512-24e6ynE2H+OKt4kqsOvNd8kBpV65zoxbA4BVsEOB3ARVWQki/DHzaUoC5KuON/BiccDaCCTZBuOcfZs70kR8bQ==}

  /react-refresh@0.14.2:
    resolution: {integrity: sha512-jCvmsr+1IUSMUyzOkRcvnVbX3ZYC6g9TDrDbFuFmRDq7PD4yaGbLKNQL6k2jnArV8hjYxh7hVhAZB6s9HDGpZA==}
    engines: {node: '>=0.10.0'}
    dev: true

  /react-router-dom@5.2.0(react@17.0.2):
    resolution: {integrity: sha512-gxAmfylo2QUjcwxI63RhQ5G85Qqt4voZpUXSEqCwykV0baaOTQDR1f0PmY8AELqIyVc0NEZUj0Gov5lNGcXgsA==}
    peerDependencies:
      react: '>=15'
    dependencies:
      '@babel/runtime': 7.26.0
      history: 4.10.1
      loose-envify: 1.4.0
      prop-types: 15.8.1
      react: 17.0.2
      react-router: 5.2.0(react@17.0.2)
      tiny-invariant: 1.3.3
      tiny-warning: 1.0.3
    dev: true

  /react-router@5.2.0(react@17.0.2):
    resolution: {integrity: sha512-smz1DUuFHRKdcJC0jobGo8cVbhO3x50tCL4icacOlcwDOEQPq4TMqwx3sY1TP+DvtTgz4nm3thuo7A+BK2U0Dw==}
    peerDependencies:
      react: '>=15'
    dependencies:
      '@babel/runtime': 7.26.0
      history: 4.10.1
      hoist-non-react-statics: 3.3.2
      loose-envify: 1.4.0
      mini-create-react-context: 0.4.1(prop-types@15.8.1)(react@17.0.2)
      path-to-regexp: 1.9.0
      prop-types: 15.8.1
      react: 17.0.2
      react-is: 16.13.1
      tiny-invariant: 1.3.3
      tiny-warning: 1.0.3
    dev: true

  /react-syntax-highlighter@15.5.0(react@17.0.2):
    resolution: {integrity: sha512-+zq2myprEnQmH5yw6Gqc8lD55QHnpKaU8TOcFeC/Lg/MQSs8UknEA0JC4nTZGFAXC2J2Hyj/ijJ7NlabyPi2gg==}
    peerDependencies:
      react: '>= 0.14.0'
    dependencies:
      '@babel/runtime': 7.26.0
      highlight.js: 10.7.3
      lowlight: 1.20.0
      prismjs: 1.29.0
      react: 17.0.2
      refractor: 3.6.0
    dev: false

  /react@17.0.2:
    resolution: {integrity: sha512-gnhPt75i/dq/z3/6q/0asP78D0u592D5L1pd7M8P+dck6Fu/jJeL6iVVK23fptSUZj8Vjf++7wXA8UNclGQcbA==}
    engines: {node: '>=0.10.0'}
    dependencies:
      loose-envify: 1.4.0
      object-assign: 4.1.1

  /readable-stream@2.3.8:
    resolution: {integrity: sha512-8p0AUk4XODgIewSi0l8Epjs+EVnWiK7NoDIEGU0HhE7+ZyY8D1IMY7odu5lRrFXGg71L15KG8QrPmum45RTtdA==}
    dependencies:
      core-util-is: 1.0.3
      inherits: 2.0.4
      isarray: 1.0.0
      process-nextick-args: 2.0.1
      safe-buffer: 5.1.2
      string_decoder: 1.1.1
      util-deprecate: 1.0.2
    dev: true

  /readable-stream@3.6.2:
    resolution: {integrity: sha512-9u/sniCrY3D5WdsERHzHE4G2YCXqoG5FTHUiCC4SIbr6XcLZBY05ya9EKjYek9O5xOAwjGq+1JdGBAS7Q9ScoA==}
    engines: {node: '>= 6'}
    dependencies:
      inherits: 2.0.4
      string_decoder: 1.3.0
      util-deprecate: 1.0.2
    dev: true

  /readdirp@2.2.1:
    resolution: {integrity: sha512-1JU/8q+VgFZyxwrJ+SVIOsh+KywWGpds3NTqikiKpDMZWScmAYyKIgqkO+ARvNWJfXeXR1zxz7aHF4u4CyH6vQ==}
    engines: {node: '>=0.10'}
    dependencies:
      graceful-fs: 4.2.11
      micromatch: 3.1.10
      readable-stream: 2.3.8
    transitivePeerDependencies:
      - supports-color
    dev: true

  /readdirp@3.6.0:
    resolution: {integrity: sha512-hOS089on8RduqdbhvQ5Z37A0ESjsqz6qnRcffsMU3495FuTdqSm+7bhJ29JvIOsBDEEnan5DPu9t3To9VRlMzA==}
    engines: {node: '>=8.10.0'}
    dependencies:
      picomatch: 2.3.1
    dev: true

  /readline-sync@1.4.10:
    resolution: {integrity: sha512-gNva8/6UAe8QYepIQH/jQ2qn91Qj0B9sYjMBBs3QOB8F2CXcKgLxQaJRP76sWVRQt+QU+8fAkCbCvjjMFu7Ycw==}
    engines: {node: '>= 0.8.0'}
    dev: false

  /recast@0.20.5:
    resolution: {integrity: sha512-E5qICoPoNL4yU0H0NoBDntNB0Q5oMSNh9usFctYniLBluTthi3RsQVBXIJNbApOlvSwW/RGxIuokPcAc59J5fQ==}
    engines: {node: '>= 4'}
    dependencies:
      ast-types: 0.14.2
      esprima: 4.0.1
      source-map: 0.6.1
      tslib: 2.8.1
    dev: true

  /recast@0.21.5:
    resolution: {integrity: sha512-hjMmLaUXAm1hIuTqOdeYObMslq/q+Xff6QE3Y2P+uoHAg2nmVlLBps2hzh1UJDdMtDTMXOFewK6ky51JQIeECg==}
    engines: {node: '>= 4'}
    dependencies:
      ast-types: 0.15.2
      esprima: 4.0.1
      source-map: 0.6.1
      tslib: 2.8.1
    dev: false

  /reflect-metadata@0.1.13:
    resolution: {integrity: sha512-Ts1Y/anZELhSsjMcU605fU9RE4Oi3p5ORujwbIKXfWa+0Zxs510Qrmrce5/Jowq3cHSZSJqBjypxmHarc+vEWg==}
    dev: true

  /refractor@3.6.0:
    resolution: {integrity: sha512-MY9W41IOWxxk31o+YvFCNyNzdkc9M20NoZK5vq6jkv4I/uh2zkWcfudj0Q1fovjUQJrNewS9NMzeTtqPf+n5EA==}
    dependencies:
      hastscript: 6.0.0
      parse-entities: 2.0.0
      prismjs: 1.27.0
    dev: false

  /regenerate-unicode-properties@10.2.0:
    resolution: {integrity: sha512-DqHn3DwbmmPVzeKj9woBadqmXxLvQoQIwu7nopMc72ztvxVmVk2SBhSnx67zuye5TP+lJsb/TBQsjLKhnDf3MA==}
    engines: {node: '>=4'}
    dependencies:
      regenerate: 1.4.2
    dev: false

  /regenerate@1.4.2:
    resolution: {integrity: sha512-zrceR/XhGYU/d/opr2EKO7aRHUeiBI8qjtfHqADTwZd6Szfy16la6kqD0MIUs5z5hx6AaKa+PixpPrR289+I0A==}
    dev: false

  /regenerator-runtime@0.14.1:
    resolution: {integrity: sha512-dYnhHh0nJoMfnkZs6GmmhFknAGRrLznOu5nc9ML+EJxGvrx6H7teuevqVqCuPcPK//3eDrrjQhehXVx9cnkGdw==}

  /regenerator-transform@0.15.2:
    resolution: {integrity: sha512-hfMp2BoF0qOk3uc5V20ALGDS2ddjQaLrdl7xrGXvAIow7qeWRM2VA2HuCHkUKk9slq3VwEwLNK3DFBqDfPGYtg==}
    dependencies:
      '@babel/runtime': 7.26.0
    dev: false

  /regex-not@1.0.2:
    resolution: {integrity: sha512-J6SDjUgDxQj5NusnOtdFxDwN/+HWykR8GELwctJ7mdqhcyy1xEc4SRFHUXvxTp661YaVKAjfRLZ9cCqS6tn32A==}
    engines: {node: '>=0.10.0'}
    dependencies:
      extend-shallow: 3.0.2
      safe-regex: 1.1.0
    dev: true

  /regexp.prototype.flags@1.5.3:
    resolution: {integrity: sha512-vqlC04+RQoFalODCbCumG2xIOvapzVMHwsyIGM/SIE8fRhFFsXeH8/QQ+s0T0kDAhKc4k30s73/0ydkHQz6HlQ==}
    engines: {node: '>= 0.4'}
    dependencies:
      call-bind: 1.0.7
      define-properties: 1.2.1
      es-errors: 1.3.0
      set-function-name: 2.0.2
    dev: true

  /regexpp@3.2.0:
    resolution: {integrity: sha512-pq2bWo9mVD43nbts2wGv17XLiNLya+GklZ8kaDLV2Z08gDCsGpnKn9BFMepvWuHCbyVvY7J5o5+BVvoQbmlJLg==}
    engines: {node: '>=8'}
    dev: true

  /regexpu-core@6.1.1:
    resolution: {integrity: sha512-k67Nb9jvwJcJmVpw0jPttR1/zVfnKf8Km0IPatrU/zJ5XeG3+Slx0xLXs9HByJSzXzrlz5EDvN6yLNMDc2qdnw==}
    engines: {node: '>=4'}
    dependencies:
      regenerate: 1.4.2
      regenerate-unicode-properties: 10.2.0
      regjsgen: 0.8.0
      regjsparser: 0.11.2
      unicode-match-property-ecmascript: 2.0.0
      unicode-match-property-value-ecmascript: 2.2.0
    dev: false

  /regjsgen@0.8.0:
    resolution: {integrity: sha512-RvwtGe3d7LvWiDQXeQw8p5asZUmfU1G/l6WbUXeHta7Y2PEIvBTwH6E2EfmYUK8pxcxEdEmaomqyp0vZZ7C+3Q==}
    dev: false

  /regjsparser@0.11.2:
    resolution: {integrity: sha512-3OGZZ4HoLJkkAZx/48mTXJNlmqTGOzc0o9OWQPuWpkOlXXPbyN6OafCcoXUnBqE2D3f/T5L+pWc1kdEmnfnRsA==}
    hasBin: true
    dependencies:
      jsesc: 3.0.2
    dev: false

  /release-zalgo@1.0.0:
    resolution: {integrity: sha512-gUAyHVHPPC5wdqX/LG4LWtRYtgjxyX78oanFNTMMyFEfOqdC54s3eE82imuWKbOeqYht2CrNf64Qb8vgmmtZGA==}
    engines: {node: '>=4'}
    dependencies:
      es6-error: 4.1.1
    dev: true

  /repeat-element@1.1.4:
    resolution: {integrity: sha512-LFiNfRcSu7KK3evMyYOuCzv3L10TW7yC1G2/+StMjK8Y6Vqd2MG7r/Qjw4ghtuCOjFvlnms/iMmLqpvW/ES/WQ==}
    engines: {node: '>=0.10.0'}
    dev: true

  /repeat-string@1.6.1:
    resolution: {integrity: sha512-PV0dzCYDNfRi1jCDbJzpW7jNNDRuCOG/jI5ctQcGKt/clZD+YcPS3yIlWuTJMmESC8aevCFmWJy5wjAFgNqN6w==}
    engines: {node: '>=0.10'}
    dev: true

  /require-directory@2.1.1:
    resolution: {integrity: sha512-fGxEI7+wsG9xrvdjsrlmL22OMTTiHRwAMroiEeMgq8gzoLC/PQr7RsRDSTLUg/bZAZtF+TVIkHc6/4RIKrui+Q==}
    engines: {node: '>=0.10.0'}

  /require-from-string@2.0.2:
    resolution: {integrity: sha512-Xf0nWe6RseziFMu+Ap9biiUbmplq6S9/p+7w7YXP/JBHhrUDDUhwa+vANyubuqfZWTveU//DYVGsDG7RKL/vEw==}
    engines: {node: '>=0.10.0'}
    dev: false

  /require-main-filename@2.0.0:
    resolution: {integrity: sha512-NKN5kMDylKuldxYLSUfrbo5Tuzh4hd+2E8NPPX02mZtn1VuREQToYe/ZdlJy+J3uCpfaiGF05e7B8W0iXbQHmg==}
    dev: true

  /resolve-from@4.0.0:
    resolution: {integrity: sha512-pb/MYmXstAkysRFx8piNI1tGFNQIFA3vkE3Gq4EuA1dF6gHp/+vgZqsCGJapvy8N3Q+4o7FwvquPJcnZ7RYy4g==}
    engines: {node: '>=4'}
    dev: true

  /resolve-from@5.0.0:
    resolution: {integrity: sha512-qYg9KP24dD5qka9J47d0aVky0N+b4fTU89LN9iDnjB5waksiC49rvMB0PrUJQGoTmH50XPiqOvAjDfaijGxYZw==}
    engines: {node: '>=8'}
    dev: true

  /resolve-pathname@3.0.0:
    resolution: {integrity: sha512-C7rARubxI8bXFNB/hqcp/4iUeIXJhJZvFPFPiSPRnhU5UPxzMFIl+2E6yY6c4k9giDJAhtV+enfA+G89N6Csng==}
    dev: true

  /resolve-url@0.2.1:
    resolution: {integrity: sha512-ZuF55hVUQaaczgOIwqWzkEcEidmlD/xl44x1UZnhOXcYuFN2S6+rcxpG+C1N3So0wvNI3DmJICUFfu2SxhBmvg==}
    deprecated: https://github.com/lydell/resolve-url#deprecated
    dev: true

  /resolve@1.22.8:
    resolution: {integrity: sha512-oKWePCxqpd6FlLvGV1VU0x7bkPmmCNolxzjMf4NczoDnQcIWrAF+cPtZn5i6n+RfD2d9i0tzpKnG6Yk168yIyw==}
    hasBin: true
    dependencies:
      is-core-module: 2.15.1
      path-parse: 1.0.7
      supports-preserve-symlinks-flag: 1.0.0

  /restore-cursor@3.1.0:
    resolution: {integrity: sha512-l+sSefzHpj5qimhFSE5a8nufZYAM3sBSVMAPtYkmC+4EH2anSGaEMXSD0izRQbu9nfyQ9y5JrVmp7E8oZrUjvA==}
    engines: {node: '>=8'}
    dependencies:
      onetime: 5.1.2
      signal-exit: 3.0.7
    dev: true

  /ret@0.1.15:
    resolution: {integrity: sha512-TTlYpa+OL+vMMNG24xSlQGEJ3B/RzEfUlLct7b5G/ytav+wPrplCpVMFuwzXbkecJrb6IYo1iFb0S9v37754mg==}
    engines: {node: '>=0.12'}
    dev: true

  /retry@0.12.0:
    resolution: {integrity: sha512-9LkiTwjUh6rT555DtE9rTX+BKByPfrMzEAtnlEtdEwr3Nkffwiihqe2bWADg+OQRjt9gl6ICdmB/ZFDCGAtSow==}
    engines: {node: '>= 4'}
    dev: true

  /reusify@1.0.4:
    resolution: {integrity: sha512-U9nH88a3fc/ekCF1l0/UP1IosiuIjyTh7hBvXVMHYgVcfGvt897Xguj2UOLDeI5BG2m7/uwyaLVT6fbtCwTyzw==}
    engines: {iojs: '>=1.0.0', node: '>=0.10.0'}
    dev: true

  /rfdc@1.4.1:
    resolution: {integrity: sha512-q1b3N5QkRUWUl7iyylaaj3kOpIT0N2i9MqIEQXP73GVsN9cw3fdx8X63cEmWhJGi2PPCF23Ijp7ktmd39rawIA==}

  /rimraf@2.6.3:
    resolution: {integrity: sha512-mwqeW5XsA2qAejG46gYdENaxXjx9onRNCfn7L0duuP4hCuTIi/QO7PDK07KJfp1d+izWPrzEJDcSqBa0OZQriA==}
    deprecated: Rimraf versions prior to v4 are no longer supported
    hasBin: true
    dependencies:
      glob: 7.2.3
    dev: false

  /rimraf@3.0.2:
    resolution: {integrity: sha512-JZkJMZkAGFFPP2YqXZXPbMlMBgsxzE8ILs4lMIX/2o0L9UBw9O/Y3o6wFw/i9YLapcUJWwqbi3kdxIPdC62TIA==}
    deprecated: Rimraf versions prior to v4 are no longer supported
    hasBin: true
    dependencies:
      glob: 7.2.3

  /robust-predicates@3.0.2:
    resolution: {integrity: sha512-IXgzBWvWQwE6PrDI05OvmXUIruQTcoMDzRsOd5CDvHCVLcLHMTSYvOK5Cm46kWqlV3yAbuSpBZdJ5oP5OUoStg==}
    dev: true

<<<<<<< HEAD
  /rollup@4.25.0:
    resolution: {integrity: sha512-uVbClXmR6wvx5R1M3Od4utyLUxrmOcEm3pAtMphn73Apq19PDtHpgZoEvqH2YnnaNUuvKmg2DgRd2Sqv+odyqg==}
=======
  /rollup@4.26.0:
    resolution: {integrity: sha512-ilcl12hnWonG8f+NxU6BlgysVA0gvY2l8N0R84S1HcINbW20bvwuCngJkkInV6LXhwRpucsW5k1ovDwEdBVrNg==}
>>>>>>> 2e1fa840
    engines: {node: '>=18.0.0', npm: '>=8.0.0'}
    hasBin: true
    dependencies:
      '@types/estree': 1.0.6
    optionalDependencies:
<<<<<<< HEAD
      '@rollup/rollup-android-arm-eabi': 4.25.0
      '@rollup/rollup-android-arm64': 4.25.0
      '@rollup/rollup-darwin-arm64': 4.25.0
      '@rollup/rollup-darwin-x64': 4.25.0
      '@rollup/rollup-freebsd-arm64': 4.25.0
      '@rollup/rollup-freebsd-x64': 4.25.0
      '@rollup/rollup-linux-arm-gnueabihf': 4.25.0
      '@rollup/rollup-linux-arm-musleabihf': 4.25.0
      '@rollup/rollup-linux-arm64-gnu': 4.25.0
      '@rollup/rollup-linux-arm64-musl': 4.25.0
      '@rollup/rollup-linux-powerpc64le-gnu': 4.25.0
      '@rollup/rollup-linux-riscv64-gnu': 4.25.0
      '@rollup/rollup-linux-s390x-gnu': 4.25.0
      '@rollup/rollup-linux-x64-gnu': 4.25.0
      '@rollup/rollup-linux-x64-musl': 4.25.0
      '@rollup/rollup-win32-arm64-msvc': 4.25.0
      '@rollup/rollup-win32-ia32-msvc': 4.25.0
      '@rollup/rollup-win32-x64-msvc': 4.25.0
=======
      '@rollup/rollup-android-arm-eabi': 4.26.0
      '@rollup/rollup-android-arm64': 4.26.0
      '@rollup/rollup-darwin-arm64': 4.26.0
      '@rollup/rollup-darwin-x64': 4.26.0
      '@rollup/rollup-freebsd-arm64': 4.26.0
      '@rollup/rollup-freebsd-x64': 4.26.0
      '@rollup/rollup-linux-arm-gnueabihf': 4.26.0
      '@rollup/rollup-linux-arm-musleabihf': 4.26.0
      '@rollup/rollup-linux-arm64-gnu': 4.26.0
      '@rollup/rollup-linux-arm64-musl': 4.26.0
      '@rollup/rollup-linux-powerpc64le-gnu': 4.26.0
      '@rollup/rollup-linux-riscv64-gnu': 4.26.0
      '@rollup/rollup-linux-s390x-gnu': 4.26.0
      '@rollup/rollup-linux-x64-gnu': 4.26.0
      '@rollup/rollup-linux-x64-musl': 4.26.0
      '@rollup/rollup-win32-arm64-msvc': 4.26.0
      '@rollup/rollup-win32-ia32-msvc': 4.26.0
      '@rollup/rollup-win32-x64-msvc': 4.26.0
>>>>>>> 2e1fa840
      fsevents: 2.3.3
    dev: true

  /run-parallel@1.2.0:
    resolution: {integrity: sha512-5l4VyZR86LZ/lDxZTR6jqL8AFE2S0IFLMP26AbjsLVADxHdhB/c0GUsH+y39UfCi3dzz8OlQuPmnaJOMoDHQBA==}
    dependencies:
      queue-microtask: 1.2.3
    dev: true

  /rw@1.3.3:
    resolution: {integrity: sha512-PdhdWy89SiZogBLaw42zdeqtRJ//zFd2PgQavcICDUgJT5oW10QCRKbJ6bg4r0/UY2M6BWd5tkxuGFRvCkgfHQ==}
    dev: true

  /rxjs@7.8.1:
    resolution: {integrity: sha512-AA3TVj+0A2iuIoQkWEK/tqFjBq2j+6PO6Y0zJcvzLAFhEFIO3HL0vls9hWLncZbAAbK0mar7oZ4V079I/qPMxg==}
    dependencies:
      tslib: 2.8.1
    dev: true

  /sade@1.8.1:
    resolution: {integrity: sha512-xal3CZX1Xlo/k4ApwCFrHVACi9fBqJ7V+mwhBsuf/1IOKbBy098Fex+Wa/5QMubw09pSZ/u8EY8PWgevJsXp1A==}
    engines: {node: '>=6'}
    dependencies:
      mri: 1.2.0
    dev: true

  /safe-array-concat@1.1.2:
    resolution: {integrity: sha512-vj6RsCsWBCf19jIeHEfkRMw8DPiBb+DMXklQ/1SGDHOMlHdPUkZXFQ2YdplS23zESTijAcurb1aSgJA3AgMu1Q==}
    engines: {node: '>=0.4'}
    dependencies:
      call-bind: 1.0.7
      get-intrinsic: 1.2.4
      has-symbols: 1.0.3
      isarray: 2.0.5
    dev: true

  /safe-buffer@5.1.2:
    resolution: {integrity: sha512-Gd2UZBJDkXlY7GbJxfsE8/nvKkUEU1G38c1siN6QP6a9PT9MmHB8GnpscSmMJSoF8LOIrt8ud/wPtojys4G6+g==}
    dev: true

  /safe-buffer@5.2.1:
    resolution: {integrity: sha512-rp3So07KcdmmKbGvgaNxQSJr7bGVSVk5S9Eq1F+ppbRo70+YeaDxkw5Dd8NPN+GD6bjnYm2VuPuCXmpuYvmCXQ==}

  /safe-regex-test@1.0.3:
    resolution: {integrity: sha512-CdASjNJPvRa7roO6Ra/gLYBTzYzzPyyBXxIMdGW3USQLyjWEls2RgW5UBTXaQVp+OrpeCK3bLem8smtmheoRuw==}
    engines: {node: '>= 0.4'}
    dependencies:
      call-bind: 1.0.7
      es-errors: 1.3.0
      is-regex: 1.1.4
    dev: true

  /safe-regex@1.1.0:
    resolution: {integrity: sha512-aJXcif4xnaNUzvUuC5gcb46oTS7zvg4jpMTnuqtrEPlR3vFr4pxtdTwaF1Qs3Enjn9HK+ZlwQui+a7z0SywIzg==}
    dependencies:
      ret: 0.1.15
    dev: true

  /safer-buffer@2.1.2:
    resolution: {integrity: sha512-YZo3K82SD7Riyi0E1EQPojLz7kpepnSQI9IyPbHHg1XXXevb5dJI7tpyN2ADxGcQbHG7vcyRHk0cbwqcQriUtg==}

  /sass@1.77.6:
    resolution: {integrity: sha512-ByXE1oLD79GVq9Ht1PeHWCPMPB8XHpBuz1r85oByKHjZY6qV6rWnQovQzXJXuQ/XyE1Oj3iPk3lo28uzaRA2/Q==}
    engines: {node: '>=14.0.0'}
    hasBin: true
    dependencies:
      chokidar: 3.6.0
      immutable: 4.3.7
      source-map-js: 1.2.1
    dev: true

  /sax@1.4.1:
    resolution: {integrity: sha512-+aWOz7yVScEGoKNd4PA10LZ8sk0A/z5+nXQG5giUO5rprX9jgYsTdov9qCchZiPIZezbZH+jRut8nPodFAX4Jg==}

  /scheduler@0.20.2:
    resolution: {integrity: sha512-2eWfGgAqqWFGqtdMmcL5zCMK1U8KlXv8SQFGglL3CEtd0aDVDWgeF/YoCmvln55m5zSk3J/20hTaSBeSObsQDQ==}
    dependencies:
      loose-envify: 1.4.0
      object-assign: 4.1.1

  /semver-compare@1.0.0:
    resolution: {integrity: sha512-YM3/ITh2MJ5MtzaM429anh+x2jiLVjqILF4m4oyQB18W7Ggea7BfqdH/wGMK7dDiMghv/6WG7znWMwUDzJiXow==}
    dev: true

  /semver@5.7.2:
    resolution: {integrity: sha512-cBznnQ9KjJqU67B52RMC65CMarK2600WFnbkcaiwWq3xy/5haFJlshgnpjovMVJ+Hff49d8GEn0b87C5pDQ10g==}
    hasBin: true
    dev: false

  /semver@6.3.1:
    resolution: {integrity: sha512-BR7VvDCVHO+q2xBEWskxS6DJE1qRnb7DxzUrogb71CWoSficBxYsiAGd+Kl0mmq/MprG9yArRkyrQxTO6XjMzA==}
    hasBin: true

  /semver@7.5.2:
    resolution: {integrity: sha512-SoftuTROv/cRjCze/scjGyiDtcUyxw1rgYQSZY7XTmtR5hX+dm76iDbTH8TkLPHCQmlbQVSSbNZCPM2hb0knnQ==}
    engines: {node: '>=10'}
    hasBin: true
    dependencies:
      lru-cache: 6.0.0

  /semver@7.6.3:
    resolution: {integrity: sha512-oVekP1cKtI+CTDvHWYFUcMtsK/00wmAEfyqKfNdARm8u1wNVhSgaX7A8d4UuIlUI5e84iEwOhs7ZPYRmzU9U6A==}
    engines: {node: '>=10'}
    hasBin: true

<<<<<<< HEAD
  /send@0.19.0:
    resolution: {integrity: sha512-dW41u5VfLXu8SJh5bwRmyYUbAoSB3c9uQh6L8h/KtsFREPWpbX1lrljJo186Jc4nmci/sGUZ9a0a0J2zgfq2hw==}
=======
  /send@0.18.0:
    resolution: {integrity: sha512-qqWzuOjSFOuqPjFe4NOsMLafToQQwBSOEpS+FwEt3A2V3vKubTquT3vmLTQpFgMXp8AlFWFuP1qKaJZOtPpVXg==}
>>>>>>> 2e1fa840
    engines: {node: '>= 0.8.0'}
    dependencies:
      debug: 2.6.9
      depd: 2.0.0
      destroy: 1.2.0
      encodeurl: 1.0.2
      escape-html: 1.0.3
      etag: 1.8.1
      fresh: 0.5.2
      http-errors: 2.0.0
      mime: 1.6.0
      ms: 2.1.3
      on-finished: 2.4.1
      range-parser: 1.2.1
      statuses: 2.0.1
    transitivePeerDependencies:
      - supports-color
    dev: false

  /serialize-javascript@6.0.0:
    resolution: {integrity: sha512-Qr3TosvguFt8ePWqsvRfrKyQXIiW+nGbYpy8XK24NQHE83caxWt+mIymTT19DGFbNWNLfEwsrkSmN64lVWB9ag==}
    dependencies:
      randombytes: 2.1.0
    dev: true

  /serve-static@1.16.2:
    resolution: {integrity: sha512-VqpjJZKadQB/PEbEwvFdO43Ax5dFBZ2UECszz8bQ7pi7wt//PWe1P6MN7eCnjsatYtBT6EuiClbjSWP2WrIoTw==}
    engines: {node: '>= 0.8.0'}
    dependencies:
      encodeurl: 2.0.0
      escape-html: 1.0.3
      parseurl: 1.3.3
      send: 0.19.0
    transitivePeerDependencies:
      - supports-color
    dev: false

  /set-blocking@2.0.0:
    resolution: {integrity: sha512-KiKBS8AnWGEyLzofFfmvKwpdPzqiy16LvQfK3yv/fVH7Bj13/wl3JSR1J+rfgRE9q7xUJK4qvgS8raSOeLUehw==}
    dev: true

  /set-function-length@1.2.2:
    resolution: {integrity: sha512-pgRc4hJ4/sNjWCSS9AmnS40x3bNMDTknHgL5UaMBTMyJnU90EgWh1Rz+MC9eFu4BuN/UwZjKQuY/1v3rM7HMfg==}
    engines: {node: '>= 0.4'}
    dependencies:
      define-data-property: 1.1.4
      es-errors: 1.3.0
      function-bind: 1.1.2
      get-intrinsic: 1.2.4
      gopd: 1.0.1
      has-property-descriptors: 1.0.2

  /set-function-name@2.0.2:
    resolution: {integrity: sha512-7PGFlmtwsEADb0WYyvCMa1t+yke6daIG4Wirafur5kcf+MhUnPms1UeR0CKQdTZD81yESwMHbtn+TR+dMviakQ==}
    engines: {node: '>= 0.4'}
    dependencies:
      define-data-property: 1.1.4
      es-errors: 1.3.0
      functions-have-names: 1.2.3
      has-property-descriptors: 1.0.2
    dev: true

  /set-value@2.0.1:
    resolution: {integrity: sha512-JxHc1weCN68wRY0fhCoXpyK55m/XPHafOmK4UWD7m2CI14GMcFypt4w/0+NV5f/ZMby2F6S2wwA7fgynh9gWSw==}
    engines: {node: '>=0.10.0'}
    dependencies:
      extend-shallow: 2.0.1
      is-extendable: 0.1.1
      is-plain-object: 2.0.4
      split-string: 3.1.0
    dev: true

  /setprototypeof@1.2.0:
    resolution: {integrity: sha512-E5LDX7Wrp85Kil5bhZv46j8jOeboKq5JMmYM3gVGdGH8xFpPWXUMsNrlODCrkoxMEeNi/XZIwuRvY4XNwYMJpw==}
    dev: false

  /shallow-clone@3.0.1:
    resolution: {integrity: sha512-/6KqX+GVUdqPuPPd2LxDDxzX6CAbjJehAAOKlNpqqUpAqPM6HeL8f+o3a+JsyGjn2lv0WY8UsTgUJjU9Ok55NA==}
    engines: {node: '>=8'}
    dependencies:
      kind-of: 6.0.3
    dev: false

  /shebang-command@2.0.0:
    resolution: {integrity: sha512-kHxr2zZpYtdmrN1qDjrrX/Z1rR1kG8Dx+gkpK1G4eXmvXswmcE1hTWBWYUzlraYw1/yZp6YuDY77YtvbN0dmDA==}
    engines: {node: '>=8'}
    dependencies:
      shebang-regex: 3.0.0
    dev: true

  /shebang-regex@3.0.0:
    resolution: {integrity: sha512-7++dFhtcx3353uBaq8DDR4NuxBetBzC7ZQOhmTQInHEd6bSrXdiEyzCvG07Z44UYdLShWUyXt5M/yhz8ekcb1A==}
    engines: {node: '>=8'}
    dev: true

  /shimmer@1.2.1:
    resolution: {integrity: sha512-sQTKC1Re/rM6XyFM6fIAGHRPVGvyXfgzIDvzoq608vM+jeyVD0Tu1E6Np0Kc2zAIFWIj963V2800iF/9LPieQw==}
    dev: false

  /side-channel@1.0.6:
    resolution: {integrity: sha512-fDW/EZ6Q9RiO8eFG8Hj+7u/oW+XrPTIChwCOM2+th2A6OblDtYYIpve9m+KvI9Z4C9qSEXlaGR6bTEYHReuglA==}
    engines: {node: '>= 0.4'}
    dependencies:
      call-bind: 1.0.7
      es-errors: 1.3.0
      get-intrinsic: 1.2.4
      object-inspect: 1.13.3

  /signal-exit@3.0.7:
    resolution: {integrity: sha512-wnD2ZE+l+SPC/uoS0vXeE9L1+0wuaMqKlfz9AMUo38JsyLSBWSFcHR1Rri62LZc12vLr1gb3jl7iwQhgwpAbGQ==}

  /sinon@9.2.2:
    resolution: {integrity: sha512-9Owi+RisvCZpB0bdOVFfL314I6I4YoRlz6Isi4+fr8q8YQsDPoCe5UnmNtKHRThX3negz2bXHWIuiPa42vM8EQ==}
    deprecated: 16.1.1
    dependencies:
      '@sinonjs/commons': 1.8.6
      '@sinonjs/fake-timers': 6.0.1
      '@sinonjs/formatio': 5.0.1
      '@sinonjs/samsam': 5.3.1
      diff: 4.0.2
      nise: 4.1.0
      supports-color: 7.2.0
    dev: true

  /slash@3.0.0:
    resolution: {integrity: sha512-g9Q1haeby36OSStwb4ntCGGGaKsaVSjQ68fBxoQcutl5fS1vuY18H3wSt3jFyFtrkx+Kz0V1G85A4MyAdDMi2Q==}
    engines: {node: '>=8'}
    dev: true

  /slice-ansi@3.0.0:
    resolution: {integrity: sha512-pSyv7bSTC7ig9Dcgbw9AuRNUb5k5V6oDudjZoMBSr13qpLBG7tB+zgCkARjq7xIUgdz5P1Qe8u+rSGdouOOIyQ==}
    engines: {node: '>=8'}
    dependencies:
      ansi-styles: 4.3.0
      astral-regex: 2.0.0
      is-fullwidth-code-point: 3.0.0
    dev: true

  /slice-ansi@4.0.0:
    resolution: {integrity: sha512-qMCMfhY040cVHT43K9BFygqYbUPFZKHOg7K73mtTWJRb8pyP3fzf4Ixd5SzdEJQ6MRUg/WBnOLxghZtKKurENQ==}
    engines: {node: '>=10'}
    dependencies:
      ansi-styles: 4.3.0
      astral-regex: 2.0.0
      is-fullwidth-code-point: 3.0.0
    dev: true

  /smart-buffer@4.2.0:
    resolution: {integrity: sha512-94hK0Hh8rPqQl2xXc3HsaBoOXKV20MToPkcXvwbISWLEs+64sBq5kFgn2kJDHb1Pry9yrP0dxrCI9RRci7RXKg==}
    engines: {node: '>= 6.0.0', npm: '>= 3.0.0'}
    dev: true

  /snake-case@3.0.4:
    resolution: {integrity: sha512-LAOh4z89bGQvl9pFfNF8V146i7o7/CqFPbqzYgP+yYzDIDeS9HaNFtXABamRW+AQzEVODcvE79ljJ+8a9YSdMg==}
    dependencies:
      dot-case: 3.0.4
      tslib: 2.8.1
    dev: true

  /snapdragon-node@2.1.1:
    resolution: {integrity: sha512-O27l4xaMYt/RSQ5TR3vpWCAB5Kb/czIcqUFOM/C4fYcLnbZUc1PkjTAMjof2pBWaSTwOUd6qUHcFGVGj7aIwnw==}
    engines: {node: '>=0.10.0'}
    dependencies:
      define-property: 1.0.0
      isobject: 3.0.1
      snapdragon-util: 3.0.1
    dev: true

  /snapdragon-util@3.0.1:
    resolution: {integrity: sha512-mbKkMdQKsjX4BAL4bRYTj21edOf8cN7XHdYUJEe+Zn99hVEYcMvKPct1IqNe7+AZPirn8BCDOQBHQZknqmKlZQ==}
    engines: {node: '>=0.10.0'}
    dependencies:
      kind-of: 3.2.2
    dev: true

  /snapdragon@0.8.2:
    resolution: {integrity: sha512-FtyOnWN/wCHTVXOMwvSv26d+ko5vWlIDD6zoUJ7LW8vh+ZBC8QdljveRP+crNrtBwioEUWy/4dMtbBjA4ioNlg==}
    engines: {node: '>=0.10.0'}
    dependencies:
      base: 0.11.2
      debug: 2.6.9
      define-property: 0.2.5
      extend-shallow: 2.0.1
      map-cache: 0.2.2
      source-map: 0.5.7
      source-map-resolve: 0.5.3
      use: 3.1.1
    transitivePeerDependencies:
      - supports-color
    dev: true

  /socks-proxy-agent@7.0.0:
    resolution: {integrity: sha512-Fgl0YPZ902wEsAyiQ+idGd1A7rSFx/ayC1CQVMw5P+EQx2V0SgpGtf6OKFhVjPflPUl9YMmEOnmfjCdMUsygww==}
    engines: {node: '>= 10'}
    dependencies:
      agent-base: 6.0.2
      debug: 4.3.7(supports-color@8.1.1)
      socks: 2.8.3
    transitivePeerDependencies:
      - supports-color
    dev: true

  /socks@2.8.3:
    resolution: {integrity: sha512-l5x7VUUWbjVFbafGLxPWkYsHIhEvmF85tbIeFZWc8ZPtoMyybuEhL7Jye/ooC4/d48FgOjSJXgsF/AJPYCW8Zw==}
    engines: {node: '>= 10.0.0', npm: '>= 3.0.0'}
    dependencies:
      ip-address: 9.0.5
      smart-buffer: 4.2.0
    dev: true

  /source-map-js@1.2.1:
    resolution: {integrity: sha512-UXWMKhLOwVKb728IUtQPXxfYU+usdybtUrK/8uGE8CQMvrhOpwvzDBwj0QhSL7MQc7vIsISBG8VQ8+IDQxpfQA==}
    engines: {node: '>=0.10.0'}
    dev: true

  /source-map-resolve@0.5.3:
    resolution: {integrity: sha512-Htz+RnsXWk5+P2slx5Jh3Q66vhQj1Cllm0zvnaY98+NFx+Dv2CF/f5O/t8x+KaNdrdIAsruNzoh/KpialbqAnw==}
    deprecated: See https://github.com/lydell/source-map-resolve#deprecated
    dependencies:
      atob: 2.1.2
      decode-uri-component: 0.2.2
      resolve-url: 0.2.1
      source-map-url: 0.4.1
      urix: 0.1.0
    dev: true

  /source-map-support@0.5.21:
    resolution: {integrity: sha512-uBHU3L3czsIyYXKX88fdrGovxdSCoTGDRZ6SYXtSRxLZUzHg5P/66Ht6uoUlHu9EZod+inXhKo3qQgwXUT/y1w==}
    dependencies:
      buffer-from: 1.1.2
      source-map: 0.6.1
    dev: false

  /source-map-url@0.4.1:
    resolution: {integrity: sha512-cPiFOTLUKvJFIg4SKVScy4ilPPW6rFgMgfuZJPNoDuMs3nC1HbMUycBoJw77xFIp6z1UJQJOfx6C9GMH80DiTw==}
    deprecated: See https://github.com/lydell/source-map-url#deprecated
    dev: true

  /source-map@0.5.7:
    resolution: {integrity: sha512-LbrmJOMUSdEVxIKvdcJzQC+nQhe8FUZQTXQy6+I75skNgn3OoQ0DZA8YnFa7gp8tqtL3KPf1kmo0R5DoApeSGQ==}
    engines: {node: '>=0.10.0'}
    dev: true

  /source-map@0.6.1:
    resolution: {integrity: sha512-UjgapumWlbMhkBgzT7Ykc5YXUT46F0iKu8SGXq0bcwP5dz/h0Plj6enJqjz1Zbq2l5WaqYnrVbwWOWMyF3F47g==}
    engines: {node: '>=0.10.0'}

  /space-separated-tokens@1.1.5:
    resolution: {integrity: sha512-q/JSVd1Lptzhf5bkYm4ob4iWPjx0KiRe3sRFBNrVqbJkFaBm5vbbowy1mymoPNLRa52+oadOhJ+K49wsSeSjTA==}
    dev: false

  /spawn-wrap@2.0.0:
    resolution: {integrity: sha512-EeajNjfN9zMnULLwhZZQU3GWBoFNkbngTUPfaawT4RkMiviTxcX0qfhVbGey39mfctfDHkWtuecgQ8NJcyQWHg==}
    engines: {node: '>=8'}
    dependencies:
      foreground-child: 2.0.0
      is-windows: 1.0.2
      make-dir: 3.1.0
      rimraf: 3.0.2
      signal-exit: 3.0.7
      which: 2.0.2
    dev: true

  /split-on-first@1.1.0:
    resolution: {integrity: sha512-43ZssAJaMusuKWL8sKUBQXHWOpq8d6CfN/u1p4gUzfJkM05C8rxTmYrkIPTXapZpORA6LkkzcUulJ8FqA7Uudw==}
    engines: {node: '>=6'}
    dev: false

  /split-string@3.1.0:
    resolution: {integrity: sha512-NzNVhJDYpwceVVii8/Hu6DKfD2G+NrQHlS/V/qgv763EYudVwEcMQNxd2lh+0VrUByXN/oJkl5grOhYWvQUYiw==}
    engines: {node: '>=0.10.0'}
    dependencies:
      extend-shallow: 3.0.2
    dev: true

  /split2@1.1.1:
    resolution: {integrity: sha512-cfurE2q8LamExY+lJ9Ex3ZfBwqAPduzOKVscPDXNCLLMvyaeD3DTz1yk7fVIs6Chco+12XeD0BB6HEoYzPYbXA==}
    dependencies:
      through2: 2.0.5
    dev: true

  /sprintf-js@1.0.3:
    resolution: {integrity: sha512-D9cPgkvLlV3t3IzL0D0YLvGA9Ahk4PcvVwUbN0dSGr1aP0Nrt4AEnTUbuGvquEC0mA64Gqt1fzirlRs5ibXx8g==}
    dev: true

  /sprintf-js@1.1.3:
    resolution: {integrity: sha512-Oo+0REFV59/rz3gfJNKQiBlwfHaSESl1pcGyABQsnnIfWOFt6JNj5gCog2U6MLZ//IGYD+nA8nI+mTShREReaA==}
    dev: true

  /ssri@9.0.1:
    resolution: {integrity: sha512-o57Wcn66jMQvfHG1FlYbWeZWW/dHZhJXjpIcTfXldXEk5nz5lStPo3mK0OJQfGR3RbZUlbISexbljkJzuEj/8Q==}
    engines: {node: ^12.13.0 || ^14.15.0 || >=16.0.0}
    dependencies:
      minipass: 3.3.6
    dev: true

  /stack-chain@1.3.7:
    resolution: {integrity: sha512-D8cWtWVdIe/jBA7v5p5Hwl5yOSOrmZPWDPe2KxQ5UAGD+nxbxU0lKXA4h85Ta6+qgdKVL3vUxsbIZjc1kBG7ug==}
    dev: false

  /static-extend@0.1.2:
    resolution: {integrity: sha512-72E9+uLc27Mt718pMHt9VMNiAL4LMsmDbBva8mxWUCkT07fSzEGMYUCk0XWY6lp0j6RBAG4cJ3mWuZv2OE3s0g==}
    engines: {node: '>=0.10.0'}
    dependencies:
      define-property: 0.2.5
      object-copy: 0.1.0
    dev: true

  /statuses@2.0.1:
    resolution: {integrity: sha512-RwNA9Z/7PrK06rYLIzFMlaF+l73iwpzsqRIFgbMLbTcLD6cOao82TaWefPXQvB2fOC4AjuYSEndS7N/mTCbkdQ==}
    engines: {node: '>= 0.8'}
    dev: false

  /stoppable@1.1.0:
    resolution: {integrity: sha512-KXDYZ9dszj6bzvnEMRYvxgeTHU74QBFL54XKtP3nyMuJ81CFYtABZ3bAzL2EdFUaEwJOBOgENyFj3R7oTzDyyw==}
    engines: {node: '>=4', npm: '>=6'}
    dev: false

  /streamroller@3.1.5:
    resolution: {integrity: sha512-KFxaM7XT+irxvdqSP1LGLgNWbYN7ay5owZ3r/8t77p+EtSUAfUgtl7be3xtqtOmGUl9K9YPO2ca8133RlTjvKw==}
    engines: {node: '>=8.0'}
    dependencies:
      date-format: 4.0.14
      debug: 4.3.7(supports-color@8.1.1)
      fs-extra: 8.1.0
    transitivePeerDependencies:
      - supports-color
    dev: false

  /strict-uri-encode@2.0.0:
    resolution: {integrity: sha512-QwiXZgpRcKkhTj2Scnn++4PKtWsH0kpzZ62L2R6c/LUVYv7hVnZqcg2+sMuT6R7Jusu1vviK/MFsu6kNJfWlEQ==}
    engines: {node: '>=4'}
    dev: false

  /string-argv@0.3.1:
    resolution: {integrity: sha512-a1uQGz7IyVy9YwhqjZIZu1c8JO8dNIe20xBmSS6qu9kv++k3JGzCVmprbNN5Kn+BgzD5E7YYwg1CcjuJMRNsvg==}
    engines: {node: '>=0.6.19'}
    dev: true

  /string-similarity@4.0.4:
    resolution: {integrity: sha512-/q/8Q4Bl4ZKAPjj8WerIBJWALKkaPRfrvhfF8k/B23i4nzrlRj2/go1m90In7nG/3XDSbOo0+pu6RvCTM9RGMQ==}
    deprecated: Package no longer supported. Contact Support at https://www.npmjs.com/support for more info.
    dev: false

  /string-width@4.2.3:
    resolution: {integrity: sha512-wKyQRQpjJ0sIp62ErSZdGsjMJWsap5oRNihHhu6G7JVO/9jIB6UyevL+tXuOqrng8j/cxKTWyWUwvSTriiZz/g==}
    engines: {node: '>=8'}
    dependencies:
      emoji-regex: 8.0.0
      is-fullwidth-code-point: 3.0.0
      strip-ansi: 6.0.1

  /string.prototype.trim@1.2.9:
    resolution: {integrity: sha512-klHuCNxiMZ8MlsOihJhJEBJAiMVqU3Z2nEXWfWnIqjN0gEFS9J9+IxKozWWtQGcgoa1WUZzLjKPTr4ZHNFTFxw==}
    engines: {node: '>= 0.4'}
    dependencies:
      call-bind: 1.0.7
      define-properties: 1.2.1
<<<<<<< HEAD
      es-abstract: 1.23.3
=======
      es-abstract: 1.23.4
>>>>>>> 2e1fa840
      es-object-atoms: 1.0.0
    dev: true

  /string.prototype.trimend@1.0.8:
    resolution: {integrity: sha512-p73uL5VCHCO2BZZ6krwwQE3kCzM7NKmis8S//xEC6fQonchbum4eP6kR4DLEjQFO3Wnj3Fuo8NM0kOSjVdHjZQ==}
    dependencies:
      call-bind: 1.0.7
      define-properties: 1.2.1
      es-object-atoms: 1.0.0
    dev: true

  /string.prototype.trimstart@1.0.8:
    resolution: {integrity: sha512-UXSH262CSZY1tfu3G3Secr6uGLCFVPMhIqHjlgCUtCCcgihYc/xKs9djMTMUOb2j1mVSeU8EU6NWc/iQKU6Gfg==}
    engines: {node: '>= 0.4'}
    dependencies:
      call-bind: 1.0.7
      define-properties: 1.2.1
      es-object-atoms: 1.0.0
    dev: true

  /string_decoder@1.1.1:
    resolution: {integrity: sha512-n/ShnvDi6FHbbVfviro+WojiFzv+s8MPMHBczVePfUpDJLwoLT0ht1l4YwBCbi8pJAveEEdnkHyPyTP/mzRfwg==}
    dependencies:
      safe-buffer: 5.1.2
    dev: true

  /string_decoder@1.3.0:
    resolution: {integrity: sha512-hkRX8U1WjJFd8LsDJ2yQ/wWWxaopEsABU1XfkM8A+j0+85JAGppt16cr1Whg6KIbb4okU6Mql6BOj+uup/wKeA==}
    dependencies:
      safe-buffer: 5.2.1
    dev: true

  /stringify-object@3.3.0:
    resolution: {integrity: sha512-rHqiFh1elqCQ9WPLIC8I0Q/g/wj5J1eMkyoiD6eoQApWHP0FtlK7rqnhmabL5VUY9JQCcqwwvlOaSuutekgyrw==}
    engines: {node: '>=4'}
    dependencies:
      get-own-enumerable-property-symbols: 3.0.2
      is-obj: 1.0.1
      is-regexp: 1.0.0
    dev: true

  /strip-ansi@6.0.1:
    resolution: {integrity: sha512-Y38VPSHcqkFrCpFnQ9vuSXmquuv5oXOKpGeT6aGrr3o3Gc9AlVa6JBfUSOCnbxGGZF+/0ooI7KrPuUSztUdU5A==}
    engines: {node: '>=8'}
    dependencies:
      ansi-regex: 5.0.1

  /strip-bom@3.0.0:
    resolution: {integrity: sha512-vavAMRXOgBVNF6nyEEmL3DBK19iRpDcoIwW+swQ+CbGiu7lju6t+JklA1MHweoWtadgt4ISVUsXLyDq34ddcwA==}
    engines: {node: '>=4'}
    dev: true

  /strip-bom@4.0.0:
    resolution: {integrity: sha512-3xurFv5tEgii33Zi8Jtp55wEIILR9eh34FAW00PZf+JnSsTmV/ioewSgQl97JHvgjoRGwPShsWm+IdrxB35d0w==}
    engines: {node: '>=8'}
    dev: true

  /strip-final-newline@2.0.0:
    resolution: {integrity: sha512-BrpvfNAE3dcvq7ll3xVumzjKjZQ5tI1sEUIKr3Uoks0XUl45St3FlatVqef9prk4jRDzhW6WZg+3bk93y6pLjA==}
    engines: {node: '>=6'}
    dev: true

  /strip-json-comments@3.1.1:
    resolution: {integrity: sha512-6fPc+R4ihwqP6N/aIv2f1gMH8lOVtWQHoqC4yK6oSDVVocumAsfCqjkXnqiYMhmMwS/mEHLp7Vehlt3ql6lEig==}
    engines: {node: '>=8'}
    dev: true

  /stylis@4.3.4:
    resolution: {integrity: sha512-osIBl6BGUmSfDkyH2mB7EFvCJntXDrLhKjHTRj/rK6xLH0yuPrHULDRQzKokSOD4VoorhtKpfcfW1GAntu8now==}
    dev: true

  /supports-color@5.5.0:
    resolution: {integrity: sha512-QjVjwdXIt408MIiAqCX4oUKsgU2EqAGzs2Ppkm4aQYbjm+ZEWEcW4SfFNTr4uMNZma0ey4f5lgLrkB0aX0QMow==}
    engines: {node: '>=4'}
    dependencies:
      has-flag: 3.0.0

  /supports-color@7.2.0:
    resolution: {integrity: sha512-qpCAvRl9stuOHveKsn7HncJRvv501qIacKzQlO/+Lwxc9+0q2wLyv4Dfvt80/DPn2pqOBsJdDiogXGR9+OvwRw==}
    engines: {node: '>=8'}
    dependencies:
      has-flag: 4.0.0

  /supports-color@8.1.1:
    resolution: {integrity: sha512-MpUEN2OodtUzxvKQl72cUF7RQ5EiHsGvSsVG0ia9c5RbWGL2CI4C7EpPS8UTBIplnlzZiNuV56w+FuNxy3ty2Q==}
    engines: {node: '>=10'}
    dependencies:
      has-flag: 4.0.0

  /supports-preserve-symlinks-flag@1.0.0:
    resolution: {integrity: sha512-ot0WnXS9fgdkgIcePe6RHNk1WA8+muPa6cSjeR3V8K27q9BB1rTE3R1p7Hv0z1ZyAc8s6Vvv8DIyWf681MAt0w==}
    engines: {node: '>= 0.4'}

  /svg-parser@2.0.4:
    resolution: {integrity: sha512-e4hG1hRwoOdRb37cIMSgzNsxyzKfayW6VOflrwvR+/bzrkyxY/31WkbgnQpgtrNp1SdpJvpUAGTa/ZoiPNDuRQ==}
    dev: true

  /svg-pathdata@6.0.3:
    resolution: {integrity: sha512-qsjeeq5YjBZ5eMdFuUa4ZosMLxgr5RZ+F+Y1OrDhuOCEInRMA3x74XdBtggJcj9kOeInz0WE+LgCPDkZFlBYJw==}
    engines: {node: '>=12.0.0'}
    dev: true

  /svg2ttf@6.0.3:
    resolution: {integrity: sha512-CgqMyZrbOPpc+WqH7aga4JWkDPso23EgypLsbQ6gN3uoPWwwiLjXvzgrwGADBExvCRJrWFzAeK1bSoSpE7ixSQ==}
    hasBin: true
    dependencies:
      '@xmldom/xmldom': 0.7.13
      argparse: 2.0.1
      cubic2quad: 1.2.1
      lodash: 4.17.21
      microbuffer: 1.0.0
      svgpath: 2.6.0
    dev: true

  /svgicons2svgfont@12.0.0:
    resolution: {integrity: sha512-fjyDkhiG0M1TPBtZzD12QV3yDcG2fUgiqHPOCYzf7hHE40Hl3GhnE6P1njsJCCByhwM7MiufyDW3L7IOR5dg9w==}
    engines: {node: '>=16.15.0'}
    hasBin: true
    dependencies:
      commander: 9.5.0
      glob: 8.1.0
      sax: 1.4.1
      svg-pathdata: 6.0.3
    dev: true

  /svgo@3.0.5:
    resolution: {integrity: sha512-HQKHEo73pMNOlDlBcLgZRcHW2+1wo7bFYayAXkGN0l/2+h68KjlfZyMRhdhaGvoHV2eApOovl12zoFz42sT6rQ==}
    engines: {node: '>=14.0.0'}
    hasBin: true
    dependencies:
      '@trysound/sax': 0.2.0
      commander: 7.2.0
      css-select: 5.1.0
      css-tree: 2.3.1
      css-what: 6.1.0
      csso: 5.0.5
      picocolors: 1.1.1
    dev: true

  /svgpath@2.6.0:
    resolution: {integrity: sha512-OIWR6bKzXvdXYyO4DK/UWa1VA1JeKq8E+0ug2DG98Y/vOmMpfZNj+TIG988HjfYSqtcy/hFOtZq/n/j5GSESNg==}
    dev: true

  /svgtofont@3.23.1:
    resolution: {integrity: sha512-zK03PVcPlq7J5yNPH59x+I5lsD/yVzjTHw++2c0shVZ0QSWUxw4xcWd8Jr9YhDiE0Y2qI1LVM9S63RY1zAsSSA==}
    engines: {node: '>=16.0.0'}
    hasBin: true
    dependencies:
      '@types/cheerio': 0.22.35
      '@types/ejs': 3.1.5
      '@types/fs-extra': 11.0.4
      '@types/svg2ttf': 5.0.3
      '@types/svgicons2svgfont': 10.0.5
      '@types/ttf2eot': 2.0.2
      '@types/ttf2woff': 2.0.4
      '@types/ttf2woff2': 2.0.2
      cheerio: 1.0.0
      colors-cli: 1.0.33
      copy-template-dir: 1.4.0
      del: 6.1.1
      ejs: 3.1.10
      fs-extra: 11.1.1
      image2uri: 1.0.5
      move-file: 2.1.0
      svg2ttf: 6.0.3
      svgicons2svgfont: 12.0.0
      svgo: 3.0.5
      ttf2eot: 3.1.0
      ttf2woff: 3.0.0
      ttf2woff2: 5.0.0
      yaml: 2.6.0
      yargs: 17.7.2
    transitivePeerDependencies:
      - bluebird
      - supports-color
    dev: true

  /tabbable@5.3.3:
    resolution: {integrity: sha512-QD9qKY3StfbZqWOPLp0++pOrAVb/HbUi5xCc8cUo4XjP19808oaMiDzn0leBY5mCespIBM0CIZePzZjgzR83kA==}
    dev: false

  /tapable@1.1.3:
    resolution: {integrity: sha512-4WK/bYZmj8xLr+HUCODHGF1ZFzsYffasLUgEiMBY4fgtltdO6B4WJtlSbPaDTLpYTcGVwM2qLnFTICEcNxs3kA==}
    engines: {node: '>=6'}
    dev: true

  /tar@6.2.1:
    resolution: {integrity: sha512-DZ4yORTwrbTj/7MZYq2w+/ZFdI6OZ/f9SFHR+71gIVUZhOQPHzVCLpvRnPgyaMpfWxxk/4ONva3GQSyNIKRv6A==}
    engines: {node: '>=10'}
    dependencies:
      chownr: 2.0.0
      fs-minipass: 2.1.0
      minipass: 5.0.0
      minizlib: 2.1.2
      mkdirp: 1.0.4
      yallist: 4.0.0
    dev: true

  /tas-client@0.1.73:
    resolution: {integrity: sha512-UDdUF9kV2hYdlv+7AgqP2kXarVSUhjK7tg1BUflIRGEgND0/QoNpN64rcEuhEcM8AIbW65yrCopJWqRhLZ3m8w==}
    dependencies:
      axios: 1.7.5(debug@4.3.7)
    transitivePeerDependencies:
      - debug
    dev: false

  /temp@0.8.4:
    resolution: {integrity: sha512-s0ZZzd0BzYv5tLSptZooSjK8oj6C+c19p7Vqta9+6NPOf7r+fxq0cJe6/oN4LTC79sy5NY8ucOJNgwsKCSbfqg==}
    engines: {node: '>=6.0.0'}
    dependencies:
      rimraf: 2.6.3
    dev: false

  /test-exclude@6.0.0:
    resolution: {integrity: sha512-cAGWPIyOHU6zlmg88jwm7VRyXnMN7iV68OGAbYDk/Mh/xC/pzVPlQtY6ngoIH/5/tciuhGfvESU8GrHrcxD56w==}
    engines: {node: '>=8'}
    dependencies:
      '@istanbuljs/schema': 0.1.3
      glob: 7.2.3
      minimatch: 3.1.2
    dev: true

  /text-table@0.2.0:
    resolution: {integrity: sha512-N+8UisAXDGk8PFXP4HAzVR9nbfmVJ3zYLAWiTIoqC5v5isinhr+r5uaO8+7r3BMfuNIufIsA7RdpVgacC2cSpw==}
    dev: true

  /through2@2.0.5:
    resolution: {integrity: sha512-/mrRod8xqpA+IHSLyGCQ2s8SPHiCDEeQJSep1jqLYeEUClOFG2Qsh+4FU6G9VeqpZnGW/Su8LQGc4YKni5rYSQ==}
    dependencies:
      readable-stream: 2.3.8
      xtend: 4.0.2
    dev: true

  /through@2.3.8:
    resolution: {integrity: sha512-w89qg7PI8wAdvX60bMDP+bFoD5Dvhm9oLheFp5O4a2QF0cSBGsBX4qZmadPMvVqlLJBBci+WqGGOAPvcDeNSVg==}
    dev: true

  /tiny-invariant@1.3.3:
    resolution: {integrity: sha512-+FbBPE1o9QAYvviau/qC5SE3caw21q3xkvWKBtja5vgqOWIHHJ3ioaq1VPfn/Szqctz2bU/oYeKd9/z5BL+PVg==}
    dev: true

  /tiny-warning@1.0.3:
    resolution: {integrity: sha512-lBN9zLN/oAf68o3zNXYrdCt1kP8WsiGW8Oo2ka41b2IM5JL/S1CTyX1rW0mb/zSuJun0ZUrDxx4sqvYS2FWzPA==}
    dev: true

  /tmp@0.2.1:
    resolution: {integrity: sha512-76SUhtfqR2Ijn+xllcI5P1oyannHNHByD80W1q447gU3mp9G9PSpGdWmjUOHRDPiHYacIk66W7ubDTuPF3BEtQ==}
    engines: {node: '>=8.17.0'}
    dependencies:
      rimraf: 3.0.2
    dev: false

  /to-object-path@0.3.0:
    resolution: {integrity: sha512-9mWHdnGRuh3onocaHzukyvCZhzvr6tiflAy/JRFXcJX0TjgfWA9pk9t8CMbzmBE4Jfw58pXbkngtBtqYxzNEyg==}
    engines: {node: '>=0.10.0'}
    dependencies:
      kind-of: 3.2.2
    dev: true

  /to-regex-range@2.1.1:
    resolution: {integrity: sha512-ZZWNfCjUokXXDGXFpZehJIkZqq91BcULFq/Pi7M5i4JnxXdhMKAK682z8bCW3o8Hj1wuuzoKcW3DfVzaP6VuNg==}
    engines: {node: '>=0.10.0'}
    dependencies:
      is-number: 3.0.0
      repeat-string: 1.6.1
    dev: true

  /to-regex-range@5.0.1:
    resolution: {integrity: sha512-65P7iz6X5yEr1cwcgvQxbbIw7Uk3gOy5dIdtZ4rDveLqhrdJP+Li/Hx6tyK0NEb+2GCyneCMJiGqrADCSNk8sQ==}
    engines: {node: '>=8.0'}
    dependencies:
      is-number: 7.0.0

  /to-regex@3.0.2:
    resolution: {integrity: sha512-FWtleNAtZ/Ki2qtqej2CXTOayOH9bHDQF+Q48VpWyDXjbYxA4Yz8iDB31zXOBUlOHHKidDbqGVrTUvQMPmBGBw==}
    engines: {node: '>=0.10.0'}
    dependencies:
      define-property: 2.0.2
      extend-shallow: 3.0.2
      regex-not: 1.0.2
      safe-regex: 1.1.0
    dev: true

  /toggle-selection@1.0.6:
    resolution: {integrity: sha512-BiZS+C1OS8g/q2RRbJmy59xpyghNBqrr6k5L/uKBGRsTfxmu3ffiRnd8mlGPUVayg8pvfi5urfnu8TU7DVOkLQ==}
    dev: false

  /toidentifier@1.0.1:
    resolution: {integrity: sha512-o5sSPKEkg/DIQNmH43V0/uerLrpzVedkUh8tGNvaeXpfpuwjKenlSox/2O/BTlZUtEe+JG7s5YhEz608PlAHRA==}
    engines: {node: '>=0.6'}
    dev: false

  /tr46@0.0.3:
    resolution: {integrity: sha512-N3WMsuqV66lT30CrXNbEjx4GEwlow3v6rr4mCcv6prnfwhS01rkgyFdjPNBYd9br7LpXV1+Emh01fHnq2Gdgrw==}
    dev: false

  /tree-kill@1.2.2:
    resolution: {integrity: sha512-L0Orpi8qGpRG//Nd+H90vFB+3iHnue1zSSGmNOOCh1GLJ7rUKVwV2HvijphGQS2UmhUZewS9VgvxYIdgr+fG1A==}
    hasBin: true
    dev: false

  /ts-dedent@2.2.0:
    resolution: {integrity: sha512-q5W7tVM71e2xjHZTlgfTDoPF/SmqKG5hddq9SzR49CH2hayqRKJtQ4mtRlSxKaJlR/+9rEM+mnBHf7I2/BQcpQ==}
    engines: {node: '>=6.10'}
    dev: true

  /ts-loader@8.0.3(typescript@4.7.4):
    resolution: {integrity: sha512-wsqfnVdB7xQiqhqbz2ZPLGHLPZbHVV5Qn/MNFZkCFxRU1miDyxKORucDGxKtsQJ63Rfza0udiUxWF5nHY6bpdQ==}
    engines: {node: '>=10.0.0'}
    peerDependencies:
      typescript: '*'
    dependencies:
      chalk: 2.4.2
      enhanced-resolve: 4.5.0
      loader-utils: 1.4.2
      micromatch: 4.0.8
      semver: 6.3.1
      typescript: 4.7.4
    dev: true

  /ts-node@10.9.2(@types/node@14.14.21)(typescript@4.7.4):
    resolution: {integrity: sha512-f0FFpIdcHgn8zcPSbf1dRevwt047YMnaiJM3u2w2RewrB+fob/zePZcrOyQoLMMO7aBIddLcQIEK5dYjkLnGrQ==}
    hasBin: true
    peerDependencies:
      '@swc/core': '>=1.2.50'
      '@swc/wasm': '>=1.2.50'
      '@types/node': '*'
      typescript: '>=2.7'
    peerDependenciesMeta:
      '@swc/core':
        optional: true
      '@swc/wasm':
        optional: true
    dependencies:
      '@cspotcode/source-map-support': 0.8.1
      '@tsconfig/node10': 1.0.11
      '@tsconfig/node12': 1.0.11
      '@tsconfig/node14': 1.0.3
      '@tsconfig/node16': 1.0.4
      '@types/node': 14.14.21
      acorn: 8.14.0
      acorn-walk: 8.3.4
      arg: 4.1.3
      create-require: 1.1.1
      diff: 4.0.2
      make-error: 1.3.6
      typescript: 4.7.4
      v8-compile-cache-lib: 3.0.1
      yn: 3.1.1
    dev: true

  /ts-sinon@2.0.2:
    resolution: {integrity: sha512-Eh6rXPQruACHPn+/e5HsIMaHZa17tGP/scGjUeW5eJ/Levn8hBV6zSP/6QkEDUP7wLkTyY0yeYikjpTzgC9Gew==}
    dependencies:
      '@types/node': 14.14.21
      '@types/sinon': 9.0.9
      '@types/sinon-chai': 3.2.12
      sinon: 9.2.2
    dev: true

  /tsconfig-paths@3.15.0:
    resolution: {integrity: sha512-2Ac2RgzDe/cn48GvOe3M+o82pEFewD3UPbyoUHHdKasHwJKjds4fLXWf/Ux5kATBKN20oaFGu+jbElp1pos0mg==}
    dependencies:
      '@types/json5': 0.0.29
      json5: 1.0.2
      minimist: 1.2.8
      strip-bom: 3.0.0
    dev: true

  /tslib@1.14.1:
    resolution: {integrity: sha512-Xni35NKzjgMrwevysHTCArtLDpPvye8zV/0E4EyYn43P7/7qvQwPh9BGkHewbMulVntbigmcT7rdX3BNo9wRJg==}

  /tslib@2.8.1:
    resolution: {integrity: sha512-oJFu94HQb+KVduSUQL7wnpmqnfmLsOA/nAh6b6EH0wCEoK0/mPeXU6c3wKDV83MkOuHPRHtSXKKU99IBazS/2w==}

  /tsutils@3.21.0(typescript@4.7.4):
    resolution: {integrity: sha512-mHKK3iUXL+3UF6xL5k0PEhKRUBKPBCv/+RkEOpjRWxxx27KKRBmmA60A9pgOUvMi8GKhRMPEmjBRPzs2W7O1OA==}
    engines: {node: '>= 6'}
    peerDependencies:
      typescript: '>=2.8.0 || >= 3.2.0-dev || >= 3.3.0-dev || >= 3.4.0-dev || >= 3.5.0-dev || >= 3.6.0-dev || >= 3.6.0-beta || >= 3.7.0-dev || >= 3.7.0-beta'
    dependencies:
      tslib: 1.14.1
      typescript: 4.7.4
    dev: true

  /ttf2eot@3.1.0:
    resolution: {integrity: sha512-aHTbcYosNHVqb2Qtt9Xfta77ae/5y0VfdwNLUS6sGBeGr22cX2JDMo/i5h3uuOf+FAD3akYOr17+fYd5NK8aXw==}
    hasBin: true
    dependencies:
      argparse: 2.0.1
    dev: true

  /ttf2woff2@5.0.0:
    resolution: {integrity: sha512-FplhShJd3rT8JGa8N04YWQuP7xRvwr9AIq+9/z5O/5ubqNiCADshKl8v51zJDFkhDVcYpdUqUpm7T4M53Z2JoQ==}
    engines: {node: '>=14'}
    hasBin: true
    requiresBuild: true
    dependencies:
      bindings: 1.5.0
      bufferstreams: 3.0.0
      nan: 2.22.0
      node-gyp: 9.4.1
    transitivePeerDependencies:
      - bluebird
      - supports-color
    dev: true

  /ttf2woff@3.0.0:
    resolution: {integrity: sha512-OvmFcj70PhmAsVQKfC15XoKH55cRWuaRzvr2fpTNhTNer6JBpG8n6vOhRrIgxMjcikyYt88xqYXMMVapJ4Rjvg==}
    hasBin: true
    dependencies:
      argparse: 2.0.1
      pako: 1.0.11
    dev: true

  /type-check@0.4.0:
    resolution: {integrity: sha512-XleUoc9uwGXqjWwXaUTZAmzMcFZ5858QA2vvx1Ur5xIcixXIP+8LnFDgRplU30us6teqdlskFfu+ae4K79Ooew==}
    engines: {node: '>= 0.8.0'}
    dependencies:
      prelude-ls: 1.2.1
    dev: true

  /type-detect@4.0.8:
    resolution: {integrity: sha512-0fr/mIH1dlO+x7TlcMy+bIDqKPsw/70tVyeHW787goQjhmqaZe10uwLujubK9q9Lg6Fiho1KUKDYz0Z7k7g5/g==}
    engines: {node: '>=4'}
    dev: true

  /type-detect@4.1.0:
    resolution: {integrity: sha512-Acylog8/luQ8L7il+geoSxhEkazvkslg7PSNKOX59mbB9cOveP5aq9h74Y7YU8yDpJwetzQQrfIwtf4Wp4LKcw==}
    engines: {node: '>=4'}
    dev: true

  /type-fest@0.20.2:
    resolution: {integrity: sha512-Ne+eE4r0/iWnpAxD852z3A+N0Bt5RN//NjJwRd2VFHEmrywxf5vsZlh4R6lixl6B+wz/8d+maTSAkN1FIkI3LQ==}
    engines: {node: '>=10'}
    dev: true

  /type-fest@0.21.3:
    resolution: {integrity: sha512-t0rzBq87m3fVcduHDUFhKmyyX+9eo6WQjZvf51Ea/M0Q7+T374Jp1aUiyUl0GKxp8M/OETVHSDvmkyPgvX+X2w==}
    engines: {node: '>=10'}
    dev: true

  /type-fest@0.8.1:
    resolution: {integrity: sha512-4dbzIzqvjtgiM5rw1k5rEHtBANKmdudhGyBEajN01fEyhaAIhsoKNy6y7+IN93IfpFtwY9iqi7kD+xwKhQsNJA==}
    engines: {node: '>=8'}
    dev: true

  /type-is@1.6.18:
    resolution: {integrity: sha512-TkRKr9sUTxEH8MdfuCSP7VizJyzRNMjj2J2do2Jr3Kym598JVdEksuzPQCnlFPW4ky9Q+iA+ma9BGm06XQBy8g==}
    engines: {node: '>= 0.6'}
    dependencies:
      media-typer: 0.3.0
      mime-types: 2.1.35
    dev: false

  /type@2.7.3:
    resolution: {integrity: sha512-8j+1QmAbPvLZow5Qpi6NCaN8FB60p/6x8/vfNqOk/hC+HuvFZhL4+WfekuhQLiqFZXOgQdrs3B+XxEmCc6b3FQ==}
    dev: false

  /typed-array-buffer@1.0.2:
    resolution: {integrity: sha512-gEymJYKZtKXzzBzM4jqa9w6Q1Jjm7x2d+sh19AdsD4wqnMPDYyvwpsIc2Q/835kHuo3BEQ7CjelGhfTsoBb2MQ==}
    engines: {node: '>= 0.4'}
    dependencies:
      call-bind: 1.0.7
      es-errors: 1.3.0
      is-typed-array: 1.1.13
    dev: true

  /typed-array-byte-length@1.0.1:
    resolution: {integrity: sha512-3iMJ9q0ao7WE9tWcaYKIptkNBuOIcZCCT0d4MRvuuH88fEoEH62IuQe0OtraD3ebQEoTRk8XCBoknUNc1Y67pw==}
    engines: {node: '>= 0.4'}
    dependencies:
      call-bind: 1.0.7
      for-each: 0.3.3
      gopd: 1.0.1
      has-proto: 1.0.3
      is-typed-array: 1.1.13
    dev: true

  /typed-array-byte-offset@1.0.2:
    resolution: {integrity: sha512-Ous0vodHa56FviZucS2E63zkgtgrACj7omjwd/8lTEMEPFFyjfixMZ1ZXenpgCFBBt4EC1J2XsyVS2gkG0eTFA==}
    engines: {node: '>= 0.4'}
    dependencies:
      available-typed-arrays: 1.0.7
      call-bind: 1.0.7
      for-each: 0.3.3
      gopd: 1.0.1
      has-proto: 1.0.3
      is-typed-array: 1.1.13
    dev: true

  /typed-array-length@1.0.6:
    resolution: {integrity: sha512-/OxDN6OtAk5KBpGb28T+HZc2M+ADtvRxXrKKbUwtsLgdoxgX13hyy7ek6bFRl5+aBs2yZzB0c4CnQfAtVypW/g==}
    engines: {node: '>= 0.4'}
    dependencies:
      call-bind: 1.0.7
      for-each: 0.3.3
      gopd: 1.0.1
      has-proto: 1.0.3
      is-typed-array: 1.1.13
      possible-typed-array-names: 1.0.0
    dev: true

  /typedarray-to-buffer@3.1.5:
    resolution: {integrity: sha512-zdu8XMNEDepKKR+XYOXAVPtWui0ly0NtohUscw+UmaHiAWT8hrV1rr//H6V+0DvJ3OQ19S979M0laLfX8rm82Q==}
    dependencies:
      is-typedarray: 1.0.0

  /typemoq@1.3.1:
    resolution: {integrity: sha512-QXBay46QhS6N62edJgaITBcatAzmNClbNki6j89Wyo9Q+7yMVWQPddR9OWqDy4+WPedtLiNYwONw/vEgmSzBkQ==}
    engines: {node: '>=6.0.0'}
    requiresBuild: true
    dependencies:
      lodash: 4.17.21
      postinstall-build: 2.1.3
    dev: true

  /typescript@4.7.4:
    resolution: {integrity: sha512-C0WQT0gezHuw6AdY1M2jxUO83Rjf0HP7Sk1DtXj6j1EwkQNZrHAg2XPWlq62oqEhYvONq5pkC2Y9oPljWToLmQ==}
    engines: {node: '>=4.2.0'}
    hasBin: true
    dev: true

  /unbox-primitive@1.0.2:
    resolution: {integrity: sha512-61pPlCD9h51VoreyJ0BReideM3MDKMKnh6+V9L08331ipq6Q8OFXZYiqP6n/tbHx4s5I9uRhcye6BrbkizkBDw==}
    dependencies:
      call-bind: 1.0.7
      has-bigints: 1.0.2
      has-symbols: 1.0.3
      which-boxed-primitive: 1.0.2
    dev: true

<<<<<<< HEAD
  /undici@6.20.1:
    resolution: {integrity: sha512-AjQF1QsmqfJys+LXfGTNum+qw4S88CojRInG/6t31W/1fk6G59s92bnAvGz5Cmur+kQv2SURXEvvudLmbrE8QA==}
=======
  /undici@6.21.0:
    resolution: {integrity: sha512-BUgJXc752Kou3oOIuU1i+yZZypyZRqNPW0vqoMPl8VaoalSfeR0D8/t4iAS3yirs79SSMTxTag+ZC86uswv+Cw==}
>>>>>>> 2e1fa840
    engines: {node: '>=18.17'}
    dev: true

  /unicode-canonical-property-names-ecmascript@2.0.1:
    resolution: {integrity: sha512-dA8WbNeb2a6oQzAQ55YlT5vQAWGV9WXOsi3SskE3bcCdM0P4SDd+24zS/OCacdRq5BkdsRj9q3Pg6YyQoxIGqg==}
    engines: {node: '>=4'}
    dev: false

  /unicode-match-property-ecmascript@2.0.0:
    resolution: {integrity: sha512-5kaZCrbp5mmbz5ulBkDkbY0SsPOjKqVS35VpL9ulMPfSl0J0Xsm+9Evphv9CoIZFwre7aJoa94AY6seMKGVN5Q==}
    engines: {node: '>=4'}
    dependencies:
      unicode-canonical-property-names-ecmascript: 2.0.1
      unicode-property-aliases-ecmascript: 2.1.0
    dev: false

  /unicode-match-property-value-ecmascript@2.2.0:
    resolution: {integrity: sha512-4IehN3V/+kkr5YeSSDDQG8QLqO26XpL2XP3GQtqwlT/QYSECAwFztxVHjlbh0+gjJ3XmNLS0zDsbgs9jWKExLg==}
    engines: {node: '>=4'}
    dev: false

  /unicode-property-aliases-ecmascript@2.1.0:
    resolution: {integrity: sha512-6t3foTQI9qne+OZoVQB/8x8rk2k1eVy1gRXhV3oFQ5T6R1dqQ1xtin3XqSlx3+ATBkliTaR/hHyJBm+LVPNM8w==}
    engines: {node: '>=4'}
    dev: false

  /union-value@1.0.1:
    resolution: {integrity: sha512-tJfXmxMeWYnczCVs7XAEvIV7ieppALdyepWMkHkwciRpZraG/xwT+s2JN8+pr1+8jCRf80FFzvr+MpQeeoF4Xg==}
    engines: {node: '>=0.10.0'}
    dependencies:
      arr-union: 3.1.0
      get-value: 2.0.6
      is-extendable: 0.1.1
      set-value: 2.0.1
    dev: true

  /unique-filename@2.0.1:
    resolution: {integrity: sha512-ODWHtkkdx3IAR+veKxFV+VBkUMcN+FaqzUUd7IZzt+0zhDZFPFxhlqwPF3YQvMHx1TD0tdgYl+kuPnJ8E6ql7A==}
    engines: {node: ^12.13.0 || ^14.15.0 || >=16.0.0}
    dependencies:
      unique-slug: 3.0.0
    dev: true

  /unique-slug@3.0.0:
    resolution: {integrity: sha512-8EyMynh679x/0gqE9fT9oilG+qEt+ibFyqjuVTsZn1+CMxH+XLlpvr2UZx4nVcCwTpx81nICr2JQFkM+HPLq4w==}
    engines: {node: ^12.13.0 || ^14.15.0 || >=16.0.0}
    dependencies:
      imurmurhash: 0.1.4
    dev: true

  /unist-util-stringify-position@3.0.3:
    resolution: {integrity: sha512-k5GzIBZ/QatR8N5X2y+drfpWG8IDBzdnVj6OInRNWm1oXrzydiaAT2OQiA8DPRRZyAKb9b6I2a6PxYklZD0gKg==}
    dependencies:
      '@types/unist': 2.0.11
    dev: true

  /universalify@0.1.2:
    resolution: {integrity: sha512-rBJeI5CXAlmy1pV+617WB9J63U6XcazHHF2f2dbJix4XzpUF0RS3Zbj0FGIOCAva5P/d/GBOYaACQ1w+0azUkg==}
    engines: {node: '>= 4.0.0'}
    dev: false

  /universalify@1.0.0:
    resolution: {integrity: sha512-rb6X1W158d7pRQBg5gkR8uPaSfiids68LTJQYOtEUhoJUWBdaQHsuT/EUduxXYxcrt4r5PJ4fuHW1MHT6p0qug==}
    engines: {node: '>= 10.0.0'}
    dev: true

  /universalify@2.0.1:
    resolution: {integrity: sha512-gptHNQghINnc/vTGIk0SOFGFNXw7JVrlRUtConJRlvaw6DuX0wO5Jeko9sWrMBhh+PsYAZ7oXAiOnf/UKogyiw==}
    engines: {node: '>= 10.0.0'}

  /unpipe@1.0.0:
    resolution: {integrity: sha512-pjy2bYhSsufwWlKwPc+l3cN7+wuJlK6uz0YdJEOlQDbl6jo/YlPi4mb8agUkVC8BF7V8NuzeyPNqRksA3hztKQ==}
    engines: {node: '>= 0.8'}
    dev: false

  /unset-value@1.0.0:
    resolution: {integrity: sha512-PcA2tsuGSF9cnySLHTLSh2qrQiJ70mn+r+Glzxv2TWZblxsxCC52BDlZoPCsz7STd9pN7EZetkWZBAvk4cgZdQ==}
    engines: {node: '>=0.10.0'}
    dependencies:
      has-value: 0.3.1
      isobject: 3.0.1
    dev: true

  /update-browserslist-db@1.1.1(browserslist@4.24.2):
    resolution: {integrity: sha512-R8UzCaa9Az+38REPiJ1tXlImTJXlVfgHZsglwBD/k6nj76ctsH1E3q4doGrukiLQd3sGQYu56r5+lo5r94l29A==}
    hasBin: true
    peerDependencies:
      browserslist: '>= 4.21.0'
    dependencies:
      browserslist: 4.24.2
      escalade: 3.2.0
      picocolors: 1.1.1

  /uri-js@4.4.1:
    resolution: {integrity: sha512-7rKUyy33Q1yc98pQ1DAmLtwX109F7TIfWlW1Ydo8Wl1ii1SeHieeh0HHfPeL2fMXK6z0s8ecKs9frCuLJvndBg==}
    dependencies:
      punycode: 2.3.1
    dev: true

  /urix@0.1.0:
    resolution: {integrity: sha512-Am1ousAhSLBeB9cG/7k7r2R0zj50uDRlZHPGbazid5s9rlF1F/QKYObEKSIunSjIOkJZqwRRLpvewjEkM7pSqg==}
    deprecated: Please see https://github.com/lydell/urix#deprecated
    dev: true

  /use@3.1.1:
    resolution: {integrity: sha512-cwESVXlO3url9YWlFW/TA9cshCEhtu7IKJ/p5soJ/gGpj7vbvFrAY/eIioQ6Dw23KjZhYgiIo8HOs1nQ2vr/oQ==}
    engines: {node: '>=0.10.0'}
    dev: true

  /utf-8-validate@5.0.10:
    resolution: {integrity: sha512-Z6czzLq4u8fPOyx7TU6X3dvUZVvoJmxSQ+IcrlmagKhilxlhZgxPK6C5Jqbkw1IDUmFTM+cz9QDnnLTwDz/2gQ==}
    engines: {node: '>=6.14.2'}
    requiresBuild: true
    dependencies:
<<<<<<< HEAD
      node-gyp-build: 4.8.2
=======
      node-gyp-build: 4.8.3
>>>>>>> 2e1fa840
    dev: false

  /util-deprecate@1.0.2:
    resolution: {integrity: sha512-EPD5q1uXyFxJpCrLnCc1nHnq3gOa6DZBocAIiI2TaSCA7VCJ1UJDMagCzIkXNsUYfD1daK//LTEQ8xiIbrHtcw==}
    dev: true

  /util@0.10.4:
    resolution: {integrity: sha512-0Pm9hTQ3se5ll1XihRic3FDIku70C+iHUdT/W926rSgHV5QgXsYbKZN8MSC3tJtSkhuROzvsQjAaFENRXr+19A==}
    dependencies:
      inherits: 2.0.3
    dev: false

  /utils-merge@1.0.1:
    resolution: {integrity: sha512-pMZTvIkT1d+TFGvDOqodOclx0QWkkgi6Tdoa8gC8ffGAAqz9pzPTZWAybbsHHoED/ztMtkv/VoYTYyShUn81hA==}
    engines: {node: '>= 0.4.0'}
    dev: false

  /uuid@3.4.0:
    resolution: {integrity: sha512-HjSDRw6gZE5JMggctHBcjVak08+KEVhSIiDzFnT9S9aegmp85S/bReBVTb4QTFaRNptJ9kuYaNhnbNEOkbKb/A==}
    deprecated: Please upgrade  to version 7 or higher.  Older versions may use Math.random() in certain circumstances, which is known to be problematic.  See https://v8.dev/blog/math-random for details.
    hasBin: true
    dev: false

  /uuid@8.3.2:
    resolution: {integrity: sha512-+NYs2QeMWy+GWFOEm9xnn6HCDp0l7QBD7ml8zLUmJ+93Q5NF0NocErnwkTkXVFNiX3/fpC6afS8Dhb/gz7R7eg==}
    hasBin: true

  /uuid@9.0.1:
    resolution: {integrity: sha512-b+1eJOlsR9K8HJpow9Ok3fiWOWSIcIzXodvv0rQjVoOVNpWMpxf1wZNpt4y9h10odCNrqnYp1OBzRktckBe3sA==}
    hasBin: true
    dev: true

  /uvu@0.5.6:
    resolution: {integrity: sha512-+g8ENReyr8YsOc6fv/NVJs2vFdHBnBNdfE49rshrTzDWOlUx4Gq7KOS2GD8eqhy2j+Ejq29+SbKH8yjkAqXqoA==}
    engines: {node: '>=8'}
    hasBin: true
    dependencies:
      dequal: 2.0.3
      diff: 5.2.0
      kleur: 4.1.5
      sade: 1.8.1
    dev: true

  /v8-compile-cache-lib@3.0.1:
    resolution: {integrity: sha512-wa7YjyUGfNZngI/vtK0UHAN+lgDCxBPCylVXGp0zu59Fz5aiGtNXaq3DhIov063MorB+VfufLh3JlF2KdTK3xg==}
    dev: true

  /v8-compile-cache@2.4.0:
    resolution: {integrity: sha512-ocyWc3bAHBB/guyqJQVI5o4BZkPhznPYUG2ea80Gond/BgNWpap8TOmLSeeQG7bnh2KMISxskdADG59j7zruhw==}
    dev: true

  /validator@13.7.0:
    resolution: {integrity: sha512-nYXQLCBkpJ8X6ltALua9dRrZDHVYxjJ1wgskNt1lH9fzGjs3tgojGSCBjmEPwkWS1y29+DrizMTW19Pr9uB2nw==}
    engines: {node: '>= 0.10'}
    dev: false

  /value-equal@1.0.1:
    resolution: {integrity: sha512-NOJ6JZCAWr0zlxZt+xqCHNTEKOsrks2HQd4MqhP1qy4z1SkbEP467eNx6TgDKXMvUOb+OENfJCZwM+16n7fRfw==}
    dev: true

  /vary@1.1.2:
    resolution: {integrity: sha512-BNGbWLfd0eUPabhkXUVm0j8uuvREyTh5ovRa/dyow/BqAbZJyC+5fU+IzQOzmAKzYqYRAISoRhdQr3eIZ/PXqg==}
    engines: {node: '>= 0.8'}
    dev: false

  /vite-plugin-svgr@4.2.0(typescript@4.7.4)(vite@5.3.6):
    resolution: {integrity: sha512-SC7+FfVtNQk7So0XMjrrtLAbEC8qjFPifyD7+fs/E6aaNdVde6umlVVh0QuwDLdOMu7vp5RiGFsB70nj5yo0XA==}
    peerDependencies:
      vite: ^2.6.0 || 3 || 4 || 5
    dependencies:
      '@rollup/pluginutils': 5.1.3
      '@svgr/core': 8.1.0(typescript@4.7.4)
      '@svgr/plugin-jsx': 8.1.0(@svgr/core@8.1.0)
      vite: 5.3.6(@types/node@14.14.21)(sass@1.77.6)
    transitivePeerDependencies:
      - rollup
      - supports-color
      - typescript
    dev: true

  /vite@5.3.6(@types/node@14.14.21)(sass@1.77.6):
    resolution: {integrity: sha512-es78AlrylO8mTVBygC0gTC0FENv0C6T496vvd33ydbjF/mIi9q3XQ9A3NWo5qLGFKywvz10J26813OkLvcQleA==}
    engines: {node: ^18.0.0 || >=20.0.0}
    hasBin: true
    peerDependencies:
      '@types/node': ^18.0.0 || >=20.0.0
      less: '*'
      lightningcss: ^1.21.0
      sass: '*'
      stylus: '*'
      sugarss: '*'
      terser: ^5.4.0
    peerDependenciesMeta:
      '@types/node':
        optional: true
      less:
        optional: true
      lightningcss:
        optional: true
      sass:
        optional: true
      stylus:
        optional: true
      sugarss:
        optional: true
      terser:
        optional: true
    dependencies:
      '@types/node': 14.14.21
      esbuild: 0.21.5
      postcss: 8.4.49
<<<<<<< HEAD
      rollup: 4.25.0
=======
      rollup: 4.26.0
>>>>>>> 2e1fa840
      sass: 1.77.6
    optionalDependencies:
      fsevents: 2.3.3
    dev: true

  /vscode-jsonrpc@4.0.0:
    resolution: {integrity: sha512-perEnXQdQOJMTDFNv+UF3h1Y0z4iSiaN9jIlb0OqIYgosPCZGYh/MCUlkFtV2668PL69lRDO32hmvL2yiidUYg==}
    engines: {node: '>=8.0.0 || >=10.0.0'}
    dev: false

  /vscode-tas-client@0.1.75:
    resolution: {integrity: sha512-/+ALFWPI4U3obeRvLFSt39guT7P9bZQrkmcLoiS+2HtzJ/7iPKNt5Sj+XTiitGlPYVFGFc0plxX8AAp6Uxs0xQ==}
    engines: {vscode: ^1.19.1}
    dependencies:
      tas-client: 0.1.73
    transitivePeerDependencies:
      - debug
    dev: false

  /web-worker@1.3.0:
    resolution: {integrity: sha512-BSR9wyRsy/KOValMgd5kMyr3JzpdeoR9KVId8u5GVlTTAtNChlsE4yTxeY7zMdNSyOmoKBv8NH2qeRY9Tg+IaA==}
    dev: true

  /webidl-conversions@3.0.1:
    resolution: {integrity: sha512-2JAn3z8AR6rjK8Sm8orRC0h/bcl/DqL7tRPdGZ4I1CjdF+EaMLmYxBHyXuKL849eucPFhvBoxMsflfOb8kxaeQ==}
    dev: false

  /websocket@1.0.35:
    resolution: {integrity: sha512-/REy6amwPZl44DDzvRCkaI1q1bIiQB0mEFQLUrhz3z2EK91cp3n72rAjUlrTP0zV22HJIUOVHQGPxhFRjxjt+Q==}
    engines: {node: '>=4.0.0'}
    dependencies:
      bufferutil: 4.0.8
      debug: 2.6.9
      es5-ext: 0.10.63
      typedarray-to-buffer: 3.1.5
      utf-8-validate: 5.0.10
      yaeti: 0.0.6
    transitivePeerDependencies:
      - supports-color
    dev: false

  /whatwg-encoding@3.1.1:
    resolution: {integrity: sha512-6qN4hJdMwfYBtE3YBTTHhoeuUrDBPZmbQaxWAqSALV/MeEnR5z1xd8UKud2RAkFoPkmB+hli1TZSnyi84xz1vQ==}
    engines: {node: '>=18'}
    dependencies:
      iconv-lite: 0.6.3
    dev: true

  /whatwg-mimetype@4.0.0:
    resolution: {integrity: sha512-QaKxh0eNIi2mE9p2vEdzfagOKHCcj1pJ56EEHGQOVxp8r9/iszLUUV7v89x9O1p/T+NlTM5W7jW6+cz4Fq1YVg==}
    engines: {node: '>=18'}
    dev: true

  /whatwg-url@5.0.0:
    resolution: {integrity: sha512-saE57nupxk6v3HY35+jzBwYa0rKSy0XR8JSxZPwgLr7ys0IBzhGviA1/TUGJLmSVqs8pb9AnvICXEuOHLprYTw==}
    dependencies:
      tr46: 0.0.3
      webidl-conversions: 3.0.1
    dev: false

  /which-boxed-primitive@1.0.2:
    resolution: {integrity: sha512-bwZdv0AKLpplFY2KZRX6TvyuN7ojjr7lwkg6ml0roIy9YeuSr7JS372qlNW18UQYzgYK9ziGcerWqZOmEn9VNg==}
    dependencies:
      is-bigint: 1.0.4
      is-boolean-object: 1.1.2
      is-number-object: 1.0.7
      is-string: 1.0.7
      is-symbol: 1.0.4
    dev: true

  /which-module@2.0.1:
    resolution: {integrity: sha512-iBdZ57RDvnOR9AGBhML2vFZf7h8vmBjhoaZqODJBFWHVtKkDmKuHai3cx5PgVMrX5YDNp27AofYbAwctSS+vhQ==}
    dev: true

  /which-typed-array@1.1.15:
    resolution: {integrity: sha512-oV0jmFtUky6CXfkqehVvBP/LSWJ2sy4vWMioiENyJLePrBO/yKyV9OyJySfAKosh+RYkIl5zJCNZ8/4JncrpdA==}
    engines: {node: '>= 0.4'}
    dependencies:
      available-typed-arrays: 1.0.7
      call-bind: 1.0.7
      for-each: 0.3.3
      gopd: 1.0.1
      has-tostringtag: 1.0.2
    dev: true

  /which@2.0.2:
    resolution: {integrity: sha512-BLI3Tl1TW3Pvl70l3yq3Y64i+awpwXqsGBYWkkqMtnbXgrMD+yj7rhW0kuEDxzJaYXGjEW5ogapKNMEKNMjibA==}
    engines: {node: '>= 8'}
    hasBin: true
    dependencies:
      isexe: 2.0.0
    dev: true

  /wide-align@1.1.5:
    resolution: {integrity: sha512-eDMORYaPNZ4sQIuuYPDHdQvf4gyCF9rEEV/yPxGfwPkRodwEgiMUUXTx/dex+Me0wxx53S+NgUHaP7y3MGlDmg==}
    dependencies:
      string-width: 4.2.3
    dev: true

  /word-wrap@1.2.5:
    resolution: {integrity: sha512-BN22B5eaMMI9UMtjrGd5g5eCYPpCPDUy0FJXbYsaT5zYxjFOckS53SQDE3pWkVoWpHXVb3BrYcEN4Twa55B5cA==}
    engines: {node: '>=0.10.0'}
    dev: true

  /workerpool@6.2.1:
    resolution: {integrity: sha512-ILEIE97kDZvF9Wb9f6h5aXK4swSlKGUcOEGiIYb2OOu/IrDU9iwj0fD//SsA6E5ibwJxpEvhullJY4Sl4GcpAw==}
    dev: true

  /wrap-ansi@6.2.0:
    resolution: {integrity: sha512-r6lPcBGxZXlIcymEu7InxDMhdW0KDxpLgoFLcguasxCaJ/SOIZwINatK9KY/tf+ZrlywOKU0UDj3ATXUBfxJXA==}
    engines: {node: '>=8'}
    dependencies:
      ansi-styles: 4.3.0
      string-width: 4.2.3
      strip-ansi: 6.0.1
    dev: true

  /wrap-ansi@7.0.0:
    resolution: {integrity: sha512-YVGIj2kamLSTxw6NsZjoBxfSwsn0ycdesmc4p+Q21c5zPuZ1pl+NfxVdxPtdHvmNVOQ6XSYG4AUtyt/Fi7D16Q==}
    engines: {node: '>=10'}
    dependencies:
      ansi-styles: 4.3.0
      string-width: 4.2.3
      strip-ansi: 6.0.1

  /wrappy@1.0.2:
    resolution: {integrity: sha512-l4Sp/DRseor9wL6EvV2+TuQn63dMkPjZ/sp9XkghTEbV9KlPS1xUsZ3u7/IQO4wxtcFB4bgpQPRcR3QCvezPcQ==}

  /write-file-atomic@2.4.3:
    resolution: {integrity: sha512-GaETH5wwsX+GcnzhPgKcKjJ6M2Cq3/iZp1WyY/X1CSqrW+jVNM9Y7D8EC2sM4ZG/V8wZlSniJnCKWPmBYAucRQ==}
    dependencies:
      graceful-fs: 4.2.11
      imurmurhash: 0.1.4
      signal-exit: 3.0.7
    dev: false

  /write-file-atomic@3.0.3:
    resolution: {integrity: sha512-AvHcyZ5JnSfq3ioSyjrBkH9yW4m7Ayk8/9My/DD9onKeu/94fwrMocemO2QAJFAlnnDN+ZDS+ZjAR5ua1/PV/Q==}
    dependencies:
      imurmurhash: 0.1.4
      is-typedarray: 1.0.0
      signal-exit: 3.0.7
      typedarray-to-buffer: 3.1.5
    dev: true

  /xml2js@0.5.0:
    resolution: {integrity: sha512-drPFnkQJik/O+uPKpqSgr22mpuFHqKdbS835iAQrUC73L2F5WkboIRd63ai/2Yg6I1jzifPFKH2NTK+cfglkIA==}
    engines: {node: '>=4.0.0'}
    dependencies:
      sax: 1.4.1
      xmlbuilder: 11.0.1
    dev: false

  /xmlbuilder@11.0.1:
    resolution: {integrity: sha512-fDlsI/kFEx7gLvbecc0/ohLG50fugQp8ryHzMTuW9vSa1GJ0XYWKnhsUx7oie3G98+r56aTQIUB4kht42R3JvA==}
    engines: {node: '>=4.0'}
    dev: false

  /xtend@4.0.2:
    resolution: {integrity: sha512-LKYU1iAXJXUgAXn9URjiu+MWhyUXHsvfp7mcuYm9dSUKK0/CjtrUwFAxD82/mCWbtLsGjFIad0wIsod4zrTAEQ==}
    engines: {node: '>=0.4'}

  /y18n@4.0.3:
    resolution: {integrity: sha512-JKhqTOwSrqNA1NY5lSztJ1GrBiUodLMmIZuLiDaMRJ+itFd+ABVE8XBjOvIWL+rSqNDC74LCSFmlb/U4UZ4hJQ==}
    dev: true

  /y18n@5.0.8:
    resolution: {integrity: sha512-0pfFzegeDWJHJIAmTLRP2DwHjdF5s7jo9tuztdQxAhINCdvS+3nGINqPd00AphqJR/0LhANUS6/+7SCb98YOfA==}
    engines: {node: '>=10'}

  /yaeti@0.0.6:
    resolution: {integrity: sha512-MvQa//+KcZCUkBTIC9blM+CU9J2GzuTytsOUwf2lidtvkx/6gnEp1QvJv34t9vdjhFmha/mUiNDbN0D0mJWdug==}
    engines: {node: '>=0.10.32'}
    dev: false

  /yallist@3.1.1:
    resolution: {integrity: sha512-a4UGQaWPH59mOXUYnAG2ewncQS4i4F43Tv3JoAM+s2VDAmS9NsK8GpDMLrCHPksFT7h3K6TOoUNn2pb7RoXx4g==}

  /yallist@4.0.0:
    resolution: {integrity: sha512-3wdGidZyq5PB084XLES5TpOSRA3wjXAlIWMhum2kRcv/41Sn2emQ0dycQW4uZXLejwKvg6EsvbdlVL+FYEct7A==}

  /yaml@1.10.2:
    resolution: {integrity: sha512-r3vXyErRCYJ7wg28yvBY5VSoAF8ZvlcW9/BwUzEtUsjvX/DKs24dIkuwjtuprwJJHsbyUbLApepYTR1BN4uHrg==}
    engines: {node: '>= 6'}
    dev: true

  /yaml@2.6.0:
    resolution: {integrity: sha512-a6ae//JvKDEra2kdi1qzCyrJW/WZCgFi8ydDV+eXExl95t+5R+ijnqHJbz9tmMh8FUjx3iv2fCQ4dclAQlO2UQ==}
    engines: {node: '>= 14'}
    hasBin: true
    dev: true

  /yargs-parser@18.1.3:
    resolution: {integrity: sha512-o50j0JeToy/4K6OZcaQmW6lyXXKhq7csREXcDwk2omFPJEwUNOVtJKvmDr9EI1fAJZUyZcRF7kxGBWmRXudrCQ==}
    engines: {node: '>=6'}
    dependencies:
      camelcase: 5.3.1
      decamelize: 1.2.0
    dev: true

  /yargs-parser@20.2.4:
    resolution: {integrity: sha512-WOkpgNhPTlE73h4VFAFsOnomJVaovO8VqLDzy5saChRBFQFBoMYirowyW+Q9HB4HFF4Z7VZTiG3iSzJJA29yRA==}
    engines: {node: '>=10'}
    dev: true

  /yargs-parser@21.1.1:
    resolution: {integrity: sha512-tVpsJW7DdjecAiFpbIB1e3qxIQsE6NoPc5/eTdrbbIC4h0LVsWhnoa3g+m2HclBIujHzsxZ4VJVA+GUuc2/LBw==}
    engines: {node: '>=12'}

  /yargs-unparser@2.0.0:
    resolution: {integrity: sha512-7pRTIA9Qc1caZ0bZ6RYRGbHJthJWuakf+WmHK0rVeLkNrrGhfoabBNdue6kdINI6r4if7ocq9aD/n7xwKOdzOA==}
    engines: {node: '>=10'}
    dependencies:
      camelcase: 6.3.0
      decamelize: 4.0.0
      flat: 5.0.2
      is-plain-obj: 2.1.0
    dev: true

  /yargs@15.4.1:
    resolution: {integrity: sha512-aePbxDmcYW++PaqBsJ+HYUFwCdv4LVvdnhBy78E57PIor8/OVvhMrADFFEDh8DHDFRv/O9i3lPhsENjO7QX0+A==}
    engines: {node: '>=8'}
    dependencies:
      cliui: 6.0.0
      decamelize: 1.2.0
      find-up: 4.1.0
      get-caller-file: 2.0.5
      require-directory: 2.1.1
      require-main-filename: 2.0.0
      set-blocking: 2.0.0
      string-width: 4.2.3
      which-module: 2.0.1
      y18n: 4.0.3
      yargs-parser: 18.1.3
    dev: true

  /yargs@16.2.0:
    resolution: {integrity: sha512-D1mvvtDG0L5ft/jGWkLpG1+m0eQxOfaBvTNELraWj22wSVUMWxZUvYgJYcKh6jGGIkJFhH4IZPQhR4TKpc8mBw==}
    engines: {node: '>=10'}
    dependencies:
      cliui: 7.0.4
      escalade: 3.2.0
      get-caller-file: 2.0.5
      require-directory: 2.1.1
      string-width: 4.2.3
      y18n: 5.0.8
      yargs-parser: 20.2.4
    dev: true

  /yargs@17.7.2:
    resolution: {integrity: sha512-7dSzzRQ++CKnNI/krKnYRV7JKKPUXMEh61soaHKg9mrWEhzFWhFnxPxGl+69cD1Ou63C13NUPCnmIcrvqCuM6w==}
    engines: {node: '>=12'}
    dependencies:
      cliui: 8.0.1
      escalade: 3.2.0
      get-caller-file: 2.0.5
      require-directory: 2.1.1
      string-width: 4.2.3
      y18n: 5.0.8
      yargs-parser: 21.1.1

  /yn@3.1.1:
    resolution: {integrity: sha512-Ux4ygGWsu2c7isFWe8Yu1YluJmqVhxqK2cLXNQA5AcC3QfbGNpM7fu0Y8b/z16pXLnFxZYvWhd3fhBY9DLmC6Q==}
    engines: {node: '>=6'}
    dev: true

  /yocto-queue@0.1.0:
    resolution: {integrity: sha512-rVksvsnNCdJ/ohGc6xgPwyN8eheCxsiLM8mxuE/t/mOVqJewPuO1miLpTHQiRgTKCLexL4MeAFVagts7HmNZ2Q==}
    engines: {node: '>=10'}
    dev: true<|MERGE_RESOLUTION|>--- conflicted
+++ resolved
@@ -62,12 +62,9 @@
   axios:
     specifier: ^1.7.5
     version: 1.7.5(debug@4.3.7)
-<<<<<<< HEAD
   detect-port:
     specifier: ^1.3.0
     version: 1.3.0
-=======
->>>>>>> 2e1fa840
   dotenv:
     specifier: ^8.2.0
     version: 8.2.0
@@ -369,11 +366,7 @@
       '@azure/core-auth': 1.4.0
       '@azure/core-client': 1.9.2
       '@azure/core-paging': 1.6.2
-<<<<<<< HEAD
       '@azure/core-rest-pipeline': 1.17.0
-=======
-      '@azure/core-rest-pipeline': 1.18.0
->>>>>>> 2e1fa840
       tslib: 2.8.1
     transitivePeerDependencies:
       - supports-color
@@ -388,11 +381,7 @@
       '@azure/core-client': 1.9.2
       '@azure/core-lro': 2.7.2
       '@azure/core-paging': 1.6.2
-<<<<<<< HEAD
       '@azure/core-rest-pipeline': 1.17.0
-=======
-      '@azure/core-rest-pipeline': 1.18.0
->>>>>>> 2e1fa840
       tslib: 2.8.1
     transitivePeerDependencies:
       - supports-color
@@ -419,11 +408,7 @@
     dependencies:
       '@azure/abort-controller': 2.1.2
       '@azure/core-auth': 1.4.0
-<<<<<<< HEAD
       '@azure/core-rest-pipeline': 1.17.0
-=======
-      '@azure/core-rest-pipeline': 1.18.0
->>>>>>> 2e1fa840
       '@azure/core-tracing': 1.2.0
       '@azure/core-util': 1.11.0
       '@azure/logger': 1.1.4
@@ -447,13 +432,8 @@
     dependencies:
       tslib: 2.8.1
 
-<<<<<<< HEAD
   /@azure/core-rest-pipeline@1.17.0:
     resolution: {integrity: sha512-62Vv8nC+uPId3j86XJ0WI+sBf0jlqTqPUFCBNrGtlaUeQUIXWV/D8GE5A1d+Qx8H7OQojn2WguC8kChD6v0shA==}
-=======
-  /@azure/core-rest-pipeline@1.18.0:
-    resolution: {integrity: sha512-QSoGUp4Eq/gohEFNJaUOwTN7BCc2nHTjjbm75JT0aD7W65PWM1H/tItz0GsABn22uaKyGxiMhWQLt2r+FGU89Q==}
->>>>>>> 2e1fa840
     engines: {node: '>=18.0.0'}
     dependencies:
       '@azure/abort-controller': 2.1.2
@@ -487,11 +467,7 @@
       '@azure/abort-controller': 1.1.0
       '@azure/core-auth': 1.9.0
       '@azure/core-client': 1.9.2
-<<<<<<< HEAD
       '@azure/core-rest-pipeline': 1.17.0
-=======
-      '@azure/core-rest-pipeline': 1.18.0
->>>>>>> 2e1fa840
       '@azure/core-tracing': 1.2.0
       '@azure/core-util': 1.11.0
       '@azure/logger': 1.1.4
@@ -549,7 +525,6 @@
       '@babel/helper-validator-identifier': 7.25.9
       js-tokens: 4.0.0
       picocolors: 1.1.1
-<<<<<<< HEAD
 
   /@babel/compat-data@7.26.2:
     resolution: {integrity: sha512-Z0WgzSEa+aUcdiJuCIqgujCshpMWgUpgOxXotrYPSA53hA3qopNaqcJpyr0hVb1FeWdnqFA35/fUtXgBK8srQg==}
@@ -581,39 +556,6 @@
     resolution: {integrity: sha512-zevQbhbau95nkoxSq3f/DC/SC+EEOUZd3DYqfSkMhY2/wfSeaHV1Ew4vk8e+x8lja31IbyuUa2uQ3JONqKbysw==}
     engines: {node: '>=6.9.0'}
     dependencies:
-=======
-
-  /@babel/compat-data@7.26.2:
-    resolution: {integrity: sha512-Z0WgzSEa+aUcdiJuCIqgujCshpMWgUpgOxXotrYPSA53hA3qopNaqcJpyr0hVb1FeWdnqFA35/fUtXgBK8srQg==}
-    engines: {node: '>=6.9.0'}
-
-  /@babel/core@7.26.0:
-    resolution: {integrity: sha512-i1SLeK+DzNnQ3LL/CswPCa/E5u4lh1k6IAEphON8F+cXt0t9euTshDru0q7/IqMa1PMPz5RnHuHscF8/ZJsStg==}
-    engines: {node: '>=6.9.0'}
-    dependencies:
-      '@ampproject/remapping': 2.3.0
-      '@babel/code-frame': 7.26.2
-      '@babel/generator': 7.26.2
-      '@babel/helper-compilation-targets': 7.25.9
-      '@babel/helper-module-transforms': 7.26.0(@babel/core@7.26.0)
-      '@babel/helpers': 7.26.0
-      '@babel/parser': 7.26.2
-      '@babel/template': 7.25.9
-      '@babel/traverse': 7.25.9
-      '@babel/types': 7.26.0
-      convert-source-map: 2.0.0
-      debug: 4.3.7(supports-color@8.1.1)
-      gensync: 1.0.0-beta.2
-      json5: 2.2.3
-      semver: 6.3.1
-    transitivePeerDependencies:
-      - supports-color
-
-  /@babel/generator@7.26.2:
-    resolution: {integrity: sha512-zevQbhbau95nkoxSq3f/DC/SC+EEOUZd3DYqfSkMhY2/wfSeaHV1Ew4vk8e+x8lja31IbyuUa2uQ3JONqKbysw==}
-    engines: {node: '>=6.9.0'}
-    dependencies:
->>>>>>> 2e1fa840
       '@babel/parser': 7.26.2
       '@babel/types': 7.26.0
       '@jridgewell/gen-mapping': 0.3.5
@@ -730,19 +672,11 @@
     dependencies:
       '@babel/types': 7.26.0
     dev: false
-<<<<<<< HEAD
 
   /@babel/helper-plugin-utils@7.25.9:
     resolution: {integrity: sha512-kSMlyUVdWe25rEsRGviIgOWnoT/nfABVWlqt9N19/dIPWViAOW2s9wznP5tURbs/IDuNk4gPy3YdYRgH3uxhBw==}
     engines: {node: '>=6.9.0'}
 
-=======
-
-  /@babel/helper-plugin-utils@7.25.9:
-    resolution: {integrity: sha512-kSMlyUVdWe25rEsRGviIgOWnoT/nfABVWlqt9N19/dIPWViAOW2s9wznP5tURbs/IDuNk4gPy3YdYRgH3uxhBw==}
-    engines: {node: '>=6.9.0'}
-
->>>>>>> 2e1fa840
   /@babel/helper-remap-async-to-generator@7.25.9(@babel/core@7.26.0):
     resolution: {integrity: sha512-IZtukuUeBbhgOcaW2s06OXTzVNJR0ybm4W5xC1opWFFJMZbwRj5LCk+ByYH7WdZPZTt8KnFwA8pvjN2yqcPlgw==}
     engines: {node: '>=6.9.0'}
@@ -793,7 +727,6 @@
 
   /@babel/helper-string-parser@7.25.9:
     resolution: {integrity: sha512-4A/SCr/2KLd5jrtOMFzaKjVtAei3+2r/NChoBNoZ3EyP/+GlhoaEGoWOZUmFmoITP7zOJyHIMm+DYRd8o3PvHA==}
-<<<<<<< HEAD
     engines: {node: '>=6.9.0'}
 
   /@babel/helper-validator-identifier@7.25.9:
@@ -804,18 +737,6 @@
     resolution: {integrity: sha512-e/zv1co8pp55dNdEcCynfj9X7nyUKUXoUEwfXqaZt0omVOmDe9oOTdKStH4GmAw6zxMFs50ZayuMfHDKlO7Tfw==}
     engines: {node: '>=6.9.0'}
 
-=======
-    engines: {node: '>=6.9.0'}
-
-  /@babel/helper-validator-identifier@7.25.9:
-    resolution: {integrity: sha512-Ed61U6XJc3CVRfkERJWDz4dJwKe7iLmmJsbOGu9wSloNSFttHV0I8g6UAgb7qnK5ly5bGLPd4oXZlxCdANBOWQ==}
-    engines: {node: '>=6.9.0'}
-
-  /@babel/helper-validator-option@7.25.9:
-    resolution: {integrity: sha512-e/zv1co8pp55dNdEcCynfj9X7nyUKUXoUEwfXqaZt0omVOmDe9oOTdKStH4GmAw6zxMFs50ZayuMfHDKlO7Tfw==}
-    engines: {node: '>=6.9.0'}
-
->>>>>>> 2e1fa840
   /@babel/helper-wrap-function@7.25.9:
     resolution: {integrity: sha512-ETzz9UTjQSTmw39GboatdymDq4XIQbR8ySgVrylRhPOFpsd+JrKHIuF0de7GCWmem+T4uC5z7EZguod7Wj4A4g==}
     engines: {node: '>=6.9.0'}
@@ -953,7 +874,6 @@
 
   /@babel/plugin-syntax-flow@7.26.0(@babel/core@7.26.0):
     resolution: {integrity: sha512-B+O2DnPc0iG+YXFqOxv2WNuNU97ToWjOomUQ78DouOENWUaM5sVrmet9mcomUGQFwpJd//gvUagXBSdzO1fRKg==}
-<<<<<<< HEAD
     engines: {node: '>=6.9.0'}
     peerDependencies:
       '@babel/core': ^7.0.0-0
@@ -964,8 +884,6 @@
 
   /@babel/plugin-syntax-import-assertions@7.26.0(@babel/core@7.26.0):
     resolution: {integrity: sha512-QCWT5Hh830hK5EQa7XzuqIkQU9tT/whqbDz7kuaZMHFl1inRRg7JnuAEOQ0Ur0QUl0NufCk1msK2BeY79Aj/eg==}
-=======
->>>>>>> 2e1fa840
     engines: {node: '>=6.9.0'}
     peerDependencies:
       '@babel/core': ^7.0.0-0
@@ -974,13 +892,8 @@
       '@babel/helper-plugin-utils': 7.25.9
     dev: false
 
-<<<<<<< HEAD
   /@babel/plugin-syntax-import-attributes@7.26.0(@babel/core@7.26.0):
     resolution: {integrity: sha512-e2dttdsJ1ZTpi3B9UYGLw41hifAubg19AtCu/2I/F1QNVclOBr1dYpTdmdyZ84Xiz43BS/tCUkMAZNLv12Pi+A==}
-=======
-  /@babel/plugin-syntax-import-assertions@7.26.0(@babel/core@7.26.0):
-    resolution: {integrity: sha512-QCWT5Hh830hK5EQa7XzuqIkQU9tT/whqbDz7kuaZMHFl1inRRg7JnuAEOQ0Ur0QUl0NufCk1msK2BeY79Aj/eg==}
->>>>>>> 2e1fa840
     engines: {node: '>=6.9.0'}
     peerDependencies:
       '@babel/core': ^7.0.0-0
@@ -989,23 +902,6 @@
       '@babel/helper-plugin-utils': 7.25.9
     dev: false
 
-<<<<<<< HEAD
-  /@babel/plugin-syntax-jsx@7.25.9(@babel/core@7.26.0):
-    resolution: {integrity: sha512-ld6oezHQMZsZfp6pWtbjaNDF2tiiCYYDqQszHt5VV437lewP9aSi2Of99CK0D0XB21k7FLgnLcmQKyKzynfeAA==}
-=======
-  /@babel/plugin-syntax-import-attributes@7.26.0(@babel/core@7.26.0):
-    resolution: {integrity: sha512-e2dttdsJ1ZTpi3B9UYGLw41hifAubg19AtCu/2I/F1QNVclOBr1dYpTdmdyZ84Xiz43BS/tCUkMAZNLv12Pi+A==}
->>>>>>> 2e1fa840
-    engines: {node: '>=6.9.0'}
-    peerDependencies:
-      '@babel/core': ^7.0.0-0
-    dependencies:
-      '@babel/core': 7.26.0
-      '@babel/helper-plugin-utils': 7.25.9
-    dev: false
-
-<<<<<<< HEAD
-=======
   /@babel/plugin-syntax-jsx@7.25.9(@babel/core@7.26.0):
     resolution: {integrity: sha512-ld6oezHQMZsZfp6pWtbjaNDF2tiiCYYDqQszHt5VV437lewP9aSi2Of99CK0D0XB21k7FLgnLcmQKyKzynfeAA==}
     engines: {node: '>=6.9.0'}
@@ -1016,7 +912,6 @@
       '@babel/helper-plugin-utils': 7.25.9
     dev: false
 
->>>>>>> 2e1fa840
   /@babel/plugin-syntax-nullish-coalescing-operator@7.8.3(@babel/core@7.26.0):
     resolution: {integrity: sha512-aSff4zPII1u2QD7y+F8oDsz19ew4IGEJg9SVW+bqwpwtfFleiQDMdzA/R+UlWDzfnHFCxxleFT0PMIrR36XLNQ==}
     peerDependencies:
@@ -1033,7 +928,6 @@
     dependencies:
       '@babel/core': 7.26.0
       '@babel/helper-plugin-utils': 7.25.9
-<<<<<<< HEAD
     dev: false
 
   /@babel/plugin-syntax-typescript@7.25.9(@babel/core@7.26.0):
@@ -1046,20 +940,6 @@
       '@babel/helper-plugin-utils': 7.25.9
     dev: false
 
-=======
-    dev: false
-
-  /@babel/plugin-syntax-typescript@7.25.9(@babel/core@7.26.0):
-    resolution: {integrity: sha512-hjMgRy5hb8uJJjUcdWunWVcoi9bGpJp8p5Ol1229PoN6aytsLwNMgmdftO23wnCLMfVmTwZDWMPNq/D1SY60JQ==}
-    engines: {node: '>=6.9.0'}
-    peerDependencies:
-      '@babel/core': ^7.0.0-0
-    dependencies:
-      '@babel/core': 7.26.0
-      '@babel/helper-plugin-utils': 7.25.9
-    dev: false
-
->>>>>>> 2e1fa840
   /@babel/plugin-syntax-unicode-sets-regex@7.18.6(@babel/core@7.26.0):
     resolution: {integrity: sha512-727YkEAPwSIQTv5im8QHz3upqp92JTWhidIC81Tdx4VJYIte/VndKf1qKrfnnhPLiPghStWfvC/iFaMCQu7Nqg==}
     engines: {node: '>=6.9.0'}
@@ -1823,7 +1703,6 @@
       pirates: 4.0.6
       source-map-support: 0.5.21
     dev: false
-<<<<<<< HEAD
 
   /@babel/runtime@7.26.0:
     resolution: {integrity: sha512-FDSOghenHTiToteC/QRlv2q3DhPZ/oOXTBoirfWNx1Cx3TMVcGWQtMMmQcSvb/JjpNeGzx8Pq/b4fKEJuWm1sw==}
@@ -1857,41 +1736,6 @@
     resolution: {integrity: sha512-Z/yiTPj+lDVnF7lWeKCIJzaIkI0vYO87dMpZ4bg4TDrFe4XXLFWL1TbXU27gBP3QccxV9mZICCrnjnYlJjXHOA==}
     engines: {node: '>=6.9.0'}
     dependencies:
-=======
-
-  /@babel/runtime@7.26.0:
-    resolution: {integrity: sha512-FDSOghenHTiToteC/QRlv2q3DhPZ/oOXTBoirfWNx1Cx3TMVcGWQtMMmQcSvb/JjpNeGzx8Pq/b4fKEJuWm1sw==}
-    engines: {node: '>=6.9.0'}
-    dependencies:
-      regenerator-runtime: 0.14.1
-
-  /@babel/template@7.25.9:
-    resolution: {integrity: sha512-9DGttpmPvIxBb/2uwpVo3dqJ+O6RooAFOS+lB+xDqoE2PVCE8nfoHMdZLpfCQRLwvohzXISPZcgxt80xLfsuwg==}
-    engines: {node: '>=6.9.0'}
-    dependencies:
-      '@babel/code-frame': 7.26.2
-      '@babel/parser': 7.26.2
-      '@babel/types': 7.26.0
-
-  /@babel/traverse@7.25.9:
-    resolution: {integrity: sha512-ZCuvfwOwlz/bawvAuvcj8rrithP2/N55Tzz342AkTvq4qaWbGfmCk/tKhNaV2cthijKrPAA8SRJV5WWe7IBMJw==}
-    engines: {node: '>=6.9.0'}
-    dependencies:
-      '@babel/code-frame': 7.26.2
-      '@babel/generator': 7.26.2
-      '@babel/parser': 7.26.2
-      '@babel/template': 7.25.9
-      '@babel/types': 7.26.0
-      debug: 4.3.7(supports-color@8.1.1)
-      globals: 11.12.0
-    transitivePeerDependencies:
-      - supports-color
-
-  /@babel/types@7.26.0:
-    resolution: {integrity: sha512-Z/yiTPj+lDVnF7lWeKCIJzaIkI0vYO87dMpZ4bg4TDrFe4XXLFWL1TbXU27gBP3QccxV9mZICCrnjnYlJjXHOA==}
-    engines: {node: '>=6.9.0'}
-    dependencies:
->>>>>>> 2e1fa840
       '@babel/helper-string-parser': 7.25.9
       '@babel/helper-validator-identifier': 7.25.9
 
@@ -2860,20 +2704,14 @@
       picomatch: 4.0.2
     dev: true
 
-<<<<<<< HEAD
   /@rollup/rollup-android-arm-eabi@4.25.0:
     resolution: {integrity: sha512-CC/ZqFZwlAIbU1wUPisHyV/XRc5RydFrNLtgl3dGYskdwPZdt4HERtKm50a/+DtTlKeCq9IXFEWR+P6blwjqBA==}
-=======
-  /@rollup/rollup-android-arm-eabi@4.26.0:
-    resolution: {integrity: sha512-gJNwtPDGEaOEgejbaseY6xMFu+CPltsc8/T+diUTTbOQLqD+bnrJq9ulH6WD69TqwqWmrfRAtUv30cCFZlbGTQ==}
->>>>>>> 2e1fa840
     cpu: [arm]
     os: [android]
     requiresBuild: true
     dev: true
     optional: true
 
-<<<<<<< HEAD
   /@rollup/rollup-android-arm64@4.25.0:
     resolution: {integrity: sha512-/Y76tmLGUJqVBXXCfVS8Q8FJqYGhgH4wl4qTA24E9v/IJM0XvJCGQVSW1QZ4J+VURO9h8YCa28sTFacZXwK7Rg==}
     cpu: [arm64]
@@ -2894,208 +2732,116 @@
     resolution: {integrity: sha512-ZRL+gexs3+ZmmWmGKEU43Bdn67kWnMeWXLFhcVv5Un8FQcx38yulHBA7XR2+KQdYIOtD0yZDWBCudmfj6lQJoA==}
     cpu: [x64]
     os: [darwin]
-=======
-  /@rollup/rollup-android-arm64@4.26.0:
-    resolution: {integrity: sha512-YJa5Gy8mEZgz5JquFruhJODMq3lTHWLm1fOy+HIANquLzfIOzE9RA5ie3JjCdVb9r46qfAQY/l947V0zfGJ0OQ==}
-    cpu: [arm64]
-    os: [android]
->>>>>>> 2e1fa840
     requiresBuild: true
     dev: true
     optional: true
 
-<<<<<<< HEAD
   /@rollup/rollup-freebsd-arm64@4.25.0:
     resolution: {integrity: sha512-xpEIXhiP27EAylEpreCozozsxWQ2TJbOLSivGfXhU4G1TBVEYtUPi2pOZBnvGXHyOdLAUUhPnJzH3ah5cqF01g==}
-=======
-  /@rollup/rollup-darwin-arm64@4.26.0:
-    resolution: {integrity: sha512-ErTASs8YKbqTBoPLp/kA1B1Um5YSom8QAc4rKhg7b9tyyVqDBlQxy7Bf2wW7yIlPGPg2UODDQcbkTlruPzDosw==}
->>>>>>> 2e1fa840
     cpu: [arm64]
     os: [freebsd]
     requiresBuild: true
     dev: true
     optional: true
 
-<<<<<<< HEAD
   /@rollup/rollup-freebsd-x64@4.25.0:
     resolution: {integrity: sha512-sC5FsmZGlJv5dOcURrsnIK7ngc3Kirnx3as2XU9uER+zjfyqIjdcMVgzy4cOawhsssqzoAX19qmxgJ8a14Qrqw==}
-=======
-  /@rollup/rollup-darwin-x64@4.26.0:
-    resolution: {integrity: sha512-wbgkYDHcdWW+NqP2mnf2NOuEbOLzDblalrOWcPyY6+BRbVhliavon15UploG7PpBRQ2bZJnbmh8o3yLoBvDIHA==}
->>>>>>> 2e1fa840
     cpu: [x64]
     os: [freebsd]
     requiresBuild: true
     dev: true
     optional: true
 
-<<<<<<< HEAD
   /@rollup/rollup-linux-arm-gnueabihf@4.25.0:
     resolution: {integrity: sha512-uD/dbLSs1BEPzg564TpRAQ/YvTnCds2XxyOndAO8nJhaQcqQGFgv/DAVko/ZHap3boCvxnzYMa3mTkV/B/3SWA==}
-=======
-  /@rollup/rollup-freebsd-arm64@4.26.0:
-    resolution: {integrity: sha512-Y9vpjfp9CDkAG4q/uwuhZk96LP11fBz/bYdyg9oaHYhtGZp7NrbkQrj/66DYMMP2Yo/QPAsVHkV891KyO52fhg==}
-    cpu: [arm64]
-    os: [freebsd]
-    requiresBuild: true
-    dev: true
-    optional: true
-
-  /@rollup/rollup-freebsd-x64@4.26.0:
-    resolution: {integrity: sha512-A/jvfCZ55EYPsqeaAt/yDAG4q5tt1ZboWMHEvKAH9Zl92DWvMIbnZe/f/eOXze65aJaaKbL+YeM0Hz4kLQvdwg==}
-    cpu: [x64]
-    os: [freebsd]
-    requiresBuild: true
-    dev: true
-    optional: true
-
-  /@rollup/rollup-linux-arm-gnueabihf@4.26.0:
-    resolution: {integrity: sha512-paHF1bMXKDuizaMODm2bBTjRiHxESWiIyIdMugKeLnjuS1TCS54MF5+Y5Dx8Ui/1RBPVRE09i5OUlaLnv8OGnA==}
->>>>>>> 2e1fa840
     cpu: [arm]
     os: [linux]
     requiresBuild: true
     dev: true
     optional: true
 
-<<<<<<< HEAD
   /@rollup/rollup-linux-arm-musleabihf@4.25.0:
     resolution: {integrity: sha512-ZVt/XkrDlQWegDWrwyC3l0OfAF7yeJUF4fq5RMS07YM72BlSfn2fQQ6lPyBNjt+YbczMguPiJoCfaQC2dnflpQ==}
-=======
-  /@rollup/rollup-linux-arm-musleabihf@4.26.0:
-    resolution: {integrity: sha512-cwxiHZU1GAs+TMxvgPfUDtVZjdBdTsQwVnNlzRXC5QzIJ6nhfB4I1ahKoe9yPmoaA/Vhf7m9dB1chGPpDRdGXg==}
->>>>>>> 2e1fa840
     cpu: [arm]
     os: [linux]
     requiresBuild: true
     dev: true
     optional: true
 
-<<<<<<< HEAD
   /@rollup/rollup-linux-arm64-gnu@4.25.0:
     resolution: {integrity: sha512-qboZ+T0gHAW2kkSDPHxu7quaFaaBlynODXpBVnPxUgvWYaE84xgCKAPEYE+fSMd3Zv5PyFZR+L0tCdYCMAtG0A==}
-=======
-  /@rollup/rollup-linux-arm64-gnu@4.26.0:
-    resolution: {integrity: sha512-4daeEUQutGRCW/9zEo8JtdAgtJ1q2g5oHaoQaZbMSKaIWKDQwQ3Yx0/3jJNmpzrsScIPtx/V+1AfibLisb3AMQ==}
->>>>>>> 2e1fa840
     cpu: [arm64]
     os: [linux]
     requiresBuild: true
     dev: true
     optional: true
 
-<<<<<<< HEAD
   /@rollup/rollup-linux-arm64-musl@4.25.0:
     resolution: {integrity: sha512-ndWTSEmAaKr88dBuogGH2NZaxe7u2rDoArsejNslugHZ+r44NfWiwjzizVS1nUOHo+n1Z6qV3X60rqE/HlISgw==}
-=======
-  /@rollup/rollup-linux-arm64-musl@4.26.0:
-    resolution: {integrity: sha512-eGkX7zzkNxvvS05ROzJ/cO/AKqNvR/7t1jA3VZDi2vRniLKwAWxUr85fH3NsvtxU5vnUUKFHKh8flIBdlo2b3Q==}
->>>>>>> 2e1fa840
     cpu: [arm64]
     os: [linux]
     requiresBuild: true
     dev: true
     optional: true
 
-<<<<<<< HEAD
   /@rollup/rollup-linux-powerpc64le-gnu@4.25.0:
     resolution: {integrity: sha512-BVSQvVa2v5hKwJSy6X7W1fjDex6yZnNKy3Kx1JGimccHft6HV0THTwNtC2zawtNXKUu+S5CjXslilYdKBAadzA==}
-=======
-  /@rollup/rollup-linux-powerpc64le-gnu@4.26.0:
-    resolution: {integrity: sha512-Odp/lgHbW/mAqw/pU21goo5ruWsytP7/HCC/liOt0zcGG0llYWKrd10k9Fj0pdj3prQ63N5yQLCLiE7HTX+MYw==}
->>>>>>> 2e1fa840
     cpu: [ppc64]
     os: [linux]
     requiresBuild: true
     dev: true
     optional: true
 
-<<<<<<< HEAD
   /@rollup/rollup-linux-riscv64-gnu@4.25.0:
     resolution: {integrity: sha512-G4hTREQrIdeV0PE2JruzI+vXdRnaK1pg64hemHq2v5fhv8C7WjVaeXc9P5i4Q5UC06d/L+zA0mszYIKl+wY8oA==}
-=======
-  /@rollup/rollup-linux-riscv64-gnu@4.26.0:
-    resolution: {integrity: sha512-MBR2ZhCTzUgVD0OJdTzNeF4+zsVogIR1U/FsyuFerwcqjZGvg2nYe24SAHp8O5sN8ZkRVbHwlYeHqcSQ8tcYew==}
->>>>>>> 2e1fa840
     cpu: [riscv64]
     os: [linux]
     requiresBuild: true
     dev: true
     optional: true
 
-<<<<<<< HEAD
   /@rollup/rollup-linux-s390x-gnu@4.25.0:
     resolution: {integrity: sha512-9T/w0kQ+upxdkFL9zPVB6zy9vWW1deA3g8IauJxojN4bnz5FwSsUAD034KpXIVX5j5p/rn6XqumBMxfRkcHapQ==}
-=======
-  /@rollup/rollup-linux-s390x-gnu@4.26.0:
-    resolution: {integrity: sha512-YYcg8MkbN17fMbRMZuxwmxWqsmQufh3ZJFxFGoHjrE7bv0X+T6l3glcdzd7IKLiwhT+PZOJCblpnNlz1/C3kGQ==}
->>>>>>> 2e1fa840
     cpu: [s390x]
     os: [linux]
     requiresBuild: true
     dev: true
     optional: true
 
-<<<<<<< HEAD
   /@rollup/rollup-linux-x64-gnu@4.25.0:
     resolution: {integrity: sha512-ThcnU0EcMDn+J4B9LD++OgBYxZusuA7iemIIiz5yzEcFg04VZFzdFjuwPdlURmYPZw+fgVrFzj4CA64jSTG4Ig==}
-=======
-  /@rollup/rollup-linux-x64-gnu@4.26.0:
-    resolution: {integrity: sha512-ZuwpfjCwjPkAOxpjAEjabg6LRSfL7cAJb6gSQGZYjGhadlzKKywDkCUnJ+KEfrNY1jH5EEoSIKLCb572jSiglA==}
->>>>>>> 2e1fa840
     cpu: [x64]
     os: [linux]
     requiresBuild: true
     dev: true
     optional: true
 
-<<<<<<< HEAD
   /@rollup/rollup-linux-x64-musl@4.25.0:
     resolution: {integrity: sha512-zx71aY2oQxGxAT1JShfhNG79PnjYhMC6voAjzpu/xmMjDnKNf6Nl/xv7YaB/9SIa9jDYf8RBPWEnjcdlhlv1rQ==}
-=======
-  /@rollup/rollup-linux-x64-musl@4.26.0:
-    resolution: {integrity: sha512-+HJD2lFS86qkeF8kNu0kALtifMpPCZU80HvwztIKnYwym3KnA1os6nsX4BGSTLtS2QVAGG1P3guRgsYyMA0Yhg==}
->>>>>>> 2e1fa840
     cpu: [x64]
     os: [linux]
     requiresBuild: true
     dev: true
     optional: true
 
-<<<<<<< HEAD
   /@rollup/rollup-win32-arm64-msvc@4.25.0:
     resolution: {integrity: sha512-JT8tcjNocMs4CylWY/CxVLnv8e1lE7ff1fi6kbGocWwxDq9pj30IJ28Peb+Y8yiPNSF28oad42ApJB8oUkwGww==}
-=======
-  /@rollup/rollup-win32-arm64-msvc@4.26.0:
-    resolution: {integrity: sha512-WUQzVFWPSw2uJzX4j6YEbMAiLbs0BUysgysh8s817doAYhR5ybqTI1wtKARQKo6cGop3pHnrUJPFCsXdoFaimQ==}
->>>>>>> 2e1fa840
     cpu: [arm64]
     os: [win32]
     requiresBuild: true
     dev: true
     optional: true
 
-<<<<<<< HEAD
   /@rollup/rollup-win32-ia32-msvc@4.25.0:
     resolution: {integrity: sha512-dRLjLsO3dNOfSN6tjyVlG+Msm4IiZnGkuZ7G5NmpzwF9oOc582FZG05+UdfTbz5Jd4buK/wMb6UeHFhG18+OEg==}
-=======
-  /@rollup/rollup-win32-ia32-msvc@4.26.0:
-    resolution: {integrity: sha512-D4CxkazFKBfN1akAIY6ieyOqzoOoBV1OICxgUblWxff/pSjCA2khXlASUx7mK6W1oP4McqhgcCsu6QaLj3WMWg==}
->>>>>>> 2e1fa840
     cpu: [ia32]
     os: [win32]
     requiresBuild: true
     dev: true
     optional: true
 
-<<<<<<< HEAD
   /@rollup/rollup-win32-x64-msvc@4.25.0:
     resolution: {integrity: sha512-/RqrIFtLB926frMhZD0a5oDa4eFIbyNEwLLloMTEjmqfwZWXywwVVOVmwTsuyhC9HKkVEZcOOi+KV4U9wmOdlg==}
-=======
-  /@rollup/rollup-win32-x64-msvc@4.26.0:
-    resolution: {integrity: sha512-2x8MO1rm4PGEP0xWbubJW5RtbNLk3puzAMaLQd3B3JHVw4KcHlmXcO+Wewx9zCoo7EUFiMlu/aZbCJ7VjMzAag==}
->>>>>>> 2e1fa840
     cpu: [x64]
     os: [win32]
     requiresBuild: true
@@ -3841,14 +3587,11 @@
     hasBin: true
     dev: true
 
-<<<<<<< HEAD
   /address@1.2.2:
     resolution: {integrity: sha512-4B/qKCfeE/ODUaAUpSwfzazo5x29WD4r3vXiWsB7I2mSDAihwEqKO+g8GELZUQSSAo5e1XTYh3ZVfLyxBc12nA==}
     engines: {node: '>= 10.0.0'}
     dev: false
 
-=======
->>>>>>> 2e1fa840
   /adm-zip@0.5.16:
     resolution: {integrity: sha512-TGw5yVi4saajsSEgz25grObGHEUaDrniwvA2qwSC060KfqGPdglhvPMA2lPIoxs3PQIItj2iag35fONcQqgUaQ==}
     engines: {node: '>=12.0'}
@@ -4047,11 +3790,7 @@
     dependencies:
       call-bind: 1.0.7
       define-properties: 1.2.1
-<<<<<<< HEAD
       es-abstract: 1.23.3
-=======
-      es-abstract: 1.23.4
->>>>>>> 2e1fa840
       es-object-atoms: 1.0.0
       get-intrinsic: 1.2.4
       is-string: 1.0.7
@@ -4073,11 +3812,7 @@
     dependencies:
       call-bind: 1.0.7
       define-properties: 1.2.1
-<<<<<<< HEAD
       es-abstract: 1.23.3
-=======
-      es-abstract: 1.23.4
->>>>>>> 2e1fa840
       es-shim-unscopables: 1.0.2
     dev: true
 
@@ -4088,11 +3823,7 @@
       array-buffer-byte-length: 1.0.1
       call-bind: 1.0.7
       define-properties: 1.2.1
-<<<<<<< HEAD
       es-abstract: 1.23.3
-=======
-      es-abstract: 1.23.4
->>>>>>> 2e1fa840
       es-errors: 1.3.0
       get-intrinsic: 1.2.4
       is-array-buffer: 3.0.4
@@ -4349,11 +4080,7 @@
     hasBin: true
     dependencies:
       caniuse-lite: 1.0.30001680
-<<<<<<< HEAD
       electron-to-chromium: 1.5.56
-=======
-      electron-to-chromium: 1.5.58
->>>>>>> 2e1fa840
       node-releases: 2.0.18
       update-browserslist-db: 1.1.1(browserslist@4.24.2)
 
@@ -4384,11 +4111,7 @@
     engines: {node: '>=6.14.2'}
     requiresBuild: true
     dependencies:
-<<<<<<< HEAD
       node-gyp-build: 4.8.2
-=======
-      node-gyp-build: 4.8.3
->>>>>>> 2e1fa840
     dev: false
 
   /bytes@3.1.2:
@@ -4571,11 +4294,7 @@
       parse5: 7.2.1
       parse5-htmlparser2-tree-adapter: 7.1.0
       parse5-parser-stream: 7.1.2
-<<<<<<< HEAD
       undici: 6.20.1
-=======
-      undici: 6.21.0
->>>>>>> 2e1fa840
       whatwg-mimetype: 4.0.0
     dev: true
 
@@ -5601,13 +5320,8 @@
       jake: 10.9.2
     dev: true
 
-<<<<<<< HEAD
   /electron-to-chromium@1.5.56:
     resolution: {integrity: sha512-7lXb9dAvimCFdvUMTyucD4mnIndt/xhRKFAlky0CyFogdnNmdPQNoHI23msF/2V4mpTxMzgMdjK4+YRlFlRQZw==}
-=======
-  /electron-to-chromium@1.5.58:
-    resolution: {integrity: sha512-al2l4r+24ZFL7WzyPTlyD0fC33LLzvxqLCwurtBibVPghRGO9hSTl+tis8t1kD7biPiH/en4U0I7o/nQbYeoVA==}
->>>>>>> 2e1fa840
 
   /elkjs@0.9.3:
     resolution: {integrity: sha512-f/ZeWvW/BCXbhGEf1Ujp29EASo/lk1FDnETgNKwJrsVvGZhUWCZyg3xLJjAsxfOmt8KjswHmI5EwCQcPMpOYhQ==}
@@ -5632,14 +5346,11 @@
     engines: {node: '>= 0.8'}
     dev: false
 
-<<<<<<< HEAD
   /encodeurl@2.0.0:
     resolution: {integrity: sha512-Q0n9HRi4m6JuGIV1eFlmvJB7ZEVxu93IrMyiMsGC0lrMJMWzRgx6WGquyfQgZVb31vhGgXnfmPNNXmxnOkRBrg==}
     engines: {node: '>= 0.8'}
     dev: false
 
-=======
->>>>>>> 2e1fa840
   /encoding-sniffer@0.2.0:
     resolution: {integrity: sha512-ju7Wq1kg04I3HtiYIOrUrdfdDvkyO9s5XM8QAj/bN61Yo/Vb4vgJxy5vi4Yxk01gWHbrofpPtpxM8bKger9jhg==}
     dependencies:
@@ -5705,13 +5416,8 @@
       is-arrayish: 0.2.1
     dev: true
 
-<<<<<<< HEAD
   /es-abstract@1.23.3:
     resolution: {integrity: sha512-e+HfNH61Bj1X9/jLc5v1owaLYuHdeHHSQlkhCBiTK8rBvKaULl/beGMxwrMXjpYrv4pz22BlY570vVePA2ho4A==}
-=======
-  /es-abstract@1.23.4:
-    resolution: {integrity: sha512-HR1gxH5OaiN7XH7uiWH0RLw0RcFySiSoW1ctxmD1ahTw3uGBtkmm/ng0tDU1OtYx5OK6EOL5Y6O21cDflG3Jcg==}
->>>>>>> 2e1fa840
     engines: {node: '>= 0.4'}
     dependencies:
       array-buffer-byte-length: 1.0.1
@@ -6615,11 +6321,7 @@
     dependencies:
       call-bind: 1.0.7
       define-properties: 1.2.1
-<<<<<<< HEAD
       es-abstract: 1.23.3
-=======
-      es-abstract: 1.23.4
->>>>>>> 2e1fa840
       functions-have-names: 1.2.3
     dev: true
 
@@ -8614,13 +8316,8 @@
       whatwg-url: 5.0.0
     dev: false
 
-<<<<<<< HEAD
   /node-gyp-build@4.8.2:
     resolution: {integrity: sha512-IRUxE4BVsHWXkV/SFOut4qTlagw2aM8T5/vnTsmrHJvVoKueJHRc/JaFND7QDDc61kLYUJ6qlZM3sqTSyx2dTw==}
-=======
-  /node-gyp-build@4.8.3:
-    resolution: {integrity: sha512-EMS95CMJzdoSKoIiXo8pxKoL8DYxwIZXYlLmgPb8KUv794abpnLK6ynsCAWNliOjREKruYKdzbh76HHYUHX7nw==}
->>>>>>> 2e1fa840
     hasBin: true
     dev: false
 
@@ -8964,7 +8661,6 @@
     dependencies:
       domhandler: 5.0.3
       parse5: 7.2.1
-<<<<<<< HEAD
     dev: true
 
   /parse5-parser-stream@7.1.2:
@@ -8973,16 +8669,6 @@
       parse5: 7.2.1
     dev: true
 
-=======
-    dev: true
-
-  /parse5-parser-stream@7.1.2:
-    resolution: {integrity: sha512-JyeQc9iwFLn5TbvvqACIF/VXG6abODeB3Fwmv/TGdLk2LfbWkaySGY72at4+Ty7EkPZj854u4CrICqNk2qIbow==}
-    dependencies:
-      parse5: 7.2.1
-    dev: true
-
->>>>>>> 2e1fa840
   /parse5@7.2.1:
     resolution: {integrity: sha512-BuBYQYlv1ckiPdQi/ohiivi9Sagc9JG+Ozs0r7b/0iK3sKmrb0b9FdWdBbOdx6hBCM/F9Ir82ofnBhtZOjCRPQ==}
     dependencies:
@@ -9631,19 +9317,13 @@
     resolution: {integrity: sha512-IXgzBWvWQwE6PrDI05OvmXUIruQTcoMDzRsOd5CDvHCVLcLHMTSYvOK5Cm46kWqlV3yAbuSpBZdJ5oP5OUoStg==}
     dev: true
 
-<<<<<<< HEAD
   /rollup@4.25.0:
     resolution: {integrity: sha512-uVbClXmR6wvx5R1M3Od4utyLUxrmOcEm3pAtMphn73Apq19PDtHpgZoEvqH2YnnaNUuvKmg2DgRd2Sqv+odyqg==}
-=======
-  /rollup@4.26.0:
-    resolution: {integrity: sha512-ilcl12hnWonG8f+NxU6BlgysVA0gvY2l8N0R84S1HcINbW20bvwuCngJkkInV6LXhwRpucsW5k1ovDwEdBVrNg==}
->>>>>>> 2e1fa840
     engines: {node: '>=18.0.0', npm: '>=8.0.0'}
     hasBin: true
     dependencies:
       '@types/estree': 1.0.6
     optionalDependencies:
-<<<<<<< HEAD
       '@rollup/rollup-android-arm-eabi': 4.25.0
       '@rollup/rollup-android-arm64': 4.25.0
       '@rollup/rollup-darwin-arm64': 4.25.0
@@ -9662,26 +9342,6 @@
       '@rollup/rollup-win32-arm64-msvc': 4.25.0
       '@rollup/rollup-win32-ia32-msvc': 4.25.0
       '@rollup/rollup-win32-x64-msvc': 4.25.0
-=======
-      '@rollup/rollup-android-arm-eabi': 4.26.0
-      '@rollup/rollup-android-arm64': 4.26.0
-      '@rollup/rollup-darwin-arm64': 4.26.0
-      '@rollup/rollup-darwin-x64': 4.26.0
-      '@rollup/rollup-freebsd-arm64': 4.26.0
-      '@rollup/rollup-freebsd-x64': 4.26.0
-      '@rollup/rollup-linux-arm-gnueabihf': 4.26.0
-      '@rollup/rollup-linux-arm-musleabihf': 4.26.0
-      '@rollup/rollup-linux-arm64-gnu': 4.26.0
-      '@rollup/rollup-linux-arm64-musl': 4.26.0
-      '@rollup/rollup-linux-powerpc64le-gnu': 4.26.0
-      '@rollup/rollup-linux-riscv64-gnu': 4.26.0
-      '@rollup/rollup-linux-s390x-gnu': 4.26.0
-      '@rollup/rollup-linux-x64-gnu': 4.26.0
-      '@rollup/rollup-linux-x64-musl': 4.26.0
-      '@rollup/rollup-win32-arm64-msvc': 4.26.0
-      '@rollup/rollup-win32-ia32-msvc': 4.26.0
-      '@rollup/rollup-win32-x64-msvc': 4.26.0
->>>>>>> 2e1fa840
       fsevents: 2.3.3
     dev: true
 
@@ -9787,13 +9447,8 @@
     engines: {node: '>=10'}
     hasBin: true
 
-<<<<<<< HEAD
   /send@0.19.0:
     resolution: {integrity: sha512-dW41u5VfLXu8SJh5bwRmyYUbAoSB3c9uQh6L8h/KtsFREPWpbX1lrljJo186Jc4nmci/sGUZ9a0a0J2zgfq2hw==}
-=======
-  /send@0.18.0:
-    resolution: {integrity: sha512-qqWzuOjSFOuqPjFe4NOsMLafToQQwBSOEpS+FwEt3A2V3vKubTquT3vmLTQpFgMXp8AlFWFuP1qKaJZOtPpVXg==}
->>>>>>> 2e1fa840
     engines: {node: '>= 0.8.0'}
     dependencies:
       debug: 2.6.9
@@ -10152,11 +9807,7 @@
     dependencies:
       call-bind: 1.0.7
       define-properties: 1.2.1
-<<<<<<< HEAD
       es-abstract: 1.23.3
-=======
-      es-abstract: 1.23.4
->>>>>>> 2e1fa840
       es-object-atoms: 1.0.0
     dev: true
 
@@ -10689,13 +10340,8 @@
       which-boxed-primitive: 1.0.2
     dev: true
 
-<<<<<<< HEAD
   /undici@6.20.1:
     resolution: {integrity: sha512-AjQF1QsmqfJys+LXfGTNum+qw4S88CojRInG/6t31W/1fk6G59s92bnAvGz5Cmur+kQv2SURXEvvudLmbrE8QA==}
-=======
-  /undici@6.21.0:
-    resolution: {integrity: sha512-BUgJXc752Kou3oOIuU1i+yZZypyZRqNPW0vqoMPl8VaoalSfeR0D8/t4iAS3yirs79SSMTxTag+ZC86uswv+Cw==}
->>>>>>> 2e1fa840
     engines: {node: '>=18.17'}
     dev: true
 
@@ -10810,11 +10456,7 @@
     engines: {node: '>=6.14.2'}
     requiresBuild: true
     dependencies:
-<<<<<<< HEAD
       node-gyp-build: 4.8.2
-=======
-      node-gyp-build: 4.8.3
->>>>>>> 2e1fa840
     dev: false
 
   /util-deprecate@1.0.2:
@@ -10926,11 +10568,7 @@
       '@types/node': 14.14.21
       esbuild: 0.21.5
       postcss: 8.4.49
-<<<<<<< HEAD
       rollup: 4.25.0
-=======
-      rollup: 4.26.0
->>>>>>> 2e1fa840
       sass: 1.77.6
     optionalDependencies:
       fsevents: 2.3.3
