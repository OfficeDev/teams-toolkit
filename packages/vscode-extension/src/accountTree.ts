// Copyright (c) Microsoft Corporation.
// Licensed under the MIT license.

import {
  err,
  FxError,
  ok,
  Result,
  SubscriptionInfo,
  TreeCategory,
  TreeItem,
  Void,
} from "@microsoft/teamsfx-api";
import AppStudioLogin from "./commonlib/appStudioLogin";
import AzureAccountManager from "./commonlib/azureLogin";
import { core, getSystemInputs, tools, getAzureSolutionSettings } from "./handlers";
import { askSubscription } from "@microsoft/teamsfx-core";
import { VS_CODE_UI } from "./extension";
import {
  AccountType,
  TelemetryEvent,
  TelemetryProperty,
  TelemetryTiggerFrom,
} from "./telemetry/extTelemetryEvents";
import axios from "axios";
import * as util from "util";
import * as StringResources from "./resources/Strings.json";
import { StringContext } from "./utils/stringContext";

export async function getSubscriptionId(): Promise<string | undefined> {
  const subscriptionInfo = await AzureAccountManager.getSelectedSubscription();
  if (subscriptionInfo) {
    return subscriptionInfo.subscriptionId;
  }
  // else {
  //   showError(projectConfigRes.error);
  // }
  return undefined;
}

export async function isValid(): Promise<boolean> {
  const input = getSystemInputs();
  input.ignoreEnvInfo = true;
  const projectConfigRes = await core.getProjectConfig(input);

  let supported = false;
  if (projectConfigRes.isOk()) {
    if (projectConfigRes.value) {
      supported = true;
    }
  }
  // else {
  //   showError(projectConfigRes.error);
  // }
  return supported;
}

export async function registerAccountTreeHandler(): Promise<Result<Void, FxError>> {
  let getSelectSubItem: undefined | ((token: any) => Promise<[TreeItem, boolean]>) = undefined;
  getSelectSubItem = async (token: any): Promise<[TreeItem, boolean]> => {
    let selectSubLabel = "";
    const subscriptions: SubscriptionInfo[] | undefined =
      await tools.tokenProvider.azureAccountProvider.listSubscriptions();
    if (subscriptions) {
      const activeSubscriptionId = await getSubscriptionId();
      const activeSubscription = subscriptions.find(
        (subscription) => subscription.subscriptionId === activeSubscriptionId
      );
      let icon = "";
      let contextValue = "selectSubscription";
      if (activeSubscriptionId === undefined || activeSubscription === undefined) {
        selectSubLabel = util.format(
          StringResources.vsc.accountTree.totalSubscriptions,
          subscriptions.length
        );
        icon = "subscriptions";

        if (subscriptions.length === 0) {
          contextValue = "emptySubscription";
        }

        if (subscriptions.length === 1) {
          await setSubscription(subscriptions[0]);
          selectSubLabel = subscriptions[0].subscriptionName;
          icon = "subscriptionSelected";
        }
      } else {
        selectSubLabel = activeSubscription.subscriptionName;
        icon = "subscriptionSelected";
      }
      const valid = await isValid();
      return [
        {
          commandId: "fx-extension.selectSubscription",
          label: selectSubLabel,
          callback: () => {
            return Promise.resolve(ok(null));
          },
          parent: "fx-extension.signinAzure",
          contextValue: valid ? contextValue : "invalidFxProject",
          icon: icon,
        },
        !(activeSubscriptionId === undefined || activeSubscription === undefined) ||
          subscriptions.length === 1,
      ];
    } else {
      return [
        {
          commandId: "fx-extension.selectSubscription",
          label: selectSubLabel,
          callback: () => {
            return Promise.resolve(ok(null));
          },
          parent: "fx-extension.signinAzure",
          contextValue: "invalidFxProject",
          icon: "subscriptions",
        },
        false,
      ];
    }
  };

  const getSideloadingItem = async (token: string): Promise<TreeItem[]> => {
    const isSideloadingAllowed = await getSideloadingStatus(token);
    if (isSideloadingAllowed === undefined) {
      return [
        {
          commandId: "fx-extension.checkSideloading",
          label: StringResources.vsc.accountTree.sideloadingUnknown,
          callback: () => {
            return Promise.resolve(ok(null));
          },
          parent: "fx-extension.signinM365",
          contextValue: "checkSideloading",
          icon: "info",
          tooltip: {
            isMarkdown: false,
            value: StringResources.vsc.accountTree.sideloadingTooltip,
          },
        },
      ];
    } else if (isSideloadingAllowed === true) {
      return [
        {
          commandId: "fx-extension.checkSideloading",
          label: StringResources.vsc.accountTree.sideloadingPass,
          callback: () => {
            return Promise.resolve(ok(null));
          },
          parent: "fx-extension.signinM365",
          contextValue: "checkSideloading",
          icon: "pass",
          tooltip: {
            isMarkdown: false,
            value: StringResources.vsc.accountTree.sideloadingTooltip,
          },
        },
      ];
    } else {
      VS_CODE_UI.showMessage(
        "warn",
        StringResources.vsc.accountTree.sideloadingMessage,
        false,
        StringResources.vsc.common.readMore
      )
        .then(async (result) => {
          if (result.isOk() && result.value === StringResources.vsc.common.readMore) {
            await VS_CODE_UI.openUrl("https://aka.ms/teamsfx-custom-app");
          }
        })
        .catch((error) => {});
      return [
        {
          commandId: "fx-extension.checkSideloading",
          label: StringResources.vsc.accountTree.sideloadingWarning,
          callback: () => {
            return Promise.resolve(ok(null));
          },
          parent: "fx-extension.signinM365",
          contextValue: "checkSideloading",
          icon: "warning",
          tooltip: {
            isMarkdown: false,
            value: StringResources.vsc.accountTree.sideloadingTooltip,
          },
        },
      ];
    }
  };

  const selectSubscriptionCallback = async (args?: any[]): Promise<Result<null, FxError>> => {
    tools.telemetryReporter?.sendTelemetryEvent(TelemetryEvent.SelectSubscription, {
      [TelemetryProperty.TriggerFrom]: args
        ? TelemetryTiggerFrom.TreeView
        : TelemetryTiggerFrom.Other,
    });
    const askSubRes = await askSubscription(
      tools.tokenProvider.azureAccountProvider,
      VS_CODE_UI,
      undefined
    );
    if (askSubRes.isErr()) return err(askSubRes.error);
    await setSubscription(askSubRes.value);
    return ok(null);
  };

  const refreshSideloadingCallback = async (args?: any[]): Promise<Result<null, FxError>> => {
    const status = await AppStudioLogin.getStatus();
    if (status.token !== undefined) {
      const subItem = await getSideloadingItem(status.token);
      tools.treeProvider?.refresh(subItem);
    } else {
      // just in corner case that cannot get token and show unknown status
      const subItem = [
        {
          commandId: "fx-extension.checkSideloading",
          label: StringResources.vsc.accountTree.sideloadingUnknown,
          callback: () => {
            return Promise.resolve(ok(null));
          },
          parent: "fx-extension.signinM365",
          contextValue: "checkSideloading",
          icon: "info",
          tooltip: {
            isMarkdown: false,
            value: StringResources.vsc.accountTree.sideloadingTooltip,
          },
        } as TreeItem,
      ];
      tools.treeProvider?.refresh(subItem);
    }

    return ok(null);
  };

  const signinM365Callback = async (args?: any[]): Promise<Result<null, FxError>> => {
    tools.telemetryReporter?.sendTelemetryEvent(TelemetryEvent.LoginClick, {
      [TelemetryProperty.TriggerFrom]:
        args && args.length > 0 ? TelemetryTiggerFrom.TreeView : TelemetryTiggerFrom.CommandPalette,
      [TelemetryProperty.AccountType]: AccountType.M365,
    });

    const token = await tools.tokenProvider.appStudioToken.getJsonObject(true);
    if (token !== undefined) {
      tools.treeProvider?.refresh([
        {
          commandId: "fx-extension.signinM365",
          label: (token as any).upn ? (token as any).upn : "",
          callback: signinM365Callback,
          parent: TreeCategory.Account,
          contextValue: "signedinM365",
          icon: "M365",
        },
      ]);
    }

    return ok(null);
  };

  const signinAzureCallback = async (args?: any[]): Promise<Result<null, FxError>> => {
    if (AzureAccountManager.getAccountInfo() === undefined) {
      tools.telemetryReporter?.sendTelemetryEvent(TelemetryEvent.LoginClick, {
        [TelemetryProperty.TriggerFrom]:
          args && args.length > 0
            ? TelemetryTiggerFrom.TreeView
            : TelemetryTiggerFrom.CommandPalette,
        [TelemetryProperty.AccountType]: AccountType.Azure,
      });
    }
    const showDialog = args && args[1] !== undefined ? args[1] : true;
    const token = await AzureAccountManager.getAccountCredentialAsync(showDialog);
    if (token !== undefined) {
      tools.treeProvider?.refresh([
        {
          commandId: "fx-extension.signinAzure",

          label: (token as any).username ? (token as any).username : "",
          callback: signinAzureCallback,
          parent: TreeCategory.Account,
          contextValue: "signedinAzure",
        },
      ]);

      const subItem = await getSelectSubItem!(token);
      tools.treeProvider?.add([subItem[0]]);

      if (!subItem[1]) {
        const solutionSettings = await getAzureSolutionSettings();
        if (solutionSettings && "Azure" === solutionSettings.hostType) {
          await selectSubscriptionCallback();
        }
      }
    }

    return ok(null);
  };

  tools.tokenProvider.appStudioToken?.setStatusChangeMap(
    "tree-view",
    async (
      status: string,
      token?: string | undefined,
      accountInfo?: Record<string, unknown> | undefined
    ) => {
      if (status === "SignedIn") {
        if (token !== undefined && accountInfo !== undefined) {
          tools.treeProvider?.refresh([
            {
              commandId: "fx-extension.signinM365",
              label: (accountInfo.upn as string) ? (accountInfo.upn as string) : "",
              callback: signinM365Callback,
              parent: TreeCategory.Account,
              contextValue: "signedinM365",
              icon: "M365",
            },
          ]);
          const subItem = await getSideloadingItem(token);
          tools.treeProvider?.add(subItem);
        }
      } else if (status === "SigningIn") {
        tools.treeProvider?.refresh([
          {
            commandId: "fx-extension.signinM365",
            label: StringResources.vsc.accountTree.signingInM365,
            callback: signinM365Callback,
            parent: TreeCategory.Account,
            icon: "spinner",
          },
        ]);
      } else if (status === "SignedOut") {
        tools.treeProvider?.refresh([
          {
            commandId: "fx-extension.signinM365",
            label: StringResources.vsc.handlers.signIn365,
            callback: signinM365Callback,
            parent: TreeCategory.Account,
            icon: "M365",
            contextValue: "signinM365",
          },
        ]);
        tools.treeProvider?.remove([
          {
            commandId: "fx-extension.checkSideloading",
            label: "",
            parent: "fx-extension.signinM365",
          },
        ]);
      }
      return Promise.resolve();
    }
  );
  tools.tokenProvider.azureAccountProvider?.setStatusChangeMap(
    "tree-view",
    async (
      status: string,
      token?: string | undefined,
      accountInfo?: Record<string, unknown> | undefined
    ) => {
      if (status === "SignedIn") {
        const token = await tools.tokenProvider.azureAccountProvider.getAccountCredentialAsync();
        if (token !== undefined) {
          tools.treeProvider?.refresh([
            {
              commandId: "fx-extension.signinAzure",
              label: (token as any).username ? (token as any).username : "",
              callback: signinAzureCallback,
              parent: TreeCategory.Account,
              contextValue: "signedinAzure",
              icon: "azure",
            },
          ]);
          const subItem = await getSelectSubItem!(token);
          tools.treeProvider?.add([subItem[0]]);
        }
      } else if (status === "SigningIn") {
        tools.treeProvider?.refresh([
          {
            commandId: "fx-extension.signinAzure",
            label: StringResources.vsc.accountTree.signingInAzure,
            callback: signinAzureCallback,
            parent: TreeCategory.Account,
            icon: "spinner",
          },
        ]);
      } else if (status === "SignedOut") {
        tools.treeProvider?.refresh([
          {
            commandId: "fx-extension.signinAzure",
            label: StringContext.getSignInAzureContext(),
            callback: signinAzureCallback,
            parent: TreeCategory.Account,
            icon: "azure",
            contextValue: "signinAzure",
          },
        ]);
        tools.treeProvider?.remove([
          {
            commandId: "fx-extension.selectSubscription",
            label: "",
            parent: "fx-extension.signinAzure",
          },
        ]);
      }

      return Promise.resolve();
    }
  );

  const signinM365TreeItem: TreeItem = {
    commandId: "fx-extension.signinM365",
    label: StringResources.vsc.handlers.signIn365,
    callback: signinM365Callback,
    parent: TreeCategory.Account,
    contextValue: "signinM365",
    icon: "M365",
    tooltip: {
      isMarkdown: true,
      value: StringResources.vsc.accountTree.m365AccountTooltip,
    },
  };

  const refreshSideloadingTreeItem: TreeItem = {
    commandId: "fx-extension.refreshSideloading",
    label: StringResources.vsc.accountTree.sideloadingRefresh,
    callback: refreshSideloadingCallback,
    parent: undefined,
  };

  const signinAzureTreeItem: TreeItem = {
    commandId: "fx-extension.signinAzure",
    label: StringContext.getSignInAzureContext(),
    callback: async (args?: any[]) => {
      return signinAzureCallback(args);
    },
    parent: TreeCategory.Account,
    contextValue: "signinAzure",
    subTreeItems: [],
    icon: "azure",
    tooltip: {
      isMarkdown: true,
      value: StringResources.vsc.accountTree.azureAccountTooltip,
    },
  };

  const specifySubscriptionTreeItem: TreeItem = {
    commandId: "fx-extension.specifySubscription",
    label: StringResources.vsc.accountTree.specifySubscription,
    callback: selectSubscriptionCallback,
    parent: undefined,
  };

  const solutionSettings = await getAzureSolutionSettings();
<<<<<<< HEAD
  if (solutionSettings && "Azure" === solutionSettings.hostType) {
    tools.treeProvider!.add([
      signinM365TreeItem,
      refreshSideloadingTreeItem,
      signinAzureTreeItem,
      specifySubscriptionTreeItem,
    ]);
  } else {
    tools.treeProvider!.add([signinM365TreeItem, refreshSideloadingTreeItem]);
=======
  if (solutionSettings && "SPFx" === solutionSettings.hostType) {
    tools.treeProvider!.add([signinM365TreeItem]);
  } else {
    tools.treeProvider!.add([signinM365TreeItem, signinAzureTreeItem, specifySubscriptionTreeItem]);
>>>>>>> b1803847
  }

  return ok(Void);
}

async function setSubscription(subscription: SubscriptionInfo | undefined) {
  if (subscription) {
    const inputs = getSystemInputs();
    inputs.tenantId = subscription.tenantId;
    inputs.subscriptionId = subscription.subscriptionId;
    await tools.tokenProvider.azureAccountProvider.setSubscription(subscription.subscriptionId);
    tools.treeProvider?.refresh([
      {
        commandId: "fx-extension.selectSubscription",
        label: subscription.subscriptionName,
        callback: () => {
          return Promise.resolve(ok(null));
        },
        parent: "fx-extension.signinAzure",
        contextValue: "selectSubscription",
        icon: "subscriptionSelected",
        tooltip: {
          isMarkdown: false,
          value: subscription.subscriptionName,
        },
      },
    ]);
  }
}

async function getSideloadingStatus(token: string): Promise<boolean | undefined> {
  const instance = axios.create({
    baseURL: "https://dev.teams.microsoft.com",
    timeout: 30000,
  });
  instance.defaults.headers.common["Authorization"] = `Bearer ${token}`;
  try {
    const response = await instance.get("/api/usersettings/mtUserAppPolicy");
    let result: boolean | undefined;
    if (response.status >= 400) {
      result = undefined;
    } else {
      result = response.data?.value?.isSideloadingAllowed as boolean;
    }

    tools.telemetryReporter?.sendTelemetryEvent(TelemetryEvent.CheckSideloading, {
      [TelemetryProperty.IsSideloadingAllowed]: result + "",
    });
    return result;
  } catch (error) {
    tools.telemetryReporter?.sendTelemetryErrorEvent(TelemetryEvent.CheckSideloading, error);
    return undefined;
  }
}<|MERGE_RESOLUTION|>--- conflicted
+++ resolved
@@ -450,22 +450,15 @@
   };
 
   const solutionSettings = await getAzureSolutionSettings();
-<<<<<<< HEAD
-  if (solutionSettings && "Azure" === solutionSettings.hostType) {
+  if (solutionSettings && "SPFx" === solutionSettings.hostType) {
+    tools.treeProvider!.add([signinM365TreeItem, refreshSideloadingTreeItem]);
+  } else {
     tools.treeProvider!.add([
       signinM365TreeItem,
       refreshSideloadingTreeItem,
       signinAzureTreeItem,
       specifySubscriptionTreeItem,
     ]);
-  } else {
-    tools.treeProvider!.add([signinM365TreeItem, refreshSideloadingTreeItem]);
-=======
-  if (solutionSettings && "SPFx" === solutionSettings.hostType) {
-    tools.treeProvider!.add([signinM365TreeItem]);
-  } else {
-    tools.treeProvider!.add([signinM365TreeItem, signinAzureTreeItem, specifySubscriptionTreeItem]);
->>>>>>> b1803847
   }
 
   return ok(Void);
