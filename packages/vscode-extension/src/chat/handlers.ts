--- conflicted
+++ resolved
@@ -28,7 +28,6 @@
 import followupProvider from "./followupProvider";
 import { defaultSystemPrompt } from "./prompts";
 import { getSampleDownloadUrlInfo, verbatimCopilotInteraction } from "./utils";
-<<<<<<< HEAD
 import { ExtTelemetry } from "../telemetry/extTelemetry";
 import {
   TelemetryEvent,
@@ -38,9 +37,7 @@
 import { ISharedTelemetryProperty, ITelemetryMetadata, ICopilotChatResult } from "./types";
 import { getUuid } from "@microsoft/teamsfx-core";
 import { TelemetryMetadata } from "./telemetryData";
-=======
 import { localize } from "../utils/localizeUtils";
->>>>>>> 68251631
 
 export function chatRequestHandler(
   request: ChatRequest,
