// Copyright (c) Microsoft Corporation.
// Licensed under the MIT license.

import {
  CancellationToken,
  ChatRequest,
  ChatResponseStream,
  LanguageModelChatAssistantMessage,
  LanguageModelChatMessage,
  LanguageModelChatSystemMessage,
  LanguageModelChatUserMessage,
  lm,
} from "vscode";

import { sampleProvider } from "@microsoft/teamsfx-core";
import { buildDynamicPrompt } from "../dynamic-prompt";
import { BaseTokensPerCompletion, BaseTokensPerMessage, BaseTokensPerName } from "./consts";
<<<<<<< HEAD
import { isContentHarmfulSystemPrompt } from "./officeAddinPrompts";
=======
>>>>>>> 67ecb5a0
import { Tokenizer } from "./tokenizer";

export async function verbatimCopilotInteraction(
  model: "copilot-gpt-3.5-turbo" | "copilot-gpt-4",
  messages: LanguageModelChatMessage[],
  response: ChatResponseStream,
  token: CancellationToken
) {
  const chatRequest = await lm.sendChatRequest(model, messages, {}, token);
  for await (const fragment of chatRequest.stream) {
    response.markdown(fragment);
  }
}

export async function getCopilotResponseAsString(
  model: "copilot-gpt-3.5-turbo" | "copilot-gpt-4",
  messages: LanguageModelChatMessage[],
  token: CancellationToken
): Promise<string> {
  const chatRequest = await lm.sendChatRequest(model, messages, {}, token);
  let response = "";
  for await (const fragment of chatRequest.stream) {
    response += fragment;
  }
  return response;
}

export async function getSampleDownloadUrlInfo(sampleId: string) {
  const sampleCollection = await sampleProvider.SampleCollection;
  const sample = sampleCollection.samples.find((sample) => sample.id === sampleId);
  if (!sample) {
    throw new Error("Sample not found");
  }
  return sample.downloadUrlInfo;
}

// count message token for GPT3.5 and GPT4 message
// refer to vscode copilot tokenizer solution
export function countMessageTokens(message: LanguageModelChatMessage): number {
  let numTokens = BaseTokensPerMessage;
  const tokenizer = Tokenizer.getInstance();
  for (const [key, value] of Object.entries(message)) {
    if (!value) {
      continue;
    }
    numTokens += tokenizer.tokenLength(value);
    if (key === "name") {
      numTokens += BaseTokensPerName;
    }
  }
  return numTokens;
}

export function countMessagesTokens(messages: LanguageModelChatMessage[]): number {
  let numTokens = 0;
  for (const message of messages) {
    numTokens += countMessageTokens(message);
  }
  numTokens += BaseTokensPerCompletion;
  return numTokens;
}

export async function isInputHarmful(
  request: ChatRequest,
  token: CancellationToken
): Promise<boolean> {
<<<<<<< HEAD
  return isOutputHarmful(request.prompt, token);
}

export async function isOutputHarmful(output: string, token: CancellationToken): Promise<boolean> {
  const userMessagePrompt = `
  Please send following message back to me in orginal format. Message: 
  ${output}
  `;
  const isHarmfulMessage = [
    isContentHarmfulSystemPrompt,
    new LanguageModelChatAssistantMessage(userMessagePrompt),
=======
  const inputRaiPrompt = buildDynamicPrompt("inputRai", null);
  const isHarmfulMessage = [
    new LanguageModelChatSystemMessage(inputRaiPrompt.prompt),
    new LanguageModelChatUserMessage(request.prompt),
  ];
  return isMessageHarmful(isHarmfulMessage, token);
}

export async function isOutputHarmful(output: string, token: CancellationToken): Promise<boolean> {
  const outputRaiPrompt = buildDynamicPrompt("outputRai", null);
  const isHarmfulMessage = [
    new LanguageModelChatSystemMessage(outputRaiPrompt.prompt),
    new LanguageModelChatAssistantMessage(output),
>>>>>>> 67ecb5a0
  ];
  async function getIsHarmfulResponseAsync() {
    const isHarmfulResponse = await getCopilotResponseAsString(
      "copilot-gpt-4",
      isHarmfulMessage,
      token
    );
    return isHarmfulResponse.toLowerCase().startsWith("true");
  }
  const promises = Array(1)
    .fill(null)
    .map(() => getIsHarmfulResponseAsync());
  const results = await Promise.all(promises);
  const isHarmful = results.filter((result) => result === true).length > 0;
  return isHarmful;
}<|MERGE_RESOLUTION|>--- conflicted
+++ resolved
@@ -15,10 +15,7 @@
 import { sampleProvider } from "@microsoft/teamsfx-core";
 import { buildDynamicPrompt } from "../dynamic-prompt";
 import { BaseTokensPerCompletion, BaseTokensPerMessage, BaseTokensPerName } from "./consts";
-<<<<<<< HEAD
 import { isContentHarmfulSystemPrompt } from "./officeAddinPrompts";
-=======
->>>>>>> 67ecb5a0
 import { Tokenizer } from "./tokenizer";
 
 export async function verbatimCopilotInteraction(
@@ -85,7 +82,6 @@
   request: ChatRequest,
   token: CancellationToken
 ): Promise<boolean> {
-<<<<<<< HEAD
   return isOutputHarmful(request.prompt, token);
 }
 
@@ -97,21 +93,6 @@
   const isHarmfulMessage = [
     isContentHarmfulSystemPrompt,
     new LanguageModelChatAssistantMessage(userMessagePrompt),
-=======
-  const inputRaiPrompt = buildDynamicPrompt("inputRai", null);
-  const isHarmfulMessage = [
-    new LanguageModelChatSystemMessage(inputRaiPrompt.prompt),
-    new LanguageModelChatUserMessage(request.prompt),
-  ];
-  return isMessageHarmful(isHarmfulMessage, token);
-}
-
-export async function isOutputHarmful(output: string, token: CancellationToken): Promise<boolean> {
-  const outputRaiPrompt = buildDynamicPrompt("outputRai", null);
-  const isHarmfulMessage = [
-    new LanguageModelChatSystemMessage(outputRaiPrompt.prompt),
-    new LanguageModelChatAssistantMessage(output),
->>>>>>> 67ecb5a0
   ];
   async function getIsHarmfulResponseAsync() {
     const isHarmfulResponse = await getCopilotResponseAsString(
