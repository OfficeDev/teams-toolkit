// Copyright (c) Microsoft Corporation.
// Licensed under the MIT license.

import * as vscode from "vscode";
import * as path from "path";
import { ext } from "./extensionVariables";
import { TreeItem, TreeCategory, Result, FxError, ok } from "@microsoft/teamsfx-api";
import * as StringResources from "./resources/Strings.json";
<<<<<<< HEAD
=======
import { exp } from "./exp/index";
import { TreatmentVariables } from "./exp/treatmentVariables";
import { Correlator } from "@microsoft/teamsfx-core";
>>>>>>> e7647158

class TreeViewManager {
  private static instance: TreeViewManager;
  private treeviewMap: Map<string, CommandsTreeViewProvider>;

  private constructor() {
    this.treeviewMap = new Map();
  }

  public static getInstance() {
    if (!TreeViewManager.instance) {
      TreeViewManager.instance = new TreeViewManager();
    }
    return TreeViewManager.instance;
  }

  public async registerTreeViews() {
    const disposables = [];

    const getStartTreeViewCommand = [
      new TreeViewCommand(
        StringResources.vsc.commandsTreeViewProvider.quickStartTitle,
        StringResources.vsc.commandsTreeViewProvider.quickStartDescription,
        "fx-extension.openWelcome",
        vscode.TreeItemCollapsibleState.None,
        TreeCategory.GettingStarted,
        undefined,
        { name: "lightningBolt_16", custom: true }
      ),
      new TreeViewCommand(
        StringResources.vsc.commandsTreeViewProvider.samplesTitle,
        StringResources.vsc.commandsTreeViewProvider.samplesDescription,
        "fx-extension.openSamples",
        vscode.TreeItemCollapsibleState.None,
        TreeCategory.GettingStarted,
        undefined,
        { name: "heart", custom: false }
      ),
      new TreeViewCommand(
        StringResources.vsc.commandsTreeViewProvider.documentationTitle,
        StringResources.vsc.commandsTreeViewProvider.documentationDescription,
        "fx-extension.openDocument",
        vscode.TreeItemCollapsibleState.None,
        TreeCategory.GettingStarted,
        undefined,
        { name: "book", custom: false }
      ),
    ];
    const getStartedProvider = new CommandsTreeViewProvider(getStartTreeViewCommand);
    disposables.push(
      vscode.window.registerTreeDataProvider("teamsfx-getting-started", getStartedProvider)
    );

    const accountProvider = new CommandsTreeViewProvider([]);
    disposables.push(vscode.window.registerTreeDataProvider("teamsfx-accounts", accountProvider));

    const projectTreeViewCommand = [
      new TreeViewCommand(
        StringResources.vsc.commandsTreeViewProvider.createProjectTitle,
        StringResources.vsc.commandsTreeViewProvider.createProjectDescription,
        "fx-extension.create",
        vscode.TreeItemCollapsibleState.None,
        undefined,
        undefined,
        { name: "new-folder", custom: false }
      ),
      new TreeViewCommand(
        StringResources.vsc.commandsTreeViewProvider.addCapabilitiesTitle,
        StringResources.vsc.commandsTreeViewProvider.addCapabilitiesDescription,
        "fx-extension.addCapability",
        vscode.TreeItemCollapsibleState.None,
        undefined,
        undefined,
        { name: "addCapability", custom: true }
      ),
      new TreeViewCommand(
        StringResources.vsc.commandsTreeViewProvider.addResourcesTitle,
        StringResources.vsc.commandsTreeViewProvider.addResourcesDescription,
        "fx-extension.update",
        vscode.TreeItemCollapsibleState.None,
        undefined,
        undefined,
        { name: "addResources", custom: true }
      ),
      new TreeViewCommand(
        StringResources.vsc.commandsTreeViewProvider.manifestEditorTitle,
        StringResources.vsc.commandsTreeViewProvider.manifestEditorDescription,
        "fx-extension.openManifest",
        vscode.TreeItemCollapsibleState.None,
        undefined,
        undefined,
        { name: "edit", custom: false }
      ),
      new TreeViewCommand(
        StringResources.vsc.commandsTreeViewProvider.validateManifestTitle,
        StringResources.vsc.commandsTreeViewProvider.validateManifestDescription,
        "fx-extension.validateManifest",
        vscode.TreeItemCollapsibleState.None,
        undefined,
        undefined,
        { name: "checklist", custom: false }
      ),
      new TreeViewCommand(
        StringResources.vsc.commandsTreeViewProvider.buildPackageTitle,
        StringResources.vsc.commandsTreeViewProvider.buildPackageDescription,
        "fx-extension.build",
        vscode.TreeItemCollapsibleState.None,
        undefined,
        undefined,
        { name: "package", custom: false }
      ),
      new TreeViewCommand(
        StringResources.vsc.commandsTreeViewProvider.provisionTitle,
        StringResources.vsc.commandsTreeViewProvider.provisionDescription,
        "fx-extension.provision",
        vscode.TreeItemCollapsibleState.None,
        undefined,
        undefined,
        { name: "type-hierarchy", custom: false }
      ),
      new TreeViewCommand(
        StringResources.vsc.commandsTreeViewProvider.deployTitle,
        StringResources.vsc.commandsTreeViewProvider.deployDescription,
        "fx-extension.deploy",
        vscode.TreeItemCollapsibleState.None,
        undefined,
        undefined,
        { name: "cloud-upload", custom: false }
      ),
      new TreeViewCommand(
        StringResources.vsc.commandsTreeViewProvider.publishTitle,
        StringResources.vsc.commandsTreeViewProvider.publishDescription,
        "fx-extension.publish",
        vscode.TreeItemCollapsibleState.None,
        undefined,
        undefined,
        { name: "publish", custom: true }
      ),
    ];

    const projectProvider = new CommandsTreeViewProvider(projectTreeViewCommand);
    disposables.push(vscode.window.registerTreeDataProvider("teamsfx-project", projectProvider));

    const teamDevCenterTreeViewCommand = [
      //TODO temp solution
      new TreeViewCommand(
        StringResources.vsc.commandsTreeViewProvider.teamsDevPortalTitle,
        StringResources.vsc.commandsTreeViewProvider.teamsDevPortalDescription,
        "fx-extension.openAppManagement",
        vscode.TreeItemCollapsibleState.None,
        undefined,
        undefined,
        { name: "appManagement", custom: true }
      ),
      // new TreeViewCommand(
      //   StringResources.vsc.commandsTreeViewProvider.appManagementTitle,
      //   StringResources.vsc.commandsTreeViewProvider.appManagementDescription,
      //   "fx-extension.openAppManagement",
      //   vscode.TreeItemCollapsibleState.None,
      //   undefined,
      //   undefined,
      //   "appManagement"
      // ),
      // new TreeViewCommand(
      //   StringResources.vsc.commandsTreeViewProvider.botManagementTitle,
      //   StringResources.vsc.commandsTreeViewProvider.botManagementDescription,
      //   "fx-extension.openBotManagement",
      //   vscode.TreeItemCollapsibleState.None,
      //   undefined,
      //   undefined,
      //   "bot"
      // )
    ];
    const teamDevCenterProvider = new CommandsTreeViewProvider(teamDevCenterTreeViewCommand);
    disposables.push(
      vscode.window.registerTreeDataProvider("teamsfx-teams-dev-center", teamDevCenterProvider)
    );

    const feedbackTreeViewCommand = [
      new TreeViewCommand(
        StringResources.vsc.commandsTreeViewProvider.reportIssuesTitle,
        StringResources.vsc.commandsTreeViewProvider.reportIssuesDescription,
        "fx-extension.openReportIssues",
        vscode.TreeItemCollapsibleState.None,
        TreeCategory.Feedback,
        undefined,
        { name: "report", custom: false }
      ),
    ];
    const feedbackProvider = new CommandsTreeViewProvider(feedbackTreeViewCommand);
    disposables.push(vscode.window.registerTreeDataProvider("teamsfx-feedback", feedbackProvider));

    this.treeviewMap.set("teamsfx-getting-started", getStartedProvider);
    this.treeviewMap.set("teamsfx-accounts", accountProvider);
    this.treeviewMap.set("teamsfx-project", projectProvider);
    this.treeviewMap.set("teamsfx-teams-dev-center", teamDevCenterProvider);
    this.treeviewMap.set("teamsfx-feedback", feedbackProvider);

    return disposables;
  }

  public async registerNewTreeViews() {
    const disposables = [];

    const accountProvider = new CommandsTreeViewProvider([]);
    disposables.push(vscode.window.registerTreeDataProvider("teamsfx-accounts", accountProvider));

    const developmentCommand = [
      new TreeViewCommand(
        StringResources.vsc.commandsTreeViewProvider.createProjectTitleNew,
        StringResources.vsc.commandsTreeViewProvider.createProjectDescription,
        "fx-extension.create",
        vscode.TreeItemCollapsibleState.None,
        undefined,
        undefined,
        { name: "new-folder", custom: false }
      ),
      new TreeViewCommand(
        StringResources.vsc.commandsTreeViewProvider.samplesTitleNew,
        StringResources.vsc.commandsTreeViewProvider.samplesDescription,
        "fx-extension.openSamples",
        vscode.TreeItemCollapsibleState.None,
        TreeCategory.GettingStarted,
        undefined,
        { name: "library", custom: false }
      ),
      new TreeViewCommand(
        StringResources.vsc.commandsTreeViewProvider.addCapabilitiesTitleNew,
        StringResources.vsc.commandsTreeViewProvider.addCapabilitiesDescription,
        "fx-extension.addCapability",
        vscode.TreeItemCollapsibleState.None,
        undefined,
        undefined,
        { name: "addCapability", custom: true }
      ),
      new TreeViewCommand(
        StringResources.vsc.commandsTreeViewProvider.addResourcesTitleNew,
        StringResources.vsc.commandsTreeViewProvider.addResourcesDescription,
        "fx-extension.update",
        vscode.TreeItemCollapsibleState.None,
        undefined,
        undefined,
        { name: "addResources", custom: true }
      ),
      new TreeViewCommand(
        StringResources.vsc.commandsTreeViewProvider.manifestEditorTitleNew,
        StringResources.vsc.commandsTreeViewProvider.manifestEditorDescription,
        "fx-extension.openManifest",
        vscode.TreeItemCollapsibleState.None,
        undefined,
        undefined,
        { name: "edit", custom: false }
      ),
    ];
    const developmentProvider = new CommandsTreeViewProvider(developmentCommand);
    disposables.push(
      vscode.window.registerTreeDataProvider("teamsfx-development", developmentProvider)
    );

    const deployCommand = [
      new TreeViewCommand(
        StringResources.vsc.commandsTreeViewProvider.provisionTitleNew,
        StringResources.vsc.commandsTreeViewProvider.provisionDescription,
        "fx-extension.provision",
        vscode.TreeItemCollapsibleState.None,
        undefined,
        undefined,
        { name: "type-hierarchy", custom: false }
      ),
      new TreeViewCommand(
        StringResources.vsc.commandsTreeViewProvider.validateManifestTitleNew,
        StringResources.vsc.commandsTreeViewProvider.validateManifestDescription,
        "fx-extension.validateManifest",
        vscode.TreeItemCollapsibleState.None,
        undefined,
        undefined,
        { name: "checklist", custom: false }
      ),
      new TreeViewCommand(
        StringResources.vsc.commandsTreeViewProvider.buildPackageTitleNew,
        StringResources.vsc.commandsTreeViewProvider.buildPackageDescription,
        "fx-extension.build",
        vscode.TreeItemCollapsibleState.None,
        undefined,
        undefined,
        { name: "package", custom: false }
      ),
      new TreeViewCommand(
        StringResources.vsc.commandsTreeViewProvider.deployTitle,
        StringResources.vsc.commandsTreeViewProvider.deployDescription,
        "fx-extension.deploy",
        vscode.TreeItemCollapsibleState.None,
        undefined,
        undefined,
        { name: "cloud-upload", custom: false }
      ),
      new TreeViewCommand(
        StringResources.vsc.commandsTreeViewProvider.publishTitle,
        StringResources.vsc.commandsTreeViewProvider.publishDescription,
        "fx-extension.publish",
        vscode.TreeItemCollapsibleState.None,
        undefined,
        undefined,
        { name: "publish", custom: true }
      ),
      new TreeViewCommand(
        StringResources.vsc.commandsTreeViewProvider.teamsDevPortalTitleNew,
        StringResources.vsc.commandsTreeViewProvider.teamsDevPortalDescription,
        "fx-extension.openAppManagement",
        vscode.TreeItemCollapsibleState.None,
        undefined,
        undefined,
        { name: "developerPortal", custom: true }
      ),
    ];
    const deployProvider = new CommandsTreeViewProvider(deployCommand);
    disposables.push(vscode.window.registerTreeDataProvider("teamsfx-deployment", deployProvider));

    const helpCommand = [
      new TreeViewCommand(
        StringResources.vsc.commandsTreeViewProvider.quickStartTitle,
        StringResources.vsc.commandsTreeViewProvider.quickStartDescription,
        "fx-extension.openWelcome",
        vscode.TreeItemCollapsibleState.None,
        TreeCategory.GettingStarted,
        undefined,
        { name: "lightningBolt_16", custom: true }
      ),
      new TreeViewCommand(
        StringResources.vsc.commandsTreeViewProvider.documentationTitle,
        StringResources.vsc.commandsTreeViewProvider.documentationDescription,
        "fx-extension.openDocument",
        vscode.TreeItemCollapsibleState.None,
        TreeCategory.GettingStarted,
        undefined,
        { name: "book", custom: false }
      ),
      new TreeViewCommand(
        StringResources.vsc.commandsTreeViewProvider.reportIssuesTitleNew,
        StringResources.vsc.commandsTreeViewProvider.reportIssuesDescription,
        "fx-extension.openReportIssues",
        vscode.TreeItemCollapsibleState.None,
        TreeCategory.Feedback,
        undefined,
        { name: "github", custom: false }
      ),
    ];
    const helpProvider = new CommandsTreeViewProvider(helpCommand);
    disposables.push(
      vscode.window.registerTreeDataProvider("teamsfx-help-and-feedback", helpProvider)
    );

    this.treeviewMap.set("teamsfx-accounts", accountProvider);
    this.treeviewMap.set("teamsfx-development", developmentProvider);
    this.treeviewMap.set("teamsfx-deployment", deployProvider);
    this.treeviewMap.set("teamsfx-help-and-feedback", helpProvider);

    return disposables;
  }

  public getTreeView(viewName: string) {
    return this.treeviewMap.get(viewName);
  }

  public dispose() {
    this.treeviewMap.forEach((value) => {
      value.dispose();
    });
  }
}

export default TreeViewManager.getInstance();

export class CommandsTreeViewProvider implements vscode.TreeDataProvider<TreeViewCommand> {
  public static readonly TreeViewFlag = "TreeView";
  private _onDidChangeTreeData: vscode.EventEmitter<TreeViewCommand | undefined | void> =
    new vscode.EventEmitter<TreeViewCommand | undefined | void>();
  readonly onDidChangeTreeData: vscode.Event<TreeViewCommand | undefined | void> =
    this._onDidChangeTreeData.event;

  private commands: TreeViewCommand[] = [];
  private disposableMap: Map<string, vscode.Disposable> = new Map();

  public constructor(commands: TreeViewCommand[]) {
    this.commands.push(...commands);
  }

  findCommand(commandId: string): TreeViewCommand | undefined {
    const commandStack: TreeViewCommand[] = [];
    for (const command of this.commands) {
      commandStack.push(command);
    }
    while (commandStack.length > 0) {
      const curCommand = commandStack.shift();
      if (curCommand?.commandId === commandId) {
        return curCommand;
      }
      if (curCommand?.children) {
        for (const subCommand of curCommand?.children) {
          commandStack.push(subCommand);
        }
      }
    }
    return undefined;
  }

  async isRegistered(commandId: string): Promise<boolean> {
    const target = this.disposableMap.get(commandId);
    if (target !== undefined) {
      return true;
    }
    return false;
  }

  async refresh(items: TreeItem[]): Promise<Result<null, FxError>> {
    for (const treeItem of items) {
      const originalCommand = this.findCommand(treeItem.commandId);
      if (originalCommand !== undefined) {
        originalCommand.label = treeItem.label;
        if (treeItem.tooltip) {
          if (treeItem.tooltip.isMarkdown) {
            const markdown = new vscode.MarkdownString(treeItem.tooltip.value);
            originalCommand.tooltip = markdown;
          } else {
            originalCommand.tooltip = treeItem.tooltip.value;
          }
        }
        originalCommand.contextValue = treeItem.contextValue;
        if (treeItem.icon) {
          originalCommand.iconPath = {
            light: path.join(ext.context.extensionPath, "media", "light", `${treeItem.icon}.svg`),
            dark: path.join(ext.context.extensionPath, "media", "dark", `${treeItem.icon}.svg`),
          };
        }
      }
    }
    this._onDidChangeTreeData.fire();
    return Promise.resolve(ok(null));
  }

  async add(items: TreeItem[]): Promise<Result<null, FxError>> {
    for (const treeItem of items) {
      if (this.disposableMap.get(treeItem.commandId) !== undefined) {
        continue;
      }

      const disposable = vscode.commands.registerCommand(treeItem.commandId, (...args) =>
        Correlator.run(treeItem.callback!, args)
      );
      this.disposableMap.set(treeItem.commandId, disposable);

      let tooltip: string | vscode.MarkdownString = treeItem.label;
      if (treeItem.tooltip) {
        if (treeItem.tooltip.isMarkdown) {
          const markdown = new vscode.MarkdownString(treeItem.tooltip.value);
          tooltip = markdown;
        } else {
          tooltip = treeItem.tooltip.value;
        }
      }

      const command = new TreeViewCommand(
        treeItem.label,
        tooltip,
        treeItem.commandId,
        treeItem.subTreeItems && treeItem.subTreeItems.length > 0
          ? vscode.TreeItemCollapsibleState.Expanded
          : undefined,
        typeof treeItem.parent === "number" ? (treeItem.parent as TreeCategory) : undefined,
        [],
        treeItem.icon ? { name: treeItem.icon, custom: true } : undefined,
        treeItem.contextValue
      );

      let parentCmd = undefined;
      if (typeof treeItem.parent === "number") {
        this.commands.push(command);
      } else {
        parentCmd = this.findCommand(treeItem.parent! as string);

        if (parentCmd) {
          parentCmd.collapsibleState = vscode.TreeItemCollapsibleState.Expanded;
          parentCmd.children?.push(command);
        }
      }

      if (parentCmd || typeof treeItem.parent === "number") {
        if (treeItem.subTreeItems) {
          for (const subTreeItem of treeItem.subTreeItems) {
            const registered = await this.isRegistered(subTreeItem.commandId);
            if (!registered && subTreeItem.callback !== undefined) {
              const disposable = vscode.commands.registerCommand(
                subTreeItem.commandId,
                subTreeItem.callback
              );
              this.disposableMap.set(subTreeItem.commandId, disposable);
            }
            const subCommand = new TreeViewCommand(
              subTreeItem.label,
              subTreeItem.label,
              subTreeItem.commandId,
              subTreeItem.subTreeItems && subTreeItem.subTreeItems.length > 0
                ? vscode.TreeItemCollapsibleState.Expanded
                : undefined
            );

            if (command.children === undefined) {
              command.children = [];
            }
            command.children?.push(subCommand);
          }
        }
      }
    }
    this._onDidChangeTreeData.fire();
    return Promise.resolve(ok(null));
  }

  remove(items: TreeItem[]): Promise<Result<null, FxError>> {
    for (const treeItem of items) {
      let parentCmd = undefined;
      if (typeof treeItem.parent === "number") {
        parentCmd = this.commands.find((rootCommand) => rootCommand.category === treeItem.parent);
      } else {
        parentCmd = this.findCommand(treeItem.parent! as string);
      }

      if (parentCmd && parentCmd.children) {
        for (let i = 0; i < parentCmd.children?.length; i++) {
          if (parentCmd.children[i].commandId === treeItem.commandId) {
            if (parentCmd.children.length === 1)
              parentCmd.collapsibleState = vscode.TreeItemCollapsibleState.None;

            const removeCmd = parentCmd.children.splice(i--, 1);
            const disposable = this.disposableMap.get(removeCmd[0].commandId!);
            disposable?.dispose();
            this.disposableMap.delete(removeCmd[0].commandId!);

            if (removeCmd[0].children) {
              for (const child of removeCmd[0].children) {
                const subDisposable = this.disposableMap.get(child.commandId!);
                subDisposable?.dispose();
                this.disposableMap.delete(child.commandId!);
              }
            }
          }
        }
      }
    }
    this._onDidChangeTreeData.fire();
    return Promise.resolve(ok(null));
  }

  getTreeItem(element: TreeViewCommand): vscode.TreeItem {
    return element;
  }

  getChildren(element?: TreeViewCommand): Thenable<TreeViewCommand[]> {
    if (element && element.children) {
      return Promise.resolve(element.children);
    } else {
      return Promise.resolve(this.commands);
    }
  }

  dispose() {
    this.disposableMap.forEach((value) => {
      value.dispose();
    });
  }
}

export class TreeViewCommand extends vscode.TreeItem {
  constructor(
    public label: string,
    public tooltip: string | vscode.MarkdownString,
    public commandId?: string,
    public collapsibleState?: vscode.TreeItemCollapsibleState,
    public category?: TreeCategory,
    public children?: TreeViewCommand[],
    public image?: { name: string; custom: boolean },
    public contextValue?: string
  ) {
    super(label, collapsibleState ? collapsibleState : vscode.TreeItemCollapsibleState.None);
    this.description = "";
    this.contextValue = contextValue;

    if (image !== undefined) {
      if (!image.custom) {
        this.iconPath = new vscode.ThemeIcon(this.image!.name);
      } else {
        this.iconPath = {
          light: path.join(ext.context.extensionPath, "media", "light", `${this.image?.name}.svg`),
          dark: path.join(ext.context.extensionPath, "media", "dark", `${this.image?.name}.svg`),
        };
      }
    }

    if (commandId) {
      this.command = {
        title: label,
        command: commandId,
        arguments: [[CommandsTreeViewProvider.TreeViewFlag]],
      };
    }
  }
}<|MERGE_RESOLUTION|>--- conflicted
+++ resolved
@@ -6,12 +6,7 @@
 import { ext } from "./extensionVariables";
 import { TreeItem, TreeCategory, Result, FxError, ok } from "@microsoft/teamsfx-api";
 import * as StringResources from "./resources/Strings.json";
-<<<<<<< HEAD
-=======
-import { exp } from "./exp/index";
-import { TreatmentVariables } from "./exp/treatmentVariables";
 import { Correlator } from "@microsoft/teamsfx-core";
->>>>>>> e7647158
 
 class TreeViewManager {
   private static instance: TreeViewManager;
