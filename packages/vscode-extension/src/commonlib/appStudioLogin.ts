--- conflicted
+++ resolved
@@ -131,10 +131,6 @@
     if (AppStudioLogin.statusChange !== undefined) {
       await AppStudioLogin.statusChange(signedOut, undefined, undefined);
     }
-<<<<<<< HEAD
-=======
-    await AppStudioLogin.codeFlowInstance.logout();
->>>>>>> 4e6967f6
     await this.notifyStatus();
     return new Promise((resolve) => {
       resolve(true);
