/* eslint-disable @typescript-eslint/ban-types */
/* eslint-disable @typescript-eslint/no-var-requires */
// Copyright (c) Microsoft Corporation.
// Licensed under the MIT license.

import * as vscode from "vscode";
import {
  PublicClientApplication,
  AccountInfo,
  Configuration,
  TokenCache,
  AuthorizationUrlRequest,
} from "@azure/msal-node";
import * as express from "express";
import * as http from "http";
import * as fs from "fs-extra";
import * as path from "path";
import { Mutex } from "async-mutex";
import { FxError, ok, Result, UserError, err } from "@microsoft/teamsfx-api";
import VsCodeLogInstance from "./log";
import * as crypto from "crypto";
import { AddressInfo } from "net";
import { loadAccountId, saveAccountId, UTF8 } from "./cacheAccess";
import * as stringUtil from "util";
import {
  codeSpacesAuthComplete,
  extensionID,
  loggedIn,
  loggedOut,
  loggingIn,
  vscodeRedirect,
} from "./common/constant";
import { ExtTelemetry } from "../telemetry/extTelemetry";
import {
  TelemetryErrorType,
  TelemetryEvent,
  TelemetryProperty,
  TelemetrySuccess,
} from "../telemetry/extTelemetryEvents";
import { getDefaultString, localize } from "../utils/localizeUtils";
import { ExtensionErrors } from "../error";
<<<<<<< HEAD
import { env, Uri } from "vscode";
import { randomBytes } from "crypto";
import { getExchangeCode } from "./exchangeCode";
=======
import * as os from "os";
>>>>>>> 77bec35c

interface Deferred<T> {
  resolve: (result: T | Promise<T>) => void;
  reject: (reason: any) => void;
}

export class CodeFlowLogin {
  pca: PublicClientApplication;
  account: AccountInfo | undefined;
  /**
   * @deprecated will be removed after unify m365 login
   */
  scopes: string[];
  config: Configuration;
  port: number;
  mutex: Mutex;
  msalTokenCache: TokenCache;
  accountName: string;
  status: string | undefined;

  constructor(scopes: string[], config: Configuration, port: number, accountName: string) {
    this.scopes = scopes;
    this.config = config;
    this.port = port;
    this.mutex = new Mutex();
    this.pca = new PublicClientApplication(this.config);
    this.msalTokenCache = this.pca.getTokenCache();
    this.accountName = accountName;
    this.status = loggedOut;
  }

  async reloadCache() {
    const accountCache = await loadAccountId(this.accountName);
    if (accountCache) {
      const dataCache = await this.msalTokenCache.getAccountByHomeId(accountCache);
      if (dataCache) {
        this.account = dataCache;
        this.status = loggedIn;
      }
    } else if (this.status !== loggingIn) {
      this.account = undefined;
      this.status = loggedOut;
    }
  }

  async login(scopes: Array<string>, loginHint?: string): Promise<string> {
    if (process.env.CODESPACES == "true") {
      return await this.loginInCodeSpace(scopes);
    }
    ExtTelemetry.sendTelemetryEvent(TelemetryEvent.LoginStart, {
      [TelemetryProperty.AccountType]: this.accountName,
    });
    const codeVerifier = CodeFlowLogin.toBase64UrlEncoding(
      crypto.randomBytes(32).toString("base64")
    );
    const codeChallenge = CodeFlowLogin.toBase64UrlEncoding(
      await CodeFlowLogin.sha256(codeVerifier)
    );
    let serverPort = this.port;

    // try get an unused port
    const app = express();
    const server = app.listen(serverPort);
    serverPort = (server.address() as AddressInfo).port;

    const authCodeUrlParameters: AuthorizationUrlRequest = {
      scopes: scopes,
      codeChallenge: codeChallenge,
      codeChallengeMethod: "S256",
      redirectUri: `http://localhost:${serverPort}`,
      prompt: !loginHint ? "select_account" : "login",
      loginHint,
    };

    let deferredRedirect: Deferred<string>;
    const redirectPromise: Promise<string> = new Promise<string>(
      (resolve, reject) => (deferredRedirect = { resolve, reject })
    );

    app.get("/", (req: express.Request, res: express.Response) => {
      this.status = loggingIn;
      const tokenRequest = {
        code: req.query.code as string,
        scopes: scopes,
        redirectUri: `http://localhost:${serverPort}`,
        codeVerifier: codeVerifier,
      };

      this.pca
        .acquireTokenByCode(tokenRequest)
        .then(async (response) => {
          if (response) {
            if (response.account) {
              await this.mutex?.runExclusive(async () => {
                this.account = response.account!;
                this.status = loggedIn;
                await saveAccountId(this.accountName, this.account.homeAccountId);
              });
              deferredRedirect.resolve(response.accessToken);

              const resultFilePath = path.join(__dirname, "./codeFlowResult/index.html");
              if (fs.existsSync(resultFilePath)) {
                sendFile(res, resultFilePath, "text/html; charset=utf-8");
              } else {
                // do not break if result file has issue
                VsCodeLogInstance.error(
                  "[Login] " + localize("teamstoolkit.codeFlowLogin.resultFileNotFound")
                );
                res.sendStatus(200);
              }
            }
          } else {
            throw new Error("get no response");
          }
        })
        .catch((error) => {
          this.status = loggedOut;
          VsCodeLogInstance.error("[Login] " + error.message);
          deferredRedirect.reject(
            new UserError({
              error,
              source: getDefaultString("teamstoolkit.codeFlowLogin.loginComponent"),
            })
          );
          res.status(500).send(error);
        });
    });

    const codeTimer = setTimeout(() => {
      if (this.account) {
        this.status = loggedIn;
      } else {
        this.status = loggedOut;
      }
      deferredRedirect.reject(
        new UserError(
          getDefaultString("teamstoolkit.codeFlowLogin.loginComponent"),
          getDefaultString("teamstoolkit.codeFlowLogin.loginTimeoutTitle"),
          getDefaultString("teamstoolkit.codeFlowLogin.loginTimeoutDescription"),
          localize("teamstoolkit.codeFlowLogin.loginTimeoutDescription")
        )
      );
    }, 5 * 60 * 1000); // keep the same as azure login

    function cancelCodeTimer() {
      clearTimeout(codeTimer);
    }

    let accessToken = undefined;
    try {
      await this.startServer(server, serverPort);
      this.pca.getAuthCodeUrl(authCodeUrlParameters).then(async (response: string) => {
        vscode.env.openExternal(vscode.Uri.parse(response));
      });

      redirectPromise.then(cancelCodeTimer, cancelCodeTimer);
      accessToken = await redirectPromise;
    } catch (e) {
      ExtTelemetry.sendTelemetryErrorEvent(TelemetryEvent.Login, e, {
        [TelemetryProperty.AccountType]: this.accountName,
        [TelemetryProperty.Success]: TelemetrySuccess.No,
        [TelemetryProperty.UserId]: "",
        [TelemetryProperty.Internal]: "false",
        [TelemetryProperty.ErrorType]:
          e instanceof UserError ? TelemetryErrorType.UserError : TelemetryErrorType.SystemError,
        [TelemetryProperty.ErrorCode]: `${e.source}.${e.name}`,
        [TelemetryProperty.ErrorMessage]: `${e.message}`,
      });
      throw e;
    } finally {
      if (accessToken) {
        const tokenJson = ConvertTokenToJson(accessToken);
        ExtTelemetry.sendTelemetryEvent(TelemetryEvent.Login, {
          [TelemetryProperty.AccountType]: this.accountName,
          [TelemetryProperty.Success]: TelemetrySuccess.Yes,
          [TelemetryProperty.UserId]: (tokenJson as any).oid ? (tokenJson as any).oid : "",
          [TelemetryProperty.Internal]: (tokenJson as any).upn?.endsWith("@microsoft.com")
            ? "true"
            : "false",
        });
      }
      server.close();
    }

    return accessToken;
  }

  async loginInCodeSpace(scopes: Array<string>): Promise<string> {
    let callbackUri: Uri = await env.asExternalUri(
      Uri.parse(`${env.uriScheme}://${extensionID}/${codeSpacesAuthComplete}`)
    );
    const nonce: string = randomBytes(16).toString("base64");
    const callbackQuery = new URLSearchParams(callbackUri.query);
    callbackQuery.set("nonce", nonce);
    callbackUri = callbackUri.with({
      query: callbackQuery.toString(),
    });
    const state = encodeURIComponent(callbackUri.toString(true));
    const codeVerifier = CodeFlowLogin.toBase64UrlEncoding(
      crypto.randomBytes(32).toString("base64")
    );
    const codeChallenge = CodeFlowLogin.toBase64UrlEncoding(
      await CodeFlowLogin.sha256(codeVerifier)
    );
    const authCodeUrlParameters: AuthorizationUrlRequest = {
      scopes: scopes,
      codeChallenge: codeChallenge,
      codeChallengeMethod: "S256",
      redirectUri: vscodeRedirect,
      prompt: "select_account",
      state: state,
    };
    const signInUrl: string = await this.pca.getAuthCodeUrl(authCodeUrlParameters);
    const uri: Uri = Uri.parse(signInUrl);
    void env.openExternal(uri);

    const timeoutPromise = new Promise((_resolve: (value: string) => void, reject) => {
      const wait = setTimeout(() => {
        clearTimeout(wait);
        reject("Login timed out.");
      }, 1000 * 60 * 5);
    });

    const accessCode = await Promise.race([getExchangeCode(), timeoutPromise]);

    const tokenRequest = {
      code: accessCode,
      scopes: scopes,
      redirectUri: vscodeRedirect,
      codeVerifier: codeVerifier,
    };

    const res = await this.pca.acquireTokenByCode(tokenRequest);
    return Promise.resolve(res.accessToken);
  }

  async logout(): Promise<boolean> {
    try {
      await saveAccountId(this.accountName, undefined);
      const accounts = await this.msalTokenCache.getAllAccounts();
      if (accounts.length > 0) {
        accounts.forEach(async (accountInfo) => {
          await this.msalTokenCache.removeAccount(accountInfo);
        });
      }
      this.account = undefined;
      this.status = loggedOut;
      ExtTelemetry.sendTelemetryEvent(TelemetryEvent.SignOut, {
        [TelemetryProperty.AccountType]: this.accountName,
        [TelemetryProperty.Success]: TelemetrySuccess.Yes,
      });
      return true;
    } catch (e) {
      VsCodeLogInstance.error("[Logout " + this.accountName + "] " + e.message);
      ExtTelemetry.sendTelemetryErrorEvent(TelemetryEvent.SignOut, e, {
        [TelemetryProperty.AccountType]: this.accountName,
        [TelemetryProperty.Success]: TelemetrySuccess.No,
        [TelemetryProperty.ErrorType]:
          e instanceof UserError ? TelemetryErrorType.UserError : TelemetryErrorType.SystemError,
        [TelemetryProperty.ErrorCode]: `${e.source}.${e.name}`,
        [TelemetryProperty.ErrorMessage]: `${e.message}`,
      });
      return false;
    }
  }

  /**
   * @deprecated will be removed after unify m365 login
   */
  async getToken(refresh = true): Promise<string | undefined> {
    try {
      if (!this.account) {
        const accessToken = await this.login(this.scopes);
        return accessToken;
      } else {
        return this.pca
          .acquireTokenSilent({
            account: this.account,
            scopes: this.scopes,
            forceRefresh: false,
          })
          .then((response) => {
            if (response) {
              return response.accessToken;
            } else {
              return undefined;
            }
          })
          .catch(async (error) => {
            VsCodeLogInstance.error(
              "[Login] " +
                stringUtil.format(
                  localize("teamstoolkit.codeFlowLogin.silentAcquireToken"),
                  path.join(os.homedir(), ".fx", "account"),
                  error.message
                )
            );
            if (!(await checkIsOnline())) {
              return undefined;
            }
            await this.logout();
            if (refresh) {
              const accessToken = await this.login(this.scopes);
              return accessToken;
            }
            return undefined;
          });
      }
    } catch (error) {
      VsCodeLogInstance.error("[Login] " + error.message);
      if (
        error.name !== getDefaultString("teamstoolkit.codeFlowLogin.loginTimeoutTitle") &&
        error.name !== getDefaultString("teamstoolkit.codeFlowLogin.loginPortConflictTitle")
      ) {
        throw LoginCodeFlowError(error);
      } else {
        throw error;
      }
    }
  }

  async getTokenByScopes(
    scopes: Array<string>,
    refresh = true,
    loginHint?: string
  ): Promise<Result<string, FxError>> {
    if (!this.account) {
      const accessToken = await this.login(scopes, loginHint);
      return ok(accessToken);
    } else {
      try {
        const res = await this.pca.acquireTokenSilent({
          account: this.account,
          scopes: scopes,
          forceRefresh: false,
        });
        if (res) {
          return ok(res.accessToken);
        } else {
          return err(LoginCodeFlowError(new Error("No token response.")));
        }
      } catch (error) {
        VsCodeLogInstance.error(
          "[Login] " +
            stringUtil.format(
              localize("teamstoolkit.codeFlowLogin.silentAcquireToken"),
              path.join(os.homedir(), ".fx", "account"),
              error.message
            )
        );
        if (!(await checkIsOnline())) {
          return error(CheckOnlineError());
        }
        await this.logout();
        if (refresh) {
          const accessToken = await this.login(scopes, loginHint);
          return ok(accessToken);
        }
        return err(LoginCodeFlowError(error));
      }
    }
  }

  async switchAccount(scopes: Array<string>, loginHint?: string): Promise<Result<string, FxError>> {
    await this.logout();
    try {
      if (loginHint) {
        const allAccounts = await this.msalTokenCache.getAllAccounts();
        const accountMatchedInCache = !allAccounts
          ? undefined
          : allAccounts.find((o) => o.username === loginHint);
        if (!!accountMatchedInCache) {
          // If there is an account in msal cache with the same login hint, we will use that account to sign in.
          this.account = accountMatchedInCache;
          await saveAccountId(this.accountName, accountMatchedInCache.homeAccountId);
        }
      }
      const accessTokenRes = await this.getTokenByScopes(scopes, true, loginHint);
      if (accessTokenRes.isErr()) {
        return err(accessTokenRes.error);
      }

      return ok(accessTokenRes.value);
    } catch (e) {
      return err(LoginCodeFlowError(e));
    }
  }

  async startServer(server: http.Server, port: number): Promise<string> {
    // handle port timeout
    let defferedPort: Deferred<string>;
    const portPromise: Promise<string> = new Promise<string>(
      (resolve, reject) => (defferedPort = { resolve, reject })
    );
    const portTimer = setTimeout(() => {
      defferedPort.reject(
        new UserError(
          getDefaultString("teamstoolkit.codeFlowLogin.loginComponent"),
          getDefaultString("teamstoolkit.codeFlowLogin.loginPortConflictTitle"),
          getDefaultString("teamstoolkit.codeFlowLogin.loginPortConflictDescription"),
          localize("teamstoolkit.codeFlowLogin.loginPortConflictDescription")
        )
      );
    }, 5000);

    function cancelPortTimer() {
      clearTimeout(portTimer);
    }

    server.on("listening", () => {
      defferedPort.resolve(`Code login server listening on port ${port}`);
    });
    portPromise.then(cancelPortTimer, cancelPortTimer);
    return portPromise;
  }

  static toBase64UrlEncoding(base64string: string) {
    return base64string.replace(/=/g, "").replace(/\+/g, "-").replace(/\//g, "_");
  }

  static sha256(s: string | Uint8Array): Promise<string> {
    return require("crypto").createHash("sha256").update(s).digest("base64");
  }
}

function sendFile(res: http.ServerResponse, filepath: string, contentType: string) {
  fs.readFile(filepath, (err, body) => {
    if (err) {
      VsCodeLogInstance.error(err.message);
    } else {
      res.writeHead(200, {
        "Content-Length": body.length,
        "Content-Type": contentType,
      });
      res.end(body);
    }
  });
}

export function LoginFailureError(innerError?: any): UserError {
  return new UserError({
    name: getDefaultString("teamstoolkit.codeFlowLogin.loginFailureTitle"),
    message: getDefaultString("teamstoolkit.codeFlowLogin.loginFailureDescription"),
    displayMessage: localize("teamstoolkit.codeFlowLogin.loginFailureDescription"),
    source: "Login",
    error: innerError,
  });
}

export function LoginCodeFlowError(innerError?: any): UserError {
  return new UserError({
    name: getDefaultString("teamstoolkit.codeFlowLogin.loginCodeFlowFailureTitle"),
    message: getDefaultString("teamstoolkit.codeFlowLogin.loginCodeFlowFailureDescription"),
    displayMessage: localize("teamstoolkit.codeFlowLogin.loginCodeFlowFailureDescription"),
    source: getDefaultString("teamstoolkit.codeFlowLogin.loginComponent"),
    error: innerError,
  });
}

export function CheckOnlineError(): UserError {
  return new UserError({
    name: getDefaultString("teamstoolkit.codeFlowLogin.checkOnlineFailTitle"),
    message: getDefaultString("teamstoolkit.codeFlowLogin.checkOnlineFailDetail"),
    displayMessage: localize("teamstoolkit.codeFlowLogin.checkOnlineFailDetail"),
    source: getDefaultString("teamstoolkit.codeFlowLogin.loginComponent"),
  });
}

export function UserCancelError(source: string): UserError {
  return new UserError({
    name: ExtensionErrors.UserCancel,
    message: getDefaultString("teamstoolkit.appStudioLogin.loginCancel"),
    displayMessage: localize("teamstoolkit.appStudioLogin.loginCancel"),
    source: source,
  });
}

export function ConvertTokenToJson(token: string): object {
  const array = token.split(".");
  const buff = Buffer.from(array[1], "base64");
  return JSON.parse(buff.toString(UTF8));
}

export async function checkIsOnline(): Promise<boolean> {
  const options = {
    hostname: "login.microsoftonline.com",
    path: "/",
    method: "head",
  };

  return new Promise((resolve, reject) => {
    const req = http.request(options, (res) => {
      res.on("data", () => {});
      res.on("end", () => {
        resolve(true);
      });
    });
    req.on("error", (e) => resolve(false));
    req.end();
  });
}<|MERGE_RESOLUTION|>--- conflicted
+++ resolved
@@ -39,14 +39,10 @@
 } from "../telemetry/extTelemetryEvents";
 import { getDefaultString, localize } from "../utils/localizeUtils";
 import { ExtensionErrors } from "../error";
-<<<<<<< HEAD
 import { env, Uri } from "vscode";
 import { randomBytes } from "crypto";
 import { getExchangeCode } from "./exchangeCode";
-=======
 import * as os from "os";
->>>>>>> 77bec35c
-
 interface Deferred<T> {
   resolve: (result: T | Promise<T>) => void;
   reject: (reason: any) => void;
