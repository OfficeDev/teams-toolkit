export const CONFIGURATION_PREFIX = "fx-extension";
export enum ConfigurationKey {
  ArmSupportEnabled = "armSupportEnabled",
  BicepEnvCheckerEnable = "validateBicep",
}

export const migrateV1DocUrl = "https://aka.ms/teamsfx-migrate-v1";

export enum SyncedState {
  Version = "teamsToolkit:synced:version",
}

<<<<<<< HEAD
export const LocalEnvironment = "local";
=======
export enum UserState {
  IsExisting = "teamsToolkit:user:isExisting",
}
>>>>>>> 3e6747b9
<|MERGE_RESOLUTION|>--- conflicted
+++ resolved
@@ -10,10 +10,8 @@
   Version = "teamsToolkit:synced:version",
 }
 
-<<<<<<< HEAD
-export const LocalEnvironment = "local";
-=======
 export enum UserState {
   IsExisting = "teamsToolkit:user:isExisting",
 }
->>>>>>> 3e6747b9
+
+export const LocalEnvironment = "local";