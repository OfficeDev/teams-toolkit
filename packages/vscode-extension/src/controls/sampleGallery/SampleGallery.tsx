// Copyright (c) Microsoft Corporation.
// Licensed under the MIT license.

import "./SampleGallery.scss";

import * as React from "react";

import { Icon } from "@fluentui/react";

import { GlobalKey } from "../../constants";
import {
  TelemetryEvent,
  TelemetryProperty,
  TelemetryTriggerFrom,
} from "../../telemetry/extTelemetryEvents";
import { Commands } from "../Commands";
import { SampleGalleryState, SampleInfo } from "./ISamples";
import OfflinePage from "./offlinePage";
import SampleCard from "./sampleCard";
import SampleDetailPage from "./sampleDetailPage";
import SampleFilter from "./sampleFilter";
import SampleListItem from "./sampleListItem";

export default class SampleGallery extends React.Component<unknown, SampleGalleryState> {
  private samples: SampleInfo[] = [];

  constructor(props: unknown) {
    super(props);
    this.state = {
      loading: true,
      layout: "grid",
    };
  }

  public componentDidMount() {
    window.addEventListener("message", this.receiveMessage, false);
    vscode.postMessage({
      command: Commands.LoadSampleCollection,
    });
    vscode.postMessage({
      command: Commands.GetData,
      data: {
        key: GlobalKey.SampleGalleryLayout,
      },
    });
  }

  public render() {
    const titleSection = (
      <div className="section" id="title">
        <div className="logo">
          <Icon iconName="Library" className="logo" />
        </div>
        <div className="title">
          <h1>Samples</h1>
          <h3>
            Explore our sample gallery filled with solutions that work seamlessly with Teams
            Toolkit.
          </h3>
        </div>
      </div>
    );
    if (this.state.loading) {
      return <div className="sample-gallery">{titleSection}</div>;
    } else if (this.state.selectedSampleId) {
      const selectedSample = this.samples.filter(
        (sample: SampleInfo) => sample.id == this.state.selectedSampleId
      )[0];
      return <SampleDetailPage sample={selectedSample} selectSample={this.selectSample} />;
    } else {
      return (
        <div className="sample-gallery">
          {titleSection}
          {this.state.error !== undefined ? (
            <OfflinePage />
          ) : (
            <>
              <SampleFilter
                layout={this.state.layout}
                samples={this.samples}
                onFilteredSamplesChange={(filteredSamples: SampleInfo[]) => {
                  this.setState({ filteredSamples });
<<<<<<< HEAD
                }}
                onLayoutChange={(newLayout: "grid" | "list") => {
                  this.setState({ layout: newLayout });
=======
>>>>>>> e73e76fb
                }}
                onLayoutChange={this.onLayoutChanged}
              ></SampleFilter>
              {this.state.layout === "grid" ? (
                <div className="sample-stack">
                  {(this.state.filteredSamples ?? this.samples).map((sample: SampleInfo) => {
                    return (
                      <SampleCard
                        key={sample.id}
                        sample={sample}
                        selectSample={this.selectSample}
                      />
                    );
                  })}
                </div>
              ) : (
                <div className="sample-list">
                  {(this.state.filteredSamples ?? this.samples).map((sample: SampleInfo) => {
                    return (
                      <SampleListItem
                        key={sample.id}
                        sample={sample}
                        selectSample={this.selectSample}
                      />
                    );
                  })}
                </div>
              )}
            </>
          )}
        </div>
      );
    }
  }

  private receiveMessage = (event: any) => {
    const message = event.data.message;
    switch (message) {
      case Commands.LoadSampleCollection:
        const error = event.data.error;
        this.samples = event.data.data as SampleInfo[];
        this.setState({
          loading: false,
          error,
        });
        break;
      case Commands.GetData:
        const key = event.data.data.key;
        const value = event.data.data.value;
        if (key === GlobalKey.SampleGalleryLayout) {
          this.setState({
            layout: value,
          });
        }
        break;
      default:
        break;
    }
  };

  private selectSample = (id: string) => {
    this.setState({
      selectedSampleId: id,
    });
  };

  private onLayoutChanged = (newLayout: "grid" | "list") => {
    vscode.postMessage({
      command: Commands.SendTelemetryEvent,
      data: {
        eventName: TelemetryEvent.SearchSample,
        properties: {
          [TelemetryProperty.TriggerFrom]: TelemetryTriggerFrom.Webview,
          [TelemetryProperty.Layout]: newLayout,
        },
      },
    });
    vscode.postMessage({
      command: Commands.StoreData,
      data: {
        key: GlobalKey.SampleGalleryLayout,
        value: newLayout,
      },
    });
    this.setState({ layout: newLayout });
  };
}<|MERGE_RESOLUTION|>--- conflicted
+++ resolved
@@ -80,12 +80,6 @@
                 samples={this.samples}
                 onFilteredSamplesChange={(filteredSamples: SampleInfo[]) => {
                   this.setState({ filteredSamples });
-<<<<<<< HEAD
-                }}
-                onLayoutChange={(newLayout: "grid" | "list") => {
-                  this.setState({ layout: newLayout });
-=======
->>>>>>> e73e76fb
                 }}
                 onLayoutChange={this.onLayoutChanged}
               ></SampleFilter>
