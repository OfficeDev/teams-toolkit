// Copyright (c) Microsoft Corporation.
// Licensed under the MIT license.

import "./sampleDetailPage.scss";

import * as React from "react";

import { ActionButton, Image } from "@fluentui/react";
import { VSCodeButton, VSCodeTag } from "@vscode/webview-ui-toolkit/react";

import { TelemetryTriggerFrom } from "../../telemetry/extTelemetryEvents";
import { Setting, Watch } from "../resources";
import { SampleProps } from "./ISamples";

export default class SampleDetailPage extends React.Component<SampleProps, any> {
  constructor(props: SampleProps) {
    super(props);
  }

  render() {
    const sample = this.props.sample;
    return (
      <div className="sampleDetail">
        <ActionButton iconProps={{ iconName: "ChevronLeft" }} onClick={this.onBack}>
          Back
        </ActionButton>
        <div className="header">
          <div className="contents">
            <h2>{sample.title}</h2>
            <div className="tags">
              {sample.tags.map((value: string) => {
                return (
                  <VSCodeTag className="tag" key={value}>
                    {value}
                  </VSCodeTag>
                );
              })}
            </div>
          </div>
          <div className="buttons">
            <VSCodeButton
              onClick={() =>
                this.props.createSample(this.props.sample, TelemetryTriggerFrom.SampleDetailPage)
              }
            >
              Create
            </VSCodeButton>
            <VSCodeButton
              appearance="secondary"
              onClick={() =>
                this.props.viewGitHub(this.props.sample, TelemetryTriggerFrom.SampleDetailPage)
              }
            >
              View on GitHub
            </VSCodeButton>
          </div>
        </div>
        <div className="estimation-time info">
          <div className="watch">
            <Watch></Watch>
          </div>
          <label style={{ paddingLeft: 4 }}>{sample.time}</label>
        </div>
        <div className="configuration info">
          <div className="setting">
            <Setting></Setting>
          </div>
          <label style={{ paddingLeft: 4 }}>{sample.configuration}</label>
        </div>
        <Image src={sample.gifUrl || sample.thumbnailUrl} />
        <div className="description">{sample.fullDescription}</div>
      </div>
    );
  }

  onBack = () => {
<<<<<<< HEAD
    this.props.selectSample("", TelemetryTriggerFrom.SampleDetailPage);
=======
    this.props.selectSample("");
  };

  onCreate = () => {
    vscode.postMessage({
      command: Commands.CloneSampleApp,
      data: {
        appName: this.props.sample.title,
        appFolder: this.props.sample.id,
      },
    });
  };

  onViewGithub = () => {
    vscode.postMessage({
      command: Commands.SendTelemetryEvent,
      data: {
        eventName: TelemetryEvent.ViewSampleInGitHub,
        properties: {
          [TelemetryProperty.TriggerFrom]: TelemetryTriggerFrom.Webview,
          [TelemetryProperty.SampleAppName]: this.props.sample.id,
        },
      },
    });
    const sampleInfo = this.props.sample.downloadUrlInfo;
    vscode.postMessage({
      command: Commands.OpenExternalLink,
      data: `https://github.com/${sampleInfo.owner}/${sampleInfo.repository}/tree/${sampleInfo.ref}/${sampleInfo.dir}`,
    });
>>>>>>> f2cdce79
  };
}<|MERGE_RESOLUTION|>--- conflicted
+++ resolved
@@ -8,7 +8,12 @@
 import { ActionButton, Image } from "@fluentui/react";
 import { VSCodeButton, VSCodeTag } from "@vscode/webview-ui-toolkit/react";
 
-import { TelemetryTriggerFrom } from "../../telemetry/extTelemetryEvents";
+import {
+  TelemetryEvent,
+  TelemetryProperty,
+  TelemetryTriggerFrom,
+} from "../../telemetry/extTelemetryEvents";
+import { Commands } from "../Commands";
 import { Setting, Watch } from "../resources";
 import { SampleProps } from "./ISamples";
 
@@ -74,10 +79,7 @@
   }
 
   onBack = () => {
-<<<<<<< HEAD
     this.props.selectSample("", TelemetryTriggerFrom.SampleDetailPage);
-=======
-    this.props.selectSample("");
   };
 
   onCreate = () => {
@@ -106,6 +108,5 @@
       command: Commands.OpenExternalLink,
       data: `https://github.com/${sampleInfo.owner}/${sampleInfo.repository}/tree/${sampleInfo.ref}/${sampleInfo.dir}`,
     });
->>>>>>> f2cdce79
   };
 }