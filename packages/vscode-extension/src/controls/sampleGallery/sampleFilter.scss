.sample-filter {
  display: flex;
  flex-direction: column;
}

.sample-filter-bar {
  display: flex;
  flex-direction: row;
  margin-bottom: 18px;

  .search-box {
    width: 200px;
<<<<<<< HEAD
=======
    margin-bottom: 16px;

    .codicon-close {
      width: 20px;
      height: 20px;
      font-size: 20px;
    }

    .hide {
      display: none;
    }
  }

  .search-box::part(root) {
>>>>>>> e73e76fb
    border-radius: 2px;
  }

  .filter-bar {
    flex-grow: 1;
  }

  .view-button {
    height: 24px;
    width: 24px;
    margin-left: 8px;
  }

<<<<<<< HEAD
=======
  .type-dropdown {
    width: 150px;
    z-index: 2;
  }

>>>>>>> e73e76fb
  .view-selected {
    border-radius: 4px;
    background: var(--vscode-checkbox-border, #3c3c3c);
  }

  .filter-dropdown {
    margin-left: 16px;
    border-radius: 5px;
    z-index: 3;
  }

  .filter-dropdown::part(control) {
    border-radius: 5px;
  }
}

.filter-tag-bar {
  display: flex;
  margin-bottom: 39px;

  .filter-tag {
    margin-right: 16px;
  }
}<|MERGE_RESOLUTION|>--- conflicted
+++ resolved
@@ -10,8 +10,6 @@
 
   .search-box {
     width: 200px;
-<<<<<<< HEAD
-=======
     margin-bottom: 16px;
 
     .codicon-close {
@@ -26,7 +24,6 @@
   }
 
   .search-box::part(root) {
->>>>>>> e73e76fb
     border-radius: 2px;
   }
 
@@ -40,14 +37,6 @@
     margin-left: 8px;
   }
 
-<<<<<<< HEAD
-=======
-  .type-dropdown {
-    width: 150px;
-    z-index: 2;
-  }
-
->>>>>>> e73e76fb
   .view-selected {
     border-radius: 4px;
     background: var(--vscode-checkbox-border, #3c3c3c);
