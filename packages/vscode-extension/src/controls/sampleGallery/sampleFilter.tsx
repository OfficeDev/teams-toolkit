// Copyright (c) Microsoft Corporation.
// Licensed under the MIT license.

import "./sampleFilter.scss";

import Fuse from "fuse.js";
import { debounce } from "lodash";
import * as React from "react";

import {
  VSCodeButton,
  VSCodeDropdown,
  VSCodeOption,
  VSCodeTag,
  VSCodeTextField,
} from "@vscode/webview-ui-toolkit/react";

import {
  TelemetryEvent,
  TelemetryProperty,
  TelemetryTriggerFrom,
} from "../../telemetry/extTelemetryEvents";
import { Commands } from "../Commands";
import { Grid } from "../resources";
import { SampleFilterProps, SampleFilterState, SampleInfo } from "./ISamples";
<<<<<<< HEAD

export default class SampleFilter extends React.Component<SampleFilterProps, SampleFilterState> {
  private sampleTypes = ["Tab", "Bot", "Messaging extension"];
  private sampleLanguages = ["TS", "JS"];
  private sampleTechniques = ["Azure", "Adaptive Cards", "SSO", "SPFx", "Outlook", "Graph"];

  constructor(props: SampleFilterProps) {
    super(props);
    this.state = {
      selectedTypes: [],
      selectedLanguages: [],
      selectedTechniques: [],
=======

export default class SampleFilter extends React.Component<SampleFilterProps, SampleFilterState> {
  constructor(props: SampleFilterProps) {
    super(props);
    this.state = {
>>>>>>> e73e76fb
      query: "",
    };
  }

  render() {
    return (
      <div className="sample-filter">
<<<<<<< HEAD
        <div className="sample-filter-bar">
          <VSCodeTextField
            className="search-box"
            placeholder="Search samples"
            value={this.state.query}
            onInput={this.onSearchTextChanged}
          >
            <span slot="start" className="codicon codicon-search"></span>
          </VSCodeTextField>
          <VSCodeDropdown className="filter-dropdown" onChange={this.onTypeFilterChanged}>
            <VSCodeOption selected>type</VSCodeOption>
            {this.sampleTypes
              .filter((type) => this.state.selectedTypes.indexOf(type) < 0)
              .map((type) => (
                <VSCodeOption>{type}</VSCodeOption>
              ))}
          </VSCodeDropdown>
          <VSCodeDropdown className="filter-dropdown" onChange={this.onLanguageFilterChanged}>
            <VSCodeOption selected>languages</VSCodeOption>
            {this.sampleLanguages
              .filter((type) => this.state.selectedLanguages.indexOf(type) < 0)
              .map((type) => (
                <VSCodeOption>{type}</VSCodeOption>
              ))}
          </VSCodeDropdown>
          <VSCodeDropdown className="filter-dropdown" onChange={this.onTechniqueFilterChanged}>
            <VSCodeOption selected>techniques</VSCodeOption>
            {this.sampleTechniques
              .filter((type) => this.state.selectedTechniques.indexOf(type) < 0)
              .map((type) => (
                <VSCodeOption>{type}</VSCodeOption>
              ))}
          </VSCodeDropdown>
          <div className="filter-bar"></div>
          <VSCodeButton
            onClick={() => this.props.onLayoutChange("grid")}
            appearance="icon"
            aria-label="gallary view"
            className={`view-button ${this.props.layout === "grid" ? "view-selected" : ""}`}
          >
            <Grid />
          </VSCodeButton>
          <VSCodeButton
            onClick={() => this.props.onLayoutChange("list")}
            appearance="icon"
            aria-label="list view"
            className={`view-button ${this.props.layout === "list" ? "view-selected" : ""}`}
          >
            <span className="codicon codicon-list-unordered"></span>
          </VSCodeButton>
        </div>
        <div className="filter-tag-bar">
          <VSCodeTag className="filter-tag">
            <span>Test</span>
            <span className="codicon codicon-close"></span>
          </VSCodeTag>
        </div>
=======
        <VSCodeTextField
          className="search-box"
          placeholder="Search samples"
          value={this.state.query}
          onInput={this.onSearchTextChanged}
        >
          <span slot="start" className="codicon codicon-search"></span>
          <span
            slot="end"
            className={`codicon codicon-close ${this.state.query === "" ? "hide" : ""}`}
            onClick={() => this.setState({ query: "" })}
          ></span>
        </VSCodeTextField>
        <div className="filter-bar"></div>
        <VSCodeButton
          onClick={() => this.props.onLayoutChange("grid")}
          appearance="icon"
          aria-label="gallary view"
          className={`view-button ${this.props.layout === "grid" ? "view-selected" : ""}`}
        >
          <Grid />
        </VSCodeButton>
        <VSCodeButton
          onClick={() => this.props.onLayoutChange("list")}
          appearance="icon"
          aria-label="list view"
          className={`view-button ${this.props.layout === "list" ? "view-selected" : ""}`}
        >
          <span className="codicon codicon-list-unordered"></span>
        </VSCodeButton>
>>>>>>> e73e76fb
      </div>
    );
  }

  private onSearchTextChanged = (e: { target: { value: string } }) => {
    debounce(() => {
<<<<<<< HEAD
=======
      vscode.postMessage({
        command: Commands.SendTelemetryEvent,
        data: {
          eventName: TelemetryEvent.SearchSample,
          properties: {
            [TelemetryProperty.TriggerFrom]: TelemetryTriggerFrom.Webview,
            [TelemetryProperty.SearchText]: e.target.value,
          },
        },
      });
>>>>>>> e73e76fb
      this.setState({ query: e.target.value });
      this.filterSamples();
    }, 500)();
  };

<<<<<<< HEAD
  private onTypeFilterChanged = (e: { target: { value: string } }) => {
    const choice = e.target.value;
    if (choice !== "type") {
      this.setState({ selectedTypes: [...this.state.selectedTypes, choice] });
      this.filterSamples();
    }
  };

  private onLanguageFilterChanged = (e: { target: { value: string } }) => {
    const choice = e.target.value;
    if (choice !== "language") {
      this.setState({ selectedLanguages: [...this.state.selectedLanguages, choice] });
      this.filterSamples();
    }
  };

  private onTechniqueFilterChanged = (e: { target: { value: string } }) => {
    console.log(e.target.value);
    const choice = e.target.value;
    if (choice !== "technique") {
      this.setState({ selectedTechniques: [...this.state.selectedTechniques, choice] });
      this.filterSamples();
    }
  };

  private filterSamples(): void {
    let filteredSamples = this.props.samples.filter((sample: SampleInfo) => {
      for (const selectedType of this.state.selectedTypes) {
        if (sample.types.indexOf(selectedType) < 0) {
          return false;
        }
      }
      for (const selectedLanguage of this.state.selectedLanguages) {
        if (sample.tags.indexOf(selectedLanguage) < 0) {
          return false;
        }
      }
      for (const selectedTechnique of this.state.selectedTechniques) {
        if (sample.tags.indexOf(selectedTechnique) < 0) {
          return false;
        }
      }
      return true;
    });
=======
  private filterSamples(): void {
    let filteredSamples = this.props.samples;
>>>>>>> e73e76fb
    if (this.state.query !== "") {
      const fuse = new Fuse(filteredSamples, {
        keys: ["title", "shortDescription", "fullDescription", "tags"],
      });
      filteredSamples = fuse
        .search(this.state.query)
        .map((result: { item: SampleInfo }) => result.item);
    }
    this.props.onFilteredSamplesChange(filteredSamples);
  }
}<|MERGE_RESOLUTION|>--- conflicted
+++ resolved
@@ -23,7 +23,6 @@
 import { Commands } from "../Commands";
 import { Grid } from "../resources";
 import { SampleFilterProps, SampleFilterState, SampleInfo } from "./ISamples";
-<<<<<<< HEAD
 
 export default class SampleFilter extends React.Component<SampleFilterProps, SampleFilterState> {
   private sampleTypes = ["Tab", "Bot", "Messaging extension"];
@@ -36,13 +35,6 @@
       selectedTypes: [],
       selectedLanguages: [],
       selectedTechniques: [],
-=======
-
-export default class SampleFilter extends React.Component<SampleFilterProps, SampleFilterState> {
-  constructor(props: SampleFilterProps) {
-    super(props);
-    this.state = {
->>>>>>> e73e76fb
       query: "",
     };
   }
@@ -50,7 +42,6 @@
   render() {
     return (
       <div className="sample-filter">
-<<<<<<< HEAD
         <div className="sample-filter-bar">
           <VSCodeTextField
             className="search-box"
@@ -108,46 +99,12 @@
             <span className="codicon codicon-close"></span>
           </VSCodeTag>
         </div>
-=======
-        <VSCodeTextField
-          className="search-box"
-          placeholder="Search samples"
-          value={this.state.query}
-          onInput={this.onSearchTextChanged}
-        >
-          <span slot="start" className="codicon codicon-search"></span>
-          <span
-            slot="end"
-            className={`codicon codicon-close ${this.state.query === "" ? "hide" : ""}`}
-            onClick={() => this.setState({ query: "" })}
-          ></span>
-        </VSCodeTextField>
-        <div className="filter-bar"></div>
-        <VSCodeButton
-          onClick={() => this.props.onLayoutChange("grid")}
-          appearance="icon"
-          aria-label="gallary view"
-          className={`view-button ${this.props.layout === "grid" ? "view-selected" : ""}`}
-        >
-          <Grid />
-        </VSCodeButton>
-        <VSCodeButton
-          onClick={() => this.props.onLayoutChange("list")}
-          appearance="icon"
-          aria-label="list view"
-          className={`view-button ${this.props.layout === "list" ? "view-selected" : ""}`}
-        >
-          <span className="codicon codicon-list-unordered"></span>
-        </VSCodeButton>
->>>>>>> e73e76fb
       </div>
     );
   }
 
   private onSearchTextChanged = (e: { target: { value: string } }) => {
     debounce(() => {
-<<<<<<< HEAD
-=======
       vscode.postMessage({
         command: Commands.SendTelemetryEvent,
         data: {
@@ -158,13 +115,11 @@
           },
         },
       });
->>>>>>> e73e76fb
       this.setState({ query: e.target.value });
       this.filterSamples();
     }, 500)();
   };
 
-<<<<<<< HEAD
   private onTypeFilterChanged = (e: { target: { value: string } }) => {
     const choice = e.target.value;
     if (choice !== "type") {
@@ -209,10 +164,6 @@
       }
       return true;
     });
-=======
-  private filterSamples(): void {
-    let filteredSamples = this.props.samples;
->>>>>>> e73e76fb
     if (this.state.query !== "") {
       const fuse = new Fuse(filteredSamples, {
         keys: ["title", "shortDescription", "fullDescription", "tags"],
