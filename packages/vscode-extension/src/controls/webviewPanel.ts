--- conflicted
+++ resolved
@@ -339,11 +339,7 @@
       vscode.Uri.joinPath(globalVariables.context.extensionUri, "out", "resource", "mermaid.min.js")
     );
 
-<<<<<<< HEAD
-    const allowChat = featureFlagManager.getBooleanValue(FeatureFlags.ChatParticipant);
-=======
     const allowChat = featureFlagManager.getBooleanValue(FeatureFlags.ChatParticipantUIEntries);
->>>>>>> ef0e0262
 
     // Use a nonce to to only allow specific scripts to be run
     const nonce = this.getNonce();
