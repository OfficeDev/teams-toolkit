--- conflicted
+++ resolved
@@ -173,7 +173,7 @@
     );
 
     // Set the webview's initial html content
-    this.panel.webview.html = this.getHtmlForWebview(panelType, this.panel.webview);
+    this.panel.webview.html = this.getHtmlForWebview(panelType);
   }
 
   private async downloadSampleApp(msg: any) {
@@ -344,7 +344,7 @@
     }
   }
 
-  private getHtmlForWebview(panelType: PanelType, webview: vscode.Webview) {
+  private getHtmlForWebview(panelType: PanelType) {
     const scriptBasePathOnDisk = vscode.Uri.file(
       path.join(globalVariables.context.extensionPath, "out/")
     );
@@ -353,11 +353,7 @@
     const scriptPathOnDisk = vscode.Uri.file(
       path.join(globalVariables.context.extensionPath, "out/src", "client.js")
     );
-<<<<<<< HEAD
-    const scriptUri = webview.asWebviewUri(scriptPathOnDisk);
-=======
     const scriptUri = this.panel.webview.asWebviewUri(scriptPathOnDisk);
->>>>>>> 8c75dc76
 
     // Use a nonce to to only allow specific scripts to be run
     const nonce = this.getNonce();
