--- conflicted
+++ resolved
@@ -177,13 +177,8 @@
   private async LoadSampleCollection() {
     await sampleProvider.fetchSampleConfig();
     if (this.panel && this.panel.webview) {
-<<<<<<< HEAD
-      this.panel.webview.postMessage({
+      await this.panel.webview.postMessage({
         message: Commands.LoadSampleCollection,
-=======
-      await this.panel.webview.postMessage({
-        message: EventMessages.LoadSampleCollection,
->>>>>>> 952007db
         data: sampleProvider.SampleCollection,
       });
     }
