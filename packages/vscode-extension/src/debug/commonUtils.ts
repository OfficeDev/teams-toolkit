// Copyright (c) Microsoft Corporation.
// Licensed under the MIT license.

import * as fs from "fs-extra";
import * as path from "path";
import * as dotenv from "dotenv";
import * as vscode from "vscode";
import * as constants from "./constants";
import { ConfigFolderName, Func } from "@microsoft/teamsfx-api";
import { core, showError } from "../handlers";
import * as net from "net";
import { ext } from "../extensionVariables";
import { getActiveEnv, isWorkspaceSupported } from "../utils/commonUtils";

export async function getProjectRoot(
  folderPath: string,
  folderName: string
): Promise<string | undefined> {
  const projectRoot: string = path.join(folderPath, folderName);
  const projectExists: boolean = await fs.pathExists(projectRoot);
  return projectExists ? projectRoot : undefined;
}

async function getLocalEnv(prefix = ""): Promise<{ [key: string]: string } | undefined> {
  if (!vscode.workspace.workspaceFolders) {
    return undefined;
  }

  const workspacePath: string = vscode.workspace.workspaceFolders[0].uri.fsPath;
  const localEnvFilePath: string = path.join(
    workspacePath,
    `.${ConfigFolderName}`,
    constants.localEnvFileName
  );
  if (!(await fs.pathExists(localEnvFilePath))) {
    return undefined;
  }

  const contents = await fs.readFile(localEnvFilePath);
  const env: dotenv.DotenvParseOutput = dotenv.parse(contents);

  const result: { [key: string]: string } = {};
  for (const key of Object.keys(env)) {
    if (key.startsWith(prefix) && env[key]) {
      result[key.slice(prefix.length)] = env[key];
    }
  }
  return Object.keys(result).length > 0 ? result : undefined;
}

export async function getFrontendLocalEnv(): Promise<{ [key: string]: string } | undefined> {
  return getLocalEnv(constants.frontendLocalEnvPrefix);
}

export async function getBackendLocalEnv(): Promise<{ [key: string]: string } | undefined> {
  return getLocalEnv(constants.backendLocalEnvPrefix);
}

export async function getAuthLocalEnv(): Promise<{ [key: string]: string } | undefined> {
  // SERVICE_PATH will also be included, but it has no side effect
  return getLocalEnv(constants.authLocalEnvPrefix);
}

export async function getAuthServicePath(): Promise<string | undefined> {
  const result = await getLocalEnv();
  return result ? result[constants.authServicePathEnvKey] : undefined;
}

export async function getBotLocalEnv(): Promise<{ [key: string]: string } | undefined> {
  return getLocalEnv(constants.botLocalEnvPrefix);
}

export async function isFxProject(folderPath: string): Promise<boolean> {
  return fs.pathExists(path.join(folderPath, `.${ConfigFolderName}`));
}

export async function hasTeamsfxBackend(): Promise<boolean> {
  if (!vscode.workspace.workspaceFolders) {
    return false;
  }

  const workspaceFolder: vscode.WorkspaceFolder = vscode.workspace.workspaceFolders[0];
  const workspacePath: string = workspaceFolder.uri.fsPath;
  if (!(await isFxProject(workspacePath))) {
    return false;
  }

  const backendRoot = await getProjectRoot(workspacePath, constants.backendFolderName);

  return backendRoot !== undefined;
}

export async function getLocalDebugTeamsAppId(isLocalSideloadingConfiguration: boolean): Promise<string|undefined> {
  const func: Func = {
    namespace: "fx-solution-azure/fx-resource-local-debug",
    method: "getLaunchInput",
    params: isLocalSideloadingConfiguration ? "local" : "remote"
  };
  try {
    const result = await core.callFunc(func);
    if (result.isErr()) {
      throw result.error;
    }
    return result.value as string;
  } catch (err) {
    await showError(err);
  }
}

export async function getProgrammingLanguage(): Promise<string | undefined> {
  const func: Func = {
    namespace: "fx-solution-azure/fx-resource-local-debug",
    method: "getProgrammingLanguage"
  };
  try {
    const result = await core.callFunc(func);
    if (result.isErr()) {
      throw result.error;
    }
    return result.value as string;
  } catch (err) {
    await showError(err);
  }
}

async function getLocalDebugConfig(key: string): Promise<string | undefined> {
  if (!vscode.workspace.workspaceFolders) {
    return undefined;
  }

  const workspacePath: string = vscode.workspace.workspaceFolders[0].uri.fsPath;
  const userDataFilePath: string = path.join(
    workspacePath,
    `.${ConfigFolderName}`,
    constants.userDataFileName
  );
  if (!(await fs.pathExists(userDataFilePath))) {
    return undefined;
  }

  const contents = await fs.readFile(userDataFilePath);
  const configs: dotenv.DotenvParseOutput = dotenv.parse(contents);

  return configs[key];
}

export async function getSkipNgrokConfig(): Promise<string | undefined> {
  return getLocalDebugConfig(constants.skipNgrokConfigKey);
}

async function detectPortListeningImpl(port: number, host: string): Promise<boolean> {
  return new Promise<boolean>((resolve, reject) => {
    try {
      const server = net.createServer();
      server.once("error", (err) => {
              if (err.message.includes("EADDRINUSE")) {
                resolve(true);
              } else {
                resolve(false);
              }
            })
            .once("listening", () => {
              server.close();
            })
            .once("close", () => {
              resolve(false);
            })
            .listen(port, host);
    } catch (err) {
      // ignore any error to not block debugging
      resolve(false);
    }
  });
}

export async function detectPortListening(port: number, hosts: string[]): Promise<boolean> {
  for (let host of hosts) {
    if (await detectPortListeningImpl(port, host)) {
      return true;
    }
  }
  return false;
}

<<<<<<< HEAD
export async function getPortsInUse(): Promise<number[]> {
  const ports: [number, string[]][] = [];
  if (vscode.workspace.workspaceFolders) {
    const workspaceFolder: vscode.WorkspaceFolder = vscode.workspace.workspaceFolders[0];
    const workspacePath: string = workspaceFolder.uri.fsPath;
    const frontendRoot = await getProjectRoot(workspacePath, constants.frontendFolderName);
    if (frontendRoot) {
      ports.push(...constants.frontendPorts);
    }
    const backendRoot = await getProjectRoot(workspacePath, constants.backendFolderName);
    if (backendRoot) {
      ports.push(...constants.backendPorts);
    }
    const botRoot = await getProjectRoot(workspacePath, constants.botFolderName);
    if (botRoot) {
      ports.push(...constants.botPorts);
    }
  }

  const portsInUse: number[] = [];
  for (const port of ports) {
    if (await detectPortListening(port[0], port[1])) {
      portsInUse.push(port[0]);
    }
  }
  return portsInUse;
=======
export function getTeamsAppTenantId(): string | undefined {
  if (ext.workspaceUri) {
    const ws = ext.workspaceUri.fsPath;
    if (isWorkspaceSupported(ws)) {
      const env = getActiveEnv();
      const envJsonPath = path.join(ws, `.${ConfigFolderName}/env.${env}.json`);
      const envJson = JSON.parse(fs.readFileSync(envJsonPath, "utf8"));
      return envJson.solution.teamsAppTenantId;
    }
  }

  return undefined;
>>>>>>> 52a4e435
}<|MERGE_RESOLUTION|>--- conflicted
+++ resolved
@@ -182,7 +182,6 @@
   return false;
 }
 
-<<<<<<< HEAD
 export async function getPortsInUse(): Promise<number[]> {
   const ports: [number, string[]][] = [];
   if (vscode.workspace.workspaceFolders) {
@@ -209,7 +208,8 @@
     }
   }
   return portsInUse;
-=======
+}
+
 export function getTeamsAppTenantId(): string | undefined {
   if (ext.workspaceUri) {
     const ws = ext.workspaceUri.fsPath;
@@ -222,5 +222,4 @@
   }
 
   return undefined;
->>>>>>> 52a4e435
-}+}
