// Copyright (c) Microsoft Corporation.
// Licensed under the MIT license.

import { defaultHelpLink } from "@microsoft/teamsfx-core";
import { ExtensionErrors } from "../error";

export const openWenClientCommand = "launch Teams web client";
export const npmRunDevRegex = /npm[\s]+run[\s]+dev/im;

export const frontendProblemMatcher = "$teamsfx-frontend-watch";
export const backendProblemMatcher = "$teamsfx-backend-watch";
export const authProblemMatcher = "$teamsfx-auth-watch";
export const ngrokProblemMatcher = "$teamsfx-ngrok-watch";
export const botProblemMatcher = "$teamsfx-bot-watch";
export const tscWatchProblemMatcher = "$tsc-watch";

export const localSettingsJsonName = "localSettings.json";

export const frontendLocalEnvPrefix = "FRONTEND_";
export const backendLocalEnvPrefix = "BACKEND_";
export const authLocalEnvPrefix = "AUTH_";
export const authServicePathEnvKey = "AUTH_SERVICE_PATH";
export const botLocalEnvPrefix = "BOT_";

export const issueChooseLink = "https://github.com/OfficeDev/TeamsFx/issues/new/choose";
export const issueLink = "https://github.com/OfficeDev/TeamsFx/issues/new?";
export const issueTemplate = `
**Describe the bug**
A clear and concise description of what the bug is.

**To Reproduce**
Steps to reproduce the behavior:
1. Go to '...'
2. Click on '....'
3. Scroll down to '....'
4. See error

**Expected behavior**
A clear and concise description of what you expected to happen.

**Screenshots**
If applicable, add screenshots to help explain your problem.

**VS Code Extension Information (please complete the following information):**
 - OS: [e.g. iOS]
 - Version [e.g. 22]

**Additional context**
Add any other context about the problem here.
`;
export const errorDetail = `
**Error detail**
`;

export enum PortWarningStateKeys {
  DoNotShowAgain = "localDebugPortWarning/doNotShowAgain",
}

export const localDebugHelpDoc = "https://aka.ms/teamsfx-localdebug";
export const portInUseHelpLink = "https://aka.ms/teamsfx-port-in-use";
export const skipNgrokHelpLink = "https://aka.ms/teamsfx-skip-ngrok";
export const trustDevCertHelpLink = "https://aka.ms/teamsfx-trust-dev-cert";
export const m365AppsPrerequisitesHelpLink = "https://aka.ms/teamsfx-m365-apps-prerequisites";

export const skipNgrokRetiredNotification =
  "Property 'skipNgrok' in '.fx/configs/localSettings.json' has been retired. Use 'fx-extension.prerequisiteCheck.ngrok' in VSCode settings instead.";
export const trustDevCertRetiredNotification =
  "Property 'trustDevCert' in '.fx/configs/localSettings.json' has been retired. Use 'fx-extension.prerequisiteCheck.devCert' in VSCode settings instead.";

export enum Hub {
  teams = "Teams",
  outlook = "Outlook",
  office = "Office",
}

export enum Host {
  teams = "teams.microsoft.com",
  outlook = "outlook.office.com",
  office = "www.office.com",
}

export class LaunchUrl {
  public static readonly teams: string =
    "https://teams.microsoft.com/l/app/${teamsAppId}?installAppPackage=true&webjoin=true&${account-hint}";
  public static readonly outlookTab: string =
    "https://outlook.office.com/host/${teamsAppInternalId}?${account-hint}";
  public static readonly outlookBot: string = "https://outlook.office.com/mail?${account-hint}";
  public static readonly officeTab: string =
    "https://www.office.com/m365apps/${teamsAppInternalId}?auth=2&${account-hint}";
}

export const teamsAppIdPlaceholder = "${teamsAppId}";
export const teamsAppInternalIdPlaceholder = "${teamsAppInternalId}";
export const accountHintPlaceholder = "${account-hint}";

export const openOutputPanelCommand = "command:fx-extension.showOutputChannel";
export const openTerminalCommand = "command:workbench.action.terminal.focus";

export type DisplayMessages = {
  taskName: string;
  check: string;
  checkNumber: string;
  summary: string;
  learnMore: string;
  learnMoreHelpLink: string;
  launchServices?: string;
  errorName: string;
  errorMessageKey: string;
  errorDisplayMessageKey: string;
  errorMessageLink: string;
  errorHelpLink: string;
  errorMessageCommand: string;
};

const basePrerequisiteCheckDisplayMessages: DisplayMessages = {
  taskName: "Prerequisites Check",
  check:
    "Teams Toolkit is checking if all required prerequisites are installed and will install them if not. A summary will be generated for your reference.",
  checkNumber: "We are checking total @number of prerequisites for you.",
  summary: "Prerequisites Check Summary:",
  learnMore: "Visit @Link to learn more about prerequisites check.",
  learnMoreHelpLink: defaultHelpLink,
  errorName: ExtensionErrors.PrerequisitesValidationError,
  errorMessageKey: "teamstoolkit.localDebug.prerequisitesCheckFailure",
  errorDisplayMessageKey: "teamstoolkit.localDebug.prerequisitesCheckFailure",
  errorMessageCommand: openOutputPanelCommand,
  errorMessageLink: "teamstoolkit.localDebug.outputPanel",
  errorHelpLink: "https://aka.ms/teamsfx-envchecker-help",
};

export const prerequisiteCheckDisplayMessages: DisplayMessages = Object.assign(
  {
    launchServices:
      "Services will be launched locally, please check your terminal window for details.",
  },
  basePrerequisiteCheckDisplayMessages
);

export const prerequisiteCheckForGetStartedDisplayMessages = basePrerequisiteCheckDisplayMessages;
export const prerequisiteCheckTaskDisplayMessages = basePrerequisiteCheckDisplayMessages;

export const npmInstallDisplayMessages: DisplayMessages = {
  taskName: "NPM Package Install",
  check:
    "Teams Toolkit is checking if all the NPM packages are installed and will install them if not. A summary will be generated for your reference.",
  checkNumber: "We are checking total @number of projects for you.",
  summary: "NPM Package Installation Summary:",
  learnMore: "Visit @Link to learn more about NPM package install task.",
  learnMoreHelpLink: "https://aka.ms/teamsfx-npm-package-task", // TODO: update npm install help link
  errorName: ExtensionErrors.PrerequisitesInstallPackagesError,
  errorMessageKey: "teamstoolkit.localDebug.npmInstallFailure",
  errorDisplayMessageKey: "teamstoolkit.localDebug.npmInstallFailure",
  errorMessageCommand: openTerminalCommand,
  errorMessageLink: "teamstoolkit.localDebug.terminal",
  errorHelpLink: "https://aka.ms/teamsfx-npm-package-task", // TODO: update npm install help link
};

export const localTunnelDisplayMessages = Object.freeze({
  taskName: "Local Tunnel Service",
  check:
    "Teams Toolkit is starting the local tunnel service. It will tunnel local ports to public URLs and inspect traffic. A summary will be generated for your reference.",
  stepMessage: (tunnelName: string, configFile: string) =>
    `Starting ${tunnelName} tunnel using configuration file '${configFile}'`,
  summary: "Local Tunnel Service Summary:",
  successSummary: (src: string, dist: string) => `Tunneling ${src} -> ${dist}`,
  learnMore: (link: string) => `Visit ${link} to learn more about local tunnel task.`,
  learnMoreHelpLink: "https://aka.ms/teamsfx-local-tunnel-task", // TODO: update local tunnel help link
  startMessage: "Starting local tunnel service.",
  successMessage: "Local tunnel service is started successfully.",
  errorMessage: "Failed to start local tunnel service.",
});

export const setUpTabDisplayMessages: DisplayMessages = {
  taskName: "Set up Tab",
  check:
    "Teams Toolkit is setting up Tab for debugging. A summary will be generated for your reference.",
  checkNumber: "We are running total @number of steps for you.",
  summary: "Set up Tab Summary:",
  learnMore: "Visit @Link to learn more about Set up Tab task.",
  learnMoreHelpLink: "https://aka.ms/teamsfx-debug-set-up-tab",
  errorName: ExtensionErrors.SetUpTabError,
  errorMessageKey: "teamstoolkit.localDebug.setUpTabFailure",
  errorDisplayMessageKey: "teamstoolkit.localDebug.setUpTabFailure",
  errorMessageCommand: "command:fx-extension.showOutputChannel",
  errorMessageLink: "teamstoolkit.localDebug.outputPanel",
  errorHelpLink: "https://aka.ms/teamsfx-debug-set-up-tab",
};

export const setUpBotDisplayMessages: DisplayMessages = {
  taskName: "Set up Bot",
  check:
    "Teams Toolkit is setting up Bot for debugging. A summary will be generated for your reference.",
  checkNumber: "We are running total @number of steps for you.",
  summary: "Set up Bot Summary:",
  learnMore: "Visit @Link to learn more about Set up Bot task.",
  learnMoreHelpLink: "https://aka.ms/teamsfx-debug-set-up-bot",
  errorName: ExtensionErrors.SetUpBotError,
  errorMessageKey: "teamstoolkit.localDebug.setUpBotFailure",
  errorDisplayMessageKey: "teamstoolkit.localDebug.setUpBotFailure",
  errorMessageCommand: "command:fx-extension.showOutputChannel",
  errorMessageLink: "teamstoolkit.localDebug.outputPanel",
  errorHelpLink: "https://aka.ms/teamsfx-debug-set-up-bot",
};

export const setUpSSODisplayMessages: DisplayMessages = {
  taskName: "Set up SSO",
  check:
    "Teams Toolkit is setting up SSO for debugging. A summary will be generated for your reference.",
  checkNumber: "We are running total @number of steps for you.",
  summary: "Set up SSO Summary:",
  learnMore: "Visit @Link to learn more about Set up SSO task.",
  learnMoreHelpLink: "https://aka.ms/teamsfx-debug-set-up-sso",
  errorName: ExtensionErrors.SetUpSSOError,
  errorMessageKey: "teamstoolkit.localDebug.setUpSSOFailure",
  errorDisplayMessageKey: "teamstoolkit.localDebug.setUpSSOFailure",
  errorMessageCommand: "command:fx-extension.showOutputChannel",
  errorMessageLink: "teamstoolkit.localDebug.outputPanel",
  errorHelpLink: "https://aka.ms/teamsfx-debug-set-up-sso",
};

export const prepareManifestDisplayMessages: DisplayMessages = {
  taskName: "Build and upload Teams manifest",
  check:
    "Teams Toolkit is building and uploading Teams manifest for debugging. A summary will be generated for your reference.",
  checkNumber: "We are running total @number of steps for you.",
  summary: "Build and upload Teams manifest Summary:",
  learnMore: "Visit @Link to learn more about Build and upload Teams manifest task.",
  learnMoreHelpLink: "https://aka.ms/teamsfx-debug-prepare-manifest",
  errorName: ExtensionErrors.PrepareManifestError,
  errorMessageKey: "teamstoolkit.localDebug.prepareManifestFailure",
  errorDisplayMessageKey: "teamstoolkit.localDebug.prepareManifestFailure",
  errorMessageCommand: "command:fx-extension.showOutputChannel",
  errorMessageLink: "teamstoolkit.localDebug.outputPanel",
  errorHelpLink: "https://aka.ms/teamsfx-debug-prepare-manifest",
};

<<<<<<< HEAD
export const taskNamePrefix = "[Task Started] ";
=======
export const TaskCommand = Object.freeze({
  checkPrerequisites: "debug-check-prerequisites",
  npmInstall: "debug-npm-install",
  startLocalTunnel: "debug-start-local-tunnel",
  setUpTab: "debug-set-up-tab",
  setUpBot: "debug-set-up-bot",
  setUpSSO: "debug-set-up-sso",
  prepareManifest: "debug-prepare-manifest",
});
>>>>>>> 16418f11
<|MERGE_RESOLUTION|>--- conflicted
+++ resolved
@@ -234,9 +234,8 @@
   errorHelpLink: "https://aka.ms/teamsfx-debug-prepare-manifest",
 };
 
-<<<<<<< HEAD
 export const taskNamePrefix = "[Task Started] ";
-=======
+
 export const TaskCommand = Object.freeze({
   checkPrerequisites: "debug-check-prerequisites",
   npmInstall: "debug-npm-install",
@@ -245,5 +244,4 @@
   setUpBot: "debug-set-up-bot",
   setUpSSO: "debug-set-up-sso",
   prepareManifest: "debug-prepare-manifest",
-});
->>>>>>> 16418f11
+});