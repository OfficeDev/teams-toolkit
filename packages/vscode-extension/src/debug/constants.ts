--- conflicted
+++ resolved
@@ -197,13 +197,7 @@
   checkNumber: (n: number) =>
     `${stepPrefix(
       n
-<<<<<<< HEAD
-    )} Teams Toolkit is starting the local tunnel service to forward public ngrok URL to local port and inspect traffic. Toolkit uses tunnel named 'bot' to forward the bot traffic, so make sure it is defined in the ngrok.yml, or you can customize it using 'tunnelName' in 'Start local tunnel' task. Open terminal window to see the running details.`,
-  stepMessage: (tunnelName: string, configFile: string) =>
-    `Starting tunnel named '${tunnelName}' using configuration file '${configFile}'`,
-=======
-    )} Teams Toolkit is starting the local tunnel service to forward public ngrok URL to local port and inspect traffic.`,
->>>>>>> 4a1bb94e
+    )} Teams Toolkit is starting the local tunnel service to forward public ngrok URL to local port and inspect traffic. Open terminal window to see the running details.`,
   summary: "Summary:",
   learnMore: (link: string) => `Visit ${link} to learn more about 'Start local tunnel' task.`,
   learnMoreHelpLink: "https://aka.ms/teamsfx-local-tunnel-task", // TODO: update local tunnel help link
