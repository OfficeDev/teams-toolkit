--- conflicted
+++ resolved
@@ -178,64 +178,34 @@
   LocalDebugPorts.terminateButton = selectButton!;
 
   if (selectButton === "Terminate Process") {
-    const loadOptions = async () => {
-      const process2ports = new Map<number, number[]>();
-      for (const port of portsInUse) {
-        const processList = await find("port", port);
-        if (processList.length > 0) {
-          const process = processList[0];
-          const ports = process2ports.get(process.pid);
-          if (ports) {
-            ports.push(port);
-          } else {
-            process2ports.set(process.pid, [port]);
-          }
-        }
-      }
-      if (process2ports.size > 0) {
-        const options: OptionItem[] = [];
-        for (const processId of process2ports.keys()) {
-          const ports = process2ports.get(processId);
-          LocalDebugPorts.process2conflictPorts[processId] = ports!;
-          const findList = await find("pid", processId);
-          if (findList.length > 0) {
-            const processInfo = findList[0].cmd;
-            options.push({
-              id: `${processId}`,
-              label: `'${String(processInfo)}' (${processId}) occupies port(s): ${ports!.join(
-                ","
-              )}`,
-              data: processInfo,
-            });
-          }
-        }
-        globalOptions = options;
-        return options;
-      }
-<<<<<<< HEAD
-      return [];
-    };
-
-    let globalOptions: OptionItem[] = [];
-    const res = await VS_CODE_UI.selectOptions({
-      title: "Select process(es) to terminate",
-      name: "select_processes",
-      options: loadOptions,
-      default: ["all"],
-    });
-    if (res.isOk() && res.value.type === "success") {
-      const processIds = res.value.result as string[];
-      LocalDebugPorts.terminateProcesses = processIds;
-      for (const processId of processIds) {
-        await processUtil.killProcess(parseInt(processId));
-      }
-      if (processIds.length > 0) {
-        const processInfo = globalOptions
-          .filter((o) => processIds.includes(o.id))
-          .map((o) => `'${o.data as string}' (${o.id})`)
-          .join(", ");
-        void VS_CODE_UI.showMessage("info", `Process(es) ${processInfo} have been killed.`, false);
-=======
+    const process2ports = new Map<number, number[]>();
+    for (const port of portsInUse) {
+      const processList = await find("port", port);
+      if (processList.length > 0) {
+        const process = processList[0];
+        const ports = process2ports.get(process.pid);
+        if (ports) {
+          ports.push(port);
+        } else {
+          process2ports.set(process.pid, [port]);
+        }
+      }
+    }
+    if (process2ports.size > 0) {
+      const options: OptionItem[] = [];
+      for (const processId of process2ports.keys()) {
+        const ports = process2ports.get(processId);
+        LocalDebugPorts.process2conflictPorts[processId] = ports!;
+        const findList = await find("pid", processId);
+        if (findList.length > 0) {
+          const processInfo = findList[0].cmd;
+          options.push({
+            id: `${processId}`,
+            label: `'${String(processInfo)}' (${processId}) occupies port(s): ${ports!.join(",")}`,
+            data: processInfo,
+          });
+        }
+      }
       const res = await VS_CODE_UI.selectOptions({
         title: "Select process(es) to terminate",
         name: "select_processes",
@@ -262,7 +232,6 @@
         }
       } else {
         LocalDebugPorts.terminateProcesses = [];
->>>>>>> 8d6d3600
       }
     }
   } else if (selectButton === "Learn More") {
