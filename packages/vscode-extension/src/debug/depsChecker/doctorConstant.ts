--- conflicted
+++ resolved
@@ -21,13 +21,9 @@
   NodeSuccess: `Supported Node.js version (@Version) is installed`,
   SignInSuccess: `M365 Account (@account) is logged in and sideloading enabled`,
   Cert: "Development certificate for localhost",
-<<<<<<< HEAD
   CertSuccess: "Development certificate for localhost is installed",
-  NpmInstallSuccess: "NPM Install for @app is executed",
-=======
   CertSuccess: "Development certification for localhost is installed",
   NpmInstallSuccess: "NPM packages for @app are installed",
->>>>>>> 18b21fa3
   NpmInstallFailure: "NPM Install for @app",
   LaunchServices:
     "Services will be launched locally, please check your terminal window for details.",
