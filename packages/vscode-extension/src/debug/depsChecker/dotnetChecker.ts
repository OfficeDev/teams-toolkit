// Copyright (c) Microsoft Corporation.
// Licensed under the MIT license.

import { DepsInfo, IDepsChecker } from "./checker";
import { DotnetCheckerImpl, DotnetVersion } from "./dotnetCheckerImpl";
import { dotnetCheckerEnabled } from "./checkerAdapter";

const DotnetCoreSDKName = ".NET Core SDK";

export class DotnetCoreChecker implements IDepsChecker {
<<<<<<< HEAD
  public async getDepsInfo(): Promise<Map<string, string>> {
=======
  async getDepsInfo(): Promise<DepsInfo> {
>>>>>>> 5e252744
    const map = new Map<string, string>();
    const execPath = await DotnetCheckerImpl.getDotnetExecPath();
    if (execPath) {
      map.set("execPath", execPath);
    }
    map.set("configPath", DotnetCheckerImpl.getDotnetConfigPath())
    return {
      nameWithVersion: `${DotnetCoreSDKName} (v${DotnetVersion.v31})`,
      details: map
    };
  }

  public isEnabled(): Promise<boolean> {
    return Promise.resolve(dotnetCheckerEnabled());
  }

  public isInstalled(): Promise<boolean> {
    return DotnetCheckerImpl.isInstalled();
  }

  public install(): Promise<void> {
    return DotnetCheckerImpl.doInstall();
  }

  public async getDotnetExecPath(): Promise<string> {
    let dotnetExecPath = "";
    if (this.isEnabled()) {
      const execPath = await DotnetCheckerImpl.getDotnetExecPath();
      if (execPath !== null) {
        dotnetExecPath = execPath;
      }
    } else {
      dotnetExecPath = "dotnet";
    }
    return dotnetExecPath;
  }
}

export const dotnetChecker = new DotnetCoreChecker();<|MERGE_RESOLUTION|>--- conflicted
+++ resolved
@@ -8,11 +8,7 @@
 const DotnetCoreSDKName = ".NET Core SDK";
 
 export class DotnetCoreChecker implements IDepsChecker {
-<<<<<<< HEAD
-  public async getDepsInfo(): Promise<Map<string, string>> {
-=======
   async getDepsInfo(): Promise<DepsInfo> {
->>>>>>> 5e252744
     const map = new Map<string, string>();
     const execPath = await DotnetCheckerImpl.getDotnetExecPath();
     if (execPath) {
