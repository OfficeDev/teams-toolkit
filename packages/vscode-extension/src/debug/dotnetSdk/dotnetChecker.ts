--- conflicted
+++ resolved
@@ -6,13 +6,8 @@
 import * as path from "path";
 import * as child_process from "child_process";
 import * as util from "util";
-<<<<<<< HEAD
-import { isLinux, isWindows } from "../../utils/commonUtils";
-import { cpUtils } from "../cpUtils";
 import { ConfigFolderName } from "fx-api"; 
-=======
 import { logger, isWindows, isLinux, cpUtils } from "./dotnetCheckerAdapter";
->>>>>>> 7373b76a
 
 const exec = util.promisify(child_process.exec);
 
