// Copyright (c) Microsoft Corporation.
// Licensed under the MIT license.

import * as path from "path";
import * as vscode from "vscode";

import { loadPackageJson } from "./commonUtils";

<<<<<<< HEAD
const Arborist = require("@npmcli/arborist");

export async function checkNpmDependencies(folder: string): Promise<boolean> {
  if (await fs.pathExists(folder)) {
    const packageJson = await loadPackageJson(path.join(folder, "package.json"));
    if (
      (packageJson?.dependencies && Object.keys(packageJson?.dependencies).length > 0) ||
      (packageJson?.devDependencies && Object.keys(packageJson?.devDependencies).length > 0)
    ) {
      // load deps from node_modules
      const arb = new Arborist({ path: folder });
      try {
        await arb.loadActual();
      } catch (error: any) {
        return false;
      }

      // check if any missing dependency
      const dependencies: any[] =
        arb.actualTree?.edgesOut === undefined ? [] : Array.from(arb.actualTree.edgesOut.values());
      return !dependencies.some((dependency) => dependency.error === "MISSING");
    } else {
      // treat no deps as npm installed
      return true;
    }
  }

  // treat missing folder as npm installed
  return true;
}

=======
>>>>>>> 644c3a1b
export async function runNpmInstallAll(projectRoot: string): Promise<void> {
  const packageJson = await loadPackageJson(path.join(projectRoot, "package.json"));
  if (packageJson && packageJson.scripts && packageJson.scripts["installAll"]) {
    const terminal = vscode.window.createTerminal({
      cwd: projectRoot,
    });
    terminal.show();
    terminal.sendText("npm run installAll");
  }
}<|MERGE_RESOLUTION|>--- conflicted
+++ resolved
@@ -6,40 +6,6 @@
 
 import { loadPackageJson } from "./commonUtils";
 
-<<<<<<< HEAD
-const Arborist = require("@npmcli/arborist");
-
-export async function checkNpmDependencies(folder: string): Promise<boolean> {
-  if (await fs.pathExists(folder)) {
-    const packageJson = await loadPackageJson(path.join(folder, "package.json"));
-    if (
-      (packageJson?.dependencies && Object.keys(packageJson?.dependencies).length > 0) ||
-      (packageJson?.devDependencies && Object.keys(packageJson?.devDependencies).length > 0)
-    ) {
-      // load deps from node_modules
-      const arb = new Arborist({ path: folder });
-      try {
-        await arb.loadActual();
-      } catch (error: any) {
-        return false;
-      }
-
-      // check if any missing dependency
-      const dependencies: any[] =
-        arb.actualTree?.edgesOut === undefined ? [] : Array.from(arb.actualTree.edgesOut.values());
-      return !dependencies.some((dependency) => dependency.error === "MISSING");
-    } else {
-      // treat no deps as npm installed
-      return true;
-    }
-  }
-
-  // treat missing folder as npm installed
-  return true;
-}
-
-=======
->>>>>>> 644c3a1b
 export async function runNpmInstallAll(projectRoot: string): Promise<void> {
   const packageJson = await loadPackageJson(path.join(projectRoot, "package.json"));
   if (packageJson && packageJson.scripts && packageJson.scripts["installAll"]) {
