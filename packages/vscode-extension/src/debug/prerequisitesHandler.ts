// Copyright (c) Microsoft Corporation.
// Licensed under the MIT license.

import {
  assembleError,
  err,
  FxError,
  ok,
  ProductName,
  ProjectSettings,
  Result,
  returnSystemError,
  returnUserError,
  UserError,
} from "@microsoft/teamsfx-api";
import {
  checkNpmDependencies,
  defaultHelpLink,
  DependencyStatus,
  DepsCheckerError,
  DepsManager,
  DepsType,
  EmptyLogger,
  FolderName,
  getSideloadingStatus,
  installExtension,
  LocalEnvManager,
  NodeNotFoundError,
  NodeNotSupportedError,
  npmInstallCommand,
  ProjectSettingsHelper,
} from "@microsoft/teamsfx-core";

import * as os from "os";
import * as path from "path";
import * as util from "util";
import * as vscode from "vscode";

import VsCodeLogInstance from "../commonlib/log";
import { ExtensionSource, ExtensionErrors } from "../error";
import { VS_CODE_UI } from "../extension";
import { ext } from "../extensionVariables";
import { showError, tools } from "../handlers";
import * as StringResources from "../resources/Strings.json";
import { ExtTelemetry } from "../telemetry/extTelemetry";
import {
  TelemetryEvent,
  TelemetryProperty,
  TelemetrySuccess,
} from "../telemetry/extTelemetryEvents";
import { VSCodeDepsChecker } from "./depsChecker/vscodeChecker";
import { vscodeTelemetry } from "./depsChecker/vscodeTelemetry";
import { vscodeLogger } from "./depsChecker/vscodeLogger";
import { doctorConstant } from "./depsChecker/doctorConstant";
import { runTask } from "./teamsfxTaskHandler";
import { vscodeHelper } from "./depsChecker/vscodeHelper";
import { taskEndEventEmitter, trackedTasks } from "./teamsfxTaskHandler";
import { trustDevCertHelpLink } from "./constants";
import AppStudioTokenInstance from "../commonlib/appStudioLogin";
import { ProgressHandler } from "../progressHandler";
import { ProgressHelper } from "./progressHelper";

enum Checker {
  SPFx = "SPFx",
  Frontend = "frontend",
  Backend = "backend",
  Bot = "bot",
  M365Account = "M365 Account",
<<<<<<< HEAD
  LocalCertificate = "Development certification for localhost",
  AzureFunctionsExtension = "Azure Functions binding extension",
=======
  LocalCertificate = "Development certificate for localhost",
  AzureFunctionsExtension = "Azure Functions Binding Extension",
>>>>>>> ce40d397
  Ports = "Ports",
}

const DepsDisplayName = {
  [DepsType.FunctionNode]: "Node.js",
  [DepsType.SpfxNode]: "Node.js",
  [DepsType.AzureNode]: "Node.js",
  [DepsType.Dotnet]: ".NET Core SDK",
  [DepsType.Ngrok]: "ngrok",
  [DepsType.FuncCoreTools]: "Azure Functions Core Tools",
};

interface CheckResult {
  checker: string;
  result: ResultStatus;
  error?: FxError;
  successMsg?: string;
  failureMsg?: string;
}

enum ResultStatus {
  success = "success",
  warn = "warn",
  failed = "failed",
}

const NpmInstallDisplayName = {
  SPFx: "tab app (SPFx-based)",
  Frontend: "tab app (react-based)",
  Bot: "bot app",
  Backend: "function app",
};

const ProgressMessage: { [key: string]: string } = Object.freeze({
  [Checker.M365Account]: `Checking ${Checker.M365Account}`,
  [Checker.AzureFunctionsExtension]: `Installing ${Checker.AzureFunctionsExtension}`,
  [Checker.LocalCertificate]: `Checking ${Checker.LocalCertificate}`,
  [Checker.SPFx]: `Checking and installing NPM packages for ${NpmInstallDisplayName.SPFx}`,
  [Checker.Frontend]: `Checking and installing NPM packages for ${NpmInstallDisplayName.Frontend}`,
  [Checker.Bot]: `Checking and installing NPM packages for ${NpmInstallDisplayName.Bot}`,
  [Checker.Backend]: `Checking and installing NPM packages for ${NpmInstallDisplayName.Backend}`,
  [Checker.Ports]: `Checking ${Checker.Ports}`,
  [DepsType.FunctionNode]: `Checking ${DepsDisplayName[DepsType.FunctionNode]}`,
  [DepsType.SpfxNode]: `Checking ${DepsDisplayName[DepsType.SpfxNode]}`,
  [DepsType.AzureNode]: `Checking ${DepsDisplayName[DepsType.AzureNode]}`,
  [DepsType.Dotnet]: `Checking and installing ${DepsDisplayName[DepsType.Dotnet]}`,
  [DepsType.Ngrok]: `Checking and installing ${DepsDisplayName[DepsType.Ngrok]}`,
  [DepsType.FuncCoreTools]: `Checking and installing ${DepsDisplayName[DepsType.FuncCoreTools]}`,
});

async function checkPort(
  localEnvManager: LocalEnvManager,
  workspacePath: string,
  projectSettings: ProjectSettings,
  displayMessage: string
): Promise<CheckResult> {
  VsCodeLogInstance.outputChannel.appendLine(displayMessage);
  const portsInUse = await localEnvManager.getPortsInUse(workspacePath, projectSettings);
  if (portsInUse.length > 0) {
    let message: string;
    if (portsInUse.length > 1) {
      message = util.format(
        StringResources.vsc.localDebug.portsAlreadyInUse,
        portsInUse.join(", ")
      );
    } else {
      message = util.format(StringResources.vsc.localDebug.portAlreadyInUse, portsInUse[0]);
    }
    return {
      checker: Checker.Ports,
      result: ResultStatus.failed,
      error: new UserError(ExtensionErrors.PortAlreadyInUse, message, ExtensionSource),
    };
  }
  return {
    checker: Checker.Ports,
    result: ResultStatus.success,
  };
}

export async function checkAndInstall(): Promise<Result<any, FxError>> {
  let progressHelper: ProgressHelper | undefined;
  try {
    try {
      ExtTelemetry.sendTelemetryEvent(TelemetryEvent.DebugPrerequisitesStart);
    } catch {
      // ignore telemetry error
    }

    // [node] => [account, certificate, deps] => [backend extension, npm install] => [port]
    const checkResults: CheckResult[] = [];
    const localEnvManager = new LocalEnvManager(
      VsCodeLogInstance,
      ExtTelemetry.reporter,
      VS_CODE_UI
    );
    const workspacePath = ext.workspaceUri.fsPath;

    // Get project settings
    const projectSettings = await localEnvManager.getProjectSettings(workspacePath);
    VsCodeLogInstance.outputChannel.show();
    VsCodeLogInstance.info("LocalDebug Prerequisites Check");
    VsCodeLogInstance.outputChannel.appendLine(doctorConstant.Check);

    // Get deps
    const depsManager = new DepsManager(vscodeLogger, vscodeTelemetry);
    // TODO update it into usage
    const enabledCheckers = await getOrderedCheckers(projectSettings, localEnvManager);
    const totalSteps = enabledCheckers.length;
    let currentStep = 1;

    VsCodeLogInstance.outputChannel.appendLine(
      doctorConstant.CheckNumber.split("@number").join(`${totalSteps}`)
    );
    progressHelper = new ProgressHelper(new ProgressHandler("Prerequisites Check", totalSteps));
    await progressHelper.start(
      enabledCheckers.map((v) => {
        return { key: v, detail: ProgressMessage[v] };
      })
    );
    VsCodeLogInstance.outputChannel.appendLine("");

    // node
    const nodeDep = getNodeDep(enabledCheckers);
    if (nodeDep) {
      const nodeResult = await checkNode(
        nodeDep,
        depsManager,
        progressHelper,
        `(${currentStep++}/${totalSteps})`
      );
      if (nodeResult) {
        checkResults.push(nodeResult);
      }
      await checkFailure(checkResults, progressHelper);
    }

    // login checker
    const accountResult = await checkM365Account(`(${currentStep++}/${totalSteps})`);
    await progressHelper.end(Checker.M365Account);
    checkResults.push(accountResult);

    // local cert
    const localCertResult = await resolveLocalCertificate(
      localEnvManager,
      `(${currentStep++}/${totalSteps})`
    );
    await progressHelper.end(Checker.LocalCertificate);
    checkResults.push(localCertResult);

    // deps
    const nonNodeDeps = getNonNodeDeps(enabledCheckers);
    const depsResults = await checkDependencies(
      nonNodeDeps,
      depsManager,
      progressHelper,
      currentStep,
      totalSteps
    );
    currentStep += nonNodeDeps.length;
    checkResults.push(...depsResults);

    await checkFailure(checkResults, progressHelper);

    const checkPromises = [];

    // backend extension
    if (enabledCheckers.includes(Checker.AzureFunctionsExtension)) {
      checkPromises.push(
        resolveBackendExtension(depsManager, `(${currentStep++}/${totalSteps})`).finally(() =>
          progressHelper?.end(Checker.AzureFunctionsExtension)
        )
      );
    }

    // npm installs
    if (enabledCheckers.includes(Checker.SPFx)) {
      checkPromises.push(
        checkNpmInstall(
          Checker.SPFx,
          path.join(workspacePath, FolderName.SPFx),
          NpmInstallDisplayName.SPFx,
          `(${currentStep++}/${totalSteps}) ${ProgressMessage[Checker.SPFx]} ...`
        ).finally(() => progressHelper?.end(Checker.SPFx))
      );
    }

    if (enabledCheckers.includes(Checker.Backend)) {
      checkPromises.push(
        checkNpmInstall(
          Checker.Backend,
          path.join(workspacePath, FolderName.Function),
          NpmInstallDisplayName.Backend,
          `(${currentStep++}/${totalSteps}) ${ProgressMessage[Checker.Backend]} ...`
        ).finally(() => progressHelper?.end(Checker.Backend))
      );
    }

    if (enabledCheckers.includes(Checker.Bot)) {
      checkPromises.push(
        checkNpmInstall(
          Checker.Bot,
          path.join(workspacePath, FolderName.Bot),
          NpmInstallDisplayName.Bot,
          `(${currentStep++}/${totalSteps}) ${ProgressMessage[Checker.Bot]} ...`
        ).finally(() => progressHelper?.end(Checker.Bot))
      );
    }

    if (enabledCheckers.includes(Checker.Frontend)) {
      checkPromises.push(
        checkNpmInstall(
          Checker.Frontend,
          path.join(workspacePath, FolderName.Frontend),
          NpmInstallDisplayName.Frontend,
          `(${currentStep++}/${totalSteps}) ${ProgressMessage[Checker.Frontend]} ...`
        ).finally(() => progressHelper?.end(Checker.Frontend))
      );
    }

    const promiseResults = await Promise.all(checkPromises);
    for (const r of promiseResults) {
      if (r !== undefined) {
        checkResults.push(r);
      }
    }
    await checkFailure(checkResults, progressHelper);

    // check port
    const portResult = await checkPort(
      localEnvManager,
      workspacePath,
      projectSettings,
      `(${currentStep++}/${totalSteps}) ${ProgressMessage[Checker.Ports]} ...`
    );
    checkResults.push(portResult);
    await progressHelper.end(Checker.Ports);

    // handle checkResults
    await handleCheckResults(checkResults, progressHelper);

    try {
      ExtTelemetry.sendTelemetryEvent(TelemetryEvent.DebugPrerequisites, {
        [TelemetryProperty.Success]: TelemetrySuccess.Yes,
      });
    } catch {
      // ignore telemetry error
    }
  } catch (error: any) {
    const fxError = assembleError(error);
    showError(fxError);
    await progressHelper?.stop(false);
    try {
      ExtTelemetry.sendTelemetryErrorEvent(TelemetryEvent.DebugPrerequisites, fxError);
    } catch {
      // ignore telemetry error
    }

    return err(fxError);
  }

  return ok(null);
}

async function checkM365Account(prefix: string): Promise<CheckResult> {
  let result = ResultStatus.success;
  let error = undefined;
  const failureMsg = Checker.M365Account;
  let loginHint = undefined;
  try {
    VsCodeLogInstance.outputChannel.appendLine(
      `${prefix} ${ProgressMessage[Checker.M365Account]} ...`
    );
    const token = await tools.tokenProvider.appStudioToken.getAccessToken(true);
    if (token === undefined) {
      // corner case but need to handle
      result = ResultStatus.failed;
      error = returnSystemError(
        new Error("No M365 account login"),
        ExtensionSource,
        ExtensionErrors.PrerequisitesValidationError
      );
    } else {
      const isSideloadingEnabled = await getSideloadingStatus(token);
      if (isSideloadingEnabled === false) {
        // sideloading disabled
        result = ResultStatus.failed;
        error = new UserError(
          ExtensionErrors.PrerequisitesValidationError,
          StringResources.vsc.accountTree.sideloadingWarningTooltip,
          ExtensionSource
        );
      }
    }
    const tokenObject = (await AppStudioTokenInstance.getStatus())?.accountInfo;
    if (tokenObject && tokenObject.upn) {
      loginHint = tokenObject.upn;
    }
  } catch (err: any) {
    result = ResultStatus.failed;
    if (!error) {
      error = assembleError(err);
    }
  }
  return {
    checker: Checker.M365Account,
    result: result,
    successMsg:
      result && loginHint
        ? doctorConstant.SignInSuccess.split("@account").join(`${loginHint}`)
        : Checker.M365Account,
    failureMsg: failureMsg,
    error: error,
  };
}

async function checkNode(
  nodeDep: DepsType,
  depsManager: DepsManager,
  progressHelper: ProgressHelper,
  prefix: string
): Promise<CheckResult> {
  try {
    VsCodeLogInstance.outputChannel.appendLine(`${prefix} ${ProgressMessage[nodeDep]} ...`);
    const nodeStatus = (
      await depsManager.ensureDependencies([nodeDep], {
        fastFail: false,
        doctor: true,
      })
    )[0];
    return {
      checker: nodeStatus.name,
      result: nodeStatus.isInstalled ? ResultStatus.success : ResultStatus.failed,
      successMsg: nodeStatus.isInstalled
        ? doctorConstant.NodeSuccess.split("@Version").join(nodeStatus.details.installVersion)
        : nodeStatus.name,
      failureMsg: nodeStatus.name,
      error: handleDepsCheckerError(nodeStatus.error, nodeStatus),
    };
  } catch (error: any) {
    return {
      checker: DepsDisplayName[nodeDep],
      result: ResultStatus.failed,
      successMsg: DepsDisplayName[nodeDep],
      failureMsg: DepsDisplayName[nodeDep],
      error: handleDepsCheckerError(error),
    };
  } finally {
    await progressHelper.end(nodeDep);
  }
}

async function checkDependencies(
  nonNodeDeps: DepsType[],
  depsManager: DepsManager,
  progressHelper: ProgressHelper,
  currentStep: number,
  totalSteps: number
): Promise<CheckResult[]> {
  const results: CheckResult[] = [];
  for (const nonNodeDep of nonNodeDeps) {
    try {
      VsCodeLogInstance.outputChannel.appendLine(
        `(${currentStep++}/${totalSteps}) ${ProgressMessage[nonNodeDep]} ...`
      );
      const depsStatus = await depsManager.ensureDependencies([nonNodeDep], {
        fastFail: false,
        doctor: true,
      });

      for (const dep of depsStatus) {
        results.push({
          checker: dep.name,
          result: dep.isInstalled ? ResultStatus.success : ResultStatus.failed,
          successMsg: dep.details.binFolders
            ? `${dep.name} (installed at ${dep.details.binFolders?.[0]})`
            : dep.name,
          error: handleDepsCheckerError(dep.error, dep),
        });
      }
    } catch (error: any) {
      results.push({
        checker: DepsDisplayName[nonNodeDep],
        result: ResultStatus.failed,
        error: handleDepsCheckerError(error),
      });
    } finally {
      await progressHelper.end(nonNodeDep);
    }
  }
  return results;
}

async function resolveBackendExtension(
  depsManager: DepsManager,
  prefix: string
): Promise<CheckResult> {
  try {
    VsCodeLogInstance.outputChannel.appendLine(
      `${prefix} ${ProgressMessage[Checker.AzureFunctionsExtension]} ...`
    );
    const backendRoot = path.join(ext.workspaceUri.fsPath, FolderName.Function);
    const dotnet = (await depsManager.getStatus([DepsType.Dotnet]))[0];
    await installExtension(backendRoot, dotnet.command, new EmptyLogger());
    return {
      checker: Checker.AzureFunctionsExtension,
      result: ResultStatus.success,
    };
  } catch (err: any) {
    return {
      checker: Checker.AzureFunctionsExtension,
      result: ResultStatus.failed,
      error: handleDepsCheckerError(err),
    };
  }
}

async function resolveLocalCertificate(
  localEnvManager: LocalEnvManager,
  prefix: string
): Promise<CheckResult> {
  let result = ResultStatus.success;
  let error = undefined;
  try {
    VsCodeLogInstance.outputChannel.appendLine(
      `${prefix} ${ProgressMessage[Checker.LocalCertificate]} ...`
    );
    const trustDevCert = vscodeHelper.isTrustDevCertEnabled();
    const localCertResult = await localEnvManager.resolveLocalCertificate(trustDevCert);

    if (typeof localCertResult.isTrusted === "undefined") {
      result = ResultStatus.warn;
      error = returnUserError(
        new Error("Skip trusting development certificate for localhost."),
        ExtensionSource,
        "SkipTrustDevCertError",
        trustDevCertHelpLink
      );
    } else if (localCertResult.isTrusted === false) {
      result = ResultStatus.failed;
      error = localCertResult.error;
    }
  } catch (err: any) {
    result = ResultStatus.failed;
    error = assembleError(err);
  }
  return {
    checker: Checker.LocalCertificate,
    result: result,
    successMsg: doctorConstant.CertSuccess,
    failureMsg: doctorConstant.Cert,
    error: error,
  };
}

function handleDepsCheckerError(error: any, dep?: DependencyStatus): FxError {
  if (dep) {
    if (error instanceof NodeNotFoundError) {
      handleNodeNotFoundError(error);
    }
    if (error instanceof NodeNotSupportedError) {
      handleNodeNotSupportedError(error, dep);
    }
  }
  return error instanceof DepsCheckerError
    ? returnUserError(
        error,
        ExtensionSource,
        ExtensionErrors.PrerequisitesValidationError,
        error.helpLink
      )
    : assembleError(error);
}

function handleNodeNotFoundError(error: NodeNotFoundError) {
  error.message = `${doctorConstant.NodeNotFound}${os.EOL}${doctorConstant.WhiteSpace}${doctorConstant.RestartVSCode}`;
}

function handleNodeNotSupportedError(error: any, dep: DependencyStatus) {
  const supportedVersions = dep.details.supportedVersions.map((v) => "v" + v).join(" ,");
  error.message = `${doctorConstant.NodeNotSupported.split("@CurrentVersion")
    .join(dep.details.installVersion)
    .split("@SupportedVersions")
    .join(supportedVersions)}${os.EOL}${doctorConstant.WhiteSpace}${doctorConstant.RestartVSCode}`;
}

async function checkNpmInstall(
  component: string,
  folder: string,
  appName: string,
  displayMessage: string
): Promise<CheckResult> {
  VsCodeLogInstance.outputChannel.appendLine(displayMessage);

  let installed = false;
  try {
    installed = await checkNpmDependencies(folder);
  } catch (error: any) {
    // treat check error as uninstalled
    await VsCodeLogInstance.warning(`Error when checking npm dependencies: ${error}`);
  }

  let result = ResultStatus.success;
  let error = undefined;
  try {
    if (!installed) {
      let exitCode: number | undefined;

      const checkNpmInstallRunning = () => {
        for (const [key, value] of trackedTasks) {
          if (value === `${component} npm install`) {
            return true;
          }
        }
        return false;
      };
      if (checkNpmInstallRunning()) {
        exitCode = await new Promise((resolve: (value: number | undefined) => void) => {
          const endListener = taskEndEventEmitter.event((result) => {
            if (result.name === `${component} npm install`) {
              endListener.dispose();
              resolve(result.exitCode);
            }
          });
          if (!checkNpmInstallRunning()) {
            endListener.dispose();
            resolve(undefined);
          }
        });
      } else {
        exitCode = await runTask(
          new vscode.Task(
            {
              type: "shell",
              command: `${component} npm install`,
            },
            vscode.workspace.workspaceFolders![0],
            `${component} npm install`,
            ProductName,
            new vscode.ShellExecution(npmInstallCommand, { cwd: folder })
          )
        );
      }

      // check npm dependencies again if exit code not zero
      if (exitCode !== 0 && !(await checkNpmDependencies(folder))) {
        result = ResultStatus.failed;
        error = new UserError(
          "NpmInstallFailure",
          `Failed to npm install for ${component}`,
          ExtensionSource
        );
      }
    }
  } catch (err: any) {
    // treat unexpected error as installed
    error = err;
  }
  return {
    checker: component,
    result: result,
    successMsg: doctorConstant.NpmInstallSuccess.split("@app").join(appName),
    failureMsg: doctorConstant.NpmInstallFailure.split("@app").join(appName),
    error: error,
  };
}

async function handleCheckResults(
  results: CheckResult[],
  progressHelper: ProgressHelper
): Promise<void> {
  if (results.length <= 0) {
    return;
  }

  let shouldStop = false;
  const output = VsCodeLogInstance.outputChannel;
  const successes = results.filter((a) => a.result === ResultStatus.success);
  const failures = results.filter((a) => a.result === ResultStatus.failed);
  const warnings = results.filter((a) => a.result === ResultStatus.warn);
  output.show();
  output.appendLine("");
  output.appendLine(doctorConstant.Summary);

  if (failures.length > 0) {
    shouldStop = true;
  }
  if (successes.length > 0) {
    output.appendLine("");
  }

  for (const result of successes) {
    output.appendLine(`${doctorConstant.Tick} ${result.successMsg ?? result.checker} `);
  }

  for (const result of warnings) {
    output.appendLine("");
    output.appendLine(`${doctorConstant.Exclamation} ${result.checker} `);
    outputCheckResultError(result, output);
  }

  for (const result of failures) {
    output.appendLine("");
    output.appendLine(`${doctorConstant.Cross} ${result.failureMsg ?? result.checker}`);
    outputCheckResultError(result, output);
  }
  output.appendLine("");
  output.appendLine(`${doctorConstant.LearnMore.split("@Link").join(defaultHelpLink)}`);

  if (!shouldStop) {
    output.appendLine("");
    output.appendLine(`${doctorConstant.LaunchServices}`);
    await progressHelper.stop(true);
  }

  if (shouldStop) {
    await progressHelper.stop(false);
    throw returnUserError(
      new Error(`Prerequisites Check Failed, please fix all issues above then local debug again.`),
      ExtensionSource,
      ExtensionErrors.PrerequisitesValidationError
    );
  }
}

function outputCheckResultError(result: CheckResult, output: vscode.OutputChannel) {
  if (result.error) {
    output.appendLine(`${doctorConstant.WhiteSpace}${result.error.message}`);

    if (result.error instanceof UserError) {
      const userError = result.error as UserError;
      if (userError.helpLink) {
        output.appendLine(
          `${doctorConstant.WhiteSpace}${doctorConstant.HelpLink.split("@Link").join(
            userError.helpLink
          )}`
        );
      }
    }
  }
}

async function checkFailure(checkResults: CheckResult[], progressHelper: ProgressHelper) {
  if (checkResults.some((r) => r.result === ResultStatus.failed)) {
    await handleCheckResults(checkResults, progressHelper);
  }
}

async function getOrderedCheckers(
  projectSettings: ProjectSettings,
  localEnvManager: LocalEnvManager
): Promise<(Checker | DepsType)[]> {
  const checkers: (Checker | DepsType)[] = [];
  const enabledDeps = await VSCodeDepsChecker.getEnabledDeps(
    localEnvManager.getActiveDependencies(projectSettings)
  );
  const nodeDeps = getNodeDep(enabledDeps);
  const nonNodeDeps = getNonNodeDeps(enabledDeps);
  if (nodeDeps) {
    checkers.push(nodeDeps);
  }
  checkers.push(Checker.M365Account, Checker.LocalCertificate);
  checkers.push(...nonNodeDeps);

  if (ProjectSettingsHelper.isSpfx(projectSettings)) {
    checkers.push(Checker.SPFx);
  } else {
    if (ProjectSettingsHelper.includeBackend(projectSettings)) {
      checkers.push(Checker.AzureFunctionsExtension);
      checkers.push(Checker.Backend);
    }

    if (ProjectSettingsHelper.includeBot(projectSettings)) {
      checkers.push(Checker.Bot);
    }
    if (ProjectSettingsHelper.includeFrontend(projectSettings)) {
      checkers.push(Checker.Frontend);
    }
  }
  checkers.push(Checker.Ports);
  return checkers;
}

function getDeps(checkerOrDeps: (Checker | DepsType)[]): DepsType[] {
  return checkerOrDeps.map((v) => v as DepsType).filter((v) => Object.values(DepsType).includes(v));
}

function getNodeDep(checkerOrDeps: (Checker | DepsType)[]): DepsType | undefined {
  return getDeps(checkerOrDeps)
    .filter((dep) => VSCodeDepsChecker.getNodeDeps().includes(dep))
    .shift();
}

function getNonNodeDeps(checkerOrDeps: (Checker | DepsType)[]): DepsType[] {
  return getDeps(checkerOrDeps).filter((dep) => !VSCodeDepsChecker.getNodeDeps().includes(dep));
}<|MERGE_RESOLUTION|>--- conflicted
+++ resolved
@@ -66,13 +66,8 @@
   Backend = "backend",
   Bot = "bot",
   M365Account = "M365 Account",
-<<<<<<< HEAD
-  LocalCertificate = "Development certification for localhost",
+  LocalCertificate = "Development certificate for localhost",
   AzureFunctionsExtension = "Azure Functions binding extension",
-=======
-  LocalCertificate = "Development certificate for localhost",
-  AzureFunctionsExtension = "Azure Functions Binding Extension",
->>>>>>> ce40d397
   Ports = "Ports",
 }
 
