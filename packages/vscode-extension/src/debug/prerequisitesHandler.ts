--- conflicted
+++ resolved
@@ -62,16 +62,13 @@
   terminateAllRunningTeamsfxTasks,
   runTask,
 } from "./teamsfxTaskHandler";
-<<<<<<< HEAD
 import {
   trustDevCertHelpLink,
   prerequisiteCheckDisplayMessages,
   npmInstallDisplayMessages,
   DisplayMessages,
+  outputPanelLink,
 } from "./constants";
-=======
-import { trustDevCertHelpLink, outputPanelLink } from "./constants";
->>>>>>> 4af360fa
 import M365TokenInstance from "../commonlib/m365Login";
 import { signedOut } from "../commonlib/common/constant";
 import { ProgressHandler } from "../progressHandler";
@@ -1137,21 +1134,12 @@
     if (shouldStop) {
       await progressHelper?.stop(false);
       const message = util.format(
-<<<<<<< HEAD
         getDefaultString(displayMessages.errorMessageKey),
-        "[output panel](command:fx-extension.showOutputChannel)"
+        outputPanelLink
       );
       const displayMessage = util.format(
         localize(displayMessages.errorDisplayMessageKey),
-        "[output panel](command:fx-extension.showOutputChannel)"
-=======
-        getDefaultString("teamstoolkit.localDebug.prerequisitesCheckFailure"),
         outputPanelLink
-      );
-      const displayMessage = util.format(
-        localize("teamstoolkit.localDebug.prerequisitesCheckFailure"),
-        outputPanelLink
->>>>>>> 4af360fa
       );
       const errorOptions: UserErrorOptions = {
         source: ExtensionSource,
