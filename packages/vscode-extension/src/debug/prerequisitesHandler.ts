// Copyright (c) Microsoft Corporation.
// Licensed under the MIT license.

import {
  assembleError,
  err,
  FxError,
  ok,
  ProductName,
  ProjectSettings,
  Result,
  returnSystemError,
  returnUserError,
  UserError,
} from "@microsoft/teamsfx-api";
import {
  checkNpmDependencies,
  defaultHelpLink,
  DependencyStatus,
  DepsCheckerError,
  DepsManager,
  DepsType,
  EmptyLogger,
  FolderName,
  installExtension,
  LocalEnvManager,
  NodeNotFoundError,
  NodeNotSupportedError,
  npmInstallCommand,
  ProjectSettingsHelper,
} from "@microsoft/teamsfx-core";

import * as os from "os";
import * as path from "path";
import * as util from "util";
import * as vscode from "vscode";

import VsCodeLogInstance from "../commonlib/log";
import { ExtensionSource, ExtensionErrors } from "../error";
import { VS_CODE_UI } from "../extension";
import { ext } from "../extensionVariables";
import { showError, tools } from "../handlers";
import * as StringResources from "../resources/Strings.json";
import { ExtTelemetry } from "../telemetry/extTelemetry";
import {
  TelemetryEvent,
  TelemetryProperty,
  TelemetrySuccess,
} from "../telemetry/extTelemetryEvents";
import { VSCodeDepsChecker } from "./depsChecker/vscodeChecker";
import { vscodeTelemetry } from "./depsChecker/vscodeTelemetry";
import { vscodeLogger } from "./depsChecker/vscodeLogger";
import { doctorConstant } from "./depsChecker/doctorConstant";
import { runTask } from "./teamsfxTaskHandler";
import { vscodeHelper } from "./depsChecker/vscodeHelper";
import { taskEndEventEmitter, trackedTasks } from "./teamsfxTaskHandler";
import { trustDevCertHelpLink } from "./constants";

interface CheckResult {
  checker: string;
  result: ResultStatus;
  error?: FxError;
}

enum ResultStatus {
  success = "success",
  warn = "warn",
  failed = "failed",
}

export async function checkAndInstall(): Promise<Result<any, FxError>> {
  try {
    try {
      ExtTelemetry.sendTelemetryEvent(TelemetryEvent.DebugPrerequisitesStart);
    } catch {
      // ignore telemetry error
    }

    // [node] => [account, certificate, deps] => [backend extension, npm install] => [port]
    const checkResults: CheckResult[] = [];
    const localEnvManager = new LocalEnvManager(
      VsCodeLogInstance,
      ExtTelemetry.reporter,
      VS_CODE_UI
    );
    const workspacePath = ext.workspaceUri.fsPath;

    // Get project settings
    const projectSettings = await localEnvManager.getProjectSettings(workspacePath);
    VsCodeLogInstance.outputChannel.show();
    VsCodeLogInstance.outputChannel.appendLine(doctorConstant.Check);

    // node
    const depsManager = new DepsManager(vscodeLogger, vscodeTelemetry);
    const nodeResult = await checkNode(localEnvManager, depsManager, projectSettings);
    if (nodeResult) {
      checkResults.push(nodeResult);
    }
    await checkFailure(checkResults);
    VsCodeLogInstance.outputChannel.appendLine("");

    // login checker
    const accountResult = await checkM365Account();
    checkResults.push(accountResult);

    // local cert
    const localCertResult = await resolveLocalCertificate(localEnvManager);
    checkResults.push(localCertResult);

    // deps
    const depsResults = await checkDependencies(localEnvManager, depsManager, projectSettings);
    checkResults.push(...depsResults);

    await checkFailure(checkResults);
    const checkPromises = [];

    // backend extension
    checkPromises.push(resolveBackendExtension(depsManager, projectSettings));

    // npm installs
    if (ProjectSettingsHelper.isSpfx(projectSettings)) {
      checkPromises.push(checkNpmInstall("SPFx", path.join(workspacePath, FolderName.SPFx)));
    } else {
      if (ProjectSettingsHelper.includeFrontend(projectSettings)) {
        checkPromises.push(
          checkNpmInstall("frontend", path.join(workspacePath, FolderName.Frontend))
        );
      }

      if (ProjectSettingsHelper.includeBackend(projectSettings)) {
        checkPromises.push(
          checkNpmInstall("backend", path.join(workspacePath, FolderName.Function))
        );
      }

      if (ProjectSettingsHelper.includeBot(projectSettings)) {
        checkPromises.push(checkNpmInstall("bot", path.join(workspacePath, FolderName.Bot)));
      }
    }

    const promiseResults = await Promise.all(checkPromises);
    for (const r of promiseResults) {
      if (r !== undefined) {
        checkResults.push(r);
      }
    }
    await checkFailure(checkResults);

    // check port
    const portsInUse = await localEnvManager.getPortsInUse(workspacePath, projectSettings);
    if (portsInUse.length > 0) {
      let message: string;
      if (portsInUse.length > 1) {
        message = util.format(
          StringResources.vsc.localDebug.portsAlreadyInUse,
          portsInUse.join(", ")
        );
      } else {
        message = util.format(StringResources.vsc.localDebug.portAlreadyInUse, portsInUse[0]);
      }
      checkResults.push({
        checker: "Ports",
        result: ResultStatus.failed,
        error: new UserError(ExtensionErrors.PortAlreadyInUse, message, ExtensionSource),
      });
    }

    // handle checkResults
    await handleCheckResults(checkResults);

    try {
      ExtTelemetry.sendTelemetryEvent(TelemetryEvent.DebugPrerequisites, {
        [TelemetryProperty.Success]: TelemetrySuccess.Yes,
      });
    } catch {
      // ignore telemetry error
    }
  } catch (error: any) {
    const fxError = assembleError(error);
    showError(fxError);
    try {
      ExtTelemetry.sendTelemetryErrorEvent(TelemetryEvent.DebugPrerequisites, fxError);
    } catch {
      // ignore telemetry error
    }

    return err(fxError);
  }

  return ok(null);
}

async function checkM365Account(): Promise<CheckResult> {
  let result = ResultStatus.success;
  let error = undefined;
  try {
    VsCodeLogInstance.outputChannel.appendLine(`Checking M365 account ...`);
    const token = await tools.tokenProvider.appStudioToken.getAccessToken(true);
    if (token === undefined) {
      // corner case but need to handle
      result = ResultStatus.failed;
      error = returnSystemError(
        new Error("No M365 account login"),
        ExtensionSource,
        ExtensionErrors.PrerequisitesValidationError
      );
    }
  } catch (err: any) {
    result = ResultStatus.failed;
    if (!error) {
      error = assembleError(err);
    }
  }
  return {
    checker: "M365 Account",
    result: result,
    error: error,
  };
}

async function checkNode(
  localEnvManager: LocalEnvManager,
  depsManager: DepsManager,
  projectSettings: ProjectSettings
): Promise<CheckResult | undefined> {
  try {
    const deps = localEnvManager.getActiveDependencies(projectSettings);
    const enabledDeps = await VSCodeDepsChecker.getEnabledDeps(deps);
    for (const dep of enabledDeps) {
      if (VSCodeDepsChecker.getNodeDeps().includes(dep)) {
        const nodeStatus = (
          await depsManager.ensureDependencies([dep], {
            fastFail: false,
            doctor: true,
          })
        )[0];
        return {
          checker: nodeStatus.name,
          result: nodeStatus.isInstalled ? ResultStatus.success : ResultStatus.failed,
          error: handleDepsCheckerError(nodeStatus.error, nodeStatus),
        };
      }
    }
    return undefined;
  } catch (error: any) {
    return {
      checker: "Node",
      result: ResultStatus.failed,
      error: handleDepsCheckerError(error),
    };
  }
}

async function checkDependencies(
  localEnvManager: LocalEnvManager,
  depsManager: DepsManager,
  projectSettings: ProjectSettings
): Promise<CheckResult[]> {
  try {
    const deps = localEnvManager.getActiveDependencies(projectSettings);
    const enabledDeps = await VSCodeDepsChecker.getEnabledDeps(deps);
    // remove node deps
    const nonNodeDeps = enabledDeps.filter((d) => !VSCodeDepsChecker.getNodeDeps().includes(d));
    const depsStatus = await depsManager.ensureDependencies(nonNodeDeps, {
      fastFail: false,
      doctor: true,
    });

    const results: CheckResult[] = [];
    for (const dep of depsStatus) {
      results.push({
        checker: dep.name,
        result: dep.isInstalled ? ResultStatus.success : ResultStatus.failed,
        error: handleDepsCheckerError(dep.error, dep),
      });
    }
    return results;
  } catch (error: any) {
    return [
      {
        checker: "Dependencies",
        result: ResultStatus.failed,
        error: handleDepsCheckerError(error),
      },
    ];
  }
}
async function resolveBackendExtension(
  depsManager: DepsManager,
  projectSettings: ProjectSettings
): Promise<CheckResult> {
  let result = ResultStatus.success;
  let error = undefined;
  try {
    if (ProjectSettingsHelper.includeBackend(projectSettings)) {
      const backendRoot = path.join(ext.workspaceUri.fsPath, FolderName.Function);
      const dotnet = (await depsManager.getStatus([DepsType.Dotnet]))[0];
      await installExtension(backendRoot, dotnet.command, new EmptyLogger());
    }
  } catch (err: any) {
    result = ResultStatus.failed;
    error = handleDepsCheckerError(err);
  }
  return {
    checker: "Backend Extension",
    result: result,
    error: error,
  };
}

async function resolveLocalCertificate(localEnvManager: LocalEnvManager): Promise<CheckResult> {
  let result = ResultStatus.success;
  let error = undefined;
  try {
    VsCodeLogInstance.outputChannel.appendLine(`Checking Local Certificate ...`);
    const trustDevCert = vscodeHelper.isTrustDevCertEnabled();
    const localCertResult = await localEnvManager.resolveLocalCertificate(trustDevCert);

    if (typeof localCertResult.isTrusted === "undefined") {
      result = ResultStatus.warn;
      error = returnUserError(
        new Error("Skip trusting local certificate."),
        ExtensionSource,
        "SkipTrustDevCertError",
        trustDevCertHelpLink
      );
    } else if (localCertResult.isTrusted === false) {
      result = ResultStatus.failed;
      error = localCertResult.error;
    }
  } catch (err: any) {
    result = ResultStatus.failed;
    error = assembleError(err);
  }
  return {
    checker: "Local Certificate",
    result: result,
    error: error,
  };
}

function handleDepsCheckerError(error: any, dep?: DependencyStatus): FxError {
  if (dep) {
    if (error instanceof NodeNotFoundError) {
      handleNodeNotFoundError(error);
    }
    if (error instanceof NodeNotSupportedError) {
      handleNodeNotSupportedError(error, dep);
    }
  }
  return error instanceof DepsCheckerError
    ? returnUserError(
        error,
        ExtensionSource,
        ExtensionErrors.PrerequisitesValidationError,
        error.helpLink
      )
    : assembleError(error);
}

function handleNodeNotFoundError(error: NodeNotFoundError) {
  error.message = `${doctorConstant.NodeNotFound}${os.EOL}${doctorConstant.WhiteSpace}${doctorConstant.RestartVSCode}`;
}

function handleNodeNotSupportedError(error: any, dep: DependencyStatus) {
  const supportedVersions = dep.details.supportedVersions.map((v) => "v" + v).join(" ,");
  error.message = `${doctorConstant.NodeNotSupported.split("@CurrentVersion")
    .join(dep.details.installVersion)
    .split("@SupportedVersions")
    .join(supportedVersions)}${os.EOL}${doctorConstant.WhiteSpace}${doctorConstant.RestartVSCode}`;
}

async function checkNpmInstall(component: string, folder: string): Promise<CheckResult> {
  let installed = false;
  try {
    installed = await checkNpmDependencies(folder);
  } catch (error: any) {
    // treat check error as uninstalled
    await VsCodeLogInstance.warning(`Error when checking npm dependencies: ${error}`);
  }

  let result = ResultStatus.success;
  let error = undefined;
  try {
    if (!installed) {
      let exitCode: number | undefined;

      const checkNpmInstallRunning = () => {
        for (const [key, value] of trackedTasks) {
          if (value === `${component} npm install`) {
            return true;
          }
        }
        return false;
      };
      if (checkNpmInstallRunning()) {
        exitCode = await new Promise((resolve: (value: number | undefined) => void) => {
          const endListener = taskEndEventEmitter.event((result) => {
            if (result.name === `${component} npm install`) {
              endListener.dispose();
              resolve(result.exitCode);
            }
          });
          if (!checkNpmInstallRunning()) {
            endListener.dispose();
            resolve(undefined);
          }
        });
      } else {
        VsCodeLogInstance.outputChannel.appendLine(`Npm installing (${component})`);
        exitCode = await runTask(
          new vscode.Task(
            {
              type: "shell",
              command: `${component} npm install`,
            },
            vscode.workspace.workspaceFolders![0],
            `${component} npm install`,
            ProductName,
            new vscode.ShellExecution(npmInstallCommand, { cwd: folder })
          )
        );
      }

      // check npm dependencies again if exit code not zero
      if (exitCode !== 0 && !(await checkNpmDependencies(folder))) {
        result = ResultStatus.failed;
        error = new UserError(
          "NpmInstallFailure",
          `Failed to npm install for ${component}`,
          ExtensionSource
        );
      }
    }
  } catch (err: any) {
    // treat unexpected error as installed
    error = err;
  }
  return {
    checker: `Npm Install(${component})`,
    result: result,
    error: error,
  };
}

async function handleCheckResults(results: CheckResult[]): Promise<void> {
  if (results.length <= 0) {
    return;
  }
  let shouldStop = false;
  const output = VsCodeLogInstance.outputChannel;
  const successes = results.filter((a) => a.result === ResultStatus.success);
  const failures = results.filter((a) => a.result === ResultStatus.failed);
  const warnings = results.filter((a) => a.result === ResultStatus.warn);
  output.show();
  output.appendLine("");
  output.appendLine(doctorConstant.Summary);

  if (failures.length > 0) {
    shouldStop = true;
  }
  if (successes.length > 0) {
    output.appendLine("");
  }

  for (const result of successes) {
    output.appendLine(`${doctorConstant.Tick} ${result.checker} `);
  }

  for (const result of warnings) {
    output.appendLine("");
    output.appendLine(`${doctorConstant.Exclamation} ${result.checker} `);
    outputCheckResultError(result, output);
  }

  for (const result of failures) {
    output.appendLine("");
    output.appendLine(`${doctorConstant.Cross} ${result.checker}`);
<<<<<<< HEAD
    outputCheckResultError(result, output);
=======

    if (result.error) {
      let message: string = result.error.message;
      if (message.startsWith("User Cancel")) {
        message = doctorConstant.SignInCancelled;
      }

      output.appendLine(`${doctorConstant.WhiteSpace}${message}`);

      if (result.error instanceof UserError) {
        const userError = result.error as UserError;
        if (userError.helpLink) {
          output.appendLine(
            `${doctorConstant.WhiteSpace}${doctorConstant.HelpLink.split("@Link").join(
              userError.helpLink
            )}`
          );
        }
      }
    }
>>>>>>> 096c8289
  }
  output.appendLine("");
  output.appendLine(`${doctorConstant.LearnMore.split("@Link").join(defaultHelpLink)}`);

<<<<<<< HEAD
  const checkers = failures.map((r) => r.checker).join(", ");

=======
>>>>>>> 096c8289
  if (shouldStop) {
    throw returnUserError(
      new Error(`Prerequisites Check Failed, please fix all issues above then local debug again.`),
      ExtensionSource,
      ExtensionErrors.PrerequisitesValidationError
    );
  }
}

<<<<<<< HEAD
function outputCheckResultError(result: CheckResult, output: vscode.OutputChannel) {
  if (result.error) {
    output.appendLine(`${doctorConstant.WhiteSpace}${result.error?.message}`);
    if (result.error instanceof UserError) {
      const userError = result.error as UserError;
      if (userError.helpLink) {
        output.appendLine(
          `${doctorConstant.WhiteSpace}${doctorConstant.HelpLink.split("@Link").join(
            userError.helpLink
          )}`
        );
      }
    }
=======
async function checkFailure(checkResults: CheckResult[]) {
  if (checkResults.some((r) => !r.result)) {
    await handleCheckResults(checkResults);
>>>>>>> 096c8289
  }
}<|MERGE_RESOLUTION|>--- conflicted
+++ resolved
@@ -476,39 +476,11 @@
   for (const result of failures) {
     output.appendLine("");
     output.appendLine(`${doctorConstant.Cross} ${result.checker}`);
-<<<<<<< HEAD
     outputCheckResultError(result, output);
-=======
-
-    if (result.error) {
-      let message: string = result.error.message;
-      if (message.startsWith("User Cancel")) {
-        message = doctorConstant.SignInCancelled;
-      }
-
-      output.appendLine(`${doctorConstant.WhiteSpace}${message}`);
-
-      if (result.error instanceof UserError) {
-        const userError = result.error as UserError;
-        if (userError.helpLink) {
-          output.appendLine(
-            `${doctorConstant.WhiteSpace}${doctorConstant.HelpLink.split("@Link").join(
-              userError.helpLink
-            )}`
-          );
-        }
-      }
-    }
->>>>>>> 096c8289
   }
   output.appendLine("");
   output.appendLine(`${doctorConstant.LearnMore.split("@Link").join(defaultHelpLink)}`);
 
-<<<<<<< HEAD
-  const checkers = failures.map((r) => r.checker).join(", ");
-
-=======
->>>>>>> 096c8289
   if (shouldStop) {
     throw returnUserError(
       new Error(`Prerequisites Check Failed, please fix all issues above then local debug again.`),
@@ -518,10 +490,15 @@
   }
 }
 
-<<<<<<< HEAD
 function outputCheckResultError(result: CheckResult, output: vscode.OutputChannel) {
   if (result.error) {
-    output.appendLine(`${doctorConstant.WhiteSpace}${result.error?.message}`);
+    let message: string = result.error.message;
+    if (message.startsWith("User Cancel")) {
+      message = doctorConstant.SignInCancelled;
+    }
+
+    output.appendLine(`${doctorConstant.WhiteSpace}${message}`);
+
     if (result.error instanceof UserError) {
       const userError = result.error as UserError;
       if (userError.helpLink) {
@@ -532,10 +509,11 @@
         );
       }
     }
-=======
+  }
+}
+
 async function checkFailure(checkResults: CheckResult[]) {
   if (checkResults.some((r) => !r.result)) {
     await handleCheckResults(checkResults);
->>>>>>> 096c8289
   }
 }