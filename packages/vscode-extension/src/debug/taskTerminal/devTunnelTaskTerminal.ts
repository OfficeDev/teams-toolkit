/*---------------------------------------------------------------------------------------------
 *  Copyright (c) Microsoft Corporation. All rights reserved.
 *  Licensed under the MIT License. See License.txt in the project root for license information.
 *--------------------------------------------------------------------------------------------*/
/**
 * @author Xiaofu Huang <xiaofhua@microsoft.com>
 */

import * as vscode from "vscode";
import { TunnelRelayTunnelHost } from "@microsoft/dev-tunnels-connections";
import {
  Tunnel,
  TunnelAccessControlEntry,
  TunnelAccessControlEntryType,
} from "@microsoft/dev-tunnels-contracts";
import {
  TunnelManagementHttpClient,
  TunnelRequestOptions,
} from "@microsoft/dev-tunnels-management";
<<<<<<< HEAD
import { err, FxError, ok, Result, Void } from "@microsoft/teamsfx-api";
import { Correlator } from "@microsoft/teamsfx-core/build/common/correlator";
=======
import { err, FxError, ok, Result, UserError, Void } from "@microsoft/teamsfx-api";
import { TaskDefaultValue } from "@microsoft/teamsfx-core";

>>>>>>> 2851caed
import VsCodeLogInstance from "../../commonlib/log";
import { ExtensionErrors, ExtensionSource } from "../../error";
import { tools } from "../../handlers";
<<<<<<< HEAD
import { TelemetryEvent } from "../../telemetry/extTelemetryEvents";
import { getLocalDebugSession } from "../commonUtils";
import { devTunnelDisplayMessages } from "../constants";
import { localTelemetryReporter } from "../localTelemetryReporter";
=======
import { TelemetryProperty } from "../../telemetry/extTelemetryEvents";
import { devTunnelDisplayMessages, TunnelDisplayMessages } from "../constants";
import { maskValue } from "../localTelemetryReporter";
>>>>>>> 2851caed
import { BaseTaskTerminal } from "./baseTaskTerminal";
import {
  BaseTunnelTaskTerminal,
  IBaseTunnelArgs,
  OutputInfo,
  TunnelError,
  TunnelType,
} from "./baseTunnelTaskTerminal";

const DevTunnelScopes = ["46da2f7e-b5ef-422a-88d4-2a7f9de6a0b2/.default"];
const TunnelManagementUserAgent = { name: "Teams Toolkit" };
const DevTunnelTimeout = 2147483647; // 2^31-1, max timeout ms

const DevTunnelTag = "TeamsToolkitCreatedTag";

export interface IDevTunnelArgs extends IBaseTunnelArgs {
  port: number;
  protocol: string;
  access?: string;
  // TODO: add tunnel name into dev tunnel args
  // name?: string;
  output?: {
    endpoint?: string;
    domain?: string;
    id?: string;
  };
}

const Protocol = Object.freeze({
  http: "http",
  https: "https",
});

const Access = Object.freeze({
  public: "public",
  // TODO: add private and org level
  // private: "private",
  // org: "org"
});

export class DevTunnelTaskTerminal extends BaseTunnelTaskTerminal {
  protected readonly args: IDevTunnelArgs;
  private readonly tunnelManagementClientImpl: TunnelManagementHttpClient;
  private tunnel: Tunnel | undefined;
  private isOutputSummary: boolean;
  private cancel: (() => void) | undefined;

  constructor(taskDefinition: vscode.TaskDefinition) {
    super(taskDefinition, 1);
    this.args = taskDefinition.args as IDevTunnelArgs;
    this.isOutputSummary = false;
    this.tunnelManagementClientImpl = new TunnelManagementHttpClient(
      TunnelManagementUserAgent,
      async () => {
        const tokenRes = await tools.tokenProvider.m365TokenProvider.getAccessToken({
          scopes: DevTunnelScopes,
          showDialog: true,
        });

        if (tokenRes.isErr()) {
          return null;
        }
        const res = `Bearer ${tokenRes.value}`;
        return res;
      }
    );
  }

  async stop(error?: any): Promise<void> {
    if (DevTunnelTaskTerminal.tunnelTaskTerminals.has(this.taskTerminalId)) {
      DevTunnelTaskTerminal.tunnelTaskTerminals.delete(this.taskTerminalId);
      if (!this.isOutputSummary) {
        this.isOutputSummary = true;
        await this.outputFailureSummary(devTunnelDisplayMessages, error);
      }
      if (this.tunnel) {
        const deleteTunnel = this.tunnel;
        this.tunnel = undefined;
        await this.tunnelManagementClientImpl.deleteTunnel(deleteTunnel);
      }

      if (this.cancel) {
        this.cancel();
      }
      super.stop(error);
    }
  }

  protected async _do(): Promise<Result<Void, FxError>> {
    await this.outputStartMessage(devTunnelDisplayMessages);
    await this.outputStartDevTunnelStepMessage();
    await this.resolveArgs(this.args);
    // TODO: delete the last debug tunnel if it is not deleted
    const res = await this.start();
    if (res.isOk()) {
      await new Promise<void>((resolve) => {
        const timeout = setTimeout(() => {
          resolve();
        }, DevTunnelTimeout);
        this.cancel = () => {
          clearTimeout(timeout);
          resolve();
        };
      });
    }
    return res;
  }

  private async start(): Promise<Result<Void, FxError>> {
    try {
      const tunnelAccessControlEntry: TunnelAccessControlEntry = {
        type:
          this.args.access === Access.public
            ? TunnelAccessControlEntryType.Anonymous
            : TunnelAccessControlEntryType.None,
        subjects: [],
        scopes: ["connect"],
      };

      const tunnel: Tunnel = {
        ports: [{ portNumber: this.args.port, protocol: this.args.protocol }],
        accessControl: {
          entries: [tunnelAccessControlEntry],
        },
        tags: [DevTunnelTag],
      };
      const tunnelRequestOptions: TunnelRequestOptions = {
        tokenScopes: ["host"],
        includePorts: true,
      };
      const tunnelInstance = await this.tunnelManagementClientImpl.createTunnel(
        tunnel,
        tunnelRequestOptions
      );
      const host = new TunnelRelayTunnelHost(this.tunnelManagementClientImpl);
      host.trace = (level, eventId, msg, err) => {
        if (msg) {
          this.writeEmitter.fire(`${msg}\r\n`);
        }
        if (err) {
          this.writeEmitter.fire(`${err}\r\n`);
        }
      };
      await host.start(tunnelInstance);
      const tunnelDistUri = host.tunnel?.ports?.[0].portForwardingUris?.[0];
      const tunnelDisplayId = `${host.tunnel?.tunnelId}.${host.tunnel?.clusterId}`;
      if (!host.tunnel || !tunnelDistUri || !tunnelDisplayId) {
        return err(TunnelError.StartTunnelError());
      }
      this.tunnel = host.tunnel;
      const saveEnvRes = await this.saveOutputToEnv(tunnelDisplayId, tunnelDistUri);
      if (saveEnvRes.isErr()) {
        return err(saveEnvRes.error);
      }

      this.isOutputSummary = true;
      await this.outputSuccessSummary(
        devTunnelDisplayMessages,
        { src: `${this.args.protocol}://localhost:${this.args.port}`, dest: tunnelDistUri },
        saveEnvRes.value
      );
      return ok(Void);
    } catch (error: any) {
      return err(TunnelError.StartTunnelError(error));
    }
  }

  protected async resolveArgs(args: IDevTunnelArgs): Promise<void> {
    await super.resolveArgs(args);
    if (!args.type) {
      throw BaseTaskTerminal.taskDefinitionError("args.type");
    }

    if (typeof args.port !== "number") {
      throw BaseTaskTerminal.taskDefinitionError("args.port");
    }

    if (
      typeof args.protocol !== "string" ||
      !(Object.values(Protocol) as string[]).includes(args.protocol)
    ) {
      throw BaseTaskTerminal.taskDefinitionError("args.protocol");
    }

    if (args.access) {
      if (
        typeof args.access !== "string" ||
        !(Object.values(Access) as string[]).includes(args.access)
      ) {
        throw BaseTaskTerminal.taskDefinitionError("args.access");
      }
    }

    if (typeof args.output?.id !== "undefined" && typeof args.output?.id !== "string") {
      throw BaseTaskTerminal.taskDefinitionError("args.output.id");
    }
  }

  protected generateTelemetries(): { [key: string]: string } {
    return {
      [TelemetryProperty.DebugTaskId]: this.taskTerminalId,
      [TelemetryProperty.DebugTaskArgs]: JSON.stringify({
        type: maskValue(this.args.type, Object.values(TunnelType)),
        port: maskValue(
          this.args.port?.toString(),
          Object.values(TaskDefaultValue.checkPrerequisites.ports).map((p) => `${p}`)
        ),
        protocol: maskValue(this.args.protocol, Object.values(Protocol)),
        access: maskValue(this.args.access, Object.values(Access)),
        env: maskValue(this.args.env, [TaskDefaultValue.env]),
        output: {
          endpoint: maskValue(this.args.output?.endpoint, [
            TaskDefaultValue.startLocalTunnel.output.endpoint,
          ]),
          domain: maskValue(this.args.output?.domain, [
            TaskDefaultValue.startLocalTunnel.output.domain,
          ]),
          id: maskValue(this.args.output?.id, [TaskDefaultValue.startLocalTunnel.output.id]),
        },
      }),
    };
  }

  private async saveOutputToEnv(
    id: string,
    endpoint: string
  ): Promise<Result<OutputInfo, FxError>> {
    try {
      const url = new URL(endpoint);
      const envVars: { [key: string]: string } = {};
      if (this.args?.output?.endpoint) {
        envVars[this.args.output.endpoint] = url.origin;
      }
      if (this.args?.output?.domain) {
        envVars[this.args.output.domain] = url.hostname;
      }
      if (this.args?.output?.id) {
        envVars[this.args.output.id] = id;
      }

      return this.savePropertiesToEnv(this.args.env, envVars);
    } catch (error: any) {
      return err(TunnelError.TunnelEnvError(error));
    }
  }

  private async outputStartDevTunnelStepMessage(): Promise<void> {
    VsCodeLogInstance.outputChannel.appendLine(
      `${this.step.getPrefix()} ${devTunnelDisplayMessages.startDevTunnelMessage()} ... `
    );
    VsCodeLogInstance.outputChannel.appendLine("");
    this.writeEmitter.fire(
      `${devTunnelDisplayMessages.createDevTunnelTerminalMessage(DevTunnelTag)}\r\n`
    );

    await this.progressHandler.next(devTunnelDisplayMessages.startDevTunnelMessage());
  }
}<|MERGE_RESOLUTION|>--- conflicted
+++ resolved
@@ -7,6 +7,7 @@
  */
 
 import * as vscode from "vscode";
+
 import { TunnelRelayTunnelHost } from "@microsoft/dev-tunnels-connections";
 import {
   Tunnel,
@@ -17,27 +18,14 @@
   TunnelManagementHttpClient,
   TunnelRequestOptions,
 } from "@microsoft/dev-tunnels-management";
-<<<<<<< HEAD
 import { err, FxError, ok, Result, Void } from "@microsoft/teamsfx-api";
-import { Correlator } from "@microsoft/teamsfx-core/build/common/correlator";
-=======
-import { err, FxError, ok, Result, UserError, Void } from "@microsoft/teamsfx-api";
 import { TaskDefaultValue } from "@microsoft/teamsfx-core";
 
->>>>>>> 2851caed
 import VsCodeLogInstance from "../../commonlib/log";
-import { ExtensionErrors, ExtensionSource } from "../../error";
 import { tools } from "../../handlers";
-<<<<<<< HEAD
-import { TelemetryEvent } from "../../telemetry/extTelemetryEvents";
-import { getLocalDebugSession } from "../commonUtils";
+import { TelemetryProperty } from "../../telemetry/extTelemetryEvents";
 import { devTunnelDisplayMessages } from "../constants";
-import { localTelemetryReporter } from "../localTelemetryReporter";
-=======
-import { TelemetryProperty } from "../../telemetry/extTelemetryEvents";
-import { devTunnelDisplayMessages, TunnelDisplayMessages } from "../constants";
 import { maskValue } from "../localTelemetryReporter";
->>>>>>> 2851caed
 import { BaseTaskTerminal } from "./baseTaskTerminal";
 import {
   BaseTunnelTaskTerminal,
