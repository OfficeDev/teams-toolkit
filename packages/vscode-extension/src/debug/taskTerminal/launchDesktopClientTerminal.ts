--- conflicted
+++ resolved
@@ -19,12 +19,8 @@
 import { ExtensionErrors, ExtensionSource } from "../../error";
 import { getDefaultString, localize } from "../../utils/localizeUtils";
 import { openTerminalDisplayMessage, openTerminalMessage } from "../constants";
-<<<<<<< HEAD
-import { core, getSystemInputs, tools } from "../../handlers";
-=======
 import { getSystemInputs } from "../../utils/environmentUtils";
-import { core } from "../../globalVariables";
->>>>>>> fa1ce1fb
+import { core, tools } from "../../globalVariables";
 import * as path from "path";
 import { dotenvUtil } from "@microsoft/teamsfx-core/build/component/utils/envUtil";
 import * as fs from "fs";
