--- conflicted
+++ resolved
@@ -19,13 +19,8 @@
 import { ExtensionErrors, ExtensionSource } from "../../error";
 import { getDefaultString, localize } from "../../utils/localizeUtils";
 import { openTerminalDisplayMessage, openTerminalMessage } from "../constants";
-<<<<<<< HEAD
 import { getSystemInputs } from "../../utils/systemEnvUtils";
-import { core } from "../../globalVariables";
-=======
-import { getSystemInputs } from "../../utils/environmentUtils";
 import { core, tools } from "../../globalVariables";
->>>>>>> 69c70137
 import * as path from "path";
 import { dotenvUtil } from "@microsoft/teamsfx-core/build/component/utils/envUtil";
 import * as fs from "fs";
