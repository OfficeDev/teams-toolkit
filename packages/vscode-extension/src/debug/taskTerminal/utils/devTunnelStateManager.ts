--- conflicted
+++ resolved
@@ -6,15 +6,9 @@
  */
 
 import { Mutex, withTimeout } from "async-mutex";
-<<<<<<< HEAD
 import fs from "fs-extra";
 import path from "path";
-import { isFeatureFlagEnabled } from "@microsoft/teamsfx-core";
-=======
-import * as fs from "fs-extra";
-import * as path from "path";
 import { featureFlagManager, FeatureFlags } from "@microsoft/teamsfx-core";
->>>>>>> 5617e545
 import { context, workspaceUri } from "../../../globalVariables";
 
 interface IDevTunnelState {
