--- conflicted
+++ resolved
@@ -4,16 +4,9 @@
 import * as vscode from "vscode";
 
 import { ProductName, Stage, ok } from "@microsoft/teamsfx-api";
-<<<<<<< HEAD
-import { Correlator } from "@microsoft/teamsfx-core/build/common/correlator";
-import { ITaskDefinition, TaskCommand } from "@microsoft/teamsfx-core/build/common/local";
-import { isValidProjectV3 } from "@microsoft/teamsfx-core/build/common/projectSettingsHelper";
-=======
-import { isV3Enabled } from "@microsoft/teamsfx-core";
 import { Correlator } from "@microsoft/teamsfx-core";
 import { ITaskDefinition, TaskCommand } from "@microsoft/teamsfx-core";
 import { isValidProjectV3 } from "@microsoft/teamsfx-core";
->>>>>>> 20b3f911
 
 import { TelemetryEvent } from "../telemetry/extTelemetryEvents";
 import * as commonUtils from "./commonUtils";
