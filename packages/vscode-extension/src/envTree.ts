// Copyright (c) Microsoft Corporation.
// Licensed under the MIT license.

import {
  FxError,
  Result,
  err,
  ok,
  Void,
  TreeCategory,
  TreeItem,
  SubscriptionInfo,
} from "@microsoft/teamsfx-api";
import {
  isMultiEnvEnabled,
  environmentManager,
  isRemoteCollaborateEnabled,
  LocalSettingsProvider,
} from "@microsoft/teamsfx-core";
import * as vscode from "vscode";
import { CommandsTreeViewProvider } from "./treeview/commandsTreeViewProvider";
import TreeViewManagerInstance from "./treeview/treeViewManager";
import { LocalEnvironment } from "./constants";
import * as StringResources from "./resources/Strings.json";
import { checkPermission, listAllCollaborators, tools } from "./handlers";
import { signedIn } from "./commonlib/common/constant";
import { AppStudioLogin } from "./commonlib/appStudioLogin";
import * as fs from "fs-extra";
import { getResourceGroupNameFromEnv, getSubscriptionInfoFromEnv } from "./utils/commonUtils";
import AzureAccountManager from "./commonlib/azureLogin";

const showEnvList: Array<string> = [];
let environmentTreeProvider: CommandsTreeViewProvider;
let collaboratorsRecordCache: Record<string, TreeItem[]> = {};
let permissionCache: Record<string, boolean> = {};

export async function registerEnvTreeHandler(
  forceUpdateCollaboratorList = true
): Promise<Result<Void, FxError>> {
  if (isMultiEnvEnabled() && vscode.workspace.workspaceFolders) {
    const workspaceFolder: vscode.WorkspaceFolder = vscode.workspace.workspaceFolders[0];
    const workspacePath: string = workspaceFolder.uri.fsPath;
    const envNamesResult = await environmentManager.listEnvConfigs(workspacePath);
    if (envNamesResult.isErr()) {
      return err(envNamesResult.error);
    }
    environmentTreeProvider = TreeViewManagerInstance.getTreeView("teamsfx-environment")!;
    if (showEnvList.length > 0) {
      showEnvList.forEach(async (item) => {
        environmentTreeProvider.removeById("fx-extension.environment." + item);
      });
    }
    showEnvList.splice(0);

    const envNames = (await localSettingsExists(workspacePath))
      ? [LocalEnvironment].concat(envNamesResult.value)
      : envNamesResult.value;
    for (const item of envNames) {
      showEnvList.push(item);
      environmentTreeProvider.add([
        {
          commandId: "fx-extension.environment." + item,
          label: item,
          parent: TreeCategory.Environment,
          contextValue: item === LocalEnvironment ? "local" : "environment",
          icon: "symbol-folder",
          isCustom: false,
          // description:
          //   item === activeEnv ? StringResources.vsc.commandsTreeViewProvider.active : "",
          expanded: true,
        },
      ]);
    }

    for (const item of envNamesResult.value) {
      let envSubItems: TreeItem[] = [];

      const warningItem = checkAzureAccountStatus(item);
      if (warningItem) {
        envSubItems.push(warningItem);
      }

      envSubItems = envSubItems.concat(await getSubscriptionAndResourceGroupNode(item));
      await environmentTreeProvider.add(envSubItems);
    }

    const collaboratorsItem = await getAllCollaboratorList(
      envNamesResult.value,
      forceUpdateCollaboratorList
    );
    await environmentTreeProvider.add(collaboratorsItem);
  }
  return ok(Void);
}

export async function getAllCollaboratorList(envs: string[], force = false): Promise<TreeItem[]> {
  let result: TreeItem[] = [];

  if (environmentTreeProvider && isRemoteCollaborateEnabled()) {
    const loginStatus = await AppStudioLogin.getInstance().getStatus();

    if (force || loginStatus.status !== signedIn) {
      collaboratorsRecordCache = {};
      permissionCache = {};
    }

    const collaboratorsRecord =
      Object.keys(collaboratorsRecordCache).length > 0
        ? collaboratorsRecordCache
        : await listAllCollaborators(envs);
    collaboratorsRecordCache = collaboratorsRecord;

    for (const env of envs) {
      const collaboratorParentNode: TreeItem = generateCollaboratorParentNode(env);

      result.push(collaboratorParentNode);

      if (loginStatus.status === signedIn) {
        const canAddCollaborator = permissionCache[env] ?? (await checkPermission(env));
        permissionCache[env] = canAddCollaborator;
        if (canAddCollaborator) {
          collaboratorParentNode.contextValue = "addCollaborator";
        }

        if (collaboratorsRecord[env]) {
          result = result.concat(collaboratorsRecord[env]);
        }
      } else {
        result.push(
          generateCollaboratorWarningNode(
            env,
            StringResources.vsc.commandsTreeViewProvider.loginM365AccountToViewCollaborators
          )
        );
      }
    }
  }
  return result;
}

export async function updateNewEnvCollaborators(env: string): Promise<void> {
  const parentNode = generateCollaboratorParentNode(env);
  const notProvisionedNode = generateCollaboratorWarningNode(
    env,
    StringResources.vsc.commandsTreeViewProvider.noPermissionToListCollaborators
  );

  collaboratorsRecordCache[env] = [parentNode, notProvisionedNode];
  await environmentTreeProvider.add(collaboratorsRecordCache[env]);
}

export async function addCollaboratorToEnv(
  env: string,
  userObjectId: string,
  email: string
): Promise<void> {
<<<<<<< HEAD
  const newCollaborator = generateCollaboratorNode(env, userObjectId, email, true);
  collaboratorsRecordCache[env].push(newCollaborator);
  await environmentTreeProvider.add([newCollaborator]);
}

export function generateCollaboratorNode(
  env: string,
  userObjectId: string,
  email: string,
  isAadOwner: boolean
): TreeItem {
  return {
=======
  const findDuplicated = collaboratorsRecordCache[env].find(
    (collaborator) => collaborator.label === email
  );
  if (findDuplicated) {
    return;
  }

  const newCollaborator = {
>>>>>>> 77fbecd0
    commandId: `fx-extension.listcollaborator.${env}.${userObjectId}`,
    label: email,
    icon: isAadOwner ? "person" : "warning",
    isCustom: !isAadOwner,
    tooltip: {
      value: isAadOwner ? "" : "This account doesn't have the AAD permission.",
      isMarkdown: false,
    },
    parent: `fx-extension.listcollaborator.parentNode.${env}`,
  };
}

export function generateCollaboratorWarningNode(
  env: string,
  nodeLabel: string,
  toolTip?: string
): TreeItem {
  return {
    commandId: `fx-extension.listcollaborator.${env}`,
    label: nodeLabel,
    icon: "warning",
    tooltip: {
      value: toolTip ?? nodeLabel,
      isMarkdown: false,
    },
    isCustom: true,
    parent: `fx-extension.listcollaborator.parentNode.${env}`,
  };
}

function generateCollaboratorParentNode(env: string): TreeItem {
  return {
    commandId: `fx-extension.listcollaborator.parentNode.${env}`,
    label: StringResources.vsc.commandsTreeViewProvider.collaboratorParentNode,
    icon: "organization",
    isCustom: false,
    parent: "fx-extension.environment." + env,
    expanded: false,
  };
}

function getTreeViewItemIcon(envName: string, activeEnv: string | undefined) {
  switch (envName) {
    case activeEnv:
    // return "folder-active";
    case LocalEnvironment:
    // return "lock";
    default:
      return "symbol-folder";
  }
}

async function localSettingsExists(projectRoot: string): Promise<boolean> {
  const provider = new LocalSettingsProvider(projectRoot);
  return await fs.pathExists(provider.localSettingsFilePath);
}

export async function getSubscriptionAndResourceGroupNode(env: string): Promise<TreeItem[]> {
  if (
    environmentTreeProvider &&
    environmentTreeProvider.findCommand("fx-extension.environment." + env) &&
    env !== LocalEnvironment
  ) {
    let envSubItems: TreeItem[] = [];
    const subscriptionInfo = await getSubscriptionInfoFromEnv(env);
    if (subscriptionInfo) {
      const subscriptionTreeItem: TreeItem = {
        commandId: `fx-extension.environment.${env}.subscription`,
        label: subscriptionInfo.subscriptionName,
        icon: "key",
        isCustom: false,
        parent: "fx-extension.environment." + env,
      };

      envSubItems.push(subscriptionTreeItem);

      const resourceGroupName = await getResourceGroupNameFromEnv(env);
      if (resourceGroupName) {
        const resourceGroupTreeItem: TreeItem = {
          commandId: `fx-extension.environment.${env}.resourceGroup`,
          label: resourceGroupName,
          icon: "symbol-method",
          isCustom: false,
          parent: `fx-extension.environment.${env}.subscription`,
        };

        envSubItems.push(resourceGroupTreeItem);
      }

      const warningItem = await checkSubscriptionPermission(env, subscriptionInfo.subscriptionId);
      if (warningItem) {
        envSubItems = [warningItem].concat(envSubItems);
      }
    }

    return envSubItems;
  }

  return [];
}

function checkAzureAccountStatus(env: string): TreeItem | undefined {
  if (AzureAccountManager.getAccountInfo() === undefined) {
    return {
      commandId: `fx-extension.environment.${env}.checkAzureAccount`,
      label: StringResources.vsc.commandsTreeViewProvider.noAzureAccountSignedIn,
      icon: "warning",
      isCustom: true,
      parent: `fx-extension.environment.${env}`,
    };
  } else {
    return undefined;
  }
}

async function checkSubscriptionPermission(
  env: string,
  subscriptionId: string
): Promise<TreeItem | undefined> {
  if (tools.tokenProvider.azureAccountProvider.getAccountInfo()) {
    const subscriptions: SubscriptionInfo[] =
      await tools.tokenProvider.azureAccountProvider.listSubscriptions();

    let checkSucceeded = false;
    if (subscriptions) {
      const targetSub = subscriptions.find((sub) => sub.subscriptionId === subscriptionId);
      checkSucceeded = targetSub !== undefined;
    }

    if (!checkSucceeded) {
      const warningTreeItem: TreeItem = {
        commandId: `fx-extension.environment.${env}.checkSubscription`,
        label: StringResources.vsc.commandsTreeViewProvider.noSubscriptionFoundInAzureAccount,
        icon: "warning",
        isCustom: true,
        parent: `fx-extension.environment.${env}`,
      };

      return warningTreeItem;
    }
  }

  return undefined;
}<|MERGE_RESOLUTION|>--- conflicted
+++ resolved
@@ -154,7 +154,12 @@
   userObjectId: string,
   email: string
 ): Promise<void> {
-<<<<<<< HEAD
+  const findDuplicated = collaboratorsRecordCache[env].find(
+    (collaborator) => collaborator.label === email
+  );
+  if (findDuplicated) {
+    return;
+  }
   const newCollaborator = generateCollaboratorNode(env, userObjectId, email, true);
   collaboratorsRecordCache[env].push(newCollaborator);
   await environmentTreeProvider.add([newCollaborator]);
@@ -167,16 +172,6 @@
   isAadOwner: boolean
 ): TreeItem {
   return {
-=======
-  const findDuplicated = collaboratorsRecordCache[env].find(
-    (collaborator) => collaborator.label === email
-  );
-  if (findDuplicated) {
-    return;
-  }
-
-  const newCollaborator = {
->>>>>>> 77fbecd0
     commandId: `fx-extension.listcollaborator.${env}.${userObjectId}`,
     label: email,
     icon: isAadOwner ? "person" : "warning",
