--- conflicted
+++ resolved
@@ -72,11 +72,12 @@
             label: item,
             description: provisionSucceeded ? "(Provisioned)" : "",
             parent: TreeCategory.Environment,
-<<<<<<< HEAD
-            contextValue: provisionSucceeded ? "environment-provisioned" : "environment",
-=======
-            contextValue: item === LocalEnvironmentName ? "local" : "environment",
->>>>>>> b2c9be47
+            contextValue:
+              item === LocalEnvironmentName
+                ? "local"
+                : provisionSucceeded
+                ? "environment-provisioned"
+                : "environment",
             icon: provisionSucceeded ? "folder-active" : "symbol-folder",
             isCustom: false,
             expanded: true,
