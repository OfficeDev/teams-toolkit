--- conflicted
+++ resolved
@@ -27,11 +27,8 @@
 import { AppStudioLogin } from "./commonlib/appStudioLogin";
 import * as fs from "fs-extra";
 import {
-<<<<<<< HEAD
   getProvisionSucceedFromEnv,
-=======
   getM365TenantFromEnv,
->>>>>>> 7e0f3866
   getResourceGroupNameFromEnv,
   getSubscriptionInfoFromEnv,
 } from "./utils/commonUtils";
@@ -48,48 +45,6 @@
   forceUpdateCollaboratorList = true
 ): Promise<Result<Void, FxError>> {
   if (isMultiEnvEnabled() && vscode.workspace.workspaceFolders) {
-<<<<<<< HEAD
-    const workspaceFolder: vscode.WorkspaceFolder = vscode.workspace.workspaceFolders[0];
-    const workspacePath: string = workspaceFolder.uri.fsPath;
-    const envNamesResult = await environmentManager.listEnvConfigs(workspacePath);
-    if (envNamesResult.isErr()) {
-      return err(envNamesResult.error);
-    }
-    environmentTreeProvider = TreeViewManagerInstance.getTreeView("teamsfx-environment")!;
-    if (showEnvList.length > 0) {
-      showEnvList.forEach(async (item) => {
-        environmentTreeProvider.removeById("fx-extension.environment." + item);
-      });
-    }
-    showEnvList.splice(0);
-
-    const envNames = (await localSettingsExists(workspacePath))
-      ? [LocalEnvironmentName].concat(envNamesResult.value)
-      : envNamesResult.value;
-    for (const item of envNames) {
-      showEnvList.push(item);
-      const provisionSucceeded = await getProvisionSucceedFromEnv(item);
-      environmentTreeProvider.add([
-        {
-          commandId: "fx-extension.environment." + item,
-          label: item,
-          description: provisionSucceeded ? "(Provisioned)" : "",
-          parent: TreeCategory.Environment,
-          contextValue: item === LocalEnvironmentName ? "local" : "environment",
-          icon: provisionSucceeded ? "folder-active" : "symbol-folder",
-          isCustom: false,
-          expanded: true,
-        },
-      ]);
-    }
-
-    for (const item of envNamesResult.value) {
-      let envSubItems: TreeItem[] = [];
-
-      const warningItem = checkAzureAccountStatus(item);
-      if (warningItem) {
-        envSubItems.push(warningItem);
-=======
     mutex.runExclusive(async () => {
       const workspaceFolder: vscode.WorkspaceFolder = vscode.workspace.workspaceFolders![0];
       const workspacePath: string = workspaceFolder.uri.fsPath;
@@ -110,18 +65,19 @@
         : envNamesResult.value;
       for (const item of envNames) {
         showEnvList.push(item);
+        const provisionSucceeded = await getProvisionSucceedFromEnv(item);
         environmentTreeProvider.add([
           {
             commandId: "fx-extension.environment." + item,
             label: item,
+            description: provisionSucceeded ? "(Provisioned)" : "",
             parent: TreeCategory.Environment,
             contextValue: item === LocalEnvironmentName ? "local" : "environment",
-            icon: "symbol-folder",
+            icon: provisionSucceeded ? "folder-active" : "symbol-folder",
             isCustom: false,
             expanded: true,
           },
         ]);
->>>>>>> 7e0f3866
       }
       await checkAllEnv(envNamesResult.value);
 
