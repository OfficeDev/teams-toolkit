--- conflicted
+++ resolved
@@ -883,18 +883,6 @@
 
   await openWelcomePageAfterExtensionInstallation();
 
-<<<<<<< HEAD
-  await exp.initialize(context);
-=======
-  TreatmentVariableValue.previewTreeViewCommand = (await exp
-    .getExpService()
-    .getTreatmentVariableAsync(
-      TreatmentVariables.VSCodeConfig,
-      TreatmentVariables.PreviewTreeViewCommand,
-      true
-    )) as boolean | undefined;
->>>>>>> 0dcbf1c7
-
   if (isTeamsFxProject) {
     await handlers.autoOpenProjectHandler();
     await handlers.promptSPFxUpgrade();
