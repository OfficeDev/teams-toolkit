--- conflicted
+++ resolved
@@ -126,7 +126,6 @@
   );
   context.subscriptions.push(validateManifestCmd);
 
-<<<<<<< HEAD
   const addApiConnector = vscode.commands.registerCommand(
     "fx-extension.connectExistingApi",
     (...args) => Correlator.run(handlers.connectExistingApiHandler, args)
@@ -148,8 +147,6 @@
   );
   context.subscriptions.push(addCICDWorkflowsCmd);
 
-=======
->>>>>>> 9bcf2789
   // 1.7 validate dependencies command (hide from UI)
   // localdebug session starts from environment checker
   const validateDependenciesCmd = vscode.commands.registerCommand(
