// Copyright (c) Microsoft Corporation.
// Licensed under the MIT license.

"use strict";

import * as vscode from "vscode";
import { initializeExtensionVariables } from "./extensionVariables";
import * as handlers from "./handlers";
import { ExtTelemetry } from "./telemetry/extTelemetry";
import { registerTeamsfxTaskAndDebugEvents } from "./debug/teamsfxTaskHandler";
import { TeamsfxTaskProvider } from "./debug/teamsfxTaskProvider";
import { TeamsfxDebugProvider } from "./debug/teamsfxDebugProvider";
import { ExtensionSurvey } from "./utils/survey";
import VsCodeLogInstance from "./commonlib/log";
import * as StringResources from "./resources/Strings.json";
import { openWelcomePageAfterExtensionInstallation } from "./controls/openWelcomePage";
import { VsCodeUI } from "./qm/vsc_ui";
import { exp } from "./exp";
<<<<<<< HEAD
import { registerRunIcon } from "./debug/runIconHandler";
import { CryptoCodeLensProvider } from "./codeLensProvider";
=======
import { disableRunIcon, registerRunIcon } from "./debug/runIconHandler";
>>>>>>> 242f756c

export let VS_CODE_UI: VsCodeUI;

export async function activate(context: vscode.ExtensionContext) {
  VsCodeLogInstance.info(StringResources.vsc.extension.activate);
  VS_CODE_UI = new VsCodeUI(context);
  // Init context
  initializeExtensionVariables(context);

  context.subscriptions.push(new ExtTelemetry.Reporter(context));

  await exp.initialize(context);

  // 1.1 Register the creating command.
  const createCmd = vscode.commands.registerCommand(
    "fx-extension.create",
    handlers.createNewProjectHandler
  );
  context.subscriptions.push(createCmd);

  const debugCmd = vscode.commands.registerCommand("fx-extension.debug", handlers.debugHandler);
  context.subscriptions.push(debugCmd);

  const updateCmd = vscode.commands.registerCommand(
    "fx-extension.update",
    handlers.addResourceHandler
  );
  context.subscriptions.push(updateCmd);

  // add capability
  const addCapCmd = vscode.commands.registerCommand(
    "fx-extension.addCapability",
    handlers.addCapabilityHandler
  );
  context.subscriptions.push(addCapCmd);

  // 1.3 Register the provision command.
  const provisionCmd = vscode.commands.registerCommand(
    "fx-extension.provision",
    handlers.provisionHandler
  );
  context.subscriptions.push(provisionCmd);

  // 1.5 Register the deploy command.
  const deployCmd = vscode.commands.registerCommand("fx-extension.deploy", handlers.deployHandler);
  context.subscriptions.push(deployCmd);

  const validateManifestCmd = vscode.commands.registerCommand(
    "fx-extension.validateManifest",
    handlers.validateManifestHandler
  );
  context.subscriptions.push(validateManifestCmd);

  const buildPackageCmd = vscode.commands.registerCommand(
    "fx-extension.build",
    handlers.buildPackageHandler
  );
  context.subscriptions.push(buildPackageCmd);

  const publishCmd = vscode.commands.registerCommand(
    "fx-extension.publish",
    handlers.publishHandler
  );
  context.subscriptions.push(publishCmd);

  // 1.7 validate dependencies command (hide from UI)
  const validateDependenciesCmd = vscode.commands.registerCommand(
    "fx-extension.validate-dependencies",
    handlers.validateDependenciesHandler
  );
  context.subscriptions.push(validateDependenciesCmd);

  const validateSpfxDependenciesCmd = vscode.commands.registerCommand(
    "fx-extension.validate-spfx-dependencies",
    handlers.validateSpfxDependenciesHandler
  );
  context.subscriptions.push(validateSpfxDependenciesCmd);

  // 1.8 pre debug check command (hide from UI)
  const preDebugCheckCmd = vscode.commands.registerCommand(
    "fx-extension.pre-debug-check",
    handlers.preDebugCheckHandler
  );
  context.subscriptions.push(preDebugCheckCmd);

  // 1.9 Register backend extensions install command (hide from UI)
  const backendExtensionsInstallCmd = vscode.commands.registerCommand(
    "fx-extension.backend-extensions-install",
    handlers.backendExtensionsInstallHandler
  );
  context.subscriptions.push(backendExtensionsInstallCmd);

  // 1.10 Register teamsfx task provider
  const taskProvider: TeamsfxTaskProvider = new TeamsfxTaskProvider();
  context.subscriptions.push(
    vscode.tasks.registerTaskProvider(TeamsfxTaskProvider.type, taskProvider)
  );

  const openWelcomeCmd = vscode.commands.registerCommand(
    "fx-extension.openWelcome",
    handlers.openWelcomeHandler
  );
  context.subscriptions.push(openWelcomeCmd);

  const openSamplesCmd = vscode.commands.registerCommand(
    "fx-extension.openSamples",
    handlers.openSamplesHandler
  );
  context.subscriptions.push(openSamplesCmd);

  const openDocumentCmd = vscode.commands.registerCommand(
    "fx-extension.openDocument",
    handlers.openDocumentHandler
  );
  context.subscriptions.push(openDocumentCmd);

  const openManifestCmd = vscode.commands.registerCommand(
    "fx-extension.openManifest",
    handlers.openManifestHandler
  );
  context.subscriptions.push(openManifestCmd);

  const openAppManagementCmd = vscode.commands.registerCommand(
    "fx-extension.openAppManagement",
    handlers.openAppManagement
  );
  context.subscriptions.push(openAppManagementCmd);

  const openBotManagementCmd = vscode.commands.registerCommand(
    "fx-extension.openBotManagement",
    handlers.openBotManagement
  );
  context.subscriptions.push(openBotManagementCmd);

  const openReportIssuesCmd = vscode.commands.registerCommand(
    "fx-extension.openReportIssues",
    handlers.openReportIssues
  );
  context.subscriptions.push(openReportIssuesCmd);

  const m365AccountSettingsCmd = vscode.commands.registerCommand(
    "fx-extension.m365AccountSettings",
    handlers.openM365AccountHandler
  );
  context.subscriptions.push(m365AccountSettingsCmd);

  const azureAccountSettingsCmd = vscode.commands.registerCommand(
    "fx-extension.azureAccountSettings",
    handlers.openAzureAccountHandler
  );
  context.subscriptions.push(azureAccountSettingsCmd);

  const cmpAccountsCmd = vscode.commands.registerCommand(
    "fx-extension.cmpAccounts",
    handlers.cmpAccountsHandler
  );
  context.subscriptions.push(cmpAccountsCmd);

  const decryptCmd = vscode.commands.registerCommand(
    "fx-extension.decryptSecret",
    handlers.decryptSecret
  );
  context.subscriptions.push(decryptCmd);

  // Setup CodeLens provider for userdata file
  const codelensProvider = new CryptoCodeLensProvider();
  const userDataSelector = {
    language: "plaintext",
    scheme: "file",
    pattern: "**/.fx/*.userdata",
  };
  context.subscriptions.push(
    vscode.languages.registerCodeLensProvider(userDataSelector, codelensProvider)
  );

  // Register debug configuration provider
  const debugProvider: TeamsfxDebugProvider = new TeamsfxDebugProvider();
  context.subscriptions.push(
    vscode.debug.registerDebugConfigurationProvider("pwa-chrome", debugProvider)
  );
  context.subscriptions.push(
    vscode.debug.registerDebugConfigurationProvider("chrome", debugProvider)
  );
  context.subscriptions.push(
    vscode.debug.registerDebugConfigurationProvider("pwa-msedge", debugProvider)
  );
  context.subscriptions.push(
    vscode.debug.registerDebugConfigurationProvider("msedge", debugProvider)
  );

  // Register task and debug event handlers, as well as sending telemetries
  registerTeamsfxTaskAndDebugEvents();

  await handlers.cmdHdlLoadTreeView(context);

  // Register local debug run icon
  const runIconCmd = vscode.commands.registerCommand(
    "fx-extension.selectAndDebug",
    handlers.selectAndDebugHandler
  );
  context.subscriptions.push(runIconCmd);
  registerRunIcon();

  // 2. Call activate function of toolkit core.
  await handlers.activate();

  const survey = new ExtensionSurvey(context);
  survey.activate();

  openWelcomePageAfterExtensionInstallation();
}

// this method is called when your extension is deactivated
export function deactivate() {
  handlers.cmdHdlDisposeTreeView();
  disableRunIcon();
}<|MERGE_RESOLUTION|>--- conflicted
+++ resolved
@@ -16,12 +16,8 @@
 import { openWelcomePageAfterExtensionInstallation } from "./controls/openWelcomePage";
 import { VsCodeUI } from "./qm/vsc_ui";
 import { exp } from "./exp";
-<<<<<<< HEAD
-import { registerRunIcon } from "./debug/runIconHandler";
+import { disableRunIcon, registerRunIcon } from "./debug/runIconHandler";
 import { CryptoCodeLensProvider } from "./codeLensProvider";
-=======
-import { disableRunIcon, registerRunIcon } from "./debug/runIconHandler";
->>>>>>> 242f756c
 
 export let VS_CODE_UI: VsCodeUI;
 
