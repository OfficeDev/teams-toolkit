// Copyright (c) Microsoft Corporation.
// Licensed under the MIT license.

"use strict";

import * as vscode from "vscode";

import {
  AdaptiveCardsFolderName,
  AppPackageFolderName,
  BuildFolderName,
  ConfigFolderName,
  FxError,
  InputConfigsFolderName,
  ProjectSettingsFileName,
  Result,
  TemplateFolderName,
} from "@microsoft/teamsfx-api";
import { Correlator, isAADEnabled, isValidProject } from "@microsoft/teamsfx-core";

import {
  AadAppTemplateCodeLensProvider,
  AdaptiveCardCodeLensProvider,
  CryptoCodeLensProvider,
  ManifestTemplateCodeLensProvider,
  PermissionsJsonFileCodeLensProvider,
  ProjectSettingsCodeLensProvider,
} from "./codeLensProvider";
import commandController from "./commandController";
import AzureAccountManager from "./commonlib/azureLogin";
import VsCodeLogInstance from "./commonlib/log";
import { openWelcomePageAfterExtensionInstallation } from "./controls/openWelcomePage";
import { getLocalDebugSessionId, startLocalDebugSession } from "./debug/commonUtils";
import { localSettingsJsonName } from "./debug/constants";
import { showDebugChangesNotification } from "./debug/debugChangesNotification";
import { disableRunIcon, registerRunIcon } from "./debug/runIconHandler";
import { TeamsfxDebugProvider } from "./debug/teamsfxDebugProvider";
import { registerTeamsfxTaskAndDebugEvents } from "./debug/teamsfxTaskHandler";
import { TeamsfxTaskProvider } from "./debug/teamsfxTaskProvider";
import * as exp from "./exp";
import { TreatmentVariables, TreatmentVariableValue } from "./exp/treatmentVariables";
import { initializeGlobalVariables, isSPFxProject, workspaceUri } from "./globalVariables";
import * as handlers from "./handlers";
import { ManifestTemplateHoverProvider } from "./hoverProvider";
import { VsCodeUI } from "./qm/vsc_ui";
import { ExtTelemetry } from "./telemetry/extTelemetry";
import { TelemetryEvent, TelemetryTriggerFrom } from "./telemetry/extTelemetryEvents";
import TreeViewManagerInstance from "./treeview/treeViewManager";
import {
  canUpgradeToArmAndMultiEnv,
  delay,
  isM365Project,
  syncFeatureFlags,
} from "./utils/commonUtils";
import { loadLocalizedStrings } from "./utils/localizeUtils";
import { ExtensionSurvey } from "./utils/survey";
import { ExtensionUpgrade } from "./utils/upgrade";

export let VS_CODE_UI: VsCodeUI;

export async function activate(context: vscode.ExtensionContext) {
  // load the feature flags.
  syncFeatureFlags();

  context.subscriptions.push(new ExtTelemetry.Reporter(context));

  VS_CODE_UI = new VsCodeUI(context);
  initializeGlobalVariables(context);
  loadLocalizedStrings();

  registerActivateCommands(context);

  registerInternalCommands(context);

  const isTeamsFxProject = isValidProject(workspaceUri?.fsPath);

  if (isTeamsFxProject) {
    registerTreeViewCommandsInDevelopment(context);
    registerTreeViewCommandsInDeployment(context);
    registerTreeViewCommandsInHelper(context);
    registerTeamsFxCommands(context);
    registerMenuCommands(context);
    handlers.registerAccountMenuCommands(context);

    TreeViewManagerInstance.registerTreeViews(context);

    registerCodelensAndHoverProviders(context);

    registerDebugConfigProviders(context);

    // Register task and debug event handlers, as well as sending telemetries
    registerTeamsfxTaskAndDebugEvents();

    registerRunIcon();

    // Register teamsfx task provider
    const taskProvider: TeamsfxTaskProvider = new TeamsfxTaskProvider();
    context.subscriptions.push(
      vscode.tasks.registerTaskProvider(TeamsfxTaskProvider.type, taskProvider)
    );

    context.subscriptions.push(
      vscode.workspace.onWillSaveTextDocument(handlers.saveTextDocumentHandler)
    );
  }

  // Call activate function of toolkit core.
  handlers.activate();

  // Init VSC context key
  await initializeContextKey(isTeamsFxProject);

  // UI is ready to show & interact
  await vscode.commands.executeCommand("setContext", "fx-extension.isTeamsFx", isTeamsFxProject);
  await vscode.commands.executeCommand("setContext", "fx-extension.initialized", true);

  VsCodeLogInstance.info("Teams Toolkit extension is now active!");

  // Don't wait this async method to let it run in background.
  runBackgroundAsyncTasks(context, isTeamsFxProject);
}

// this method is called when your extension is deactivated
export async function deactivate() {
  await ExtTelemetry.cacheTelemetryEventAsync(TelemetryEvent.Deactivate);
  await ExtTelemetry.dispose();
  handlers.cmdHdlDisposeTreeView();
  disableRunIcon();
}

/**
 * Commands that always show in command palette. They will activate extension and wait for its completion.
 * They are usually used in welcome view and walkthrough.
 */
function registerActivateCommands(context: vscode.ExtensionContext) {
  // non-teamsfx project upgrade
  const checkUpgradeCmd = vscode.commands.registerCommand(
    "fx-extension.checkProjectUpgrade",
    (...args) => Correlator.run(handlers.checkUpgrade, args)
  );
  context.subscriptions.push(checkUpgradeCmd);

  // user can manage account in non-teamsfx project
  const cmpAccountsCmd = vscode.commands.registerCommand("fx-extension.cmpAccounts", (...args) =>
    Correlator.run(handlers.cmpAccountsHandler, args)
  );
  context.subscriptions.push(cmpAccountsCmd);

  // Create a new Teams app
  registerInCommandController(
    context,
    "fx-extension.create",
    handlers.createNewProjectHandler,
    "createProject"
  );
  context.subscriptions.push(
    vscode.commands.registerCommand("fx-extension.createFromWalkthrough", async (...args) => {
      const targetUri = await Correlator.run(handlers.createProjectFromWalkthroughHandler, args);
      if (targetUri.isOk()) {
        await handlers.updateAutoOpenGlobalKey(true, false, targetUri.value, args);
        await ExtTelemetry.dispose();
        await delay(2000);
        return { openFolder: targetUri.value };
      }
    })
  );

  // Show deployment view
  const openDeploymentTreeview = vscode.commands.registerCommand(
    "fx-extension.openDeploymentTreeview",
    (...args) => Correlator.run(handlers.openDeploymentTreeview, args)
  );
  context.subscriptions.push(openDeploymentTreeview);

  // Documentation
  registerInCommandController(context, "fx-extension.openDocument", handlers.openDocumentHandler);

  // README
  const openReadMeCmd = vscode.commands.registerCommand("fx-extension.openReadMe", (...args) =>
    Correlator.run(handlers.openReadMeHandler, args)
  );
  context.subscriptions.push(openReadMeCmd);

  // View samples
  registerInCommandController(context, "fx-extension.openSamples", handlers.openSamplesHandler);

  // Quick start
  registerInCommandController(context, "fx-extension.openWelcome", handlers.openWelcomeHandler);

  // Tutorials
  registerInCommandController(
    context,
    "fx-extension.selectTutorials",
    handlers.selectTutorialsHandler
  );

  const signinM365 = vscode.commands.registerCommand("fx-extension.signinM365", (...args) =>
    Correlator.run(handlers.signinM365Callback, args)
  );
  context.subscriptions.push(signinM365);

  // Prerequisites check
  const validateGetStartedPrerequisitesCmd = vscode.commands.registerCommand(
    "fx-extension.validate-getStarted-prerequisites",
    (...args) => Correlator.run(handlers.validateGetStartedPrerequisitesHandler, args)
  );
  context.subscriptions.push(validateGetStartedPrerequisitesCmd);
}

/**
 * Internal commands that will not show in command palette and only be called via executeCommand()
 */
function registerInternalCommands(context: vscode.ExtensionContext) {
  // Register backend extensions install command
  const backendExtensionsInstallCmd = vscode.commands.registerCommand(
    "fx-extension.backend-extensions-install",
    () => Correlator.runWithId(getLocalDebugSessionId(), handlers.backendExtensionsInstallHandler)
  );
  context.subscriptions.push(backendExtensionsInstallCmd);

  // Referenced by tasks.json
  const getFuncPathCmd = vscode.commands.registerCommand("fx-extension.get-func-path", () =>
    Correlator.run(handlers.getFuncPathHandler)
  );
  context.subscriptions.push(getFuncPathCmd);

  const installAppInTeamsCmd = vscode.commands.registerCommand(
    "fx-extension.install-app-in-teams",
    () => Correlator.runWithId(getLocalDebugSessionId(), handlers.installAppInTeams)
  );
  context.subscriptions.push(installAppInTeamsCmd);

  const openSurveyCmd = vscode.commands.registerCommand("fx-extension.openSurvey", (...args) =>
    Correlator.run(handlers.openSurveyHandler, args)
  );
  context.subscriptions.push(openSurveyCmd);

  const openTutorial = vscode.commands.registerCommand("fx-extension.openTutorial", (...args) =>
    Correlator.run(handlers.openTutorialHandler, [TelemetryTriggerFrom.QuickPick, ...args])
  );
  context.subscriptions.push(openTutorial);

  const preDebugCheckCmd = vscode.commands.registerCommand("fx-extension.pre-debug-check", () =>
    Correlator.runWithId(getLocalDebugSessionId(), handlers.preDebugCheckHandler)
  );
  context.subscriptions.push(preDebugCheckCmd);

  // localdebug session starts from environment checker
  const validateDependenciesCmd = vscode.commands.registerCommand(
    "fx-extension.validate-dependencies",
    () => Correlator.runWithId(startLocalDebugSession(), handlers.validateAzureDependenciesHandler)
  );
  context.subscriptions.push(validateDependenciesCmd);

  // localdebug session starts from prerequisites checker
  const validatePrerequisitesCmd = vscode.commands.registerCommand(
    "fx-extension.validate-local-prerequisites",
    // Do not run with Correlator because it is handled inside `validateLocalPrerequisitesHandler()`.
    handlers.validateLocalPrerequisitesHandler
  );
  context.subscriptions.push(validatePrerequisitesCmd);

  // localdebug session starts from environment checker
  const validateSpfxDependenciesCmd = vscode.commands.registerCommand(
    "fx-extension.validate-spfx-dependencies",
    () => Correlator.runWithId(startLocalDebugSession(), handlers.validateSpfxDependenciesHandler)
  );
  context.subscriptions.push(validateSpfxDependenciesCmd);

  const signinAzure = vscode.commands.registerCommand("fx-extension.signinAzure", (...args) =>
    Correlator.run(handlers.signinAzureCallback, args)
  );
  context.subscriptions.push(signinAzure);
}

function registerTreeViewCommandsInDevelopment(context: vscode.ExtensionContext) {
  // Initialize an existing application
  registerInCommandController(
    context,
    "fx-extension.init",
    handlers.initProjectHandler,
    "initProject"
  );

  // Add features
  registerInCommandController(
    context,
    "fx-extension.addFeature",
    handlers.addFeatureHandler,
    "addFeature"
  );

  // Edit manifest file
  registerInCommandController(
    context,
    "fx-extension.openManifest",
    handlers.openManifestHandler,
    "manifestEditor"
  );

  // Open adaptive card
  registerInCommandController(
    context,
    "fx-extension.OpenAdaptiveCardExt",
    handlers.openAdaptiveCardExt
  );
}

function registerTreeViewCommandsInDeployment(context: vscode.ExtensionContext) {
  // Provision in the cloud
  registerInCommandController(
    context,
    "fx-extension.provision",
    handlers.provisionHandler,
    "provision"
  );

  // Zip Teams metadata package
  registerInCommandController(
    context,
    "fx-extension.build",
    handlers.buildPackageHandler,
    "buildPackage"
  );

  // Deploy to the cloud
  registerInCommandController(context, "fx-extension.deploy", handlers.deployHandler, "deploy");

  // Publish to Teams
  registerInCommandController(context, "fx-extension.publish", handlers.publishHandler, "publish");

  // Developer Portal for Teams
  registerInCommandController(
    context,
    "fx-extension.openAppManagement",
    handlers.openAppManagement
  );
}

function registerTreeViewCommandsInHelper(context: vscode.ExtensionContext) {
  // Report issues on GitHub
  registerInCommandController(context, "fx-extension.openReportIssues", handlers.openReportIssues);
}

/**
 * TeamsFx related commands, they will show in command palette after extension is initialized
 */
function registerTeamsFxCommands(context: vscode.ExtensionContext) {
  const createNewEnvironment = vscode.commands.registerCommand(
    // TODO: fix trigger from
    "fx-extension.addEnvironment",
    (...args) => Correlator.run(handlers.createNewEnvironment, args)
  );
  context.subscriptions.push(createNewEnvironment);

  const deployAadAppManifest = vscode.commands.registerCommand(
    "fx-extension.deployAadAppManifest",
    (...args) => Correlator.run(handlers.deployAadAppManifest, args)
  );
  context.subscriptions.push(deployAadAppManifest);

  const migrateTeamsManifestCmd = vscode.commands.registerCommand(
    "fx-extension.migrateTeamsManifest",
    () => Correlator.run(handlers.migrateTeamsManifestHandler)
  );
  context.subscriptions.push(migrateTeamsManifestCmd);

  const migrateTeamsTabAppCmd = vscode.commands.registerCommand(
    "fx-extension.migrateTeamsTabApp",
    () => Correlator.run(handlers.migrateTeamsTabAppHandler)
  );
  context.subscriptions.push(migrateTeamsTabAppCmd);

  const updateManifestCmd = vscode.commands.registerCommand(
    "fx-extension.updatePreviewFile",
    (...args) => Correlator.run(handlers.updatePreviewManifest, args)
  );
  context.subscriptions.push(updateManifestCmd);

  const validateManifestCmd = vscode.commands.registerCommand(
    "fx-extension.validateManifest",
    (...args) => Correlator.run(handlers.validateManifestHandler, args)
  );
  context.subscriptions.push(validateManifestCmd);

  const openBotManagementCmd = vscode.commands.registerCommand(
    "fx-extension.openBotManagement",
    (...args) => Correlator.run(handlers.openBotManagement, args)
  );
  context.subscriptions.push(openBotManagementCmd);

  const decryptCmd = vscode.commands.registerCommand(
    "fx-extension.decryptSecret",
    (cipher, selection) => Correlator.run(handlers.decryptSecret, cipher, selection)
  );
  context.subscriptions.push(decryptCmd);

  const openConfigStateCmd = vscode.commands.registerCommand(
    "fx-extension.openConfigState",
    (...args) => Correlator.run(handlers.openConfigStateFile, args)
  );
  context.subscriptions.push(openConfigStateCmd);

  const editManifestTemplateCmd = vscode.commands.registerCommand(
    "fx-extension.editManifestTemplate",
    (...args) => Correlator.run(handlers.editManifestTemplate, args)
  );
  context.subscriptions.push(editManifestTemplateCmd);

  const editAadManifestTemplateCmd = vscode.commands.registerCommand(
    "fx-extension.editAadManifestTemplate",
    (...args) => Correlator.run(handlers.editAadManifestTemplate, args)
  );
  context.subscriptions.push(editAadManifestTemplateCmd);

  const preview = vscode.commands.registerCommand("fx-extension.preview", (node) => {
    Correlator.run(handlers.treeViewPreviewHandler, node.identifier);
  });
  context.subscriptions.push(preview);

  const showOutputChannel = vscode.commands.registerCommand(
    "fx-extension.showOutputChannel",
    (...args) => Correlator.run(handlers.showOutputChannel, args)
  );
  context.subscriptions.push(showOutputChannel);

  registerInCommandController(context, "fx-extension.openFolder", handlers.openFolderHandler);

  const checkSideloading = vscode.commands.registerCommand(
    "fx-extension.checkSideloading",
    (...args) => Correlator.run(handlers.checkSideloadingCallback, args)
  );
  context.subscriptions.push(checkSideloading);
}

/**
 * Commands used in menus, e.g. Explorer context & view item title/context
 */
function registerMenuCommands(context: vscode.ExtensionContext) {
  const createNewEnvironmentWithIcon = vscode.commands.registerCommand(
    "fx-extension.addEnvironmentWithIcon",
    (...args) =>
      Correlator.run(handlers.createNewEnvironment, [TelemetryTriggerFrom.ViewTitleNavigation])
  );
  context.subscriptions.push(createNewEnvironmentWithIcon);

  const azureAccountSettingsCmd = vscode.commands.registerCommand(
    "fx-extension.azureAccountSettings",
    () => Correlator.run(handlers.openAzureAccountHandler)
  );
  context.subscriptions.push(azureAccountSettingsCmd);

  const createAccountCmd = vscode.commands.registerCommand(
    "fx-extension.createAccount",
    (...args) =>
      Correlator.run(handlers.createAccountHandler, [TelemetryTriggerFrom.ViewTitleNavigation])
  );
  context.subscriptions.push(createAccountCmd);

  const deployAadAppManifestFromCtxMenu = vscode.commands.registerCommand(
    "fx-extension.deployAadAppManifestFromCtxMenu",
    (...args) => Correlator.run(handlers.deployAadAppManifest, args)
  );
  context.subscriptions.push(deployAadAppManifestFromCtxMenu);

  const deployManifestFromCtxMenuCmd = vscode.commands.registerCommand(
    "fx-extension.deployManifestFromCtxMenu",
    (...args) => Correlator.run(handlers.updatePreviewManifest, args)
  );
  context.subscriptions.push(deployManifestFromCtxMenuCmd);

  const grantPermission = vscode.commands.registerCommand(
    "fx-extension.grantPermission",
    (node) => {
      const envName = node.identifier;
      Correlator.run(handlers.grantPermission, envName);
    }
  );
  context.subscriptions.push(grantPermission);

  const listCollaborator = vscode.commands.registerCommand(
    "fx-extension.listCollaborator",
    (node) => {
      const envName = node.identifier;
      Correlator.run(handlers.listCollaborator, envName);
    }
  );
  context.subscriptions.push(listCollaborator);

  const localDebug = vscode.commands.registerCommand("fx-extension.localdebug", (node) => {
    Correlator.run(handlers.treeViewLocalDebugHandler);
  });
  context.subscriptions.push(localDebug);

  const localDebugWithIcon = vscode.commands.registerCommand(
    "fx-extension.localdebugWithIcon",
    (node) => {
      Correlator.run(handlers.treeViewLocalDebugHandler);
    }
  );
  context.subscriptions.push(localDebugWithIcon);

  const m365AccountSettingsCmd = vscode.commands.registerCommand(
    "fx-extension.m365AccountSettings",
    () => Correlator.run(handlers.openM365AccountHandler)
  );
  context.subscriptions.push(m365AccountSettingsCmd);

  const openAccountLinkCmd = vscode.commands.registerCommand(
    "fx-extension.openAccountLink",
    (...args) =>
      Correlator.run(handlers.openAccountLinkHandler, [TelemetryTriggerFrom.ViewTitleNavigation])
  );
  context.subscriptions.push(openAccountLinkCmd);

  const openDeploymentLinkCmd = vscode.commands.registerCommand(
    "fx-extension.openDeploymentLink",
    (...args) =>
      Correlator.run(handlers.openDeploymentLinkHandler, [TelemetryTriggerFrom.ViewTitleNavigation])
  );
  context.subscriptions.push(openDeploymentLinkCmd);

  const openDevelopmentLinkCmd = vscode.commands.registerCommand(
    "fx-extension.openDevelopmentLink",
    (...args) =>
      Correlator.run(handlers.openDevelopmentLinkHandler, [
        TelemetryTriggerFrom.ViewTitleNavigation,
      ])
  );
  context.subscriptions.push(openDevelopmentLinkCmd);

  const openEnvLinkCmd = vscode.commands.registerCommand("fx-extension.openEnvLink", (...args) =>
    Correlator.run(handlers.openEnvLinkHandler, [TelemetryTriggerFrom.ViewTitleNavigation])
  );
  context.subscriptions.push(openEnvLinkCmd);

  const openHelpFeedbackLinkCmd = vscode.commands.registerCommand(
    "fx-extension.openHelpFeedbackLink",
    (...args) =>
      Correlator.run(handlers.openHelpFeedbackLinkHandler, [
        TelemetryTriggerFrom.ViewTitleNavigation,
      ])
  );
  context.subscriptions.push(openHelpFeedbackLinkCmd);

  const openDocumentLinkCmd = vscode.commands.registerCommand(
    "fx-extension.openDocumentLink",
    (...args) => Correlator.run(handlers.openDocumentLinkHandler, args)
  );
  context.subscriptions.push(openDocumentLinkCmd);

  const aadManifestTemplateCodeLensCmd = vscode.commands.registerCommand(
    "fx-extension.openPreviewAadFile",
    (...args) => Correlator.run(handlers.openPreviewAadFile, args)
  );
  context.subscriptions.push(aadManifestTemplateCodeLensCmd);

  const manifestTemplateCodeLensCmd = vscode.commands.registerCommand(
    "fx-extension.openPreviewFile",
    (...args) => Correlator.run(handlers.openPreviewManifest, args)
  );
  context.subscriptions.push(manifestTemplateCodeLensCmd);

  const openResourceGroupInPortal = vscode.commands.registerCommand(
    "fx-extension.openResourceGroupInPortal",
    (node) => {
      const envName = node.identifier;
      Correlator.run(handlers.openResourceGroupInPortal, envName);
    }
  );
  context.subscriptions.push(openResourceGroupInPortal);

  const openManifestSchemaCmd = vscode.commands.registerCommand(
    "fx-extension.openSchema",
    (...args) => {
      Correlator.run(handlers.openExternalHandler, args);
    }
  );
  context.subscriptions.push(openManifestSchemaCmd);

  const openSubscriptionInPortal = vscode.commands.registerCommand(
    "fx-extension.openSubscriptionInPortal",
    (node) => {
      const envName = node.identifier;
      Correlator.run(handlers.openSubscriptionInPortal, envName);
    }
  );
  context.subscriptions.push(openSubscriptionInPortal);

  const previewWithIcon = vscode.commands.registerCommand(
    "fx-extension.previewWithIcon",
    (node) => {
      Correlator.run(handlers.treeViewPreviewHandler, node.identifier);
    }
  );
  context.subscriptions.push(previewWithIcon);

  const refreshEnvironment = vscode.commands.registerCommand(
    "fx-extension.refreshEnvironment",
    (...args) =>
      Correlator.run(handlers.refreshEnvironment, [TelemetryTriggerFrom.ViewTitleNavigation])
  );
  context.subscriptions.push(refreshEnvironment);

  const refreshSideloading = vscode.commands.registerCommand(
    "fx-extension.refreshSideloading",
    (...args) => Correlator.run(handlers.refreshSideloadingCallback, args)
  );
  context.subscriptions.push(refreshSideloading);

  // Register local debug run icon
  const runIconCmd = vscode.commands.registerCommand("fx-extension.selectAndDebug", (...args) =>
    Correlator.run(handlers.selectAndDebugHandler, args)
  );
  context.subscriptions.push(runIconCmd);

  const specifySubscription = vscode.commands.registerCommand(
    "fx-extension.specifySubscription",
    (...args) => Correlator.run(handlers.selectSubscriptionCallback, args)
  );
  context.subscriptions.push(specifySubscription);
}

async function initializeContextKey(isTeamsFxProject: boolean) {
  await vscode.commands.executeCommand("setContext", "fx-extension.isSPFx", isSPFxProject);

  await vscode.commands.executeCommand(
    "setContext",
    "fx-extension.isM365",
    workspaceUri && (await isM365Project(workspaceUri.fsPath))
  );

  if (isTeamsFxProject) {
    const aadTemplateWatcher = vscode.workspace.createFileSystemWatcher("**/aad.template.json");

    aadTemplateWatcher.onDidCreate(async (event) => {
      await setAadManifestEnabledContext();
    });
  }

  await setAadManifestEnabledContext();

  await vscode.commands.executeCommand(
    "setContext",
    "fx-extension.canUpgradeToArmAndMultiEnv",
    await canUpgradeToArmAndMultiEnv(workspaceUri?.fsPath)
  );
}

async function setAadManifestEnabledContext() {
  vscode.commands.executeCommand(
    "setContext",
    "fx-extension.isAadManifestEnabled",
    isAADEnabled(await handlers.getAzureSolutionSettings())
  );
}

function registerCodelensAndHoverProviders(context: vscode.ExtensionContext) {
  // Setup CodeLens provider for userdata file
  const codelensProvider = new CryptoCodeLensProvider();
  const userDataSelector = {
    language: "plaintext",
    scheme: "file",
    pattern: "**/*.userdata",
  };
  const localDebugDataSelector = {
    language: "json",
    scheme: "file",
    pattern: `**/.${ConfigFolderName}/${InputConfigsFolderName}/${localSettingsJsonName}`,
  };

  const adaptiveCardCodeLensProvider = new AdaptiveCardCodeLensProvider();
  const adaptiveCardFilePattern = `**/${AdaptiveCardsFolderName}/*.json`;
  const adaptiveCardFileSelector = {
    language: "json",
    scheme: "file",
    pattern: adaptiveCardFilePattern,
  };

  const projectSettingsCodeLensProvider = new ProjectSettingsCodeLensProvider();
  const projectSettingsSelector = {
    language: "json",
    scheme: "file",
    pattern: `**/.${ConfigFolderName}/${InputConfigsFolderName}/${ProjectSettingsFileName}`,
  };

  const manifestTemplateCodeLensProvider = new ManifestTemplateCodeLensProvider();
  const manifestTemplateSelector = {
    language: "json",
    scheme: "file",
    pattern: `**/${TemplateFolderName}/${AppPackageFolderName}/manifest.template.json`,
  };
  const manifestPreviewSelector = {
    language: "json",
    scheme: "file",
    pattern: `**/${BuildFolderName}/${AppPackageFolderName}/manifest.*.json`,
  };

  const aadAppTemplateCodeLensProvider = new AadAppTemplateCodeLensProvider();
  const aadAppTemplateSelector = {
    language: "json",
    scheme: "file",
    pattern: `**/${TemplateFolderName}/${AppPackageFolderName}/aad.template.json`,
  };

  const permissionsJsonFileCodeLensProvider = new PermissionsJsonFileCodeLensProvider();
  const permissionsJsonFileSelector = {
    language: "json",
    scheme: "file",
    pattern: `**/permissions.json`,
  };

  context.subscriptions.push(
    vscode.languages.registerCodeLensProvider(userDataSelector, codelensProvider)
  );
  context.subscriptions.push(
    vscode.languages.registerCodeLensProvider(localDebugDataSelector, codelensProvider)
  );
  context.subscriptions.push(
    vscode.languages.registerCodeLensProvider(
      adaptiveCardFileSelector,
      adaptiveCardCodeLensProvider
    )
  );
  context.subscriptions.push(
    vscode.languages.registerCodeLensProvider(
      projectSettingsSelector,
      projectSettingsCodeLensProvider
    )
  );
  context.subscriptions.push(
    vscode.languages.registerCodeLensProvider(
      manifestTemplateSelector,
      manifestTemplateCodeLensProvider
    )
  );
  context.subscriptions.push(
    vscode.languages.registerCodeLensProvider(
      manifestPreviewSelector,
      manifestTemplateCodeLensProvider
    )
  );
  context.subscriptions.push(
    vscode.languages.registerCodeLensProvider(
      aadAppTemplateSelector,
      aadAppTemplateCodeLensProvider
    )
  );
  context.subscriptions.push(
    vscode.languages.registerCodeLensProvider(
      permissionsJsonFileSelector,
      permissionsJsonFileCodeLensProvider
    )
  );

  // Register hover provider
  const aadManifestPreviewSelector = {
    language: "json",
    scheme: "file",
    pattern: `**/${BuildFolderName}/${AppPackageFolderName}/aad.*.json`,
  };
  const manifestTemplateHoverProvider = new ManifestTemplateHoverProvider();
  context.subscriptions.push(
    vscode.languages.registerHoverProvider(manifestTemplateSelector, manifestTemplateHoverProvider)
  );

  context.subscriptions.push(
    vscode.languages.registerHoverProvider(aadAppTemplateSelector, manifestTemplateHoverProvider)
  );

  context.subscriptions.push(
    vscode.languages.registerCodeLensProvider(
      aadManifestPreviewSelector,
      aadAppTemplateCodeLensProvider
    )
  );
}

function registerDebugConfigProviders(context: vscode.ExtensionContext) {
  const debugProvider: TeamsfxDebugProvider = new TeamsfxDebugProvider();
  context.subscriptions.push(
    vscode.debug.registerDebugConfigurationProvider("pwa-chrome", debugProvider)
  );
  context.subscriptions.push(
    vscode.debug.registerDebugConfigurationProvider("chrome", debugProvider)
  );
  context.subscriptions.push(
    vscode.debug.registerDebugConfigurationProvider("pwa-msedge", debugProvider)
  );
  context.subscriptions.push(
    vscode.debug.registerDebugConfigurationProvider("msedge", debugProvider)
  );
}

/**
 * Tasks that doesn't block the user interaction so that they can be processed in background.
 */
async function runBackgroundAsyncTasks(
  context: vscode.ExtensionContext,
  isTeamsFxProject: boolean
) {
  ExtTelemetry.isFromSample = await handlers.getIsFromSample();
  ExtTelemetry.settingsVersion = await handlers.getSettingsVersion();
  ExtTelemetry.isM365 = await handlers.getIsM365();

  await ExtTelemetry.sendCachedTelemetryEventsAsync();
  await handlers.postUpgrade();
  const upgrade = new ExtensionUpgrade(context);
  upgrade.showChangeLog();

  await openWelcomePageAfterExtensionInstallation();

  if (isTeamsFxProject) {
    await handlers.autoOpenProjectHandler();
    await handlers.promptSPFxUpgrade();
    await TreeViewManagerInstance.updateTreeViewsByContent();
    await AzureAccountManager.updateSubscriptionInfo();
  }

  await exp.initialize(context);
  TreatmentVariableValue.isEmbeddedSurvey = (await exp
    .getExpService()
    .getTreatmentVariableAsync(
      TreatmentVariables.VSCodeConfig,
      TreatmentVariables.EmbeddedSurvey,
      true
    )) as boolean | undefined;
  TreatmentVariableValue.useFolderSelection = (await exp
    .getExpService()
    .getTreatmentVariableAsync(
      TreatmentVariables.VSCodeConfig,
      TreatmentVariables.UseFolderSelection,
      true
    )) as boolean | undefined;
<<<<<<< HEAD
  TreatmentVariableValue.openFolderInNewWindow = (await exp
    .getExpService()
    .getTreatmentVariableAsync(
      TreatmentVariables.VSCodeConfig,
      TreatmentVariables.OpenFolderInNewWindow,
      true
    )) as boolean | undefined;
  TreatmentVariableValue.previewTreeViewCommand = (await exp
    .getExpService()
    .getTreatmentVariableAsync(
      TreatmentVariables.VSCodeConfig,
      TreatmentVariables.PreviewTreeViewCommand,
      true
    )) as boolean | undefined;
=======
>>>>>>> 83d3dc31
  if (!TreatmentVariableValue.isEmbeddedSurvey) {
    const survey = ExtensionSurvey.getInstance();
    survey.activate();
  }
  await showDebugChangesNotification();
}

function registerInCommandController(
  context: vscode.ExtensionContext,
  name: string,
  callback: (args?: unknown[]) => Promise<Result<unknown, FxError>>,
  runningLabelKey?: string
) {
  commandController.registerCommand(name, callback, runningLabelKey);
  const command = vscode.commands.registerCommand(name, (...args) =>
    Correlator.run(runCommand, name, args)
  );
  context.subscriptions.push(command);
}

function runCommand(commandName: string, args: unknown[]) {
  commandController.runCommand(commandName, args);
}<|MERGE_RESOLUTION|>--- conflicted
+++ resolved
@@ -832,14 +832,6 @@
       TreatmentVariables.UseFolderSelection,
       true
     )) as boolean | undefined;
-<<<<<<< HEAD
-  TreatmentVariableValue.openFolderInNewWindow = (await exp
-    .getExpService()
-    .getTreatmentVariableAsync(
-      TreatmentVariables.VSCodeConfig,
-      TreatmentVariables.OpenFolderInNewWindow,
-      true
-    )) as boolean | undefined;
   TreatmentVariableValue.previewTreeViewCommand = (await exp
     .getExpService()
     .getTreatmentVariableAsync(
@@ -847,8 +839,6 @@
       TreatmentVariables.PreviewTreeViewCommand,
       true
     )) as boolean | undefined;
-=======
->>>>>>> 83d3dc31
   if (!TreatmentVariableValue.isEmbeddedSurvey) {
     const survey = ExtensionSurvey.getInstance();
     survey.activate();
