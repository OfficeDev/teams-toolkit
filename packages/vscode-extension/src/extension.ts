--- conflicted
+++ resolved
@@ -185,12 +185,6 @@
   );
   context.subscriptions.push(decryptCmd);
 
-<<<<<<< HEAD
-  const createEnvCmd = vscode.commands.registerCommand("fx-extension.createEnv", (...args) =>
-    Correlator.run(handlers.createEnv, args)
-  );
-  context.subscriptions.push(createEnvCmd);
-=======
   const createNewEnvironment = vscode.commands.registerCommand(
     "fx-extension.addEnvironment",
     (...args) => Correlator.run(handlers.createNewEnvironment, args)
@@ -202,7 +196,6 @@
     "fx-extension.isMultiEnvEnabled",
     isMultiEnvEnabled() && (await isTeamsfx())
   );
->>>>>>> 6463dcc4
 
   // Setup CodeLens provider for userdata file
   const codelensProvider = new CryptoCodeLensProvider();
