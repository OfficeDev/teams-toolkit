--- conflicted
+++ resolved
@@ -17,8 +17,8 @@
 
 import {
   AadAppTemplateCodeLensProvider,
+  CopilotPluginCodeLensProvider,
   CryptoCodeLensProvider,
-  CopilotPluginCodeLensProvider,
   ManifestTemplateCodeLensProvider,
   PermissionsJsonFileCodeLensProvider,
   ProjectSettingsCodeLensProvider,
@@ -60,14 +60,9 @@
   syncFeatureFlags,
 } from "./utils/commonUtils";
 import { loadLocalizedStrings } from "./utils/localizeUtils";
+import { checkProjectTypeAndSendTelemetry } from "./utils/projectChecker";
+import { ReleaseNote } from "./utils/releaseNote";
 import { ExtensionSurvey } from "./utils/survey";
-<<<<<<< HEAD
-import { ExtensionUpgrade } from "./utils/upgrade";
-import { PrereleasePage } from "./utils/prerelease";
-import { checkProjectTypeAndSendTelemetry } from "./utils/projectChecker";
-=======
-import { ReleaseNote } from "./utils/releaseNote";
->>>>>>> 4861731f
 
 export let VS_CODE_UI: VsCodeUI;
 
