--- conflicted
+++ resolved
@@ -828,19 +828,17 @@
       TreatmentVariables.EmbeddedSurvey,
       true
     )) as boolean | undefined;
-<<<<<<< HEAD
   TreatmentVariableValue.useFolderSelection = (await exp
     .getExpService()
     .getTreatmentVariableAsync(
       TreatmentVariables.VSCodeConfig,
-      TreatmentVariables.UseFolderSelection,
-=======
+      TreatmentVariables.UseFolderSelection
+    )) as boolean | undefined;
   TreatmentVariableValue.openFolderInNewWindow = (await exp
     .getExpService()
     .getTreatmentVariableAsync(
       TreatmentVariables.VSCodeConfig,
       TreatmentVariables.OpenFolderInNewWindow,
->>>>>>> 7aa97d2b
       true
     )) as boolean | undefined;
   if (!TreatmentVariableValue.isEmbeddedSurvey) {
