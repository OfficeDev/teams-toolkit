--- conflicted
+++ resolved
@@ -98,8 +98,6 @@
   );
   context.subscriptions.push(createM365Cmd);
 
-<<<<<<< HEAD
-=======
   context.subscriptions.push(
     vscode.commands.registerCommand("fx-extension.getNewProjectPath", async (...args) => {
       if (!isSupportAutoOpenAPI()) {
@@ -127,7 +125,6 @@
   );
   context.subscriptions.push(openDeploymentTreeview);
 
->>>>>>> 9fa84046
   const validateManifestCmd = vscode.commands.registerCommand(
     "fx-extension.validateManifest",
     (...args) => Correlator.run(handlers.validateManifestHandler, args)
@@ -666,20 +663,6 @@
   registerInCommandController(context, "fx-extension.openReportIssues", handlers.openReportIssues);
 }
 
-function registerInCommandController(
-  context: vscode.ExtensionContext,
-  name: string,
-  callback: (args?: unknown[]) => Promise<Result<unknown, FxError>>,
-  runningLabelKey?: string
-) {
-  commandController.registerCommand(name, callback, runningLabelKey);
-  const command = vscode.commands.registerCommand(name, (...args) =>
-    Correlator.run(runCommand, name, args)
-  );
-  context.subscriptions.push(command);
-}
-
-<<<<<<< HEAD
 function registerWalkthroughCommands(context: vscode.ExtensionContext) {
   const validateGetStartedPrerequisitesCmd = vscode.commands.registerCommand(
     "fx-extension.validate-getStarted-prerequisites",
@@ -726,10 +709,19 @@
   context.subscriptions.push(openTutorial);
 }
 
-function runTreeViewCommand(commandName: string, args: unknown[]) {
-  treeViewManager.runCommand(commandName, args);
-=======
+function registerInCommandController(
+  context: vscode.ExtensionContext,
+  name: string,
+  callback: (args?: unknown[]) => Promise<Result<unknown, FxError>>,
+  runningLabelKey?: string
+) {
+  commandController.registerCommand(name, callback, runningLabelKey);
+  const command = vscode.commands.registerCommand(name, (...args) =>
+    Correlator.run(runCommand, name, args)
+  );
+  context.subscriptions.push(command);
+}
+
 function runCommand(commandName: string, args: unknown[]) {
   commandController.runCommand(commandName, args);
->>>>>>> 9fa84046
 }