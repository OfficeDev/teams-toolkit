// Copyright (c) Microsoft Corporation.
// Licensed under the MIT license.

"use strict";

import {
  AppPackageFolderName,
  BuildFolderName,
  ConfigFolderName,
  CreateProjectResult,
  FxError,
  Result,
} from "@microsoft/teamsfx-api";
import {
  AuthSvcScopes,
  FeatureFlags as CoreFeatureFlags,
  Correlator,
  FeatureFlags,
  VersionState,
  featureFlagManager,
  teamsDevPortalClient,
} from "@microsoft/teamsfx-core";
import * as semver from "semver";
import * as vscode from "vscode";
import {
  CHAT_EXECUTE_COMMAND_ID,
  CHAT_OPENURL_COMMAND_ID,
  IsChatParticipantEnabled,
  chatParticipantId,
} from "./chat/consts";
import followupProvider from "./chat/followupProvider";
import {
  chatExecuteCommandHandler,
  chatRequestHandler,
  handleFeedback,
  openUrlCommandHandler,
} from "./chat/handlers";
import {
  AadAppTemplateCodeLensProvider,
  ApiPluginCodeLensProvider,
  CopilotPluginCodeLensProvider,
  CryptoCodeLensProvider,
  ManifestTemplateCodeLensProvider,
  OfficeDevManifestCodeLensProvider,
  PermissionsJsonFileCodeLensProvider,
  ProjectSettingsCodeLensProvider,
  TeamsAppYamlCodeLensProvider,
} from "./codeLensProvider";
import commandController from "./commandController";
import azureAccountManager from "./commonlib/azureLogin";
import VsCodeLogInstance from "./commonlib/log";
import M365TokenInstance from "./commonlib/m365Login";
import { configMgr } from "./config";
import { CommandKey as CommandKeys } from "./constants";
import { openWelcomePageAfterExtensionInstallation } from "./controls/openWelcomePage";
import { TeamsFxTaskType } from "./debug/common/debugConstants";
import { getLocalDebugSessionId, startLocalDebugSession } from "./debug/common/localDebugSession";
import { registerOfficeTaskAndDebugEvents } from "./debug/officeTaskHandler";
import { disableRunIcon, registerRunIcon } from "./debug/runIconHandler";
import { TeamsfxDebugProvider } from "./debug/teamsfxDebugProvider";
import { registerTeamsfxTaskAndDebugEvents } from "./debug/teamsfxTaskHandler";
import { TeamsfxTaskProvider } from "./debug/teamsfxTaskProvider";
import { showError } from "./error/common";
import * as exp from "./exp";
import { TreatmentVariableValue, TreatmentVariables } from "./exp/treatmentVariables";
import {
  diagnosticCollection,
  initializeGlobalVariables,
  isExistingUser,
  isOfficeAddInProject,
  isOfficeManifestOnlyProject,
  isSPFxProject,
  isTeamsFxProject,
  unsetIsTeamsFxProject,
  workspaceUri,
} from "./globalVariables";
import {
  editAadManifestTemplateHandler,
  openPreviewAadFileHandler,
  updateAadAppManifestHandler,
} from "./handlers/aadManifestHandlers";
import {
  azureAccountSignOutHelpHandler,
  cmpAccountsHandler,
  createAccountHandler,
} from "./handlers/accounts/accountHandlers";
import { activate as activateHandlers } from "./handlers/activate";
import { autoOpenProjectHandler } from "./handlers/autoOpenProjectHandler";
import {
  checkCopilotCallback,
  checkSideloadingCallback,
} from "./handlers/accounts/checkAccessCallback";
import { checkCopilotAccessHandler } from "./handlers/accounts/checkCopilotAccess";
import { manageCollaboratorHandler } from "./handlers/collaboratorHandlers";
import {
  openFolderHandler,
  openLifecycleTreeview,
  openSamplesHandler,
  openWelcomeHandler,
  saveTextDocumentHandler,
} from "./handlers/controlHandlers";
import * as copilotChatHandlers from "./handlers/copilotChatHandlers";
import {
  debugInTestToolHandler,
  selectAndDebugHandler,
  treeViewLocalDebugHandler,
  treeViewPreviewHandler,
} from "./handlers/debugHandlers";
import { decryptSecret } from "./handlers/decryptSecret";
import { downloadSampleApp } from "./handlers/downloadSample";
import {
  createNewEnvironment,
  openConfigStateFile,
  refreshEnvironment,
} from "./handlers/envHandlers";
import {
  addWebpartHandler,
  copilotPluginAddAPIHandler,
  createNewProjectHandler,
  deployHandler,
  provisionHandler,
  publishHandler,
  scaffoldFromDeveloperPortalHandler,
} from "./handlers/lifecycleHandlers";
import {
  buildPackageHandler,
  publishInDeveloperPortalHandler,
  updatePreviewManifest,
  validateManifestHandler,
} from "./handlers/manifestHandlers";
import {
  migrateTeamsManifestHandler,
  migrateTeamsTabAppHandler,
} from "./handlers/migrationHandler";
import * as officeDevHandlers from "./handlers/officeDevHandlers";
import {
  openAccountLinkHandler,
  openAppManagement,
  openAzureAccountHandler,
  openBotManagement,
  openDevelopmentLinkHandler,
  openDocumentHandler,
  openDocumentLinkHandler,
  openEnvLinkHandler,
  openExternalHandler,
  openHelpFeedbackLinkHandler,
  openLifecycleLinkHandler,
  openM365AccountHandler,
  openReportIssues,
  openResourceGroupInPortal,
  openSubscriptionInPortal,
} from "./handlers/openLinkHandlers";
import {
  checkUpgrade,
  getDotnetPathHandler,
  getPathDelimiterHandler,
  installAdaptiveCardExt,
  triggerV3MigrationHandler,
  validateGetStartedPrerequisitesHandler,
} from "./handlers/prerequisiteHandlers";
import { openReadMeHandler } from "./handlers/readmeHandlers";
import {
  refreshCopilotCallback,
  refreshSideloadingCallback,
} from "./handlers/accounts/refreshAccessHandlers";
import { showOutputChannelHandler } from "./handlers/showOutputChannel";
import { signinAzureCallback, signinM365Callback } from "./handlers/accounts/signinAccountHandlers";
import { openTutorialHandler, selectTutorialsHandler } from "./handlers/tutorialHandlers";
import {
  createProjectFromWalkthroughHandler,
  openBuildIntelligentAppsWalkthroughHandler,
} from "./handlers/walkthrough";
import { ManifestTemplateHoverProvider } from "./hoverProvider";
import {
  CHAT_CREATE_OFFICE_PROJECT_COMMAND_ID,
  officeChatParticipantId,
} from "./officeChat/consts";
import {
  chatCreateOfficeProjectCommandHandler,
  handleOfficeFeedback,
  officeChatRequestHandler,
} from "./officeChat/handlers";
import { initVSCodeUI } from "./qm/vsc_ui";
import { ExtTelemetry } from "./telemetry/extTelemetry";
import { TelemetryEvent, TelemetryTriggerFrom } from "./telemetry/extTelemetryEvents";
import accountTreeViewProviderInstance from "./treeview/account/accountTreeViewProvider";
import officeDevTreeViewManager from "./treeview/officeDevTreeViewManager";
import { TreeViewCommand } from "./treeview/treeViewCommand";
import TreeViewManagerInstance from "./treeview/treeViewManager";
import { UriHandler, setUriEventHandler } from "./uriHandler";
import { signOutAzure, signOutM365 } from "./utils/accountUtils";
import { acpInstalled, delay, hasAdaptiveCardInWorkspace } from "./utils/commonUtils";
import { updateAutoOpenGlobalKey } from "./utils/globalStateUtils";
import { loadLocalizedStrings } from "./utils/localizeUtils";
import { checkProjectTypeAndSendTelemetry, isM365Project } from "./utils/projectChecker";
import { ReleaseNote } from "./utils/releaseNote";
import { ExtensionSurvey } from "./utils/survey";
import { getSettingsVersion, projectVersionCheck } from "./utils/telemetryUtils";
import { isVSCodeInsiderVersion } from "./utils/versionUtil";

export async function activate(context: vscode.ExtensionContext) {
  const value =
    IsChatParticipantEnabled &&
    semver.gte(vscode.version, "1.90.0-insider") &&
<<<<<<< HEAD
    isVSCodeInsiderVersion()
  ).toString();
=======
    vscode.version.includes("insider");
  featureFlagManager.setBooleanValue(FeatureFlags.ChatParticipant, value);
>>>>>>> 5617e545

  configMgr.registerConfigChangeCallback();

  context.subscriptions.push(new ExtTelemetry.Reporter(context));

  initVSCodeUI(context);
  initializeGlobalVariables(context);
  loadLocalizedStrings();

  const uriHandler = new UriHandler();
  setUriEventHandler(uriHandler);
  context.subscriptions.push(vscode.window.registerUriHandler(uriHandler));

  registerActivateCommands(context);

  registerInternalCommands(context);

  if (featureFlagManager.getBooleanValue(CoreFeatureFlags.ChatParticipant)) {
    registerChatParticipant(context);

    registerOfficeChatParticipant(context);
  }

  if (isTeamsFxProject) {
    activateTeamsFxRegistration(context);
  }

  if (isOfficeAddInProject) {
    activateOfficeDevRegistration(context);
  }

  // Call activate function of toolkit core.
  activateHandlers();

  // Init VSC context key
  await initializeContextKey(context, isTeamsFxProject);

  // UI is ready to show & interact
  await vscode.commands.executeCommand("setContext", "fx-extension.isTeamsFx", isTeamsFxProject);

  // control whether to show chat participant entries
  await vscode.commands.executeCommand(
    "setContext",
    "fx-extension.isChatParticipantEnabled",
    featureFlagManager.getBooleanValue(CoreFeatureFlags.ChatParticipant)
  );

  // Flags for "Build Intelligent Apps" walkthrough.
  // DEVEOP_COPILOT_PLUGIN: boolean in vscode settings
  await vscode.commands.executeCommand(
    "setContext",
    "fx-extension.isApiCopilotPluginEnabled",
    featureFlagManager.getBooleanValue(CoreFeatureFlags.CopilotPlugin)
  );

  await vscode.commands.executeCommand(
    "setContext",
    "fx-extension.isOfficeAddIn",
    isOfficeAddInProject
  );

  await vscode.commands.executeCommand(
    "setContext",
    "fx-extension.isManifestOnlyOfficeAddIn",
    isOfficeManifestOnlyProject
  );

  void VsCodeLogInstance.info("Teams Toolkit extension is now active!");

  // Don't wait this async method to let it run in background.
  void runBackgroundAsyncTasks(context, isTeamsFxProject);
  await vscode.commands.executeCommand("setContext", "fx-extension.initialized", true);
}

// this method is called when your extension is deactivated
export async function deactivate() {
  await ExtTelemetry.cacheTelemetryEventAsync(TelemetryEvent.Deactivate);
  await ExtTelemetry.dispose();
  TreeViewManagerInstance.dispose();
  await disableRunIcon();
}

function activateTeamsFxRegistration(context: vscode.ExtensionContext) {
  registerTreeViewCommandsInDevelopment(context);
  registerTreeViewCommandsInLifecycle(context);
  registerTreeViewCommandsInHelper(context);
  registerTeamsFxCommands(context);
  registerMenuCommands(context);
  registerAccountMenuCommands(context);

  TreeViewManagerInstance.registerTreeViews(context);
  accountTreeViewProviderInstance.subscribeToStatusChanges({
    azureAccountProvider: azureAccountManager,
    m365TokenProvider: M365TokenInstance,
  });
  // Set region for M365 account every
  void M365TokenInstance.setStatusChangeMap(
    "set-region",
    { scopes: AuthSvcScopes },
    async (status, token, accountInfo) => {
      if (status === "SignedIn") {
        const tokenRes = await M365TokenInstance.getAccessToken({ scopes: AuthSvcScopes });
        if (tokenRes.isOk()) {
          await teamsDevPortalClient.setRegionEndpointByToken(tokenRes.value);
        }
      }
    }
  );

  if (vscode.workspace.isTrusted) {
    registerLanguageFeatures(context);
  }

  registerDebugConfigProviders(context);

  // Register task and debug event handlers, as well as sending telemetries
  registerTeamsfxTaskAndDebugEvents();

  registerRunIcon().catch(() => {
    // do nothing
  });

  // Register teamsfx task provider
  const taskProvider: TeamsfxTaskProvider = new TeamsfxTaskProvider();
  context.subscriptions.push(vscode.tasks.registerTaskProvider(TeamsFxTaskType, taskProvider));
  context.subscriptions.push(vscode.workspace.onWillSaveTextDocument(saveTextDocumentHandler));
}

function activateOfficeDevRegistration(context: vscode.ExtensionContext) {
  registerOfficeDevMenuCommands(context);
  officeDevTreeViewManager.registerOfficeDevTreeViews(context);
  if (vscode.workspace.isTrusted) {
    registerOfficeDevCodeLensProviders(context);
  }

  // Register task and debug event handlers, as well as sending telemetries
  registerOfficeTaskAndDebugEvents();
}

/**
 * Commands that always show in command palette. They will activate extension and wait for its completion.
 * They are usually used in welcome view and walkthrough.
 */
function registerActivateCommands(context: vscode.ExtensionContext) {
  // non-teamsfx project upgrade
  const checkUpgradeCmd = vscode.commands.registerCommand(
    "fx-extension.checkProjectUpgrade",
    (...args) => Correlator.run(checkUpgrade, args)
  );
  context.subscriptions.push(checkUpgradeCmd);

  // user can manage account in non-teamsfx project
  const cmpAccountsCmd = vscode.commands.registerCommand("fx-extension.cmpAccounts", (...args) =>
    Correlator.run(cmpAccountsHandler, args)
  );
  context.subscriptions.push(cmpAccountsCmd);

  // Create a new Teams app
  registerInCommandController(
    context,
    CommandKeys.Create,
    createNewProjectHandler,
    "createProject"
  );
  context.subscriptions.push(
    vscode.commands.registerCommand("fx-extension.createFromWalkthrough", async (...args) => {
      const res: Result<CreateProjectResult, FxError> = await Correlator.run(
        createProjectFromWalkthroughHandler,
        args
      );
      if (res.isOk()) {
        const fileUri = vscode.Uri.file(res.value.projectPath);
        const warnings = res.value.warnings;
        await updateAutoOpenGlobalKey(true, fileUri, warnings, args);
        await ExtTelemetry.dispose();
        await delay(2000);
        return { openFolder: fileUri };
      }
    })
  );

  // Show lifecycle view
  const openLifecycleTreeviewCmd = vscode.commands.registerCommand(
    "fx-extension.openLifecycleTreeview",
    (...args) => Correlator.run(openLifecycleTreeview, args)
  );
  context.subscriptions.push(openLifecycleTreeviewCmd);

  // Documentation
  registerInCommandController(context, CommandKeys.OpenDocument, openDocumentHandler);

  // README
  registerInCommandController(context, CommandKeys.OpenReadMe, openReadMeHandler);

  // View samples
  registerInCommandController(context, CommandKeys.OpenSamples, openSamplesHandler);

  // Quick start
  registerInCommandController(context, CommandKeys.OpenWelcome, openWelcomeHandler);
  registerInCommandController(
    context,
    CommandKeys.BuildIntelligentAppsWalkthrough,
    openBuildIntelligentAppsWalkthroughHandler
  );

  // Tutorials
  registerInCommandController(context, "fx-extension.selectTutorials", selectTutorialsHandler);

  // Sign in to M365
  registerInCommandController(context, CommandKeys.SigninM365, signinM365Callback);

  // Prerequisites check
  registerInCommandController(
    context,
    CommandKeys.ValidateGetStartedPrerequisites,
    validateGetStartedPrerequisitesHandler
  );

  // commmand: check copilot access
  registerInCommandController(context, CommandKeys.CheckCopilotAccess, checkCopilotAccessHandler);

  // Upgrade command to update Teams manifest
  const migrateTeamsManifestCmd = vscode.commands.registerCommand(
    "fx-extension.migrateTeamsManifest",
    () => Correlator.run(migrateTeamsManifestHandler)
  );
  context.subscriptions.push(migrateTeamsManifestCmd);

  // Upgrade command to update Teams Client SDK
  const migrateTeamsTabAppCmd = vscode.commands.registerCommand(
    "fx-extension.migrateTeamsTabApp",
    () => Correlator.run(migrateTeamsTabAppHandler)
  );
  context.subscriptions.push(migrateTeamsTabAppCmd);

  // Register local debug run icon
  const runIconCmd = vscode.commands.registerCommand("fx-extension.selectAndDebug", (...args) =>
    Correlator.run(selectAndDebugHandler, args)
  );
  context.subscriptions.push(runIconCmd);

  // Register invoke teams agent command
  const invokeTeamsAgent = vscode.commands.registerCommand("fx-extension.invokeChat", (...args) =>
    Correlator.run(copilotChatHandlers.invokeTeamsAgent, args)
  );
  context.subscriptions.push(invokeTeamsAgent);
}

/**
 * Internal commands that will not show in command palette and only be called via executeCommand()
 */
function registerInternalCommands(context: vscode.ExtensionContext) {
  registerInCommandController(
    context,
    "fx-extension.openFromTdp",
    scaffoldFromDeveloperPortalHandler,
    "openFromTdp"
  );

  const showOutputChannel = vscode.commands.registerCommand(
    "fx-extension.showOutputChannel",
    (...args) => Correlator.run(showOutputChannelHandler, args)
  );
  context.subscriptions.push(showOutputChannel);

  const createSampleCmd = vscode.commands.registerCommand(
    CommandKeys.DownloadSample,
    (...args: unknown[]) => Correlator.run(downloadSampleApp, ...args)
  );
  context.subscriptions.push(createSampleCmd);

  // Register backend extensions install command
  const backendExtensionsInstallCmd = vscode.commands.registerCommand(
    "fx-extension.backend-extensions-install",
    () => Correlator.runWithId(getLocalDebugSessionId(), triggerV3MigrationHandler)
  );
  context.subscriptions.push(backendExtensionsInstallCmd);

  // Referenced by tasks.json
  const getPathDelimiterCmd = vscode.commands.registerCommand(
    "fx-extension.get-path-delimiter",
    () => Correlator.run(getPathDelimiterHandler)
  );
  context.subscriptions.push(getPathDelimiterCmd);

  const getDotnetPathCmd = vscode.commands.registerCommand("fx-extension.get-dotnet-path", () =>
    Correlator.run(getDotnetPathHandler)
  );
  context.subscriptions.push(getDotnetPathCmd);

  const installAppInTeamsCmd = vscode.commands.registerCommand(
    "fx-extension.install-app-in-teams",
    () => Correlator.runWithId(getLocalDebugSessionId(), triggerV3MigrationHandler)
  );
  context.subscriptions.push(installAppInTeamsCmd);

  const openTutorial = vscode.commands.registerCommand("fx-extension.openTutorial", (...args) =>
    Correlator.run(openTutorialHandler, [TelemetryTriggerFrom.QuickPick, ...(args as unknown[])])
  );
  context.subscriptions.push(openTutorial);

  const preDebugCheckCmd = vscode.commands.registerCommand("fx-extension.pre-debug-check", () =>
    Correlator.runWithId(getLocalDebugSessionId(), triggerV3MigrationHandler)
  );
  context.subscriptions.push(preDebugCheckCmd);

  // localdebug session starts from environment checker
  const validateDependenciesCmd = vscode.commands.registerCommand(
    "fx-extension.validate-dependencies",
    () => Correlator.runWithId(startLocalDebugSession(), triggerV3MigrationHandler)
  );
  context.subscriptions.push(validateDependenciesCmd);

  // localdebug session starts from prerequisites checker
  const validatePrerequisitesCmd = vscode.commands.registerCommand(
    "fx-extension.validate-local-prerequisites",
    triggerV3MigrationHandler
  );
  context.subscriptions.push(validatePrerequisitesCmd);

  registerInCommandController(context, CommandKeys.SigninAzure, signinAzureCallback);
}

/**
 * Copilot Chat Participant
 */
function registerChatParticipant(context: vscode.ExtensionContext) {
  const participant = vscode.chat.createChatParticipant(chatParticipantId, (...args) =>
    Correlator.run(chatRequestHandler, ...args)
  );
  participant.iconPath = vscode.Uri.joinPath(context.extensionUri, "media", "teams.png");
  participant.followupProvider = followupProvider;
  participant.onDidReceiveFeedback((...args) => Correlator.run(handleFeedback, ...args));

  context.subscriptions.push(
    participant,
    vscode.commands.registerCommand(CHAT_EXECUTE_COMMAND_ID, chatExecuteCommandHandler),
    vscode.commands.registerCommand(CHAT_OPENURL_COMMAND_ID, openUrlCommandHandler)
  );

  const generateManifestGUID = vscode.commands.registerCommand(
    "fx-extension.generateManifestGUID",
    () => Correlator.run(officeDevHandlers.generateManifestGUID)
  );
  context.subscriptions.push(generateManifestGUID);
}

/**
 * Copilot Chat Participant for Office Add-in
 */
function registerOfficeChatParticipant(context: vscode.ExtensionContext) {
  const participant = vscode.chat.createChatParticipant(officeChatParticipantId, (...args) =>
    Correlator.run(officeChatRequestHandler, ...args)
  );
  participant.iconPath = vscode.Uri.joinPath(context.extensionUri, "media", "office.png");
  participant.followupProvider = followupProvider;
  participant.onDidReceiveFeedback((...args) => Correlator.run(handleOfficeFeedback, ...args));

  context.subscriptions.push(
    participant,
    vscode.commands.registerCommand("fx-extension.openOfficeDevDocument", (...args) =>
      Correlator.run(officeDevHandlers.openDocumentHandler, args)
    ),
    vscode.commands.registerCommand(
      CHAT_CREATE_OFFICE_PROJECT_COMMAND_ID,
      chatCreateOfficeProjectCommandHandler
    )
  );
}

function registerTreeViewCommandsInDevelopment(context: vscode.ExtensionContext) {
  // Open adaptive card
  registerInCommandController(context, "fx-extension.OpenAdaptiveCardExt", installAdaptiveCardExt);

  registerInCommandController(context, "fx-extension.addWebpart", addWebpartHandler, "addWebpart");
}

function registerTreeViewCommandsInLifecycle(context: vscode.ExtensionContext) {
  // Provision in the cloud
  registerInCommandController(context, CommandKeys.Provision, provisionHandler, "provision");

  // Zip Teams metadata package
  registerInCommandController(context, "fx-extension.build", buildPackageHandler, "buildPackage");

  // Deploy to the cloud
  registerInCommandController(context, CommandKeys.Deploy, deployHandler, "deploy");

  // Publish to Teams
  registerInCommandController(context, CommandKeys.Publish, publishHandler, "publish");

  // Publish in Developer Portal
  registerInCommandController(
    context,
    "fx-extension.publishInDeveloperPortal",
    publishInDeveloperPortalHandler,
    "publishInDeveloperPortal"
  );

  // Developer Portal for Teams
  registerInCommandController(context, "fx-extension.openAppManagement", openAppManagement);
}

function registerTreeViewCommandsInHelper(context: vscode.ExtensionContext) {
  // Report issues on GitHub
  registerInCommandController(context, "fx-extension.openReportIssues", openReportIssues);
}

/**
 * TeamsFx related commands, they will show in command palette after extension is initialized
 */
function registerTeamsFxCommands(context: vscode.ExtensionContext) {
  const createNewEnvCmd = vscode.commands.registerCommand(
    // TODO: fix trigger from
    "fx-extension.addEnvironment",
    (...args) => Correlator.run(createNewEnvironment, args)
  );
  context.subscriptions.push(createNewEnvCmd);

  const updateAadAppManifest = vscode.commands.registerCommand(
    "fx-extension.updateAadAppManifest",
    (...args) => Correlator.run(updateAadAppManifestHandler, args)
  );
  context.subscriptions.push(updateAadAppManifest);

  const updateManifestCmd = vscode.commands.registerCommand(
    "fx-extension.updatePreviewFile",
    (...args) => Correlator.run(updatePreviewManifest, args)
  );
  context.subscriptions.push(updateManifestCmd);

  const validateManifestCmd = vscode.commands.registerCommand(
    "fx-extension.validateManifest",
    (...args) => Correlator.run(validateManifestHandler, args)
  );
  context.subscriptions.push(validateManifestCmd);

  const openBotManagementCmd = vscode.commands.registerCommand(
    "fx-extension.openBotManagement",
    (...args) => Correlator.run(openBotManagement, args)
  );
  context.subscriptions.push(openBotManagementCmd);

  const decryptCmd = vscode.commands.registerCommand(
    "fx-extension.decryptSecret",
    (cipher: string, selection) => Correlator.run(decryptSecret, cipher, selection)
  );
  context.subscriptions.push(decryptCmd);

  const openConfigStateCmd = vscode.commands.registerCommand(
    "fx-extension.openConfigState",
    (...args) => Correlator.run(openConfigStateFile, args)
  );
  context.subscriptions.push(openConfigStateCmd);

  const editAadManifestTemplateCmd = vscode.commands.registerCommand(
    "fx-extension.editAadManifestTemplate",
    (...args) => Correlator.run(editAadManifestTemplateHandler, args)
  );
  context.subscriptions.push(editAadManifestTemplateCmd);

  registerInCommandController(context, CommandKeys.Preview, treeViewPreviewHandler);

  registerInCommandController(context, "fx-extension.openFolder", openFolderHandler);

  const checkSideloading = vscode.commands.registerCommand(
    "fx-extension.checkSideloading",
    (...args) => Correlator.run(checkSideloadingCallback, args)
  );
  context.subscriptions.push(checkSideloading);

  const checkCopilotCallbackCmd = vscode.commands.registerCommand(
    "fx-extension.checkCopilotCallback",
    (...args) => Correlator.run(checkCopilotCallback, args)
  );
  context.subscriptions.push(checkCopilotCallbackCmd);
}

/**
 * Commands used in menus, e.g. Explorer context & view item title/context
 */
function registerMenuCommands(context: vscode.ExtensionContext) {
  const createNewEnvironmentWithIcon = vscode.commands.registerCommand(
    "fx-extension.addEnvironmentWithIcon",
    (...args) => Correlator.run(createNewEnvironment, [TelemetryTriggerFrom.ViewTitleNavigation])
  );
  context.subscriptions.push(createNewEnvironmentWithIcon);

  const azureAccountSettingsCmd = vscode.commands.registerCommand(
    "fx-extension.azureAccountSettings",
    () => Correlator.run(openAzureAccountHandler)
  );
  context.subscriptions.push(azureAccountSettingsCmd);

  const createAccountCmd = vscode.commands.registerCommand(
    "fx-extension.createAccount",
    (...args) => Correlator.run(createAccountHandler, [TelemetryTriggerFrom.ViewTitleNavigation])
  );
  context.subscriptions.push(createAccountCmd);

  const manageCollaborator = vscode.commands.registerCommand(
    "fx-extension.manageCollaborator",
    async (node: Record<string, string>) => {
      const envName = node.identifier;
      await Correlator.run(manageCollaboratorHandler, envName);
    }
  );
  context.subscriptions.push(manageCollaborator);

  registerInCommandController(context, CommandKeys.LocalDebug, treeViewLocalDebugHandler);

  registerInCommandController(
    context,
    "fx-extension.localdebugWithIcon",
    treeViewLocalDebugHandler
  );

  registerInCommandController(
    context,
    "fx-extension.debugInTestToolWithIcon",
    debugInTestToolHandler("treeview")
  );

  registerInCommandController(
    context,
    CommandKeys.DebugInTestToolFromMessage,
    debugInTestToolHandler("message")
  );

  const m365AccountSettingsCmd = vscode.commands.registerCommand(
    "fx-extension.m365AccountSettings",
    () => Correlator.run(openM365AccountHandler)
  );
  context.subscriptions.push(m365AccountSettingsCmd);

  const openAccountLinkCmd = vscode.commands.registerCommand(
    "fx-extension.openAccountLink",
    (...args) => Correlator.run(openAccountLinkHandler, [TelemetryTriggerFrom.ViewTitleNavigation])
  );
  context.subscriptions.push(openAccountLinkCmd);

  const openLifecycleLinkCmd = vscode.commands.registerCommand(
    "fx-extension.openLifecycleLink",
    (...args) =>
      Correlator.run(openLifecycleLinkHandler, [TelemetryTriggerFrom.ViewTitleNavigation])
  );
  context.subscriptions.push(openLifecycleLinkCmd);

  const openDevelopmentLinkCmd = vscode.commands.registerCommand(
    "fx-extension.openDevelopmentLink",
    (...args) =>
      Correlator.run(openDevelopmentLinkHandler, [TelemetryTriggerFrom.ViewTitleNavigation])
  );
  context.subscriptions.push(openDevelopmentLinkCmd);

  const openEnvLinkCmd = vscode.commands.registerCommand("fx-extension.openEnvLink", (...args) =>
    Correlator.run(openEnvLinkHandler, [TelemetryTriggerFrom.ViewTitleNavigation])
  );
  context.subscriptions.push(openEnvLinkCmd);

  const openHelpFeedbackLinkCmd = vscode.commands.registerCommand(
    "fx-extension.openHelpFeedbackLink",
    (...args) =>
      Correlator.run(openHelpFeedbackLinkHandler, [TelemetryTriggerFrom.ViewTitleNavigation])
  );
  context.subscriptions.push(openHelpFeedbackLinkCmd);

  const openDocumentLinkCmd = vscode.commands.registerCommand(
    "fx-extension.openDocumentLink",
    (...args) => Correlator.run(openDocumentLinkHandler, args)
  );
  context.subscriptions.push(openDocumentLinkCmd);

  const azureAccountSignOutHelpCmd = vscode.commands.registerCommand(
    "fx-extension.azureAccountSignOutHelp",
    (...args) => Correlator.run(azureAccountSignOutHelpHandler, args)
  );
  context.subscriptions.push(azureAccountSignOutHelpCmd);

  const aadManifestTemplateCodeLensCmd = vscode.commands.registerCommand(
    "fx-extension.openPreviewAadFile",
    (...args) => Correlator.run(openPreviewAadFileHandler, args)
  );
  context.subscriptions.push(aadManifestTemplateCodeLensCmd);

  const openResourceGroupInPortalCmd = vscode.commands.registerCommand(
    "fx-extension.openResourceGroupInPortal",
    async (node: Record<string, string>) => {
      const envName = node.identifier;
      await Correlator.run(openResourceGroupInPortal, envName);
    }
  );
  context.subscriptions.push(openResourceGroupInPortalCmd);

  const openManifestSchemaCmd = vscode.commands.registerCommand(
    "fx-extension.openSchema",
    async (...args) => {
      await Correlator.run(openExternalHandler, args);
    }
  );
  context.subscriptions.push(openManifestSchemaCmd);

  const addAPICmd = vscode.commands.registerCommand(
    "fx-extension.copilotPluginAddAPI",
    async (...args) => {
      await Correlator.run(copilotPluginAddAPIHandler, args);
    }
  );
  context.subscriptions.push(addAPICmd);

  const openSubscriptionInPortalCmd = vscode.commands.registerCommand(
    "fx-extension.openSubscriptionInPortal",
    async (node: Record<string, string>) => {
      const envName = node.identifier;
      await Correlator.run(openSubscriptionInPortal, envName);
    }
  );
  context.subscriptions.push(openSubscriptionInPortalCmd);

  registerInCommandController(context, "fx-extension.previewWithIcon", treeViewPreviewHandler);

  const refreshEnvironmentH = vscode.commands.registerCommand(
    "fx-extension.refreshEnvironment",
    (...args) => Correlator.run(refreshEnvironment, [TelemetryTriggerFrom.ViewTitleNavigation])
  );
  context.subscriptions.push(refreshEnvironmentH);

  const refreshSideloading = vscode.commands.registerCommand(
    "fx-extension.refreshSideloading",
    (...args) => Correlator.run(refreshSideloadingCallback, args)
  );
  context.subscriptions.push(refreshSideloading);

  const refreshCopilot = vscode.commands.registerCommand("fx-extension.refreshCopilot", (...args) =>
    Correlator.run(refreshCopilotCallback, args)
  );
  context.subscriptions.push(refreshCopilot);
}

/**
 * Commands used in office dev tree view menus, e.g. Explorer context & view item title/context
 */
function registerOfficeDevMenuCommands(context: vscode.ExtensionContext) {
  // development
  const openDevelopmentLinkCmd = vscode.commands.registerCommand(
    "fx-extension.openOfficeDevDevelopmentLink",
    (...args) => Correlator.run(officeDevHandlers.openDevelopmentLinkHandler, args)
  );
  context.subscriptions.push(openDevelopmentLinkCmd);

  //fx-extension.create and fx-extension.openSamples are registered in registerActivateCommands
  const installDependencyCmd = vscode.commands.registerCommand(
    "fx-extension.installDependency",
    () => Correlator.run(officeDevHandlers.installOfficeAddInDependencies)
  );
  context.subscriptions.push(installDependencyCmd);

  registerInCommandController(context, CommandKeys.LocalDebug, treeViewLocalDebugHandler);

  const stopDebugging = vscode.commands.registerCommand("fx-extension.stopDebugging", () =>
    Correlator.run(officeDevHandlers.stopOfficeAddInDebug)
  );
  context.subscriptions.push(stopDebugging);

  // lifecycle
  const openLifecycleLinkCmd = vscode.commands.registerCommand(
    "fx-extension.openOfficeDevLifecycleLink",
    (...args) => Correlator.run(officeDevHandlers.openLifecycleLinkHandler, args)
  );
  context.subscriptions.push(openLifecycleLinkCmd);

  const openDeployLinkCmd = vscode.commands.registerCommand(
    "fx-extension.officeDevDeploy",
    (...args) => Correlator.run(officeDevHandlers.openOfficeDevDeployHandler, args)
  );
  context.subscriptions.push(openDeployLinkCmd);

  const publishToAppSourceCmd = vscode.commands.registerCommand(
    "fx-extension.publishToAppSource",
    () => Correlator.run(officeDevHandlers.publishToAppSourceHandler)
  );
  context.subscriptions.push(publishToAppSourceCmd);

  // utility
  const validateManifest = vscode.commands.registerCommand(
    "fx-extension.validateApplication",
    (...args) => Correlator.run(officeDevHandlers.validateOfficeAddInManifest, args)
  );
  context.subscriptions.push(validateManifest);

  const openScriptLabLinkCmd = vscode.commands.registerCommand(
    "fx-extension.openSciptLabLink",
    (...args) => Correlator.run(officeDevHandlers.openScriptLabLink, args)
  );
  context.subscriptions.push(openScriptLabLinkCmd);

  const openPromptLibraryLinkCmd = vscode.commands.registerCommand(
    "fx-extension.openPromptLibraryLink",
    (...args) => Correlator.run(officeDevHandlers.openPromptLibraryLink, args)
  );
  context.subscriptions.push(openPromptLibraryLinkCmd);

  // help and feedback
  const openHelpFeedbackLinkCmd = vscode.commands.registerCommand(
    "fx-extension.openOfficeDevHelpFeedbackLink",
    (...args) => Correlator.run(officeDevHandlers.openHelpFeedbackLinkHandler, args)
  );
  context.subscriptions.push(openHelpFeedbackLinkCmd);

  const openGetStartedLinkCmd = vscode.commands.registerCommand(
    "fx-extension.openGetStarted",
    (...args) => Correlator.run(officeDevHandlers.openGetStartedLinkHandler, args)
  );
  context.subscriptions.push(openGetStartedLinkCmd);

  const openOfficePartnerCenterLinkCmd = vscode.commands.registerCommand(
    "fx-extension.officePartnerCenter",
    (...args) => Correlator.run(officeDevHandlers.openOfficePartnerCenterHandler, args)
  );
  context.subscriptions.push(openOfficePartnerCenterLinkCmd);

  const reportIssueCmd = vscode.commands.registerCommand(
    "fx-extension.openOfficeDevReportIssues",
    (...args) => Correlator.run(officeDevHandlers.openReportIssues, args)
  );
  context.subscriptions.push(reportIssueCmd);
}

function registerAccountMenuCommands(context: vscode.ExtensionContext) {
  // Register SignOut tree view command
  context.subscriptions.push(
    vscode.commands.registerCommand("fx-extension.signOut", async (node: TreeViewCommand) => {
      try {
        switch (node.contextValue) {
          case "signedinM365": {
            await Correlator.run(async () => {
              await signOutM365(true);
            });
            break;
          }
          case "signedinAzure": {
            await Correlator.run(async () => {
              await signOutAzure(true);
            });
            break;
          }
        }
      } catch (e) {
        void showError(e as FxError);
      }
    })
  );
}

async function initializeContextKey(context: vscode.ExtensionContext, isTeamsFxProject: boolean) {
  await vscode.commands.executeCommand("setContext", "fx-extension.isSPFx", isSPFxProject);

  await vscode.commands.executeCommand(
    "setContext",
    "fx-extension.isM365",
    workspaceUri && (await isM365Project(workspaceUri.fsPath))
  );

  if (isTeamsFxProject) {
    const aadTemplateWatcher = vscode.workspace.createFileSystemWatcher("**/aad.template.json");

    aadTemplateWatcher.onDidCreate(async (event) => {
      await setAadManifestEnabledContext();
    });
  }

  const ymlFileWatcher = vscode.workspace.createFileSystemWatcher(
    "**/teamsapp.yml",
    false,
    true,
    true
  );
  ymlFileWatcher.onDidCreate(async (event) => {
    await detectedTeamsFxProject(context);
  });

  await setAadManifestEnabledContext();
  await setTDPIntegrationEnabledContext();

  const upgradeable = await checkProjectUpgradable();
  if (upgradeable) {
    await vscode.commands.executeCommand("setContext", "fx-extension.canUpgradeV3", true);
    await checkUpgrade([TelemetryTriggerFrom.Auto]);
  }
}

async function setAadManifestEnabledContext() {
  await vscode.commands.executeCommand("setContext", "fx-extension.isAadManifestEnabled", true);
}

async function setTDPIntegrationEnabledContext() {
  await vscode.commands.executeCommand(
    "setContext",
    "fx-extension.isTDPIntegrationEnabled", // Currently it will return whether v3 is enabled or not.
    true
  );
}

function registerLanguageFeatures(context: vscode.ExtensionContext) {
  // Setup CodeLens provider for userdata file
  const codelensProvider = new CryptoCodeLensProvider();
  const envDataSelector = {
    scheme: "file",
    pattern: "**/.env.*",
  };

  const projectSettingsCodeLensProvider = new ProjectSettingsCodeLensProvider();
  const projectSettingsSelector = {
    language: "json",
    scheme: "file",
    pattern: `**/.${ConfigFolderName}/configs/projectSettings.json`,
  };

  const manifestTemplateCodeLensProvider = new ManifestTemplateCodeLensProvider();
  const manifestTemplateSelector = {
    language: "json",
    scheme: "file",
    pattern: `**/${AppPackageFolderName}/manifest.json`,
  };
  const localManifestTemplateSelector = {
    language: "json",
    scheme: "file",
    pattern: `**/${AppPackageFolderName}/manifest.local.json`,
  };

  const manifestPreviewSelector = {
    language: "json",
    scheme: "file",
    pattern: `**/${BuildFolderName}/${AppPackageFolderName}/manifest.*.json`,
  };

  const smeOpenapiSpecSelector = {
    language: "yaml",
    scheme: "file",
    pattern: `**/${AppPackageFolderName}/apiSpecificationFile/*.{yml,yaml}`,
  };
  const apiPluginOpenapiSpecSelector: vscode.DocumentSelector = {
    scheme: "file",
    pattern: `**/${AppPackageFolderName}/apiSpecificationFile/*.{yml,yaml,json}`,
  };

  const aadAppTemplateCodeLensProvider = new AadAppTemplateCodeLensProvider();

  const aadAppTemplateSelectorV3 = {
    language: "json",
    scheme: "file",
    pattern: `**/aad.manifest.json`,
  };

  const permissionsJsonFileCodeLensProvider = new PermissionsJsonFileCodeLensProvider();
  const permissionsJsonFileSelector = {
    language: "json",
    scheme: "file",
    pattern: `**/permissions.json`,
  };

  context.subscriptions.push(
    vscode.languages.registerCodeLensProvider(envDataSelector, codelensProvider)
  );
  context.subscriptions.push(
    vscode.languages.registerCodeLensProvider(
      projectSettingsSelector,
      projectSettingsCodeLensProvider
    )
  );
  context.subscriptions.push(
    vscode.languages.registerCodeLensProvider(
      manifestTemplateSelector,
      manifestTemplateCodeLensProvider
    )
  );
  const copilotPluginCodeLensProvider = new CopilotPluginCodeLensProvider();
  context.subscriptions.push(
    vscode.languages.registerCodeLensProvider(
      manifestTemplateSelector,
      copilotPluginCodeLensProvider
    )
  );

  const apiPluginCodeLensProvider = new ApiPluginCodeLensProvider();
  context.subscriptions.push(
    vscode.languages.registerCodeLensProvider(
      apiPluginOpenapiSpecSelector,
      apiPluginCodeLensProvider
    )
  );

  context.subscriptions.push(
    vscode.languages.registerCodeLensProvider(
      localManifestTemplateSelector,
      manifestTemplateCodeLensProvider
    )
  );
  context.subscriptions.push(
    vscode.languages.registerCodeLensProvider(
      manifestPreviewSelector,
      manifestTemplateCodeLensProvider
    )
  );
  context.subscriptions.push(
    vscode.languages.registerCodeLensProvider(
      smeOpenapiSpecSelector,
      manifestTemplateCodeLensProvider
    )
  );
  context.subscriptions.push(
    vscode.languages.registerCodeLensProvider(
      permissionsJsonFileSelector,
      permissionsJsonFileCodeLensProvider
    )
  );

  const aadManifestPreviewSelectorV3 = {
    language: "json",
    scheme: "file",
    pattern: `**/${BuildFolderName}/aad.*.json`,
  };

  const manifestTemplateHoverProvider = new ManifestTemplateHoverProvider();
  context.subscriptions.push(
    vscode.languages.registerHoverProvider(manifestTemplateSelector, manifestTemplateHoverProvider)
  );

  context.subscriptions.push(
    vscode.languages.registerCodeLensProvider(
      aadAppTemplateSelectorV3,
      aadAppTemplateCodeLensProvider
    )
  );

  context.subscriptions.push(
    vscode.languages.registerHoverProvider(
      localManifestTemplateSelector,
      manifestTemplateHoverProvider
    )
  );

  context.subscriptions.push(
    vscode.languages.registerHoverProvider(aadAppTemplateSelectorV3, manifestTemplateHoverProvider)
  );

  context.subscriptions.push(
    vscode.languages.registerCodeLensProvider(
      aadManifestPreviewSelectorV3,
      aadAppTemplateCodeLensProvider
    )
  );

  const yamlCodelensProvider = new TeamsAppYamlCodeLensProvider();
  const yamlFileSelector = {
    language: "yaml",
    scheme: "file",
    pattern: `**/teamsapp.yml`,
  };
  context.subscriptions.push(
    vscode.languages.registerCodeLensProvider(yamlFileSelector, yamlCodelensProvider)
  );

  context.subscriptions.push(diagnosticCollection);
}

function registerOfficeDevCodeLensProviders(context: vscode.ExtensionContext) {
  const officeDevManifestCodeLensProvider = new OfficeDevManifestCodeLensProvider();
  const manifestFileSelector = {
    language: "xml",
    scheme: "file",
    pattern: `**/manifest*.xml`,
  };
  context.subscriptions.push(
    vscode.languages.registerCodeLensProvider(
      manifestFileSelector,
      officeDevManifestCodeLensProvider
    )
  );
}

function registerDebugConfigProviders(context: vscode.ExtensionContext) {
  const debugProvider: TeamsfxDebugProvider = new TeamsfxDebugProvider();
  context.subscriptions.push(
    vscode.debug.registerDebugConfigurationProvider("pwa-chrome", debugProvider)
  );
  context.subscriptions.push(
    vscode.debug.registerDebugConfigurationProvider("chrome", debugProvider)
  );
  context.subscriptions.push(
    vscode.debug.registerDebugConfigurationProvider("pwa-msedge", debugProvider)
  );
  context.subscriptions.push(
    vscode.debug.registerDebugConfigurationProvider("msedge", debugProvider)
  );
}

/**
 * Tasks that doesn't block the user interaction so that they can be processed in background.
 */
async function runBackgroundAsyncTasks(
  context: vscode.ExtensionContext,
  isTeamsFxProject: boolean
) {
  await exp.initialize(context);
  await vscode.commands.executeCommand(
    "setContext",
    "fx-extension.isNewUser",
    isExistingUser === "no"
  );
  TreatmentVariableValue.inProductDoc = await exp
    .getExpService()
    .getTreatmentVariableAsync(
      TreatmentVariables.VSCodeConfig,
      TreatmentVariables.InProductDoc,
      true
    );

  ExtTelemetry.settingsVersion = await getSettingsVersion();

  await ExtTelemetry.sendCachedTelemetryEventsAsync();
  const releaseNote = new ReleaseNote(context);
  await releaseNote.show();

  await openWelcomePageAfterExtensionInstallation();

  if (isTeamsFxProject) {
    await runTeamsFxBackgroundTasks();
  }

  if (isOfficeAddInProject) {
    await runOfficeDevBackgroundTasks();
  }

  const survey = ExtensionSurvey.getInstance();
  survey.activate();

  await recommendACPExtension();

  await checkProjectTypeAndSendTelemetry();
}

async function runTeamsFxBackgroundTasks() {
  const upgradeable = await checkProjectUpgradable();
  if (isTeamsFxProject) {
    await autoOpenProjectHandler();
    await TreeViewManagerInstance.updateTreeViewsByContent(upgradeable);
  }
}

async function runOfficeDevBackgroundTasks() {
  await officeDevHandlers.autoOpenOfficeDevProjectHandler();
}

function registerInCommandController(
  context: vscode.ExtensionContext,
  name: string,
  callback: (...args: unknown[]) => Promise<Result<unknown, FxError>>,
  runningLabelKey?: string
) {
  commandController.registerCommand(name, callback, runningLabelKey);
  const command = vscode.commands.registerCommand(name, (...args) => {
    if (args[1] === TelemetryTriggerFrom.CopilotChat) {
      return Correlator.runWithId(args[0], runCommand, name, ...args.slice(1));
    }
    return Correlator.run(runCommand, name, ...args);
  });
  context.subscriptions.push(command);
}

function runCommand(commandName: string, ...args: unknown[]) {
  return commandController.runCommand(commandName, ...args);
}

async function checkProjectUpgradable(): Promise<boolean> {
  const versionCheckResult = await projectVersionCheck();
  if (versionCheckResult.isErr()) {
    unsetIsTeamsFxProject();
    return false;
  }
  const upgradeable = versionCheckResult.isOk()
    ? versionCheckResult.value.isSupport == VersionState.upgradeable
    : false;
  return upgradeable;
}

async function detectedTeamsFxProject(context: vscode.ExtensionContext) {
  const wasTeamsFxProject = isTeamsFxProject;
  initializeGlobalVariables(context);
  if (isTeamsFxProject && !wasTeamsFxProject) {
    activateTeamsFxRegistration(context);

    await vscode.commands.executeCommand("setContext", "fx-extension.isTeamsFx", isTeamsFxProject);

    const aadTemplateWatcher = vscode.workspace.createFileSystemWatcher("**/aad.template.json");

    aadTemplateWatcher.onDidCreate(async (event) => {
      await setAadManifestEnabledContext();
    });

    void runTeamsFxBackgroundTasks();
  }

  const upgradeable = await checkProjectUpgradable();
  if (isTeamsFxProject) {
    await vscode.commands.executeCommand("setContext", "fx-extension.canUpgradeV3", upgradeable);
    await TreeViewManagerInstance.updateTreeViewsByContent(upgradeable);
  }
}

async function recommendACPExtension(): Promise<void> {
  if (!acpInstalled() && (await hasAdaptiveCardInWorkspace())) {
    await installAdaptiveCardExt(TelemetryTriggerFrom.Auto);
  }
}<|MERGE_RESOLUTION|>--- conflicted
+++ resolved
@@ -202,13 +202,8 @@
   const value =
     IsChatParticipantEnabled &&
     semver.gte(vscode.version, "1.90.0-insider") &&
-<<<<<<< HEAD
-    isVSCodeInsiderVersion()
-  ).toString();
-=======
-    vscode.version.includes("insider");
+    isVSCodeInsiderVersion();
   featureFlagManager.setBooleanValue(FeatureFlags.ChatParticipant, value);
->>>>>>> 5617e545
 
   configMgr.registerConfigChangeCallback();
 
