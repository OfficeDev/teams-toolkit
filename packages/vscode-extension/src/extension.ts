--- conflicted
+++ resolved
@@ -15,20 +15,12 @@
   ProjectSettingsFileName,
   Result,
 } from "@microsoft/teamsfx-api";
-<<<<<<< HEAD
-import { Correlator } from "@microsoft/teamsfx-core/build/common/correlator";
-import { hasAAD } from "@microsoft/teamsfx-core/build/common/projectSettingsHelperV3";
-import { AuthSvcScopes, setRegion } from "@microsoft/teamsfx-core/build/common/tools";
-import { VersionState } from "@microsoft/teamsfx-core/build/common/versionMetadata";
-=======
 import {
   AuthSvcScopes,
   Correlator,
   VersionState,
-  isV3Enabled,
   setRegion,
 } from "@microsoft/teamsfx-core";
->>>>>>> 20b3f911
 
 import {
   AadAppTemplateCodeLensProvider,
