--- conflicted
+++ resolved
@@ -6,10 +6,7 @@
 import * as vscode from "vscode";
 import { UserState } from "./constants";
 import { UriHandler } from "./uriHandler";
-<<<<<<< HEAD
-=======
-import { isV3Enabled, isValidProject } from "@microsoft/teamsfx-core";
->>>>>>> 20b3f911
+import { isValidProject } from "@microsoft/teamsfx-core";
 
 /**
  * Common variables used throughout the extension. They must be initialized in the activate() method of extension.ts
