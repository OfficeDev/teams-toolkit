--- conflicted
+++ resolved
@@ -8,15 +8,7 @@
  */
 "use strict";
 
-import {
-  FxError,
-  Result,
-  SelectFileConfig,
-  SelectFolderConfig,
-  UserError,
-  err,
-  ok,
-} from "@microsoft/teamsfx-api";
+import { FxError, Result, err, ok } from "@microsoft/teamsfx-api";
 import {
   DepsManager,
   DepsType,
@@ -26,9 +18,7 @@
   isValidProject,
 } from "@microsoft/teamsfx-core";
 import * as path from "path";
-import * as util from "util";
 import * as vscode from "vscode";
-import VsCodeLogInstance from "./commonlib/log";
 import { PanelType } from "./controls/PanelType";
 import { WebviewPanel } from "./controls/webviewPanel";
 import { checkPrerequisitesForGetStarted } from "./debug/depsChecker/getStartedChecker";
@@ -36,12 +26,9 @@
 import { vscodeTelemetry } from "./debug/depsChecker/vscodeTelemetry";
 import { openHubWebClient } from "./debug/launch";
 import { selectAndDebug } from "./debug/runIconHandler";
-import { showError, wrapError } from "./error/common";
-import { ExtensionErrors, ExtensionSource } from "./error/error";
+import { showError } from "./error/common";
 import { core, isTeamsFxProject, workspaceUri } from "./globalVariables";
 import { processResult } from "./handlers/sharedOpts";
-import { TeamsAppMigrationHandler } from "./migration/migrationHandler";
-import { VS_CODE_UI } from "./qm/vsc_ui";
 import { ExtTelemetry } from "./telemetry/extTelemetry";
 import {
   TelemetryEvent,
@@ -337,206 +324,6 @@
   return Promise.resolve(ok(null));
 }
 
-<<<<<<< HEAD
-export async function migrateTeamsTabAppHandler(): Promise<Result<null, FxError>> {
-  ExtTelemetry.sendTelemetryEvent(TelemetryEvent.MigrateTeamsTabAppStart);
-  const selection = await VS_CODE_UI.showMessage(
-    "warn",
-    localize("teamstoolkit.migrateTeamsTabApp.warningMessage"),
-    true,
-    localize("teamstoolkit.migrateTeamsTabApp.upgrade")
-  );
-  const userCancelError = new UserError(
-    ExtensionSource,
-    ExtensionErrors.UserCancel,
-    localize("teamstoolkit.common.userCancel")
-  );
-  if (
-    selection.isErr() ||
-    selection.value !== localize("teamstoolkit.migrateTeamsTabApp.upgrade")
-  ) {
-    ExtTelemetry.sendTelemetryErrorEvent(TelemetryEvent.MigrateTeamsTabApp, userCancelError);
-    return ok(null);
-  }
-  const selectFolderConfig: SelectFolderConfig = {
-    name: localize("teamstoolkit.migrateTeamsTabApp.selectFolderConfig.name"),
-    title: localize("teamstoolkit.migrateTeamsTabApp.selectFolderConfig.title"),
-  };
-  const selectFolderResult = await VS_CODE_UI.selectFolder(selectFolderConfig);
-  if (selectFolderResult.isErr() || selectFolderResult.value.type !== "success") {
-    ExtTelemetry.sendTelemetryErrorEvent(TelemetryEvent.MigrateTeamsTabApp, userCancelError);
-    return ok(null);
-  }
-  const tabAppPath = selectFolderResult.value.result as string;
-
-  const progressBar = VS_CODE_UI.createProgressBar(
-    localize("teamstoolkit.migrateTeamsTabApp.progressTitle"),
-    2
-  );
-  await progressBar.start();
-
-  const migrationHandler = new TeamsAppMigrationHandler(tabAppPath);
-  let result: Result<null, FxError> = ok(null);
-  let packageUpdated: Result<boolean, FxError> = ok(true);
-  let updateFailedFiles: string[] = [];
-  try {
-    // Update package.json to use @microsoft/teams-js v2
-    await progressBar.next(localize("teamstoolkit.migrateTeamsTabApp.updatingPackageJson"));
-    VsCodeLogInstance.info(localize("teamstoolkit.migrateTeamsTabApp.updatingPackageJson"));
-    packageUpdated = await migrationHandler.updatePackageJson();
-    if (packageUpdated.isErr()) {
-      throw packageUpdated.error;
-    } else if (!packageUpdated.value) {
-      // no change in package.json, show warning.
-      const warningMessage = util.format(
-        localize("teamstoolkit.migrateTeamsTabApp.updatePackageJsonWarning"),
-        path.join(tabAppPath, "package.json")
-      );
-      VsCodeLogInstance.warning(warningMessage);
-      void VS_CODE_UI.showMessage("warn", warningMessage, false, "OK");
-    } else {
-      // Update codes to use @microsoft/teams-js v2
-      await progressBar.next(localize("teamstoolkit.migrateTeamsTabApp.updatingCodes"));
-      VsCodeLogInstance.info(localize("teamstoolkit.migrateTeamsTabApp.updatingCodes"));
-      const failedFiles = await migrationHandler.updateCodes();
-      if (failedFiles.isErr()) {
-        throw failedFiles.error;
-      } else {
-        updateFailedFiles = failedFiles.value;
-        if (failedFiles.value.length > 0) {
-          VsCodeLogInstance.warning(
-            util.format(
-              localize("teamstoolkit.migrateTeamsTabApp.updateCodesErrorOutput"),
-              failedFiles.value.length,
-              failedFiles.value.join(", ")
-            )
-          );
-          void VS_CODE_UI.showMessage(
-            "warn",
-            util.format(
-              localize("teamstoolkit.migrateTeamsTabApp.updateCodesErrorMessage"),
-              failedFiles.value.length,
-              failedFiles.value[0]
-            ),
-            false,
-            "OK"
-          );
-        }
-      }
-    }
-  } catch (error) {
-    result = wrapError(error as Error);
-  }
-
-  if (result.isErr()) {
-    await progressBar.end(false);
-    void showError(result.error);
-    ExtTelemetry.sendTelemetryErrorEvent(TelemetryEvent.MigrateTeamsTabApp, result.error);
-  } else {
-    await progressBar.end(true);
-    if (!packageUpdated.isErr() && packageUpdated.value) {
-      void VS_CODE_UI.showMessage(
-        "info",
-        util.format(localize("teamstoolkit.migrateTeamsTabApp.success"), tabAppPath),
-        false
-      );
-    }
-    ExtTelemetry.sendTelemetryEvent(TelemetryEvent.MigrateTeamsTabApp, {
-      [TelemetryProperty.Success]: TelemetrySuccess.Yes,
-      [TelemetryProperty.UpdateFailedFiles]: updateFailedFiles.length.toString(),
-    });
-  }
-  return result;
-}
-
-export async function migrateTeamsManifestHandler(): Promise<Result<null, FxError>> {
-  ExtTelemetry.sendTelemetryEvent(TelemetryEvent.MigrateTeamsManifestStart);
-  const selection = await VS_CODE_UI.showMessage(
-    "warn",
-    localize("teamstoolkit.migrateTeamsManifest.warningMessage"),
-    true,
-    localize("teamstoolkit.migrateTeamsManifest.upgrade")
-  );
-  const userCancelError = new UserError(
-    ExtensionSource,
-    ExtensionErrors.UserCancel,
-    localize("teamstoolkit.common.userCancel")
-  );
-  if (
-    selection.isErr() ||
-    selection.value !== localize("teamstoolkit.migrateTeamsManifest.upgrade")
-  ) {
-    ExtTelemetry.sendTelemetryErrorEvent(TelemetryEvent.MigrateTeamsManifest, userCancelError);
-    return ok(null);
-  }
-  const selectFileConfig: SelectFileConfig = {
-    name: localize("teamstoolkit.migrateTeamsManifest.selectFileConfig.name"),
-    title: localize("teamstoolkit.migrateTeamsManifest.selectFileConfig.title"),
-  };
-  const selectFileResult = await VS_CODE_UI.selectFile(selectFileConfig);
-  if (selectFileResult.isErr() || selectFileResult.value.type !== "success") {
-    ExtTelemetry.sendTelemetryErrorEvent(TelemetryEvent.MigrateTeamsManifest, userCancelError);
-    return ok(null);
-  }
-  const manifestPath = selectFileResult.value.result as string;
-
-  const progressBar = VS_CODE_UI.createProgressBar(
-    localize("teamstoolkit.migrateTeamsManifest.progressTitle"),
-    1
-  );
-  await progressBar.start();
-
-  const migrationHandler = new TeamsAppMigrationHandler(manifestPath);
-  let result: Result<null, FxError> = ok(null);
-
-  try {
-    // Update Teams manifest
-    await progressBar.next(localize("teamstoolkit.migrateTeamsManifest.updateManifest"));
-    VsCodeLogInstance.info(localize("teamstoolkit.migrateTeamsManifest.updateManifest"));
-    result = await migrationHandler.updateManifest();
-    if (result.isErr()) {
-      throw result.error;
-    }
-  } catch (error) {
-    result = wrapError(error as Error);
-  }
-
-  if (result.isErr()) {
-    await progressBar.end(false);
-    void showError(result.error);
-    ExtTelemetry.sendTelemetryErrorEvent(TelemetryEvent.MigrateTeamsManifest, result.error);
-  } else {
-    await progressBar.end(true);
-    void VS_CODE_UI.showMessage(
-      "info",
-      util.format(localize("teamstoolkit.migrateTeamsManifest.success"), manifestPath),
-      false
-    );
-    ExtTelemetry.sendTelemetryEvent(TelemetryEvent.MigrateTeamsManifest, {
-      [TelemetryProperty.Success]: TelemetrySuccess.Yes,
-    });
-  }
-=======
-export async function copilotPluginAddAPIHandler(args: any[]) {
-  // Telemetries are handled in runCommand()
-  const inputs = getSystemInputs();
-  if (args && args.length > 0) {
-    const filePath = args[0].fsPath as string;
-    const isFromApiPlugin: boolean = args[0].isFromApiPlugin ?? false;
-    if (!isFromApiPlugin) {
-      // Codelens for API ME. Trigger from manifest.json
-      inputs[QuestionNames.ManifestPath] = filePath;
-    } else {
-      inputs[QuestionNames.Capabilities] = CapabilityOptions.copilotPluginApiSpec().id;
-      inputs[QuestionNames.DestinationApiSpecFilePath] = filePath;
-      inputs[QuestionNames.ManifestPath] = args[0].manifestPath;
-    }
-  }
-  const result = await runCommand(Stage.copilotPluginAddAPI, inputs);
->>>>>>> 2e179f83
-  return result;
-}
-
 export async function openLifecycleTreeview(args?: any[]) {
   ExtTelemetry.sendTelemetryEvent(
     TelemetryEvent.ClickOpenLifecycleTreeview,
