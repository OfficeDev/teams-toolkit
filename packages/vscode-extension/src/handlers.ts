--- conflicted
+++ resolved
@@ -143,13 +143,9 @@
 } from "./utils/commonUtils";
 import { getDefaultString, localize, parseLocale } from "./utils/localizeUtils";
 import { ExtensionSurvey } from "./utils/survey";
-<<<<<<< HEAD
 import { setRegion } from "@microsoft/teamsfx-core";
 import { AuthSvcScopes } from "@microsoft/teamsfx-core";
 import { isImportSPFxEnabled } from "@microsoft/teamsfx-core";
-=======
-import { compare } from "./utils/versionUtil";
->>>>>>> 3f453d93
 
 export let core: FxCore;
 export let tools: Tools;
