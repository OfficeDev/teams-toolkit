// Copyright (c) Microsoft Corporation.
// Licensed under the MIT license.

/* eslint-disable @typescript-eslint/no-floating-promises */

/**
 * @author Huajie Zhang <zhjay23@qq.com>
 */
"use strict";

import {
  AppPackageFolderName,
  BuildFolderName,
  Func,
  FxError,
  OptionItem,
  Result,
  SelectFileConfig,
  SelectFolderConfig,
  SingleSelectConfig,
  Stage,
  StaticOptions,
  SubscriptionInfo,
  SystemError,
  UserError,
  Void,
  err,
  ok,
} from "@microsoft/teamsfx-api";
import {
  AppStudioScopes,
  AuthSvcScopes,
  CapabilityOptions,
  DepsManager,
  DepsType,
  Hub,
  InvalidProjectError,
  MetadataV3,
  QuestionNames,
  askSubscription,
  assembleError,
  environmentManager,
  getHashedEnv,
  isUserCancelError,
  isValidProject,
  pathUtils,
  teamsDevPortalClient,
} from "@microsoft/teamsfx-core";
import * as fs from "fs-extra";
import * as path from "path";
import * as util from "util";
import * as vscode from "vscode";
import azureAccountManager from "./commonlib/azureLogin";
import VsCodeLogInstance from "./commonlib/log";
import M365TokenInstance from "./commonlib/m365Login";
import { AzurePortalUrl } from "./constants";
import { PanelType } from "./controls/PanelType";
import { WebviewPanel } from "./controls/webviewPanel";
import { checkPrerequisitesForGetStarted } from "./debug/depsChecker/getStartedChecker";
import { vscodeLogger } from "./debug/depsChecker/vscodeLogger";
import { vscodeTelemetry } from "./debug/depsChecker/vscodeTelemetry";
import { openHubWebClient } from "./debug/launch";
import { selectAndDebug } from "./debug/runIconHandler";
import { showError, wrapError } from "./error/common";
import { ExtensionErrors, ExtensionSource } from "./error/error";
import { TreatmentVariableValue } from "./exp/treatmentVariables";
import { core, isSPFxProject, isTeamsFxProject, tools, workspaceUri } from "./globalVariables";
import { createNewProjectHandler } from "./handlers/lifecycleHandlers";
import { processResult, runCommand } from "./handlers/sharedOpts";
import { TeamsAppMigrationHandler } from "./migration/migrationHandler";
import { VS_CODE_UI } from "./qm/vsc_ui";
import { ExtTelemetry } from "./telemetry/extTelemetry";
import {
  AccountType,
  TelemetryEvent,
  TelemetryProperty,
  TelemetrySuccess,
  TelemetryTriggerFrom,
  TelemetryUpdateAppReason,
} from "./telemetry/extTelemetryEvents";
import accountTreeViewProviderInstance from "./treeview/account/accountTreeViewProvider";
import { AzureAccountNode } from "./treeview/account/azureNode";
import { AccountItemStatus } from "./treeview/account/common";
import { M365AccountNode } from "./treeview/account/m365Node";
import envTreeProviderInstance from "./treeview/environmentTreeViewProvider";
import { openFolderInExplorer } from "./utils/commonUtils";
import { getResourceGroupNameFromEnv, getSubscriptionInfoFromEnv } from "./utils/envTreeUtils";
import { getDefaultString, localize } from "./utils/localizeUtils";
import { triggerV3Migration } from "./utils/migrationUtils";
import { ExtensionSurvey } from "./utils/survey";
import { getSystemInputs } from "./utils/systemEnvUtils";
import { getTriggerFromProperty } from "./utils/telemetryUtils";

export async function selectAndDebugHandler(args?: any[]): Promise<Result<null, FxError>> {
  ExtTelemetry.sendTelemetryEvent(TelemetryEvent.RunIconDebugStart, getTriggerFromProperty(args));
  const result = await selectAndDebug();
  await processResult(TelemetryEvent.RunIconDebug, result);
  return result;
}

export async function treeViewLocalDebugHandler(): Promise<Result<null, FxError>> {
  ExtTelemetry.sendTelemetryEvent(TelemetryEvent.TreeViewLocalDebug);
  await vscode.commands.executeCommand("workbench.action.quickOpen", "debug ");

  return ok(null);
}

export async function treeViewPreviewHandler(...args: any[]): Promise<Result<null, FxError>> {
  ExtTelemetry.sendTelemetryEvent(
    TelemetryEvent.TreeViewPreviewStart,
    getTriggerFromProperty(args)
  );
  const properties: { [key: string]: string } = {};

  try {
    const env = args[1]?.identifier as string;
    const inputs = getSystemInputs();
    inputs.env = env;
    properties[TelemetryProperty.Env] = env;

    const result = await core.previewWithManifest(inputs);
    if (result.isErr()) {
      throw result.error;
    }

    const hub = inputs[QuestionNames.M365Host] as Hub;
    const url = result.value;
    properties[TelemetryProperty.Hub] = hub;

    await openHubWebClient(hub, url);
  } catch (error) {
    const assembledError = assembleError(error);
    void showError(assembledError);
    ExtTelemetry.sendTelemetryErrorEvent(
      TelemetryEvent.TreeViewPreview,
      assembledError,
      properties
    );
    return err(assembledError);
  }

  ExtTelemetry.sendTelemetryEvent(TelemetryEvent.TreeViewPreview, {
    [TelemetryProperty.Success]: TelemetrySuccess.Yes,
    ...properties,
  });
  return ok(null);
}

/**
 * Ask user to select environment, local is included
 */
export async function askTargetEnvironment(): Promise<Result<string, FxError>> {
  const projectPath = workspaceUri?.fsPath;
  if (!isValidProject(projectPath)) {
    return err(new InvalidProjectError());
  }
  const envProfilesResult = await environmentManager.listAllEnvConfigs(projectPath!);
  if (envProfilesResult.isErr()) {
    return err(envProfilesResult.error);
  }
  const config: SingleSelectConfig = {
    name: "targetEnvName",
    title: "Select an environment",
    options: envProfilesResult.value,
  };
  const selectedEnv = await VS_CODE_UI.selectOption(config);
  if (selectedEnv.isErr()) {
    return err(selectedEnv.error);
  } else {
    return ok(selectedEnv.value.result as string);
  }
}

export function openFolderHandler(...args: unknown[]): Promise<Result<unknown, FxError>> {
  const scheme = "file://";
  ExtTelemetry.sendTelemetryEvent(TelemetryEvent.OpenFolder, {
    [TelemetryProperty.TriggerFrom]: TelemetryTriggerFrom.Notification,
  });
  if (args && args.length > 0 && args[0]) {
    let path = args[0] as string;
    if (path.startsWith(scheme)) {
      path = path.substring(scheme.length);
    }
    const uri = vscode.Uri.file(path);
    openFolderInExplorer(uri.fsPath);
  }
  return Promise.resolve(ok(null));
}

export async function addWebpart(...args: unknown[]) {
  ExtTelemetry.sendTelemetryEvent(TelemetryEvent.AddWebpartStart, getTriggerFromProperty(args));

  return await runCommand(Stage.addWebpart);
}

export async function validateAzureDependenciesHandler(): Promise<string | undefined> {
  try {
    await triggerV3Migration();
    return undefined;
  } catch (error: any) {
    void showError(error as FxError);
    return "1";
  }
}

/**
 * Check & install required local prerequisites before local debug.
 */
export async function validateLocalPrerequisitesHandler(): Promise<string | undefined> {
  try {
    await triggerV3Migration();
    return undefined;
  } catch (error: any) {
    void showError(error as FxError);
    return "1";
  }
}

/*
 * Prompt window to let user install the app in Teams
 */
export async function installAppInTeams(): Promise<string | undefined> {
  try {
    await triggerV3Migration();
    return undefined;
  } catch (error: any) {
    void showError(error as FxError);
    return "1";
  }
}

/**
 * Check required prerequisites in Get Started Page.
 */
export async function validateGetStartedPrerequisitesHandler(
  ...args: unknown[]
): Promise<Result<unknown, FxError>> {
  ExtTelemetry.sendTelemetryEvent(
    TelemetryEvent.ClickValidatePrerequisites,
    getTriggerFromProperty(args)
  );
  const result = await checkPrerequisitesForGetStarted();
  if (result.isErr()) {
    void showError(result.error);
    // // return non-zero value to let task "exit ${command:xxx}" to exit
    // return "1";
  }
  return result;
}

/**
 * install functions binding before launch local debug
 */
export async function backendExtensionsInstallHandler(): Promise<string | undefined> {
  try {
    await triggerV3Migration();
    return undefined;
  } catch (error: any) {
    void showError(error as FxError);
    return "1";
  }
}

/**
 * Get path delimiter
 * Usage like ${workspaceFolder}/devTools/func${command:...}${env:PATH}
 */
export function getPathDelimiterHandler(): string {
  return path.delimiter;
}

/**
 * Get dotnet path to be referenced by task definition.
 * Usage like ${command:...}${env:PATH} so need to include delimiter as well
 */
export async function getDotnetPathHandler(): Promise<string> {
  try {
    const depsManager = new DepsManager(vscodeLogger, vscodeTelemetry);
    const dotnetStatus = (await depsManager.getStatus([DepsType.Dotnet]))?.[0];
    if (dotnetStatus?.isInstalled && dotnetStatus?.details?.binFolders !== undefined) {
      return `${path.delimiter}${dotnetStatus.details.binFolders
        .map((f: string) => path.dirname(f))
        .join(path.delimiter)}${path.delimiter}`;
    }
  } catch (error: any) {
    void showError(assembleError(error));
  }

  return `${path.delimiter}`;
}

/**
 * call localDebug on core
 */
export async function preDebugCheckHandler(): Promise<string | undefined> {
  try {
    await triggerV3Migration();
    return undefined;
  } catch (error: any) {
    void showError(error as FxError);
    return "1";
  }
}

export async function openBuildIntelligentAppsWalkthroughHandler(
  ...args: unknown[]
): Promise<Result<unknown, FxError>> {
  ExtTelemetry.sendTelemetryEvent(
    TelemetryEvent.WalkThroughBuildIntelligentApps,
    getTriggerFromProperty(args)
  );
  const data = await vscode.commands.executeCommand(
    "workbench.action.openWalkthrough",
    "TeamsDevApp.ms-teams-vscode-extension#buildIntelligentApps"
  );
  return Promise.resolve(ok(data));
}

export async function checkUpgrade(args?: any[]) {
  const triggerFrom = getTriggerFromProperty(args);
  const input = getSystemInputs();
  if (triggerFrom?.[TelemetryProperty.TriggerFrom] === TelemetryTriggerFrom.Auto) {
    input["isNonmodalMessage"] = true;
    // not await here to avoid blocking the UI.
    void core.phantomMigrationV3(input).then((result) => {
      if (result.isErr()) {
        void showError(result.error);
      }
    });
    return;
  } else if (
    triggerFrom[TelemetryProperty.TriggerFrom] &&
    (triggerFrom[TelemetryProperty.TriggerFrom] === TelemetryTriggerFrom.SideBar ||
      triggerFrom[TelemetryProperty.TriggerFrom] === TelemetryTriggerFrom.CommandPalette)
  ) {
    input["skipUserConfirm"] = true;
  }
  const result = await core.phantomMigrationV3(input);
  if (result.isErr()) {
    void showError(result.error);
  }
}

<<<<<<< HEAD
export async function autoOpenProjectHandler(): Promise<void> {
  const isOpenWalkThrough = (await globalStateGet(GlobalKey.OpenWalkThrough, false)) as boolean;
  const isOpenReadMe = (await globalStateGet(GlobalKey.OpenReadMe, "")) as string;
  const isOpenSampleReadMe = (await globalStateGet(GlobalKey.OpenSampleReadMe, false)) as boolean;
  const createWarnings = (await globalStateGet(GlobalKey.CreateWarnings, "")) as string;
  const autoInstallDependency = (await globalStateGet(GlobalKey.AutoInstallDependency)) as boolean;
  if (isOpenWalkThrough) {
    await showLocalDebugMessage();
    await openWelcomeHandler([TelemetryTriggerFrom.Auto]);
    await globalStateUpdate(GlobalKey.OpenWalkThrough, false);

    if (workspaceUri?.fsPath) {
      await ShowScaffoldingWarningSummary(workspaceUri.fsPath, createWarnings);
      await globalStateUpdate(GlobalKey.CreateWarnings, "");
    }
  }
  if (isOpenReadMe === workspaceUri?.fsPath) {
    await showLocalDebugMessage();
    await openReadMeHandler(TelemetryTriggerFrom.Auto);
    await updateProjectStatus(workspaceUri.fsPath, CommandKey.OpenReadMe, ok(null));
    await globalStateUpdate(GlobalKey.OpenReadMe, "");

    await ShowScaffoldingWarningSummary(workspaceUri.fsPath, createWarnings);
    await globalStateUpdate(GlobalKey.CreateWarnings, "");
  }
  if (isOpenSampleReadMe) {
    await showLocalDebugMessage();
    await openSampleReadmeHandler([TelemetryTriggerFrom.Auto]);
    await globalStateUpdate(GlobalKey.OpenSampleReadMe, false);
  }
  if (autoInstallDependency) {
    await autoInstallDependencyHandler();
    await globalStateUpdate(GlobalKey.AutoInstallDependency, false);
  }
}

export async function openReadMeHandler(...args: unknown[]) {
  ExtTelemetry.sendTelemetryEvent(TelemetryEvent.ClickOpenReadMe, getTriggerFromProperty(args));
  if (!isTeamsFxProject && !isOfficeAddInProject) {
    const createProject = {
      title: localize("teamstoolkit.handlers.createProjectTitle"),
      run: async (): Promise<void> => {
        await Correlator.run(
          async () => await createNewProjectHandler(TelemetryTriggerFrom.Notification)
        );
      },
    };

    const openFolder = {
      title: localize("teamstoolkit.handlers.openFolderTitle"),
      run: async (): Promise<void> => {
        await commands.executeCommand("vscode.openFolder");
      },
    };

    void vscode.window
      .showInformationMessage(
        localize("teamstoolkit.handlers.createProjectNotification"),
        createProject,
        openFolder
      )
      .then((selection) => {
        selection?.run();
      });
  } else if (workspace.workspaceFolders && workspace.workspaceFolders.length > 0) {
    const workspaceFolder = workspace.workspaceFolders[0];
    const workspacePath: string = workspaceFolder.uri.fsPath;
    // show README.md or src/README.md(SPFx) in workspace root folder
    const rootReadmePath = `${workspacePath}/README.md`;
    const uri = (await fs.pathExists(rootReadmePath))
      ? Uri.file(rootReadmePath)
      : Uri.file(`${workspacePath}/src/README.md`);

    if (TreatmentVariableValue.inProductDoc) {
      const content = await fs.readFile(uri.fsPath, "utf8");
      if (content.includes("## Get Started with the Notification bot")) {
        // A notification bot project.
        if (content.includes("restify")) {
          // Restify server notification bot.
          ExtTelemetry.sendTelemetryEvent(TelemetryEvent.InteractWithInProductDoc, {
            [TelemetryProperty.TriggerFrom]: TelemetryTriggerFrom.Auto,
            [TelemetryProperty.Interaction]: InProductGuideInteraction.Open,
            [TelemetryProperty.Identifier]: PanelType.RestifyServerNotificationBotReadme,
          });
          WebviewPanel.createOrShow(PanelType.RestifyServerNotificationBotReadme);
        } else {
          ExtTelemetry.sendTelemetryEvent(TelemetryEvent.InteractWithInProductDoc, {
            [TelemetryProperty.TriggerFrom]: TelemetryTriggerFrom.Auto,
            [TelemetryProperty.Interaction]: InProductGuideInteraction.Open,
            [TelemetryProperty.Identifier]: PanelType.FunctionBasedNotificationBotReadme,
          });
          WebviewPanel.createOrShow(PanelType.FunctionBasedNotificationBotReadme);
        }
      }
    }

    // Always open README.md in current panel instead of side-by-side.
    await workspace.openTextDocument(uri);
    const PreviewMarkdownCommand = "markdown.showPreview";
    await vscode.commands.executeCommand(PreviewMarkdownCommand, uri);
  }
  return ok<unknown, FxError>(null);
}

export async function openSampleReadmeHandler(args?: any) {
  if (workspace.workspaceFolders && workspace.workspaceFolders.length > 0) {
    const workspaceFolder = workspace.workspaceFolders[0];
    const workspacePath: string = workspaceFolder.uri.fsPath;
    const uri = Uri.file(`${workspacePath}/README.md`);
    await workspace.openTextDocument(uri);
    if (isTriggerFromWalkThrough(args as unknown[])) {
      const PreviewMarkdownCommand = "markdown.showPreviewToSide";
      await commands.executeCommand(PreviewMarkdownCommand, uri);
    } else {
      const PreviewMarkdownCommand = "markdown.showPreview";
      await commands.executeCommand(PreviewMarkdownCommand, uri);
    }
  }
}

export async function autoInstallDependencyHandler() {
  await VS_CODE_UI.runCommand({
    cmd: "npm i",
    workingDirectory: "${workspaceFolder}/src",
    shellName: localize("teamstoolkit.handlers.autoInstallDependency"),
    iconPath: "cloud-download",
  });
}

export async function showLocalDebugMessage() {
  const shouldShowLocalDebugMessage = (await globalStateGet(
    GlobalKey.ShowLocalDebugMessage,
    false
  )) as boolean;

  if (!shouldShowLocalDebugMessage) {
    return;
  } else {
    await globalStateUpdate(GlobalKey.ShowLocalDebugMessage, false);
  }

  const hasLocalEnv = await fs.pathExists(path.join(workspaceUri!.fsPath, "teamsapp.local.yml"));

  const appName = (await getAppName()) ?? localize("teamstoolkit.handlers.fallbackAppName");
  const isWindows = process.platform === "win32";
  const folderLink = encodeURI(workspaceUri!.toString());
  const openFolderCommand = `command:fx-extension.openFolder?%5B%22${folderLink}%22%5D`;

  if (hasLocalEnv) {
    const localDebug = {
      title: localize("teamstoolkit.handlers.localDebugTitle"),
      run: async (): Promise<void> => {
        await selectAndDebug();
      },
    };
    ExtTelemetry.sendTelemetryEvent(TelemetryEvent.ShowLocalDebugNotification);

    const messageTemplate = await getLocalDebugMessageTemplate(isWindows);

    let message = util.format(messageTemplate, appName, workspaceUri?.fsPath);
    if (isWindows) {
      message = util.format(messageTemplate, appName, openFolderCommand);
    }
    void vscode.window.showInformationMessage(message, localDebug).then((selection) => {
      if (selection?.title === localize("teamstoolkit.handlers.localDebugTitle")) {
        ExtTelemetry.sendTelemetryEvent(TelemetryEvent.ClickLocalDebug);
        selection.run();
      }
    });
  } else {
    const provision = {
      title: localize("teamstoolkit.handlers.provisionTitle"),
      run: async (): Promise<void> => {
        await vscode.commands.executeCommand(CommandKey.Provision, [
          TelemetryTriggerFrom.Notification,
        ]);
      },
    };
    ExtTelemetry.sendTelemetryEvent(TelemetryEvent.ShowProvisionNotification);
    const message = isWindows
      ? util.format(
          localize("teamstoolkit.handlers.provisionDescription"),
          appName,
          openFolderCommand
        )
      : util.format(
          localize("teamstoolkit.handlers.provisionDescription.fallback"),
          appName,
          workspaceUri?.fsPath
        );
    void vscode.window.showInformationMessage(message, provision).then((selection) => {
      if (selection?.title === localize("teamstoolkit.handlers.provisionTitle")) {
        ExtTelemetry.sendTelemetryEvent(TelemetryEvent.ClickProvision);
        selection.run();
      }
    });
  }
}

export async function ShowScaffoldingWarningSummary(
  workspacePath: string,
  warning: string
): Promise<void> {
  try {
    let createWarnings: Warning[] = [];

    if (warning) {
      try {
        createWarnings = JSON.parse(warning) as Warning[];
      } catch (e) {
        const error = new JSONSyntaxError(warning, e, "vscode");
        ExtTelemetry.sendTelemetryErrorEvent(
          TelemetryEvent.ShowScaffoldingWarningSummaryError,
          error
        );
      }
    }
    const manifestRes = await manifestUtils._readAppManifest(
      path.join(workspacePath, AppPackageFolderName, ManifestTemplateFileName)
    );
    let message;
    if (manifestRes.isOk()) {
      const teamsManifest = manifestRes.value;
      const commonProperties = ManifestUtil.parseCommonProperties(teamsManifest);
      if (commonProperties.capabilities.includes("plugin")) {
        const apiSpecFilePathRes = await pluginManifestUtils.getApiSpecFilePathFromTeamsManifest(
          teamsManifest,
          path.join(workspacePath, AppPackageFolderName, ManifestTemplateFileName)
        );
        if (apiSpecFilePathRes.isErr()) {
          ExtTelemetry.sendTelemetryErrorEvent(
            TelemetryEvent.ShowScaffoldingWarningSummaryError,
            apiSpecFilePathRes.error
          );
        } else {
          message = generateScaffoldingSummary(
            createWarnings,
            teamsManifest,
            path.relative(workspacePath, apiSpecFilePathRes.value[0])
          );
        }
      }
      if (commonProperties.isApiME) {
        message = generateScaffoldingSummary(
          createWarnings,
          manifestRes.value,
          teamsManifest.composeExtensions?.[0].apiSpecificationFile ?? ""
        );
      }

      if (message) {
        ExtTelemetry.sendTelemetryEvent(TelemetryEvent.ShowScaffoldingWarningSummary);
        VsCodeLogInstance.outputChannel.show();
        void VsCodeLogInstance.info(message);
      }
    } else {
      ExtTelemetry.sendTelemetryErrorEvent(
        TelemetryEvent.ShowScaffoldingWarningSummaryError,
        manifestRes.error
      );
    }
  } catch (e) {
    const error = assembleError(e);
    ExtTelemetry.sendTelemetryErrorEvent(TelemetryEvent.ShowScaffoldingWarningSummaryError, error);
  }
=======
export async function openSurveyHandler(args?: any[]) {
  ExtTelemetry.sendTelemetryEvent(TelemetryEvent.Survey, {
    ...getTriggerFromProperty(args),
    // eslint-disable-next-line no-secrets/no-secrets
    message: getDefaultString("teamstoolkit.commandsTreeViewProvider.openSurveyTitle"),
  });
  const survey = ExtensionSurvey.getInstance();
  await survey.openSurveyLink();
>>>>>>> 3c2c66cf
}

export async function openSamplesHandler(...args: unknown[]): Promise<Result<null, FxError>> {
  ExtTelemetry.sendTelemetryEvent(TelemetryEvent.Samples, getTriggerFromProperty(args));
  WebviewPanel.createOrShow(PanelType.SampleGallery, args);
  return Promise.resolve(ok(null));
}

export async function openExternalHandler(args?: any[]) {
  if (args && args.length > 0) {
    const url = (args[0] as { url: string }).url;
    return vscode.env.openExternal(vscode.Uri.parse(url));
  }
}

export async function createNewEnvironment(args?: any[]): Promise<Result<undefined, FxError>> {
  ExtTelemetry.sendTelemetryEvent(
    TelemetryEvent.CreateNewEnvironmentStart,
    getTriggerFromProperty(args)
  );
  const result = await runCommand(Stage.createEnv);
  if (!result.isErr()) {
    await envTreeProviderInstance.reloadEnvironments();
  }
  return result;
}

export async function refreshEnvironment(args?: any[]): Promise<Result<Void, FxError>> {
  return await envTreeProviderInstance.reloadEnvironments();
}

function getSubscriptionUrl(subscriptionInfo: SubscriptionInfo): string {
  const subscriptionId = subscriptionInfo.subscriptionId;
  const tenantId = subscriptionInfo.tenantId;

  return `${AzurePortalUrl}/#@${tenantId}/resource/subscriptions/${subscriptionId}`;
}

enum ResourceInfo {
  Subscription = "Subscription",
  ResourceGroup = "Resource Group",
}

export async function openSubscriptionInPortal(env: string): Promise<Result<Void, FxError>> {
  const telemetryProperties: { [p: string]: string } = {};
  telemetryProperties[TelemetryProperty.Env] = getHashedEnv(env);

  const subscriptionInfo = await getSubscriptionInfoFromEnv(env);
  if (subscriptionInfo) {
    ExtTelemetry.sendTelemetryEvent(TelemetryEvent.OpenSubscriptionInPortal, telemetryProperties);

    const url = getSubscriptionUrl(subscriptionInfo);
    await vscode.env.openExternal(vscode.Uri.parse(url));

    return ok(Void);
  } else {
    const resourceInfoNotFoundError = new UserError(
      ExtensionSource,
      ExtensionErrors.EnvResourceInfoNotFoundError,
      util.format(
        localize("teamstoolkit.handlers.resourceInfoNotFound"),
        ResourceInfo.Subscription,
        env
      )
    );
    ExtTelemetry.sendTelemetryErrorEvent(
      TelemetryEvent.OpenSubscriptionInPortal,
      resourceInfoNotFoundError,
      telemetryProperties
    );

    return err(resourceInfoNotFoundError);
  }
}

export async function openResourceGroupInPortal(env: string): Promise<Result<Void, FxError>> {
  const telemetryProperties: { [p: string]: string } = {};
  telemetryProperties[TelemetryProperty.Env] = getHashedEnv(env);

  const subscriptionInfo = await getSubscriptionInfoFromEnv(env);
  const resourceGroupName = await getResourceGroupNameFromEnv(env);

  if (subscriptionInfo && resourceGroupName) {
    ExtTelemetry.sendTelemetryEvent(TelemetryEvent.OpenResourceGroupInPortal, telemetryProperties);

    const url = `${getSubscriptionUrl(subscriptionInfo)}/resourceGroups/${resourceGroupName}`;
    await vscode.env.openExternal(vscode.Uri.parse(url));

    return ok(Void);
  } else {
    let errorMessage = "";
    if (subscriptionInfo) {
      errorMessage = util.format(
        localize("teamstoolkit.handlers.resourceInfoNotFound"),
        ResourceInfo.ResourceGroup,
        env
      );
    } else if (resourceGroupName) {
      errorMessage = util.format(
        localize("teamstoolkit.handlers.resourceInfoNotFound"),
        ResourceInfo.Subscription,
        env
      );
    } else {
      errorMessage = util.format(
        localize("teamstoolkit.handlers.resourceInfoNotFound"),
        `${ResourceInfo.Subscription} and ${ResourceInfo.ResourceGroup}`,
        env
      );
    }

    const resourceInfoNotFoundError = new UserError(
      ExtensionSource,
      ExtensionErrors.EnvResourceInfoNotFoundError,
      errorMessage
    );
    ExtTelemetry.sendTelemetryErrorEvent(
      TelemetryEvent.OpenSubscriptionInPortal,
      resourceInfoNotFoundError,
      telemetryProperties
    );

    return err(resourceInfoNotFoundError);
  }
}

export function saveTextDocumentHandler(document: vscode.TextDocumentWillSaveEvent) {
  if (!isValidProject(workspaceUri?.fsPath)) {
    return;
  }

  let reason: TelemetryUpdateAppReason | undefined = undefined;
  switch (document.reason) {
    case vscode.TextDocumentSaveReason.Manual:
      reason = TelemetryUpdateAppReason.Manual;
      break;
    case vscode.TextDocumentSaveReason.AfterDelay:
      reason = TelemetryUpdateAppReason.AfterDelay;
      break;
    case vscode.TextDocumentSaveReason.FocusOut:
      reason = TelemetryUpdateAppReason.FocusOut;
      break;
  }

  let curDirectory = path.dirname(document.document.fileName);
  while (curDirectory) {
    if (isValidProject(curDirectory)) {
      ExtTelemetry.sendTelemetryEvent(TelemetryEvent.UpdateTeamsApp, {
        [TelemetryProperty.UpdateTeamsAppReason]: reason,
      });
      return;
    }

    if (curDirectory === path.join(curDirectory, "..")) {
      break;
    }
    curDirectory = path.join(curDirectory, "..");
  }
}

export async function decryptSecret(cipher: string, selection: vscode.Range): Promise<void> {
  ExtTelemetry.sendTelemetryEvent(TelemetryEvent.EditSecretStart, {
    [TelemetryProperty.TriggerFrom]: TelemetryTriggerFrom.Other,
  });
  const editor = vscode.window.activeTextEditor;
  if (!editor) {
    return;
  }
  const inputs = getSystemInputs();
  const result = await core.decrypt(cipher, inputs);
  if (result.isOk()) {
    const editedSecret = await VS_CODE_UI.inputText({
      name: "Secret Editor",
      title: localize("teamstoolkit.handlers.editSecretTitle"),
      default: result.value,
    });
    if (editedSecret.isOk() && editedSecret.value.result) {
      const newCiphertext = await core.encrypt(editedSecret.value.result, inputs);
      if (newCiphertext.isOk()) {
        await editor.edit((editBuilder) => {
          editBuilder.replace(selection, newCiphertext.value);
        });
        ExtTelemetry.sendTelemetryEvent(TelemetryEvent.EditSecret, {
          [TelemetryProperty.Success]: TelemetrySuccess.Yes,
        });
      } else {
        ExtTelemetry.sendTelemetryErrorEvent(TelemetryEvent.EditSecret, newCiphertext.error);
      }
    }
  } else {
    ExtTelemetry.sendTelemetryErrorEvent(TelemetryEvent.EditSecret, result.error);
    void vscode.window.showErrorMessage(result.error.message);
  }
}

const acExtId = "TeamsDevApp.vscode-adaptive-cards";

export async function installAdaptiveCardExt(
  ...args: unknown[]
): Promise<Result<unknown, FxError>> {
  ExtTelemetry.sendTelemetryEvent(
    TelemetryEvent.AdaptiveCardPreviewerInstall,
    getTriggerFromProperty(args)
  );
  if (acpInstalled()) {
    await vscode.window.showInformationMessage(
      localize("teamstoolkit.handlers.adaptiveCardExtUsage")
    );
  } else {
    const selection = await vscode.window.showInformationMessage(
      localize("teamstoolkit.handlers.installAdaptiveCardExt"),
      "Install",
      "Cancel"
    );
    if (selection === "Install") {
      ExtTelemetry.sendTelemetryEvent(
        TelemetryEvent.AdaptiveCardPreviewerInstallConfirm,
        getTriggerFromProperty(args)
      );
      await vscode.commands.executeCommand("workbench.extensions.installExtension", acExtId);
    } else {
      ExtTelemetry.sendTelemetryEvent(
        TelemetryEvent.AdaptiveCardPreviewerInstallCancel,
        getTriggerFromProperty(args)
      );
    }
  }
  return Promise.resolve(ok(null));
}

export function acpInstalled(): boolean {
  const extension = vscode.extensions.getExtension(acExtId);
  return !!extension;
}

export async function openPreviewAadFile(args: any[]): Promise<Result<any, FxError>> {
  ExtTelemetry.sendTelemetryEvent(
    TelemetryEvent.PreviewAadManifestFile,
    getTriggerFromProperty(args)
  );
  const workspacePath = workspaceUri?.fsPath;
  const validProject = isValidProject(workspacePath);
  if (!validProject) {
    ExtTelemetry.sendTelemetryErrorEvent(
      TelemetryEvent.PreviewAadManifestFile,
      new InvalidProjectError()
    );
    return err(new InvalidProjectError());
  }

  const selectedEnv = await askTargetEnvironment();
  if (selectedEnv.isErr()) {
    ExtTelemetry.sendTelemetryErrorEvent(TelemetryEvent.PreviewAadManifestFile, selectedEnv.error);
    return err(selectedEnv.error);
  }
  const envName = selectedEnv.value;

  const func: Func = {
    namespace: "fx-solution-azure",
    method: "buildAadManifest",
    params: {
      type: "",
    },
  };

  ExtTelemetry.sendTelemetryEvent(
    TelemetryEvent.BuildAadManifestStart,
    getTriggerFromProperty(args)
  );
  const inputs = getSystemInputs();
  inputs.env = envName;
  const res = await runCommand(Stage.buildAad, inputs);

  if (res.isErr()) {
    ExtTelemetry.sendTelemetryErrorEvent(TelemetryEvent.PreviewAadManifestFile, res.error);
    return err(res.error);
  }

  const manifestFile = `${workspacePath as string}/${BuildFolderName}/aad.${envName}.json`;

  if (fs.existsSync(manifestFile)) {
    void vscode.workspace.openTextDocument(manifestFile).then((document) => {
      void vscode.window.showTextDocument(document);
    });
    ExtTelemetry.sendTelemetryEvent(TelemetryEvent.PreviewAadManifestFile, {
      [TelemetryProperty.Success]: TelemetrySuccess.Yes,
    });
    return ok(manifestFile);
  } else {
    const error = new SystemError(
      ExtensionSource,
      "FileNotFound",
      util.format(localize("teamstoolkit.handlers.fileNotFound"), manifestFile)
    );
    void showError(error);
    ExtTelemetry.sendTelemetryErrorEvent(TelemetryEvent.PreviewAadManifestFile, error);
    return err(error);
  }
}

export async function openConfigStateFile(args: any[]): Promise<any> {
  let telemetryStartName = TelemetryEvent.OpenManifestConfigStateStart;
  let telemetryName = TelemetryEvent.OpenManifestConfigState;

  if (args && args.length > 0 && args[0].from === "aad") {
    telemetryStartName = TelemetryEvent.OpenAadConfigStateStart;
    telemetryName = TelemetryEvent.OpenAadConfigState;
  }

  ExtTelemetry.sendTelemetryEvent(telemetryStartName);
  const workspacePath = workspaceUri?.fsPath;
  if (!workspacePath) {
    const noOpenWorkspaceError = new UserError(
      ExtensionSource,
      ExtensionErrors.NoWorkspaceError,
      localize("teamstoolkit.handlers.noOpenWorkspace")
    );
    void showError(noOpenWorkspaceError);
    ExtTelemetry.sendTelemetryErrorEvent(telemetryName, noOpenWorkspaceError);
    return err(noOpenWorkspaceError);
  }

  if (!isValidProject(workspacePath)) {
    const invalidProjectError = new UserError(
      ExtensionSource,
      ExtensionErrors.InvalidProject,
      localize("teamstoolkit.handlers.invalidProject")
    );
    void showError(invalidProjectError);
    ExtTelemetry.sendTelemetryErrorEvent(telemetryName, invalidProjectError);
    return err(invalidProjectError);
  }

  let sourcePath: string | undefined = undefined;
  let env: string | undefined = undefined;
  if (args && args.length > 0) {
    env = args[0].env;
    if (!env) {
      const envRes: Result<string | undefined, FxError> = await askTargetEnvironment();
      if (envRes.isErr()) {
        ExtTelemetry.sendTelemetryErrorEvent(telemetryName, envRes.error);
        return err(envRes.error);
      }
      env = envRes.value;
    }

    // Load env folder from yml
    const envFolder = await pathUtils.getEnvFolderPath(workspacePath);
    if (envFolder.isOk() && envFolder.value) {
      sourcePath = path.resolve(`${envFolder.value}/.env.${env as string}`);
    } else if (envFolder.isErr()) {
      return err(envFolder.error);
    }
  } else {
    const invalidArgsError = new SystemError(
      ExtensionSource,
      ExtensionErrors.InvalidArgs,
      util.format(localize("teamstoolkit.handlers.invalidArgs"), args ? JSON.stringify(args) : args)
    );
    void showError(invalidArgsError);
    ExtTelemetry.sendTelemetryErrorEvent(telemetryName, invalidArgsError);
    return err(invalidArgsError);
  }

  if (sourcePath && !(await fs.pathExists(sourcePath))) {
    const noEnvError = new UserError(
      ExtensionSource,
      ExtensionErrors.EnvFileNotFoundError,
      util.format(localize("teamstoolkit.handlers.findEnvFailed"), env)
    );
    void showError(noEnvError);
    ExtTelemetry.sendTelemetryErrorEvent(telemetryName, noEnvError);
    return err(noEnvError);
  }

  void vscode.workspace.openTextDocument(sourcePath as string).then((document) => {
    void vscode.window.showTextDocument(document);
  });
  ExtTelemetry.sendTelemetryEvent(telemetryName, {
    [TelemetryProperty.Success]: TelemetrySuccess.Yes,
  });
}

export async function copilotPluginAddAPIHandler(args: any[]) {
  // Telemetries are handled in runCommand()
  const inputs = getSystemInputs();
  if (args && args.length > 0) {
    const filePath = args[0].fsPath as string;
    const isFromApiPlugin: boolean = args[0].isFromApiPlugin ?? false;
    if (!isFromApiPlugin) {
      // Codelens for API ME. Trigger from manifest.json
      inputs[QuestionNames.ManifestPath] = filePath;
    } else {
      inputs[QuestionNames.Capabilities] = CapabilityOptions.copilotPluginApiSpec().id;
      inputs[QuestionNames.DestinationApiSpecFilePath] = filePath;
      inputs[QuestionNames.ManifestPath] = args[0].manifestPath;
    }
  }
  const result = await runCommand(Stage.copilotPluginAddAPI, inputs);
  return result;
}

export function editAadManifestTemplate(args: any[]) {
  ExtTelemetry.sendTelemetryEvent(
    TelemetryEvent.EditAadManifestTemplate,
    getTriggerFromProperty(args && args.length > 1 ? [args[1]] : undefined)
  );
  if (args && args.length > 1) {
    const workspacePath = workspaceUri?.fsPath;
    const manifestPath = `${workspacePath as string}/${MetadataV3.aadManifestFileName}`;
    void vscode.workspace.openTextDocument(manifestPath).then((document) => {
      void vscode.window.showTextDocument(document);
    });
  }
}

export async function migrateTeamsTabAppHandler(): Promise<Result<null, FxError>> {
  ExtTelemetry.sendTelemetryEvent(TelemetryEvent.MigrateTeamsTabAppStart);
  const selection = await VS_CODE_UI.showMessage(
    "warn",
    localize("teamstoolkit.migrateTeamsTabApp.warningMessage"),
    true,
    localize("teamstoolkit.migrateTeamsTabApp.upgrade")
  );
  const userCancelError = new UserError(
    ExtensionSource,
    ExtensionErrors.UserCancel,
    localize("teamstoolkit.common.userCancel")
  );
  if (
    selection.isErr() ||
    selection.value !== localize("teamstoolkit.migrateTeamsTabApp.upgrade")
  ) {
    ExtTelemetry.sendTelemetryErrorEvent(TelemetryEvent.MigrateTeamsTabApp, userCancelError);
    return ok(null);
  }
  const selectFolderConfig: SelectFolderConfig = {
    name: localize("teamstoolkit.migrateTeamsTabApp.selectFolderConfig.name"),
    title: localize("teamstoolkit.migrateTeamsTabApp.selectFolderConfig.title"),
  };
  const selectFolderResult = await VS_CODE_UI.selectFolder(selectFolderConfig);
  if (selectFolderResult.isErr() || selectFolderResult.value.type !== "success") {
    ExtTelemetry.sendTelemetryErrorEvent(TelemetryEvent.MigrateTeamsTabApp, userCancelError);
    return ok(null);
  }
  const tabAppPath = selectFolderResult.value.result as string;

  const progressBar = VS_CODE_UI.createProgressBar(
    localize("teamstoolkit.migrateTeamsTabApp.progressTitle"),
    2
  );
  await progressBar.start();

  const migrationHandler = new TeamsAppMigrationHandler(tabAppPath);
  let result: Result<null, FxError> = ok(null);
  let packageUpdated: Result<boolean, FxError> = ok(true);
  let updateFailedFiles: string[] = [];
  try {
    // Update package.json to use @microsoft/teams-js v2
    await progressBar.next(localize("teamstoolkit.migrateTeamsTabApp.updatingPackageJson"));
    VsCodeLogInstance.info(localize("teamstoolkit.migrateTeamsTabApp.updatingPackageJson"));
    packageUpdated = await migrationHandler.updatePackageJson();
    if (packageUpdated.isErr()) {
      throw packageUpdated.error;
    } else if (!packageUpdated.value) {
      // no change in package.json, show warning.
      const warningMessage = util.format(
        localize("teamstoolkit.migrateTeamsTabApp.updatePackageJsonWarning"),
        path.join(tabAppPath, "package.json")
      );
      VsCodeLogInstance.warning(warningMessage);
      void VS_CODE_UI.showMessage("warn", warningMessage, false, "OK");
    } else {
      // Update codes to use @microsoft/teams-js v2
      await progressBar.next(localize("teamstoolkit.migrateTeamsTabApp.updatingCodes"));
      VsCodeLogInstance.info(localize("teamstoolkit.migrateTeamsTabApp.updatingCodes"));
      const failedFiles = await migrationHandler.updateCodes();
      if (failedFiles.isErr()) {
        throw failedFiles.error;
      } else {
        updateFailedFiles = failedFiles.value;
        if (failedFiles.value.length > 0) {
          VsCodeLogInstance.warning(
            util.format(
              localize("teamstoolkit.migrateTeamsTabApp.updateCodesErrorOutput"),
              failedFiles.value.length,
              failedFiles.value.join(", ")
            )
          );
          void VS_CODE_UI.showMessage(
            "warn",
            util.format(
              localize("teamstoolkit.migrateTeamsTabApp.updateCodesErrorMessage"),
              failedFiles.value.length,
              failedFiles.value[0]
            ),
            false,
            "OK"
          );
        }
      }
    }
  } catch (error) {
    result = wrapError(error as Error);
  }

  if (result.isErr()) {
    await progressBar.end(false);
    void showError(result.error);
    ExtTelemetry.sendTelemetryErrorEvent(TelemetryEvent.MigrateTeamsTabApp, result.error);
  } else {
    await progressBar.end(true);
    if (!packageUpdated.isErr() && packageUpdated.value) {
      void VS_CODE_UI.showMessage(
        "info",
        util.format(localize("teamstoolkit.migrateTeamsTabApp.success"), tabAppPath),
        false
      );
    }
    ExtTelemetry.sendTelemetryEvent(TelemetryEvent.MigrateTeamsTabApp, {
      [TelemetryProperty.Success]: TelemetrySuccess.Yes,
      [TelemetryProperty.UpdateFailedFiles]: updateFailedFiles.length.toString(),
    });
  }
  return result;
}

export async function migrateTeamsManifestHandler(): Promise<Result<null, FxError>> {
  ExtTelemetry.sendTelemetryEvent(TelemetryEvent.MigrateTeamsManifestStart);
  const selection = await VS_CODE_UI.showMessage(
    "warn",
    localize("teamstoolkit.migrateTeamsManifest.warningMessage"),
    true,
    localize("teamstoolkit.migrateTeamsManifest.upgrade")
  );
  const userCancelError = new UserError(
    ExtensionSource,
    ExtensionErrors.UserCancel,
    localize("teamstoolkit.common.userCancel")
  );
  if (
    selection.isErr() ||
    selection.value !== localize("teamstoolkit.migrateTeamsManifest.upgrade")
  ) {
    ExtTelemetry.sendTelemetryErrorEvent(TelemetryEvent.MigrateTeamsManifest, userCancelError);
    return ok(null);
  }
  const selectFileConfig: SelectFileConfig = {
    name: localize("teamstoolkit.migrateTeamsManifest.selectFileConfig.name"),
    title: localize("teamstoolkit.migrateTeamsManifest.selectFileConfig.title"),
  };
  const selectFileResult = await VS_CODE_UI.selectFile(selectFileConfig);
  if (selectFileResult.isErr() || selectFileResult.value.type !== "success") {
    ExtTelemetry.sendTelemetryErrorEvent(TelemetryEvent.MigrateTeamsManifest, userCancelError);
    return ok(null);
  }
  const manifestPath = selectFileResult.value.result as string;

  const progressBar = VS_CODE_UI.createProgressBar(
    localize("teamstoolkit.migrateTeamsManifest.progressTitle"),
    1
  );
  await progressBar.start();

  const migrationHandler = new TeamsAppMigrationHandler(manifestPath);
  let result: Result<null, FxError> = ok(null);

  try {
    // Update Teams manifest
    await progressBar.next(localize("teamstoolkit.migrateTeamsManifest.updateManifest"));
    VsCodeLogInstance.info(localize("teamstoolkit.migrateTeamsManifest.updateManifest"));
    result = await migrationHandler.updateManifest();
    if (result.isErr()) {
      throw result.error;
    }
  } catch (error) {
    result = wrapError(error as Error);
  }

  if (result.isErr()) {
    await progressBar.end(false);
    void showError(result.error);
    ExtTelemetry.sendTelemetryErrorEvent(TelemetryEvent.MigrateTeamsManifest, result.error);
  } else {
    await progressBar.end(true);
    void VS_CODE_UI.showMessage(
      "info",
      util.format(localize("teamstoolkit.migrateTeamsManifest.success"), manifestPath),
      false
    );
    ExtTelemetry.sendTelemetryEvent(TelemetryEvent.MigrateTeamsManifest, {
      [TelemetryProperty.Success]: TelemetrySuccess.Yes,
    });
  }
  return result;
}

export async function openLifecycleTreeview(args?: any[]) {
  ExtTelemetry.sendTelemetryEvent(
    TelemetryEvent.ClickOpenLifecycleTreeview,
    getTriggerFromProperty(args)
  );
  if (isTeamsFxProject) {
    await vscode.commands.executeCommand("teamsfx-lifecycle.focus");
  } else {
    await vscode.commands.executeCommand("workbench.view.extension.teamsfx");
  }
}

export async function updateAadAppManifest(args: any[]): Promise<Result<null, FxError>> {
  ExtTelemetry.sendTelemetryEvent(TelemetryEvent.DeployAadManifestStart);
  const inputs = getSystemInputs();
  return await runCommand(Stage.deployAad, inputs);
}

export async function selectTutorialsHandler(
  ...args: unknown[]
): Promise<Result<unknown, FxError>> {
  ExtTelemetry.sendTelemetryEvent(TelemetryEvent.ViewGuidedTutorials, getTriggerFromProperty(args));
  const config: SingleSelectConfig = {
    name: "tutorialName",
    title: localize("teamstoolkit.commandsTreeViewProvider.guideTitle"),
    options: isSPFxProject
      ? [
          {
            id: "cicdPipeline",
            label: `${localize("teamstoolkit.guides.cicdPipeline.label")}`,
            detail: localize("teamstoolkit.guides.cicdPipeline.detail"),
            groupName: localize("teamstoolkit.guide.development"),
            data: "https://aka.ms/teamsfx-add-cicd-new",
            buttons: [
              {
                iconPath: "file-symlink-file",
                tooltip: localize("teamstoolkit.guide.tooltip.github"),
                command: "fx-extension.openTutorial",
              },
            ],
          },
        ]
      : [
          {
            id: "cardActionResponse",
            label: `${localize("teamstoolkit.guides.cardActionResponse.label")}`,
            detail: localize("teamstoolkit.guides.cardActionResponse.detail"),
            groupName: localize("teamstoolkit.guide.scenario"),
            data: "https://aka.ms/teamsfx-workflow-new",
            buttons: [
              {
                iconPath: "file-symlink-file",
                tooltip: localize("teamstoolkit.guide.tooltip.github"),
                command: "fx-extension.openTutorial",
              },
            ],
          },
          {
            id: "sendNotification",
            label: `${localize("teamstoolkit.guides.sendNotification.label")}`,
            detail: localize("teamstoolkit.guides.sendNotification.detail"),
            groupName: localize("teamstoolkit.guide.scenario"),
            data: "https://aka.ms/teamsfx-notification-new",
            buttons: [
              {
                iconPath: "file-symlink-file",
                tooltip: localize("teamstoolkit.guide.tooltip.github"),
                command: "fx-extension.openTutorial",
              },
            ],
          },
          {
            id: "commandAndResponse",
            label: `${localize("teamstoolkit.guides.commandAndResponse.label")}`,
            detail: localize("teamstoolkit.guides.commandAndResponse.detail"),
            groupName: localize("teamstoolkit.guide.scenario"),
            data: "https://aka.ms/teamsfx-command-new",
            buttons: [
              {
                iconPath: "file-symlink-file",
                tooltip: localize("teamstoolkit.guide.tooltip.github"),
                command: "fx-extension.openTutorial",
              },
            ],
          },
          {
            id: "dashboardApp",
            label: `${localize("teamstoolkit.guides.dashboardApp.label")}`,
            detail: localize("teamstoolkit.guides.dashboardApp.detail"),
            groupName: localize("teamstoolkit.guide.scenario"),
            data: "https://aka.ms/teamsfx-dashboard-new",
            buttons: [
              {
                iconPath: "file-symlink-file",
                tooltip: localize("teamstoolkit.guide.tooltip.github"),
                command: "fx-extension.openTutorial",
              },
            ],
          },
          {
            id: "addTab",
            label: `${localize("teamstoolkit.guides.addTab.label")}`,
            detail: localize("teamstoolkit.guides.addTab.detail"),
            groupName: localize("teamstoolkit.guide.capability"),
            data: "https://aka.ms/teamsfx-add-tab",
            buttons: [
              {
                iconPath: "file-symlink-file",
                tooltip: localize("teamstoolkit.guide.tooltip.github"),
                command: "fx-extension.openTutorial",
              },
            ],
          },
          {
            id: "addBot",
            label: `${localize("teamstoolkit.guides.addBot.label")}`,
            detail: localize("teamstoolkit.guides.addBot.detail"),
            groupName: localize("teamstoolkit.guide.capability"),
            data: "https://aka.ms/teamsfx-add-bot",
            buttons: [
              {
                iconPath: "file-symlink-file",
                tooltip: localize("teamstoolkit.guide.tooltip.github"),
                command: "fx-extension.openTutorial",
              },
            ],
          },
          {
            id: "addME",
            label: `${localize("teamstoolkit.guides.addME.label")}`,
            detail: localize("teamstoolkit.guides.addME.detail"),
            groupName: localize("teamstoolkit.guide.capability"),
            data: "https://aka.ms/teamsfx-add-message-extension",
            buttons: [
              {
                iconPath: "file-symlink-file",
                tooltip: localize("teamstoolkit.guide.tooltip.github"),
                command: "fx-extension.openTutorial",
              },
            ],
          },
          ...[
            {
              id: "addOutlookAddin",
              label: `${localize("teamstoolkit.guides.addOutlookAddin.label")}`,
              detail: localize("teamstoolkit.guides.addOutlookAddin.detail"),
              groupName: localize("teamstoolkit.guide.capability"),
              data: "https://aka.ms/teamsfx-add-outlook-add-in",
              buttons: [
                {
                  iconPath: "file-symlink-file",
                  tooltip: localize("teamstoolkit.guide.tooltip.github"),
                  command: "fx-extension.openTutorial",
                },
              ],
            },
          ],
          {
            id: "addSso",
            label: `${localize("teamstoolkit.guides.addSso.label")}`,
            detail: localize("teamstoolkit.guides.addSso.detail"),
            groupName: localize("teamstoolkit.guide.development"),
            data: "https://aka.ms/teamsfx-add-sso-new",
            buttons: [
              {
                iconPath: "file-symlink-file",
                tooltip: localize("teamstoolkit.guide.tooltip.github"),
                command: "fx-extension.openTutorial",
              },
            ],
          },
          {
            id: "connectApi",
            label: `${localize("teamstoolkit.guides.connectApi.label")}`,
            detail: localize("teamstoolkit.guides.connectApi.detail"),
            groupName: localize("teamstoolkit.guide.development"),
            data: "https://aka.ms/teamsfx-add-api-connection-new",
            buttons: [
              {
                iconPath: "file-symlink-file",
                tooltip: localize("teamstoolkit.guide.tooltip.github"),
                command: "fx-extension.openTutorial",
              },
            ],
          },
          {
            id: "cicdPipeline",
            label: `${localize("teamstoolkit.guides.cicdPipeline.label")}`,
            detail: localize("teamstoolkit.guides.cicdPipeline.detail"),
            groupName: localize("teamstoolkit.guide.development"),
            data: "https://aka.ms/teamsfx-add-cicd-new",
            buttons: [
              {
                iconPath: "file-symlink-file",
                tooltip: localize("teamstoolkit.guide.tooltip.github"),
                command: "fx-extension.openTutorial",
              },
            ],
          },
          {
            id: "mobilePreview",
            label: `${localize("teamstoolkit.guides.mobilePreview.label")}`,
            detail: localize("teamstoolkit.guides.mobilePreview.detail"),
            groupName: localize("teamstoolkit.guide.development"),
            data: "https://aka.ms/teamsfx-mobile",
            buttons: [
              {
                iconPath: "file-symlink-file",
                tooltip: localize("teamstoolkit.guide.tooltip.github"),
                command: "fx-extension.openTutorial",
              },
            ],
          },
          {
            id: "multiTenant",
            label: `${localize("teamstoolkit.guides.multiTenant.label")}`,
            detail: localize("teamstoolkit.guides.multiTenant.detail"),
            groupName: localize("teamstoolkit.guide.development"),
            data: "https://aka.ms/teamsfx-multi-tenant",
            buttons: [
              {
                iconPath: "file-symlink-file",
                tooltip: localize("teamstoolkit.guide.tooltip.github"),
                command: "fx-extension.openTutorial",
              },
            ],
          },
          {
            id: "addAzureFunction",
            label: localize("teamstoolkit.guides.addAzureFunction.label"),
            detail: localize("teamstoolkit.guides.addAzureFunction.detail"),
            groupName: localize("teamstoolkit.guide.cloudServiceIntegration"),
            data: "https://aka.ms/teamsfx-add-azure-function",
            buttons: [
              {
                iconPath: "file-symlink-file",
                tooltip: localize("teamstoolkit.guide.tooltip.github"),
                command: "fx-extension.openTutorial",
              },
            ],
          },
          {
            id: "addAzureSql",
            label: localize("teamstoolkit.guides.addAzureSql.label"),
            detail: localize("teamstoolkit.guides.addAzureSql.detail"),
            groupName: localize("teamstoolkit.guide.cloudServiceIntegration"),
            data: "https://aka.ms/teamsfx-add-azure-sql",
            buttons: [
              {
                iconPath: "file-symlink-file",
                tooltip: localize("teamstoolkit.guide.tooltip.github"),
                command: "fx-extension.openTutorial",
              },
            ],
          },
          {
            id: "addAzureAPIM",
            label: localize("teamstoolkit.guides.addAzureAPIM.label"),
            detail: localize("teamstoolkit.guides.addAzureAPIM.detail"),
            groupName: localize("teamstoolkit.guide.cloudServiceIntegration"),
            data: "https://aka.ms/teamsfx-add-azure-apim",
            buttons: [
              {
                iconPath: "file-symlink-file",
                tooltip: localize("teamstoolkit.guide.tooltip.github"),
                command: "fx-extension.openTutorial",
              },
            ],
          },
          {
            id: "addAzureKeyVault",
            label: localize("teamstoolkit.guides.addAzureKeyVault.label"),
            detail: localize("teamstoolkit.guides.addAzureKeyVault.detail"),
            groupName: localize("teamstoolkit.guide.cloudServiceIntegration"),
            data: "https://aka.ms/teamsfx-add-azure-keyvault",
            buttons: [
              {
                iconPath: "file-symlink-file",
                tooltip: localize("teamstoolkit.guide.tooltip.github"),
                command: "fx-extension.openTutorial",
              },
            ],
          },
        ],
    returnObject: true,
  };
  if (TreatmentVariableValue.inProductDoc && !isSPFxProject) {
    (config.options as StaticOptions).splice(0, 1, {
      id: "cardActionResponse",
      label: `${localize("teamstoolkit.guides.cardActionResponse.label")}`,
      description: localize("teamstoolkit.common.recommended"),
      detail: localize("teamstoolkit.guides.cardActionResponse.detail"),
      groupName: localize("teamstoolkit.guide.scenario"),
      data: "https://aka.ms/teamsfx-card-action-response",
      buttons: [
        {
          iconPath: "file-code",
          tooltip: localize("teamstoolkit.guide.tooltip.inProduct"),
          command: "fx-extension.openTutorial",
        },
      ],
    });
  }

  const selectedTutorial = await VS_CODE_UI.selectOption(config);
  if (selectedTutorial.isErr()) {
    return err(selectedTutorial.error);
  } else {
    const tutorial = selectedTutorial.value.result as OptionItem;
    return openTutorialHandler([TelemetryTriggerFrom.Auto, tutorial]);
  }
}

export function openTutorialHandler(args?: any[]): Promise<Result<unknown, FxError>> {
  if (!args || args.length !== 2) {
    // should never happen
    return Promise.resolve(ok(null));
  }
  const tutorial = args[1] as OptionItem;
  ExtTelemetry.sendTelemetryEvent(TelemetryEvent.OpenTutorial, {
    ...getTriggerFromProperty(args),
    [TelemetryProperty.TutorialName]: tutorial.id,
  });
  if (
    TreatmentVariableValue.inProductDoc &&
    (tutorial.id === "cardActionResponse" || tutorial.data === "cardActionResponse")
  ) {
    WebviewPanel.createOrShow(PanelType.RespondToCardActions);
    return Promise.resolve(ok(null));
  }
  return VS_CODE_UI.openUrl(tutorial.data as string);
}

export async function azureAccountSignOutHelpHandler(
  args?: any[]
): Promise<Result<boolean, FxError>> {
  return Promise.resolve(ok(false));
}

export async function signinM365Callback(...args: unknown[]): Promise<Result<null, FxError>> {
  let node: M365AccountNode | undefined;
  if (args && args.length > 1) {
    node = args[1] as M365AccountNode;
    if (node && node.status === AccountItemStatus.SignedIn) {
      return ok(null);
    }
  }

  const triggerFrom = getTriggerFromProperty(args);
  ExtTelemetry.sendTelemetryEvent(TelemetryEvent.LoginClick, {
    [TelemetryProperty.AccountType]: AccountType.M365,
    ...triggerFrom,
  });

  const tokenRes = await tools.tokenProvider.m365TokenProvider.getJsonObject({
    scopes: AppStudioScopes,
    showDialog: true,
  });
  const token = tokenRes.isOk() ? tokenRes.value : undefined;
  if (token !== undefined && node) {
    node.setSignedIn((token as any).upn ? (token as any).upn : "");
  }

  await envTreeProviderInstance.refreshRemoteEnvWarning();
  return ok(null);
}

export async function refreshSideloadingCallback(args?: any[]): Promise<Result<null, FxError>> {
  const status = await M365TokenInstance.getStatus({ scopes: AppStudioScopes });
  if (status.isOk() && status.value.token !== undefined) {
    accountTreeViewProviderInstance.m365AccountNode.updateChecks(status.value.token, true, false);
  }

  return ok(null);
}

export async function refreshCopilotCallback(args?: any[]): Promise<Result<null, FxError>> {
  const status = await M365TokenInstance.getStatus({ scopes: AppStudioScopes });
  if (status.isOk() && status.value.token !== undefined) {
    accountTreeViewProviderInstance.m365AccountNode.updateChecks(status.value.token, false, true);
  }

  return ok(null);
}

export async function signinAzureCallback(...args: unknown[]): Promise<Result<null, FxError>> {
  let node: AzureAccountNode | undefined;
  if (args && args.length > 1) {
    node = args[1] as AzureAccountNode;
    if (node && node.status === AccountItemStatus.SignedIn) {
      return ok(null);
    }
  }

  if (azureAccountManager.getAccountInfo() === undefined) {
    // make sure user has not logged in
    const triggerFrom = getTriggerFromProperty(args);
    ExtTelemetry.sendTelemetryEvent(TelemetryEvent.LoginClick, {
      [TelemetryProperty.AccountType]: AccountType.Azure,
      ...triggerFrom,
    });
  }
  try {
    await azureAccountManager.getIdentityCredentialAsync(true);
  } catch (error) {
    if (!isUserCancelError(error)) {
      return err(error);
    }
  }
  return ok(null);
}

export async function selectSubscriptionCallback(args?: any[]): Promise<Result<null, FxError>> {
  tools.telemetryReporter?.sendTelemetryEvent(TelemetryEvent.SelectSubscription, {
    [TelemetryProperty.TriggerFrom]: args
      ? TelemetryTriggerFrom.TreeView
      : TelemetryTriggerFrom.Other,
  });
  const askSubRes = await askSubscription(
    tools.tokenProvider.azureAccountProvider,
    VS_CODE_UI,
    undefined
  );
  if (askSubRes.isErr()) return err(askSubRes.error);
  await azureAccountManager.setSubscription(askSubRes.value.subscriptionId);
  return ok(null);
}

/**
 * scaffold based on app id from Developer Portal
 */
export async function scaffoldFromDeveloperPortalHandler(
  ...args: any[]
): Promise<Result<null, FxError>> {
  if (!args || args.length < 1) {
    // should never happen
    return ok(null);
  }

  const appId = args[0];
  const properties: { [p: string]: string } = {
    teamsAppId: appId,
  };

  ExtTelemetry.sendTelemetryEvent(TelemetryEvent.HandleUrlFromDeveloperProtalStart, properties);
  const loginHint = args.length < 2 ? undefined : args[1];
  const progressBar = VS_CODE_UI.createProgressBar(
    localize("teamstoolkit.devPortalIntegration.checkM365Account.progressTitle"),
    1
  );

  await progressBar.start();
  let token = undefined;
  try {
    const tokenRes = await M365TokenInstance.signInWhenInitiatedFromTdp(
      { scopes: AppStudioScopes },
      loginHint
    );
    if (tokenRes.isErr()) {
      if ((tokenRes.error as any).displayMessage) {
        void vscode.window.showErrorMessage((tokenRes.error as any).displayMessage);
      } else {
        void vscode.window.showErrorMessage(
          localize("teamstoolkit.devPortalIntegration.generalError.message")
        );
      }
      ExtTelemetry.sendTelemetryErrorEvent(
        TelemetryEvent.HandleUrlFromDeveloperProtal,
        tokenRes.error,
        properties
      );
      await progressBar.end(false);
      return err(tokenRes.error);
    }
    token = tokenRes.value;

    // set region
    const AuthSvcTokenRes = await M365TokenInstance.getAccessToken({ scopes: AuthSvcScopes });
    if (AuthSvcTokenRes.isOk()) {
      await teamsDevPortalClient.setRegionEndpointByToken(AuthSvcTokenRes.value);
    }

    await progressBar.end(true);
  } catch (e) {
    void vscode.window.showErrorMessage(
      localize("teamstoolkit.devPortalIntegration.generalError.message")
    );
    await progressBar.end(false);
    const error = assembleError(e);
    ExtTelemetry.sendTelemetryErrorEvent(
      TelemetryEvent.HandleUrlFromDeveloperProtal,
      error,
      properties
    );
    return err(error);
  }

  let appDefinition;
  try {
    appDefinition = await teamsDevPortalClient.getApp(token, appId);
  } catch (error: any) {
    ExtTelemetry.sendTelemetryErrorEvent(
      TelemetryEvent.HandleUrlFromDeveloperProtal,
      error,
      properties
    );
    void vscode.window.showErrorMessage(
      localize("teamstoolkit.devPortalIntegration.getTeamsAppError.message")
    );
    return err(error);
  }

  const res = await createNewProjectHandler({ teamsAppFromTdp: appDefinition });

  if (res.isErr()) {
    ExtTelemetry.sendTelemetryErrorEvent(
      TelemetryEvent.HandleUrlFromDeveloperProtal,
      res.error,
      properties
    );
    return err(res.error);
  }

  ExtTelemetry.sendTelemetryEvent(TelemetryEvent.HandleUrlFromDeveloperProtal, properties);
  return ok(null);
}<|MERGE_RESOLUTION|>--- conflicted
+++ resolved
@@ -341,284 +341,6 @@
   }
 }
 
-<<<<<<< HEAD
-export async function autoOpenProjectHandler(): Promise<void> {
-  const isOpenWalkThrough = (await globalStateGet(GlobalKey.OpenWalkThrough, false)) as boolean;
-  const isOpenReadMe = (await globalStateGet(GlobalKey.OpenReadMe, "")) as string;
-  const isOpenSampleReadMe = (await globalStateGet(GlobalKey.OpenSampleReadMe, false)) as boolean;
-  const createWarnings = (await globalStateGet(GlobalKey.CreateWarnings, "")) as string;
-  const autoInstallDependency = (await globalStateGet(GlobalKey.AutoInstallDependency)) as boolean;
-  if (isOpenWalkThrough) {
-    await showLocalDebugMessage();
-    await openWelcomeHandler([TelemetryTriggerFrom.Auto]);
-    await globalStateUpdate(GlobalKey.OpenWalkThrough, false);
-
-    if (workspaceUri?.fsPath) {
-      await ShowScaffoldingWarningSummary(workspaceUri.fsPath, createWarnings);
-      await globalStateUpdate(GlobalKey.CreateWarnings, "");
-    }
-  }
-  if (isOpenReadMe === workspaceUri?.fsPath) {
-    await showLocalDebugMessage();
-    await openReadMeHandler(TelemetryTriggerFrom.Auto);
-    await updateProjectStatus(workspaceUri.fsPath, CommandKey.OpenReadMe, ok(null));
-    await globalStateUpdate(GlobalKey.OpenReadMe, "");
-
-    await ShowScaffoldingWarningSummary(workspaceUri.fsPath, createWarnings);
-    await globalStateUpdate(GlobalKey.CreateWarnings, "");
-  }
-  if (isOpenSampleReadMe) {
-    await showLocalDebugMessage();
-    await openSampleReadmeHandler([TelemetryTriggerFrom.Auto]);
-    await globalStateUpdate(GlobalKey.OpenSampleReadMe, false);
-  }
-  if (autoInstallDependency) {
-    await autoInstallDependencyHandler();
-    await globalStateUpdate(GlobalKey.AutoInstallDependency, false);
-  }
-}
-
-export async function openReadMeHandler(...args: unknown[]) {
-  ExtTelemetry.sendTelemetryEvent(TelemetryEvent.ClickOpenReadMe, getTriggerFromProperty(args));
-  if (!isTeamsFxProject && !isOfficeAddInProject) {
-    const createProject = {
-      title: localize("teamstoolkit.handlers.createProjectTitle"),
-      run: async (): Promise<void> => {
-        await Correlator.run(
-          async () => await createNewProjectHandler(TelemetryTriggerFrom.Notification)
-        );
-      },
-    };
-
-    const openFolder = {
-      title: localize("teamstoolkit.handlers.openFolderTitle"),
-      run: async (): Promise<void> => {
-        await commands.executeCommand("vscode.openFolder");
-      },
-    };
-
-    void vscode.window
-      .showInformationMessage(
-        localize("teamstoolkit.handlers.createProjectNotification"),
-        createProject,
-        openFolder
-      )
-      .then((selection) => {
-        selection?.run();
-      });
-  } else if (workspace.workspaceFolders && workspace.workspaceFolders.length > 0) {
-    const workspaceFolder = workspace.workspaceFolders[0];
-    const workspacePath: string = workspaceFolder.uri.fsPath;
-    // show README.md or src/README.md(SPFx) in workspace root folder
-    const rootReadmePath = `${workspacePath}/README.md`;
-    const uri = (await fs.pathExists(rootReadmePath))
-      ? Uri.file(rootReadmePath)
-      : Uri.file(`${workspacePath}/src/README.md`);
-
-    if (TreatmentVariableValue.inProductDoc) {
-      const content = await fs.readFile(uri.fsPath, "utf8");
-      if (content.includes("## Get Started with the Notification bot")) {
-        // A notification bot project.
-        if (content.includes("restify")) {
-          // Restify server notification bot.
-          ExtTelemetry.sendTelemetryEvent(TelemetryEvent.InteractWithInProductDoc, {
-            [TelemetryProperty.TriggerFrom]: TelemetryTriggerFrom.Auto,
-            [TelemetryProperty.Interaction]: InProductGuideInteraction.Open,
-            [TelemetryProperty.Identifier]: PanelType.RestifyServerNotificationBotReadme,
-          });
-          WebviewPanel.createOrShow(PanelType.RestifyServerNotificationBotReadme);
-        } else {
-          ExtTelemetry.sendTelemetryEvent(TelemetryEvent.InteractWithInProductDoc, {
-            [TelemetryProperty.TriggerFrom]: TelemetryTriggerFrom.Auto,
-            [TelemetryProperty.Interaction]: InProductGuideInteraction.Open,
-            [TelemetryProperty.Identifier]: PanelType.FunctionBasedNotificationBotReadme,
-          });
-          WebviewPanel.createOrShow(PanelType.FunctionBasedNotificationBotReadme);
-        }
-      }
-    }
-
-    // Always open README.md in current panel instead of side-by-side.
-    await workspace.openTextDocument(uri);
-    const PreviewMarkdownCommand = "markdown.showPreview";
-    await vscode.commands.executeCommand(PreviewMarkdownCommand, uri);
-  }
-  return ok<unknown, FxError>(null);
-}
-
-export async function openSampleReadmeHandler(args?: any) {
-  if (workspace.workspaceFolders && workspace.workspaceFolders.length > 0) {
-    const workspaceFolder = workspace.workspaceFolders[0];
-    const workspacePath: string = workspaceFolder.uri.fsPath;
-    const uri = Uri.file(`${workspacePath}/README.md`);
-    await workspace.openTextDocument(uri);
-    if (isTriggerFromWalkThrough(args as unknown[])) {
-      const PreviewMarkdownCommand = "markdown.showPreviewToSide";
-      await commands.executeCommand(PreviewMarkdownCommand, uri);
-    } else {
-      const PreviewMarkdownCommand = "markdown.showPreview";
-      await commands.executeCommand(PreviewMarkdownCommand, uri);
-    }
-  }
-}
-
-export async function autoInstallDependencyHandler() {
-  await VS_CODE_UI.runCommand({
-    cmd: "npm i",
-    workingDirectory: "${workspaceFolder}/src",
-    shellName: localize("teamstoolkit.handlers.autoInstallDependency"),
-    iconPath: "cloud-download",
-  });
-}
-
-export async function showLocalDebugMessage() {
-  const shouldShowLocalDebugMessage = (await globalStateGet(
-    GlobalKey.ShowLocalDebugMessage,
-    false
-  )) as boolean;
-
-  if (!shouldShowLocalDebugMessage) {
-    return;
-  } else {
-    await globalStateUpdate(GlobalKey.ShowLocalDebugMessage, false);
-  }
-
-  const hasLocalEnv = await fs.pathExists(path.join(workspaceUri!.fsPath, "teamsapp.local.yml"));
-
-  const appName = (await getAppName()) ?? localize("teamstoolkit.handlers.fallbackAppName");
-  const isWindows = process.platform === "win32";
-  const folderLink = encodeURI(workspaceUri!.toString());
-  const openFolderCommand = `command:fx-extension.openFolder?%5B%22${folderLink}%22%5D`;
-
-  if (hasLocalEnv) {
-    const localDebug = {
-      title: localize("teamstoolkit.handlers.localDebugTitle"),
-      run: async (): Promise<void> => {
-        await selectAndDebug();
-      },
-    };
-    ExtTelemetry.sendTelemetryEvent(TelemetryEvent.ShowLocalDebugNotification);
-
-    const messageTemplate = await getLocalDebugMessageTemplate(isWindows);
-
-    let message = util.format(messageTemplate, appName, workspaceUri?.fsPath);
-    if (isWindows) {
-      message = util.format(messageTemplate, appName, openFolderCommand);
-    }
-    void vscode.window.showInformationMessage(message, localDebug).then((selection) => {
-      if (selection?.title === localize("teamstoolkit.handlers.localDebugTitle")) {
-        ExtTelemetry.sendTelemetryEvent(TelemetryEvent.ClickLocalDebug);
-        selection.run();
-      }
-    });
-  } else {
-    const provision = {
-      title: localize("teamstoolkit.handlers.provisionTitle"),
-      run: async (): Promise<void> => {
-        await vscode.commands.executeCommand(CommandKey.Provision, [
-          TelemetryTriggerFrom.Notification,
-        ]);
-      },
-    };
-    ExtTelemetry.sendTelemetryEvent(TelemetryEvent.ShowProvisionNotification);
-    const message = isWindows
-      ? util.format(
-          localize("teamstoolkit.handlers.provisionDescription"),
-          appName,
-          openFolderCommand
-        )
-      : util.format(
-          localize("teamstoolkit.handlers.provisionDescription.fallback"),
-          appName,
-          workspaceUri?.fsPath
-        );
-    void vscode.window.showInformationMessage(message, provision).then((selection) => {
-      if (selection?.title === localize("teamstoolkit.handlers.provisionTitle")) {
-        ExtTelemetry.sendTelemetryEvent(TelemetryEvent.ClickProvision);
-        selection.run();
-      }
-    });
-  }
-}
-
-export async function ShowScaffoldingWarningSummary(
-  workspacePath: string,
-  warning: string
-): Promise<void> {
-  try {
-    let createWarnings: Warning[] = [];
-
-    if (warning) {
-      try {
-        createWarnings = JSON.parse(warning) as Warning[];
-      } catch (e) {
-        const error = new JSONSyntaxError(warning, e, "vscode");
-        ExtTelemetry.sendTelemetryErrorEvent(
-          TelemetryEvent.ShowScaffoldingWarningSummaryError,
-          error
-        );
-      }
-    }
-    const manifestRes = await manifestUtils._readAppManifest(
-      path.join(workspacePath, AppPackageFolderName, ManifestTemplateFileName)
-    );
-    let message;
-    if (manifestRes.isOk()) {
-      const teamsManifest = manifestRes.value;
-      const commonProperties = ManifestUtil.parseCommonProperties(teamsManifest);
-      if (commonProperties.capabilities.includes("plugin")) {
-        const apiSpecFilePathRes = await pluginManifestUtils.getApiSpecFilePathFromTeamsManifest(
-          teamsManifest,
-          path.join(workspacePath, AppPackageFolderName, ManifestTemplateFileName)
-        );
-        if (apiSpecFilePathRes.isErr()) {
-          ExtTelemetry.sendTelemetryErrorEvent(
-            TelemetryEvent.ShowScaffoldingWarningSummaryError,
-            apiSpecFilePathRes.error
-          );
-        } else {
-          message = generateScaffoldingSummary(
-            createWarnings,
-            teamsManifest,
-            path.relative(workspacePath, apiSpecFilePathRes.value[0])
-          );
-        }
-      }
-      if (commonProperties.isApiME) {
-        message = generateScaffoldingSummary(
-          createWarnings,
-          manifestRes.value,
-          teamsManifest.composeExtensions?.[0].apiSpecificationFile ?? ""
-        );
-      }
-
-      if (message) {
-        ExtTelemetry.sendTelemetryEvent(TelemetryEvent.ShowScaffoldingWarningSummary);
-        VsCodeLogInstance.outputChannel.show();
-        void VsCodeLogInstance.info(message);
-      }
-    } else {
-      ExtTelemetry.sendTelemetryErrorEvent(
-        TelemetryEvent.ShowScaffoldingWarningSummaryError,
-        manifestRes.error
-      );
-    }
-  } catch (e) {
-    const error = assembleError(e);
-    ExtTelemetry.sendTelemetryErrorEvent(TelemetryEvent.ShowScaffoldingWarningSummaryError, error);
-  }
-=======
-export async function openSurveyHandler(args?: any[]) {
-  ExtTelemetry.sendTelemetryEvent(TelemetryEvent.Survey, {
-    ...getTriggerFromProperty(args),
-    // eslint-disable-next-line no-secrets/no-secrets
-    message: getDefaultString("teamstoolkit.commandsTreeViewProvider.openSurveyTitle"),
-  });
-  const survey = ExtensionSurvey.getInstance();
-  await survey.openSurveyLink();
->>>>>>> 3c2c66cf
-}
-
 export async function openSamplesHandler(...args: unknown[]): Promise<Result<null, FxError>> {
   ExtTelemetry.sendTelemetryEvent(TelemetryEvent.Samples, getTriggerFromProperty(args));
   WebviewPanel.createOrShow(PanelType.SampleGallery, args);
