// Copyright (c) Microsoft Corporation.
// Licensed under the MIT license.

"use strict";

import {
  commands,
  Uri,
  window,
  workspace,
  ExtensionContext,
  env,
  debug,
  QuickPickItem,
} from "vscode";
import {
  Result,
  FxError,
  err,
  ok,
  Stage,
  Platform,
  Func,
  UserError,
  SystemError,
  returnSystemError,
  Inputs,
  VsCodeEnv,
  AppStudioTokenProvider,
  Void,
  Tools,
  AzureSolutionSettings,
  ConfigFolderName,
  TreeItem,
  TreeCategory,
} from "@microsoft/teamsfx-api";
import {
  isUserCancelError,
  FxCore,
  InvalidProjectError,
  isValidProject,
  globalStateUpdate,
  globalStateGet,
  Correlator,
  getAppDirectory,
  environmentManager,
  isMigrateFromV1Project,
  isMultiEnvEnabled,
  LocalSettingsProvider,
} from "@microsoft/teamsfx-core";
import GraphManagerInstance from "./commonlib/graphLogin";
import AzureAccountManager from "./commonlib/azureLogin";
import AppStudioTokenInstance from "./commonlib/appStudioLogin";
import AppStudioCodeSpaceTokenInstance from "./commonlib/appStudioCodeSpaceLogin";
import VsCodeLogInstance from "./commonlib/log";
import { TreeViewCommand } from "./treeview/commandsTreeViewProvider";
import TreeViewManagerInstance from "./treeview/treeViewManager";
import { ExtTelemetry } from "./telemetry/extTelemetry";
import {
  TelemetryEvent,
  TelemetryProperty,
  TelemetryTiggerFrom,
  TelemetrySuccess,
  AccountType,
  TelemetryUpdateAppReason,
} from "./telemetry/extTelemetryEvents";
import * as commonUtils from "./debug/commonUtils";
import { ExtensionErrors, ExtensionSource } from "./error";
import { WebviewPanel } from "./controls/webviewPanel";
import * as constants from "./debug/constants";
import { anonymizeFilePaths, isSPFxProject, syncFeatureFlags } from "./utils/commonUtils";
import * as fs from "fs-extra";
import * as vscode from "vscode";
import { DepsChecker } from "./debug/depsChecker/checker";
import { BackendExtensionsInstaller } from "./debug/depsChecker/backendExtensionsInstall";
import { DotnetChecker } from "./debug/depsChecker/dotnetChecker";
import { FuncToolChecker } from "./debug/depsChecker/funcToolChecker";
import * as util from "util";
import * as StringResources from "./resources/Strings.json";
import { vscodeAdapter } from "./debug/depsChecker/vscodeAdapter";
import { vscodeLogger } from "./debug/depsChecker/vscodeLogger";
import { vscodeTelemetry } from "./debug/depsChecker/vscodeTelemetry";
import { PanelType } from "./controls/PanelType";
import { signedIn, signedOut } from "./commonlib/common/constant";
import { AzureNodeChecker } from "./debug/depsChecker/azureNodeChecker";
import { SPFxNodeChecker } from "./debug/depsChecker/spfxNodeChecker";
import { terminateAllRunningTeamsfxTasks } from "./debug/teamsfxTaskHandler";
import { VS_CODE_UI } from "./extension";
import { registerAccountTreeHandler } from "./accountTree";
import { registerEnvTreeHandler, updateCollaboratorList } from "./envTree";
import { selectAndDebug } from "./debug/runIconHandler";
import * as path from "path";
import { exp } from "./exp/index";
import { TreatmentVariables } from "./exp/treatmentVariables";
import { StringContext } from "./utils/stringContext";
import { ext } from "./extensionVariables";
import { InputConfigsFolderName } from "@microsoft/teamsfx-api";
<<<<<<< HEAD
import { CoreCallbackEvent } from "@microsoft/teamsfx-api";
import { CommandsWebviewProvider } from "./treeview/commandsWebviewProvider";
=======
import { LocalEnvironment } from "./constants";
>>>>>>> 3cd9a2b4

export let core: FxCore;
export let tools: Tools;
export function getWorkspacePath(): string | undefined {
  const workspacePath: string | undefined = workspace.workspaceFolders?.length
    ? workspace.workspaceFolders[0].uri.fsPath
    : undefined;
  return workspacePath;
}

export async function activate(): Promise<Result<Void, FxError>> {
  const result: Result<Void, FxError> = ok(Void);
  try {
    syncFeatureFlags();

    const validProject = isValidProject(getWorkspacePath());
    if (validProject) {
      ExtTelemetry.sendTelemetryEvent(TelemetryEvent.OpenTeamsApp, {});
    }

    const expService = exp.getExpService();
    if (expService) {
      if (
        !validProject &&
        (await expService.getTreatmentVariableAsync(
          TreatmentVariables.VSCodeConfig,
          TreatmentVariables.SidebarWelcome,
          true
        ))
      ) {
        vscode.commands.executeCommand("setContext", "fx-extension.sidebarWelcome", true);
      } else {
        vscode.commands.executeCommand("setContext", "fx-extension.sidebarWelcome", false);
      }
    }

    const telemetry = ExtTelemetry.reporter;
    AzureAccountManager.setStatusChangeMap(
      "successfully-sign-in-azure",
      (status, token, accountInfo) => {
        if (status === signedIn) {
          window.showInformationMessage(StringResources.vsc.handlers.azureSignIn);
        } else if (status === signedOut) {
          window.showInformationMessage(StringResources.vsc.handlers.azureSignOut);
        }
        return Promise.resolve();
      },
      false
    );
    let appstudioLogin: AppStudioTokenProvider = AppStudioTokenInstance;
    const vscodeEnv = detectVsCodeEnv();
    if (vscodeEnv === VsCodeEnv.codespaceBrowser || vscodeEnv === VsCodeEnv.codespaceVsCode) {
      appstudioLogin = AppStudioCodeSpaceTokenInstance;
    }

    appstudioLogin.setStatusChangeMap(
      "successfully-sign-in-m365",
      (status, token, accountInfo) => {
        if (status === signedIn) {
          window.showInformationMessage(StringResources.vsc.handlers.m365SignIn);
        } else if (status === signedOut) {
          window.showInformationMessage(StringResources.vsc.handlers.m365SignOut);
        }
        return Promise.resolve();
      },
      false
    );
    tools = {
      logProvider: VsCodeLogInstance,
      tokenProvider: {
        azureAccountProvider: AzureAccountManager,
        graphTokenProvider: GraphManagerInstance,
        appStudioToken: appstudioLogin,
      },
      telemetryReporter: telemetry,
      treeProvider: TreeViewManagerInstance.getTreeView("teamsfx-accounts")!,
      ui: VS_CODE_UI,
    };
    core = new FxCore(tools);
    registerCoreEvents();
    await registerAccountTreeHandler();
    await registerEnvTreeHandler();
    await openMarkdownHandler();
    await openSampleReadmeHandler();
  } catch (e) {
    const FxError: FxError = {
      name: e.name,
      source: ExtensionSource,
      message: e.message,
      stack: e.stack,
      timestamp: new Date(),
    };
    showError(FxError);
    return err(FxError);
  }
  return result;
}

function registerCoreEvents() {
  const developmentView = TreeViewManagerInstance.getTreeView("teamsfx-development");
  if (developmentView instanceof CommandsWebviewProvider) {
    core.on(CoreCallbackEvent.lock, () => {
      (TreeViewManagerInstance.getTreeView(
        "teamsfx-development"
      ) as CommandsWebviewProvider).onLockChanged(true);
    });
    core.on(CoreCallbackEvent.unlock, () => {
      (TreeViewManagerInstance.getTreeView(
        "teamsfx-development"
      ) as CommandsWebviewProvider).onLockChanged(false);
    });
  }

  const deploymentView = TreeViewManagerInstance.getTreeView("teamsfx-deployment");
  if (deploymentView instanceof CommandsWebviewProvider) {
    core.on(CoreCallbackEvent.lock, () => {
      (TreeViewManagerInstance.getTreeView(
        "teamsfx-deployment"
      ) as CommandsWebviewProvider).onLockChanged(true);
    });
    core.on(CoreCallbackEvent.unlock, () => {
      (TreeViewManagerInstance.getTreeView(
        "teamsfx-deployment"
      ) as CommandsWebviewProvider).onLockChanged(false);
    });
  }
}

export async function getAzureSolutionSettings(): Promise<AzureSolutionSettings | undefined> {
  const input = getSystemInputs();
  input.ignoreEnvInfo = true;
  const projectConfigRes = await core.getProjectConfig(input);

  if (projectConfigRes.isOk()) {
    if (projectConfigRes.value) {
      return projectConfigRes.value.settings?.solutionSettings as AzureSolutionSettings;
    }
  }
  // else {
  //   showError(projectConfigRes.error);
  // }
  return undefined;
}

export function getSystemInputs(): Inputs {
  const answers: Inputs = {
    projectPath: getWorkspacePath(),
    platform: Platform.VSCode,
    vscodeEnv: detectVsCodeEnv(),
    "function-dotnet-checker-enabled": vscodeAdapter.dotnetCheckerEnabled(),
  };
  return answers;
}

export async function createNewProjectHandler(args?: any[]): Promise<Result<null, FxError>> {
  ExtTelemetry.sendTelemetryEvent(TelemetryEvent.CreateProjectStart, getTriggerFromProperty(args));
  return await runCommand(Stage.create);
}

export async function migrateV1ProjectHandler(args?: any[]): Promise<Result<null, FxError>> {
  ExtTelemetry.sendTelemetryEvent(
    TelemetryEvent.MigrateV1ProjectStart,
    getTriggerFromProperty(args)
  );
  const result = await runCommand(Stage.migrateV1);
  await openMarkdownHandler();
  await vscode.commands.executeCommand("setContext", "fx-extension.sidebarWelcome", false);
  return result;
}

export async function selectAndDebugHandler(args?: any[]): Promise<Result<null, FxError>> {
  ExtTelemetry.sendTelemetryEvent(TelemetryEvent.RunIconDebugStart);
  const result = await selectAndDebug();
  await processResult(TelemetryEvent.RunIconDebug, result);
  return result;
}

export async function addResourceHandler(args?: any[]): Promise<Result<null, FxError>> {
  ExtTelemetry.sendTelemetryEvent(TelemetryEvent.AddResourceStart, getTriggerFromProperty(args));
  const func: Func = {
    namespace: "fx-solution-azure",
    method: "addResource",
  };
  return await runUserTask(func, TelemetryEvent.AddResource);
}

export async function addCapabilityHandler(args: any[]): Promise<Result<null, FxError>> {
  ExtTelemetry.sendTelemetryEvent(TelemetryEvent.AddCapStart, getTriggerFromProperty(args));
  const func: Func = {
    namespace: "fx-solution-azure",
    method: "addCapability",
  };
  return await runUserTask(func, TelemetryEvent.AddCap);
}

export async function validateManifestHandler(args?: any[]): Promise<Result<null, FxError>> {
  ExtTelemetry.sendTelemetryEvent(
    TelemetryEvent.ValidateManifestStart,
    getTriggerFromProperty(args)
  );

  const func: Func = {
    namespace: "fx-solution-azure",
    method: "validateManifest",
  };
  return await runUserTask(func, TelemetryEvent.ValidateManifest);
}

export async function buildPackageHandler(args?: any[]): Promise<Result<null, FxError>> {
  ExtTelemetry.sendTelemetryEvent(TelemetryEvent.BuildStart, getTriggerFromProperty(args));

  const func: Func = {
    namespace: "fx-solution-azure",
    method: "buildPackage",
  };
  return await runUserTask(func, TelemetryEvent.Build);
}

export async function provisionHandler(args?: any[]): Promise<Result<null, FxError>> {
  ExtTelemetry.sendTelemetryEvent(TelemetryEvent.ProvisionStart, getTriggerFromProperty(args));
  const result = await runCommand(Stage.provision);
  registerEnvTreeHandler();
  return result;
}

export async function deployHandler(args?: any[]): Promise<Result<null, FxError>> {
  ExtTelemetry.sendTelemetryEvent(TelemetryEvent.DeployStart, getTriggerFromProperty(args));
  return await runCommand(Stage.deploy);
}

export async function publishHandler(args?: any[]): Promise<Result<null, FxError>> {
  ExtTelemetry.sendTelemetryEvent(TelemetryEvent.PublishStart, getTriggerFromProperty(args));
  return await runCommand(Stage.publish);
}

export async function cicdGuideHandler(args?: any[]): Promise<boolean> {
  ExtTelemetry.sendTelemetryEvent(TelemetryEvent.CICDGuide, getTriggerFromProperty(args));
  return await env.openExternal(Uri.parse("https://aka.ms/teamsfx-cicd-guide"));
}

export async function runCommand(stage: Stage): Promise<Result<any, FxError>> {
  const eventName = ExtTelemetry.stageToEvent(stage);
  let result: Result<any, FxError> = ok(null);
  try {
    const checkCoreRes = checkCoreNotEmpty();
    if (checkCoreRes.isErr()) {
      throw checkCoreRes.error;
    }

    const inputs: Inputs = getSystemInputs();
    inputs.stage = stage;

    if (stage === Stage.create) {
      const tmpResult = await core.createProject(inputs);
      if (tmpResult.isErr()) {
        result = err(tmpResult.error);
      } else {
        const uri = Uri.file(tmpResult.value);
        await commands.executeCommand("vscode.openFolder", uri);
        result = ok(null);
      }
    } else if (stage === Stage.migrateV1) {
      const tmpResult = await core.migrateV1Project(inputs);
      if (tmpResult.isErr()) {
        result = err(tmpResult.error);
      } else {
        const uri = Uri.file(tmpResult.value);
        await commands.executeCommand("vscode.openFolder", uri);
        result = ok(null);
      }
    } else if (stage === Stage.provision) result = await core.provisionResources(inputs);
    else if (stage === Stage.deploy) result = await core.deployArtifacts(inputs);
    else if (stage === Stage.debug) {
      if (isMultiEnvEnabled()) {
        inputs.ignoreEnvInfo = true;
      }
      result = await core.localDebug(inputs);
    } else if (stage === Stage.publish) result = await core.publishApplication(inputs);
    else if (stage === Stage.createEnv) {
      result = await core.createEnv(inputs);
    } else if (stage === Stage.listCollaborator) {
      result = await core.listCollaborator(inputs);
    } else {
      throw new SystemError(
        ExtensionErrors.UnsupportedOperation,
        util.format(StringResources.vsc.handlers.operationNotSupport, stage),
        ExtensionSource
      );
    }
  } catch (e) {
    result = wrapError(e);
  }
  await processResult(eventName, result);

  return result;
}

export function detectVsCodeEnv(): VsCodeEnv {
  // extensionKind returns ExtensionKind.UI when running locally, so use this to detect remote
  const extension = vscode.extensions.getExtension("TeamsDevApp.ms-teams-vscode-extension");

  if (extension?.extensionKind === vscode.ExtensionKind.Workspace) {
    // running remotely
    // Codespaces browser-based editor will return UIKind.Web for uiKind
    if (vscode.env.uiKind === vscode.UIKind.Web) {
      return VsCodeEnv.codespaceBrowser;
    } else if (vscode.env.remoteName === "codespaces") {
      return VsCodeEnv.codespaceVsCode;
    } else {
      return VsCodeEnv.remote;
    }
  } else {
    // running locally
    return VsCodeEnv.local;
  }
}

export async function runUserTask(func: Func, eventName: string): Promise<Result<any, FxError>> {
  let result: Result<any, FxError> = ok(null);
  try {
    const checkCoreRes = checkCoreNotEmpty();
    if (checkCoreRes.isErr()) {
      throw checkCoreRes.error;
    }
    const answers: Inputs = getSystemInputs();
    result = await core.executeUserTask(func, answers);
  } catch (e) {
    result = wrapError(e);
  }

  await processResult(eventName, result);

  return result;
}

//TODO workaround
function isLoginFaiureError(error: FxError): boolean {
  return !!error.message && error.message.includes("Cannot get user login information");
}

async function processResult(eventName: string | undefined, result: Result<null, FxError>) {
  if (result.isErr()) {
    if (eventName) {
      ExtTelemetry.sendTelemetryErrorEvent(eventName, result.error);
    }
    const error = result.error;
    if (isUserCancelError(error)) {
      return;
    }
    if (isLoginFaiureError(error)) {
      window.showErrorMessage(StringResources.vsc.handlers.loginFailed);
      return;
    }
    showError(error);
  } else {
    if (eventName) {
      ExtTelemetry.sendTelemetryEvent(eventName, {
        [TelemetryProperty.Success]: TelemetrySuccess.Yes,
      });
    }
  }
}

function wrapError(e: Error): Result<null, FxError> {
  if (
    e instanceof UserError ||
    e instanceof SystemError ||
    (e.constructor &&
      e.constructor.name &&
      (e.constructor.name === "SystemError" || e.constructor.name === "UserError"))
  ) {
    return err(e as FxError);
  }
  return err(returnSystemError(e, ExtensionSource, ExtensionErrors.UnknwonError));
}

function checkCoreNotEmpty(): Result<null, SystemError> {
  if (!core) {
    return err(
      returnSystemError(
        new Error(StringResources.vsc.handlers.coreNotReady),
        ExtensionSource,
        ExtensionErrors.UnsupportedOperation
      )
    );
  }
  return ok(null);
}

/**
 * check & install required dependencies during local debug when selected hosting type is Azure.
 */
export async function validateDependenciesHandler(): Promise<void> {
  const nodeChecker = new AzureNodeChecker(vscodeAdapter, vscodeLogger, vscodeTelemetry);
  const dotnetChecker = new DotnetChecker(vscodeAdapter, vscodeLogger, vscodeTelemetry);
  const funcChecker = new FuncToolChecker(vscodeAdapter, vscodeLogger, vscodeTelemetry);
  const depsChecker = new DepsChecker(vscodeLogger, vscodeAdapter, [
    nodeChecker,
    dotnetChecker,
    funcChecker,
  ]);
  await validateDependenciesCore(depsChecker);
}

/**
 * check & install required dependencies during local debug when selected hosting type is SPFx.
 */
export async function validateSpfxDependenciesHandler(): Promise<void> {
  const nodeChecker = new SPFxNodeChecker(vscodeAdapter, vscodeLogger, vscodeTelemetry);
  const depsChecker = new DepsChecker(vscodeLogger, vscodeAdapter, [nodeChecker]);
  await validateDependenciesCore(depsChecker);
}

async function validateDependenciesCore(depsChecker: DepsChecker): Promise<void> {
  const shouldContinue = await depsChecker.resolve();
  if (!shouldContinue) {
    await debug.stopDebugging();
    // TODO: better mechanism to stop the tasks and debug session.
    throw new Error("debug stopped.");
  }
}

/**
 * install functions binding before launch local debug
 */
export async function backendExtensionsInstallHandler(): Promise<void> {
  if (workspace.workspaceFolders && workspace.workspaceFolders.length > 0) {
    const workspaceFolder = workspace.workspaceFolders[0];
    const backendRoot = await commonUtils.getProjectRoot(
      workspaceFolder.uri.fsPath,
      constants.backendFolderName
    );

    if (backendRoot) {
      const dotnetChecker = new DotnetChecker(vscodeAdapter, vscodeLogger, vscodeTelemetry);
      const backendExtensionsInstaller = new BackendExtensionsInstaller(
        dotnetChecker,
        vscodeLogger
      );

      try {
        await backendExtensionsInstaller.install(backendRoot);
      } catch (error) {
        await DepsChecker.handleErrorWithDisplay(error, vscodeAdapter);
        throw error;
      }
    }
  }
}

/**
 * call localDebug on core
 */
export async function preDebugCheckHandler(): Promise<void> {
  try {
    const localAppId = commonUtils.getLocalTeamsAppId() as string;
    ExtTelemetry.sendTelemetryEvent(TelemetryEvent.DebugPreCheck, {
      [TelemetryProperty.DebugAppId]: localAppId,
    });
  } catch {
    // ignore telemetry error
  }

  let result: Result<any, FxError> = ok(null);
  result = await runCommand(Stage.debug);
  if (result.isErr()) {
    try {
      const localAppId = commonUtils.getLocalTeamsAppId() as string;
      ExtTelemetry.sendTelemetryErrorEvent(TelemetryEvent.DebugPreCheck, result.error, {
        [TelemetryProperty.DebugAppId]: localAppId,
      });
    } finally {
      // ignore telemetry error
      terminateAllRunningTeamsfxTasks();
      throw result.error;
    }
  }

  const portsInUse = await commonUtils.getPortsInUse();
  if (portsInUse.length > 0) {
    let message: string;
    if (portsInUse.length > 1) {
      message = util.format(
        StringResources.vsc.localDebug.portsAlreadyInUse,
        portsInUse.join(", ")
      );
    } else {
      message = util.format(StringResources.vsc.localDebug.portAlreadyInUse, portsInUse[0]);
    }
    const error = new UserError(ExtensionErrors.PortAlreadyInUse, message, ExtensionSource);
    try {
      const localAppId = commonUtils.getLocalTeamsAppId() as string;
      ExtTelemetry.sendTelemetryErrorEvent(TelemetryEvent.DebugPreCheck, error, {
        [TelemetryProperty.DebugAppId]: localAppId,
      });
    } finally {
      // ignore telemetry error
      window.showErrorMessage(message);
      terminateAllRunningTeamsfxTasks();
      throw error;
    }
  }
}

export async function openDocumentHandler(args: any[]): Promise<boolean> {
  ExtTelemetry.sendTelemetryEvent(TelemetryEvent.Documentation, getTriggerFromProperty(args));
  return env.openExternal(Uri.parse("https://aka.ms/teamsfx-build-first-app"));
}

export async function openWelcomeHandler(args?: any[]) {
  ExtTelemetry.sendTelemetryEvent(TelemetryEvent.QuickStart, getTriggerFromProperty(args));
  WebviewPanel.createOrShow(PanelType.QuickStart);
}

export async function openSurveyHandler(args?: any[]) {
  WebviewPanel.createOrShow(PanelType.Survey);
}

function getTriggerFromProperty(args?: any[]) {
  // if not args are not supplied, by default, it is trigger from "CommandPalette"
  // e.g. vscode.commands.executeCommand("fx-extension.openWelcome");
  // in this case, "fx-exentiosn.openWelcome" is trigged from "CommandPalette".
  if (!args || (args && args.length === 0)) {
    return { [TelemetryProperty.TriggerFrom]: TelemetryTiggerFrom.CommandPalette };
  }

  switch (args.toString()) {
    case TelemetryTiggerFrom.TreeView:
      return { [TelemetryProperty.TriggerFrom]: TelemetryTiggerFrom.TreeView };
    case TelemetryTiggerFrom.Webview:
      return { [TelemetryProperty.TriggerFrom]: TelemetryTiggerFrom.Webview };
    case TelemetryTiggerFrom.Other:
      return { [TelemetryProperty.TriggerFrom]: TelemetryTiggerFrom.Other };
    default:
      return { [TelemetryProperty.TriggerFrom]: TelemetryTiggerFrom.Unknow };
  }
}

async function openMarkdownHandler() {
  const afterScaffold = globalStateGet("openReadme", false);
  if (afterScaffold && workspace.workspaceFolders && workspace.workspaceFolders.length > 0) {
    await globalStateUpdate("openReadme", false);
    const workspaceFolder = workspace.workspaceFolders[0];
    const workspacePath: string = workspaceFolder.uri.fsPath;
    let targetFolder: string | undefined;
    if (await isMigrateFromV1Project(workspacePath)) {
      targetFolder = workspacePath;
    } else if (await isSPFxProject(workspacePath)) {
      targetFolder = `${workspacePath}/SPFx`;
    } else {
      const tabFolder = await commonUtils.getProjectRoot(
        workspacePath,
        constants.frontendFolderName
      );
      const botFolder = await commonUtils.getProjectRoot(workspacePath, constants.botFolderName);
      if (tabFolder && botFolder) {
        targetFolder = workspacePath;
      } else if (tabFolder) {
        targetFolder = tabFolder;
      } else {
        targetFolder = botFolder;
      }
    }
    const uri = Uri.file(`${targetFolder}/README.md`);
    workspace.openTextDocument(uri).then(() => {
      const PreviewMarkdownCommand = "markdown.showPreview";
      commands.executeCommand(PreviewMarkdownCommand, uri);
    });
  }
}

async function openSampleReadmeHandler() {
  const afterScaffold = globalStateGet("openSampleReadme", false);
  if (afterScaffold && workspace.workspaceFolders && workspace.workspaceFolders.length > 0) {
    globalStateUpdate("openSampleReadme", false);
    const workspaceFolder = workspace.workspaceFolders[0];
    const workspacePath: string = workspaceFolder.uri.fsPath;
    const uri = Uri.file(`${workspacePath}/README.md`);
    workspace.openTextDocument(uri).then(() => {
      const PreviewMarkdownCommand = "markdown.showPreview";
      commands.executeCommand(PreviewMarkdownCommand, uri);
    });
  }
}

export async function openSamplesHandler(args?: any[]) {
  ExtTelemetry.sendTelemetryEvent(TelemetryEvent.Samples, getTriggerFromProperty(args));
  WebviewPanel.createOrShow(PanelType.SampleGallery);
}

export async function openAppManagement(args?: any[]) {
  ExtTelemetry.sendTelemetryEvent(TelemetryEvent.ManageTeamsApp, getTriggerFromProperty(args));
  return env.openExternal(Uri.parse("https://dev.teams.microsoft.com/home"));
}

export async function openBotManagement(args?: any[]) {
  ExtTelemetry.sendTelemetryEvent(TelemetryEvent.ManageTeamsBot, getTriggerFromProperty(args));
  return env.openExternal(Uri.parse("https://dev.teams.microsoft.com/bots"));
}

export async function openReportIssues(args?: any[]) {
  ExtTelemetry.sendTelemetryEvent(TelemetryEvent.ReportIssues, getTriggerFromProperty(args));
  return env.openExternal(Uri.parse("https://github.com/OfficeDev/TeamsFx/issues"));
}

export async function openManifestHandler(args?: any[]): Promise<Result<null, FxError>> {
  ExtTelemetry.sendTelemetryEvent(
    TelemetryEvent.OpenManifestEditorStart,
    getTriggerFromProperty(args)
  );
  if (workspace.workspaceFolders && workspace.workspaceFolders.length > 0) {
    const workspaceFolder = workspace.workspaceFolders[0];
    const projectRoot = await commonUtils.getProjectRoot(workspaceFolder.uri.fsPath, "");
    const appDirectory = await getAppDirectory(projectRoot!);
    if (!(await fs.pathExists(appDirectory))) {
      const invalidProjectError: FxError = InvalidProjectError();
      showError(invalidProjectError);
      ExtTelemetry.sendTelemetryErrorEvent(TelemetryEvent.OpenManifestEditor, invalidProjectError);
      return err(invalidProjectError);
    }
    const manifestFile = `${appDirectory}/${constants.manifestFileName}`;
    if (fs.existsSync(manifestFile)) {
      workspace.openTextDocument(manifestFile).then((document) => {
        window.showTextDocument(document);
      });
      ExtTelemetry.sendTelemetryEvent(TelemetryEvent.OpenManifestEditor, {
        [TelemetryProperty.Success]: TelemetrySuccess.Yes,
      });
      return ok(null);
    } else {
      const FxError: FxError = {
        name: "FileNotFound",
        source: ExtensionSource,
        message: util.format(StringResources.vsc.handlers.fileNotFound, manifestFile),
        timestamp: new Date(),
      };
      showError(FxError);
      ExtTelemetry.sendTelemetryErrorEvent(TelemetryEvent.OpenManifestEditor, FxError);
      return err(FxError);
    }
  } else {
    const FxError: FxError = {
      name: "NoWorkspace",
      source: ExtensionSource,
      message: StringResources.vsc.handlers.noOpenWorkspace,
      timestamp: new Date(),
    };
    showError(FxError);
    ExtTelemetry.sendTelemetryErrorEvent(TelemetryEvent.OpenManifestEditor, FxError);
    return err(FxError);
  }
}

export async function createNewEnvironment(args?: any[]): Promise<Result<Void, FxError>> {
  ExtTelemetry.sendTelemetryEvent(
    TelemetryEvent.CreateNewEnvironmentStart,
    getTriggerFromProperty(args)
  );
  const result = await runCommand(Stage.createEnv);
  if (!result.isErr()) {
    registerEnvTreeHandler();
  }
  return result;
}

export async function viewEnvironment(env: string): Promise<Result<Void, FxError>> {
  if (workspace.workspaceFolders && workspace.workspaceFolders.length > 0) {
    const projectRoot = workspace.workspaceFolders![0].uri.fsPath;
    const localSettingsProvider = new LocalSettingsProvider(projectRoot);

    const envFilePath =
      env === LocalEnvironment
        ? localSettingsProvider.localSettingsFilePath
        : environmentManager.getEnvConfigPath(env, projectRoot);

    const envPath: vscode.Uri = vscode.Uri.file(envFilePath);
    if (await fs.pathExists(envFilePath)) {
      vscode.workspace.openTextDocument(envPath).then(
        (a: vscode.TextDocument) => {
          vscode.window.showTextDocument(a, 1, false);
        },
        (error: any) => {
          const openEnvError = new SystemError(
            ExtensionErrors.OpenEnvProfileError,
            util.format(StringResources.vsc.handlers.openEnvFailed, env),
            ExtensionSource,
            undefined,
            undefined,
            error
          );
          showError(openEnvError);
          ExtTelemetry.sendTelemetryErrorEvent(TelemetryEvent.ViewEnvironment, openEnvError);
          return err(openEnvError);
        }
      );
    } else {
      const noEnvError = new UserError(
        ExtensionErrors.EnvProfileNotFoundError,
        util.format(StringResources.vsc.handlers.findEnvFailed, env),
        ExtensionSource
      );
      showError(noEnvError);
      ExtTelemetry.sendTelemetryErrorEvent(TelemetryEvent.ViewEnvironment, noEnvError);
      return err(noEnvError);
    }
  } else {
    const FxError: FxError = {
      name: "NoWorkspace",
      source: ExtensionSource,
      message: StringResources.vsc.handlers.noOpenWorkspace,
      timestamp: new Date(),
    };
    showError(FxError);
    ExtTelemetry.sendTelemetryErrorEvent(TelemetryEvent.ViewEnvironment, FxError);
    return err(FxError);
  }
  return ok(Void);
}

export async function activateEnvironment(env: string): Promise<Result<Void, FxError>> {
  // const eventName = ExtTelemetry.stageToEvent(stage);
  let result: Result<any, FxError> = ok(Void);
  try {
    const checkCoreRes = checkCoreNotEmpty();
    if (checkCoreRes.isErr()) {
      throw checkCoreRes.error;
    }

    const inputs: Inputs = getSystemInputs();
    inputs.env = env;
    result = await core.activateEnv(inputs);
    registerEnvTreeHandler();
  } catch (e) {
    result = wrapError(e);
  }
  // await processResult(eventName, result);

  return result;
}

export async function grantPermission(env: string): Promise<Result<Void, FxError>> {
  let result: Result<any, FxError> = ok(Void);
  ExtTelemetry.sendTelemetryEvent(TelemetryEvent.GrantPermission);

  const eventName = ExtTelemetry.stageToEvent(Stage.grantPermission);
  try {
    const checkCoreRes = checkCoreNotEmpty();
    if (checkCoreRes.isErr()) {
      throw checkCoreRes.error;
    }

    const inputs: Inputs = getSystemInputs();
    inputs.env = env;

    result = await core.grantPermission(inputs);
    if (result.isErr()) {
      throw result.error;
    }
    window.showInformationMessage(
      `Added account: '${inputs.email}'' to the environment '${env}' as a collaborator`
    );

    updateCollaboratorList(env);
  } catch (e) {
    result = wrapError(e);
  }

  await processResult(eventName, result);
  return result;
}

export async function listCollaborator(env: string): Promise<TreeItem[]> {
  let result: TreeItem[] = [];
  ExtTelemetry.sendTelemetryEvent(TelemetryEvent.ListCollaboratorStart);

  try {
    const checkCoreRes = checkCoreNotEmpty();
    if (checkCoreRes.isErr()) {
      throw checkCoreRes.error;
    }

    const inputs: Inputs = getSystemInputs();
    inputs.env = env;
    const userList = await core.listCollaborator(inputs);
    if (userList.isErr()) {
      throw userList.error;
    }
    result = userList.value.map((user: any) => {
      return {
        commandId: `fx-extension.listcollaborator.${env}.${user.userObjectId}`,
        label: user.userPrincipalName,
        icon: user.isAadOwner ? "person" : "warning",
        isCustom: !user.isAadOwner,
        tooltip: {
          value: user.isAadOwner ? "" : "This account doesn't have the AAD permission.",
          isMarkdown: false,
        },
        parent: "fx-extension.environment." + env,
      };
    });
    if (!result || result.length === 0) {
      result = [
        {
          commandId: `fx-extension.listcollaborator.${env}`,
          label: StringResources.vsc.commandsTreeViewProvider.noPermissionToListCollaborators,
          icon: "warning",
          isCustom: true,
          parent: "fx-extension.environment." + env,
        },
      ];
    }
    ExtTelemetry.sendTelemetryEvent(TelemetryEvent.ListCollaborator, {
      [TelemetryProperty.Success]: TelemetrySuccess.Yes,
    });
  } catch (e) {
    ExtTelemetry.sendTelemetryErrorEvent(TelemetryEvent.ListCollaborator, e);
    VsCodeLogInstance.warning(
      `code:${e.source}.${e.name}, message: Failed to list collaborator for environment '${env}':  ${e.message}`
    );
    let label = e.message;
    if (e.name === "CannotProcessBeforeProvision") {
      label = StringResources.vsc.commandsTreeViewProvider.unableToFindTeamsAppRegistration;
    }
    result = [
      {
        commandId: `fx-extension.listcollaborator.${env}`,
        label: label,
        tooltip: {
          value: e.message,
          isMarkdown: false,
        },
        icon: "warning",
        isCustom: true,
        parent: "fx-extension.environment." + env,
      },
    ];
  }

  return result;
}

export async function checkPermission(env: string): Promise<boolean> {
  let result = false;
  ExtTelemetry.sendTelemetryEvent(TelemetryEvent.CheckPermissionStart);

  try {
    const checkCoreRes = checkCoreNotEmpty();
    if (checkCoreRes.isErr()) {
      throw checkCoreRes.error;
    }

    const inputs: Inputs = getSystemInputs();
    inputs.env = env;
    const permissions = await core.checkPermission(inputs);
    if (permissions.isErr()) {
      throw permissions.error;
    }
    const teamsAppPermission = permissions.value.find(
      (permission: any) => permission.name === "Teams App"
    );
    const aadPermission = permissions.value.find(
      (permission: any) => permission.name === "Azure AD App"
    );
    result =
      (teamsAppPermission.roles?.includes("Administrator") ?? false) &&
      (aadPermission.roles?.includes("Owner") ?? false);
    ExtTelemetry.sendTelemetryEvent(Stage.checkPermission, {
      [TelemetryProperty.Success]: TelemetrySuccess.Yes,
    });
  } catch (e) {
    ExtTelemetry.sendTelemetryErrorEvent(Stage.checkPermission, e);
    result = false;
  }

  return result;
}

export async function openM365AccountHandler() {
  ExtTelemetry.sendTelemetryEvent(TelemetryEvent.OpenM365Portal);
  return env.openExternal(Uri.parse("https://admin.microsoft.com/Adminportal/"));
}

export async function openAzureAccountHandler() {
  ExtTelemetry.sendTelemetryEvent(TelemetryEvent.OpenAzurePortal);
  return env.openExternal(Uri.parse("https://portal.azure.com/"));
}

export function saveTextDocumentHandler(document: vscode.TextDocumentWillSaveEvent) {
  if (!isValidProject(getWorkspacePath())) {
    return;
  }

  let reason: TelemetryUpdateAppReason | undefined = undefined;
  switch (document.reason) {
    case vscode.TextDocumentSaveReason.Manual:
      reason = TelemetryUpdateAppReason.Manual;
      break;
    case vscode.TextDocumentSaveReason.AfterDelay:
      reason = TelemetryUpdateAppReason.AfterDelay;
      break;
    case vscode.TextDocumentSaveReason.FocusOut:
      reason = TelemetryUpdateAppReason.FocusOut;
      break;
  }

  let curDirectory = path.dirname(document.document.fileName);
  while (curDirectory) {
    if (isValidProject(curDirectory)) {
      ExtTelemetry.sendTelemetryEvent(TelemetryEvent.UpdateTeamsApp, {
        [TelemetryProperty.UpdateTeamsAppReason]: reason,
      });
      return;
    }

    if (curDirectory === path.join(curDirectory, "..")) {
      break;
    }
    curDirectory = path.join(curDirectory, "..");
  }
}

export async function cmdHdlLoadTreeView(context: ExtensionContext) {
  if (
    await exp
      .getExpService()
      .getTreatmentVariableAsync(
        TreatmentVariables.VSCodeConfig,
        TreatmentVariables.CustomizeTreeview,
        true
      )
  ) {
    vscode.commands.executeCommand("setContext", "fx-extension.customizedTreeview", true);
  } else {
    vscode.commands.executeCommand("setContext", "fx-extension.customizedTreeview", false);
  }
  if (!isValidProject(getWorkspacePath())) {
    const disposables = await TreeViewManagerInstance.registerEmptyProjectTreeViews();
    context.subscriptions.push(...disposables);
  } else {
    const disposables = await TreeViewManagerInstance.registerTreeViews();
    context.subscriptions.push(...disposables);
  }

  // Register SignOut tree view command
  commands.registerCommand("fx-extension.signOut", async (node: TreeViewCommand) => {
    try {
      switch (node.contextValue) {
        case "signedinM365": {
          Correlator.run(() => {
            signOutM365(true);
          });
          break;
        }
        case "signedinAzure": {
          Correlator.run(() => {
            signOutAzure(true);
          });
          break;
        }
      }
    } catch (e) {
      showError(e);
    }
  });

  commands.registerCommand("fx-extension.signInGuideline", async (node: TreeViewCommand) => {
    // TODO: update the link when documentation is ready
    switch (node.contextValue) {
      case "signinM365": {
        await env.openExternal(Uri.parse("https://www.office.com/"));
        break;
      }
      case "signinAzure": {
        await env.openExternal(Uri.parse("https://portal.azure.com/"));
        break;
      }
    }
  });
}

export function cmdHdlDisposeTreeView() {
  TreeViewManagerInstance.dispose();
}

export async function showError(e: UserError | SystemError) {
  if (e.stack) {
    VsCodeLogInstance.error(`code:${e.source}.${e.name}, message: ${e.message}, stack: ${e.stack}`);
  } else {
    VsCodeLogInstance.error(`code:${e.source}.${e.name}, message: ${e.message}`);
  }

  const errorCode = `${e.source}.${e.name}`;
  if (isUserCancelError(e)) {
    return;
  } else if ("helpLink" in e && e.helpLink && typeof e.helpLink != "undefined") {
    const help = {
      title: StringResources.vsc.handlers.getHelp,
      run: async (): Promise<void> => {
        commands.executeCommand("vscode.open", Uri.parse(`${e.helpLink}#${e.source}${e.name}`));
      },
    };

    const button = await window.showErrorMessage(`[${errorCode}]: ${e.message}`, help);
    if (button) await button.run();
  } else if (e instanceof SystemError) {
    const sysError = e as SystemError;
    const path = "https://github.com/OfficeDev/TeamsFx/issues/new?";
    const param = `title=bug+report: ${errorCode}&body=${anonymizeFilePaths(
      e.message
    )}\n\nstack:\n${anonymizeFilePaths(e.stack)}\n\n${
      sysError.userData ? anonymizeFilePaths(sysError.userData) : ""
    }`;
    const issue = {
      title: StringResources.vsc.handlers.reportIssue,
      run: async (): Promise<void> => {
        commands.executeCommand("vscode.open", Uri.parse(`${path}${param}`));
      },
    };

    const button = await window.showErrorMessage(`[${errorCode}]: ${e.message}`, issue);
    if (button) await button.run();
  } else {
    await window.showErrorMessage(`[${errorCode}]: ${e.message}`);
  }
}

export async function cmpAccountsHandler() {
  const signInAzureOption: VscQuickPickItem = {
    id: "signInAzure",
    label: StringResources.vsc.handlers.signInAzure,
    function: () => signInAzure(),
  };

  const signOutAzureOption: VscQuickPickItem = {
    id: "signOutAzure",
    label: StringResources.vsc.handlers.signOutOfAzure,
    function: async () =>
      Correlator.run(() => {
        signOutAzure(false);
      }),
  };

  const signInM365Option: VscQuickPickItem = {
    id: "signinM365",
    label: StringResources.vsc.handlers.signIn365,
    function: () => signInM365(),
  };

  const signOutM365Option: VscQuickPickItem = {
    id: "signOutM365",
    label: StringResources.vsc.handlers.signOutOfM365,
    function: async () =>
      Correlator.run(() => {
        signOutM365(false);
      }),
  };

  //TODO: hide subscription list until core or api expose the get subscription list API
  // let selectSubscriptionOption: VscQuickPickItem = {
  //   id: "selectSubscription",
  //   label: "Specify an Azure Subscription",
  //   function: () => selectSubscription(),
  //   detail: "4 subscriptions discovered"
  // };

  const quickPick = window.createQuickPick();

  const quickItemOptionArray: VscQuickPickItem[] = [];

  const m365Account = await AppStudioTokenInstance.getStatus();
  if (m365Account.status === "SignedIn") {
    const accountInfo = m365Account.accountInfo;
    const email = (accountInfo as any).upn ? (accountInfo as any).upn : undefined;
    if (email !== undefined) {
      signOutM365Option.label = signOutM365Option.label.concat(email);
    }
    quickItemOptionArray.push(signOutM365Option);
  } else {
    quickItemOptionArray.push(signInM365Option);
  }

  const solutionSettings = await getAzureSolutionSettings();
  // if non-teamsfx project or Azure project then show Azure account info
  if (!solutionSettings || (solutionSettings && "Azure" === solutionSettings.hostType)) {
    const azureAccount = await AzureAccountManager.getStatus();
    if (azureAccount.status === "SignedIn") {
      const accountInfo = azureAccount.accountInfo;
      const email = (accountInfo as any).upn ? (accountInfo as any).upn : undefined;
      if (email !== undefined) {
        signOutAzureOption.label = signOutAzureOption.label.concat(email);
      }
      quickItemOptionArray.push(signOutAzureOption);
      //quickItemOptionArray.push(selectSubscriptionOption);
    } else {
      quickItemOptionArray.push(signInAzureOption);
    }
  }

  quickPick.items = quickItemOptionArray;
  quickPick.onDidChangeSelection((selection) => {
    if (selection[0]) {
      (selection[0] as VscQuickPickItem).function().catch(console.error);
    }
  });
  quickPick.onDidHide(() => quickPick.dispose());
  quickPick.show();
}

export async function decryptSecret(cipher: string, selection: vscode.Range): Promise<void> {
  ExtTelemetry.sendTelemetryEvent(TelemetryEvent.EditSecretStart, {
    [TelemetryProperty.TriggerFrom]: TelemetryTiggerFrom.Other,
  });
  const editor = vscode.window.activeTextEditor;
  if (!editor) {
    return;
  }
  const inputs = getSystemInputs();
  const result = await core.decrypt(cipher, inputs);
  if (result.isOk()) {
    const editedSecret = await VS_CODE_UI.inputText({
      name: "Secret Editor",
      title: StringResources.vsc.handlers.editSecretTitle,
      default: result.value,
    });
    if (editedSecret.isOk() && editedSecret.value.result) {
      const newCiphertext = await core.encrypt(editedSecret.value.result, inputs);
      if (newCiphertext.isOk()) {
        editor.edit((editBuilder) => {
          editBuilder.replace(selection, newCiphertext.value);
        });
        ExtTelemetry.sendTelemetryEvent(TelemetryEvent.EditSecret, {
          [TelemetryProperty.Success]: TelemetrySuccess.Yes,
        });
      } else {
        ExtTelemetry.sendTelemetryErrorEvent(TelemetryEvent.EditSecret, newCiphertext.error);
      }
    }
  } else {
    ExtTelemetry.sendTelemetryErrorEvent(TelemetryEvent.EditSecret, result.error);
    window.showErrorMessage(StringResources.vsc.handlers.decryptFailed);
  }
}

export async function signOutAzure(isFromTreeView: boolean) {
  ExtTelemetry.sendTelemetryEvent(TelemetryEvent.SignOutStart, {
    [TelemetryProperty.TriggerFrom]: isFromTreeView
      ? TelemetryTiggerFrom.TreeView
      : TelemetryTiggerFrom.CommandPalette,
    [TelemetryProperty.AccountType]: AccountType.Azure,
  });
  const result = await AzureAccountManager.signout();
  if (result) {
    await TreeViewManagerInstance.getTreeView("teamsfx-accounts")!.refresh([
      {
        commandId: "fx-extension.signinAzure",
        label: StringContext.getSignInAzureContext(),
        contextValue: "signinAzure",
      },
    ]);
    await TreeViewManagerInstance.getTreeView("teamsfx-accounts")!.remove([
      {
        commandId: "fx-extension.selectSubscription",
        label: "",
        parent: "fx-extension.signinAzure",
      },
    ]);
  }
}

export async function signOutM365(isFromTreeView: boolean) {
  ExtTelemetry.sendTelemetryEvent(TelemetryEvent.SignOutStart, {
    [TelemetryProperty.TriggerFrom]: isFromTreeView
      ? TelemetryTiggerFrom.TreeView
      : TelemetryTiggerFrom.CommandPalette,
    [TelemetryProperty.AccountType]: AccountType.M365,
  });
  let appstudioLogin: AppStudioTokenProvider = AppStudioTokenInstance;
  const vscodeEnv = detectVsCodeEnv();
  if (vscodeEnv === VsCodeEnv.codespaceBrowser || vscodeEnv === VsCodeEnv.codespaceVsCode) {
    appstudioLogin = AppStudioCodeSpaceTokenInstance;
  }
  const result = await appstudioLogin.signout();
  if (result) {
    await TreeViewManagerInstance.getTreeView("teamsfx-accounts")!.refresh([
      {
        commandId: "fx-extension.signinM365",
        label: StringResources.vsc.handlers.signIn365,
        contextValue: "signinM365",
      },
    ]);
    await TreeViewManagerInstance.getTreeView("teamsfx-accounts")!.remove([
      {
        commandId: "fx-extension.checkSideloading",
        label: "",
        parent: "fx-extension.signinM365",
      },
    ]);
  }

  registerEnvTreeHandler();
}

export async function signInAzure() {
  vscode.commands.executeCommand("fx-extension.signinAzure");
}

export async function signInM365() {
  vscode.commands.executeCommand("fx-extension.signinM365");
}

export async function selectSubscription() {
  vscode.commands.executeCommand("fx-extension.specifySubscription");
}

export interface VscQuickPickItem extends QuickPickItem {
  /**
   * Current id of the option item.
   */
  id: string;

  function: () => Promise<void>;
}<|MERGE_RESOLUTION|>--- conflicted
+++ resolved
@@ -95,12 +95,9 @@
 import { StringContext } from "./utils/stringContext";
 import { ext } from "./extensionVariables";
 import { InputConfigsFolderName } from "@microsoft/teamsfx-api";
-<<<<<<< HEAD
 import { CoreCallbackEvent } from "@microsoft/teamsfx-api";
 import { CommandsWebviewProvider } from "./treeview/commandsWebviewProvider";
-=======
 import { LocalEnvironment } from "./constants";
->>>>>>> 3cd9a2b4
 
 export let core: FxCore;
 export let tools: Tools;
