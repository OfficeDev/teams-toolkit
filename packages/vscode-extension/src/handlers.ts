--- conflicted
+++ resolved
@@ -668,7 +668,6 @@
   }
 }
 
-<<<<<<< HEAD
 export async function createNewEnvironment(args?: any[]): Promise<Result<Void, FxError>> {
   ExtTelemetry.sendTelemetryEvent(
     TelemetryEvent.CreateNewEnvironmentStart,
@@ -689,63 +688,6 @@
 export async function activateEnvironment(args?: any[]): Promise<Result<Void, FxError>> {
   // todo add acitvate logic
   return ok(Void);
-=======
-export async function createNewEnvironment(args?: any[]): Promise<Result<null, FxError>> {
-  ExtTelemetry.sendTelemetryEvent(
-    TelemetryEvent.CreateNewEnvironment,
-    getTriggerFromProperty(args)
-  );
-  if (workspace.workspaceFolders && workspace.workspaceFolders.length > 0) {
-    //todo add create new environment logic
-    return ok(null);
-  } else {
-    const FxError: FxError = {
-      name: "NoWorkspace",
-      source: ExtensionSource,
-      message: StringResources.vsc.handlers.noOpenWorkspace,
-      timestamp: new Date(),
-    };
-    showError(FxError);
-    ExtTelemetry.sendTelemetryErrorEvent(TelemetryEvent.CreateNewEnvironment, FxError);
-    return err(FxError);
-  }
-}
-
-export async function viewEnvironment(args?: any[]): Promise<Result<null, FxError>> {
-  ExtTelemetry.sendTelemetryEvent(TelemetryEvent.ViewEnvironment, getTriggerFromProperty(args));
-  if (workspace.workspaceFolders && workspace.workspaceFolders.length > 0) {
-    //todo add view environment logic
-    return ok(null);
-  } else {
-    const FxError: FxError = {
-      name: "NoWorkspace",
-      source: ExtensionSource,
-      message: StringResources.vsc.handlers.noOpenWorkspace,
-      timestamp: new Date(),
-    };
-    showError(FxError);
-    ExtTelemetry.sendTelemetryErrorEvent(TelemetryEvent.ViewEnvironment, FxError);
-    return err(FxError);
-  }
-}
-
-export async function activateEnvironment(args?: any[]): Promise<Result<null, FxError>> {
-  ExtTelemetry.sendTelemetryEvent(TelemetryEvent.ActivateEnvironment, getTriggerFromProperty(args));
-  if (workspace.workspaceFolders && workspace.workspaceFolders.length > 0) {
-    //todo add activate environment logic
-    return ok(null);
-  } else {
-    const FxError: FxError = {
-      name: "NoWorkspace",
-      source: ExtensionSource,
-      message: StringResources.vsc.handlers.noOpenWorkspace,
-      timestamp: new Date(),
-    };
-    showError(FxError);
-    ExtTelemetry.sendTelemetryErrorEvent(TelemetryEvent.ActivateEnvironment, FxError);
-    return err(FxError);
-  }
->>>>>>> 8cbc9143
 }
 
 export async function openM365AccountHandler() {
