--- conflicted
+++ resolved
@@ -684,7 +684,6 @@
   return result;
 }
 
-<<<<<<< HEAD
 export async function viewEnvironment(env: string): Promise<Result<Void, FxError>> {
   if (workspace.workspaceFolders && workspace.workspaceFolders.length > 0) {
     const envFilePath = path.join(
@@ -731,11 +730,6 @@
     ExtTelemetry.sendTelemetryErrorEvent(TelemetryEvent.ViewEnvironment, FxError);
     return err(FxError);
   }
-
-=======
-export async function viewEnvironment(args?: any[]): Promise<Result<Void, FxError>> {
-  // todo add view logic
->>>>>>> 49e1b7b5
   return ok(Void);
 }
 
