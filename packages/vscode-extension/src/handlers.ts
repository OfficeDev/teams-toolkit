// Copyright (c) Microsoft Corporation.
// Licensed under the MIT license.

/* eslint-disable @typescript-eslint/no-floating-promises */

/**
 * @author Huajie Zhang <zhjay23@qq.com>
 */
"use strict";

import * as fs from "fs-extra";
import * as path from "path";
import * as util from "util";
import * as uuid from "uuid";
import * as vscode from "vscode";

import {
  AppPackageFolderName,
  BuildFolderName,
  ConfigFolderName,
  CoreCallbackEvent,
  CreateProjectResult,
  Func,
  FxError,
  Inputs,
  M365TokenProvider,
  ManifestTemplateFileName,
  ManifestUtil,
  OptionItem,
  Result,
  SelectFileConfig,
  SelectFolderConfig,
  SingleSelectConfig,
  Stage,
  StaticOptions,
  SubscriptionInfo,
  SystemError,
  UserError,
  Void,
  Warning,
  err,
  ok,
} from "@microsoft/teamsfx-api";
import {
  AppStudioScopes,
  AuthSvcScopes,
  CapabilityOptions,
  ConcurrentError,
  Correlator,
  DepsManager,
  DepsType,
  FeatureFlags,
  FxCore,
  Hub,
  InvalidProjectError,
  JSONSyntaxError,
  MetadataV3,
  QuestionNames,
  askSubscription,
  assembleError,
  environmentManager,
  featureFlagManager,
  generateScaffoldingSummary,
  getHashedEnv,
  getProjectMetadata,
  globalStateGet,
  globalStateUpdate,
  isUserCancelError,
  isValidOfficeAddInProject,
  isValidProject,
  manifestUtils,
  pathUtils,
  pluginManifestUtils,
  teamsDevPortalClient,
} from "@microsoft/teamsfx-core";
import { ExtensionContext, QuickPickItem, Uri, commands, env, window, workspace } from "vscode";
import commandController from "./commandController";
import azureAccountManager from "./commonlib/azureLogin";
import { signedIn, signedOut } from "./commonlib/common/constant";
import VsCodeLogInstance from "./commonlib/log";
import M365TokenInstance from "./commonlib/m365Login";
import {
  AzurePortalUrl,
  CommandKey,
  DeveloperPortalHomeLink,
  GlobalKey,
  PublishAppLearnMoreLink,
} from "./constants";
import { PanelType } from "./controls/PanelType";
import { WebviewPanel } from "./controls/webviewPanel";
import { invokeTeamsAgent } from "./copilotChatHandlers";
import { isTestToolEnabledProject } from "./debug/commonUtils";
import {
  RecommendedOperations,
  openTestToolDisplayMessage,
  openTestToolMessage,
} from "./debug/constants";
import { vscodeLogger } from "./debug/depsChecker/vscodeLogger";
import { vscodeTelemetry } from "./debug/depsChecker/vscodeTelemetry";
import { openHubWebClient } from "./debug/launch";
import * as localPrerequisites from "./debug/prerequisitesHandler";
import { selectAndDebug } from "./debug/runIconHandler";
import { ExtensionErrors, ExtensionSource } from "./error";
import * as exp from "./exp/index";
import { TreatmentVariableValue } from "./exp/treatmentVariables";
import {
  checkIsSPFx,
  context,
  core,
  initializeGlobalVariables,
  isOfficeAddInProject,
  isSPFxProject,
  isTeamsFxProject,
  setCommandIsRunning,
  setCore,
  setTools,
  tools,
  workspaceUri,
} from "./globalVariables";
import { TeamsAppMigrationHandler } from "./migration/migrationHandler";
import { openOfficeDevFolder } from "./officeDevHandlers";
import { VS_CODE_UI } from "./qm/vsc_ui";
import { ExtTelemetry } from "./telemetry/extTelemetry";
import {
  AccountType,
  InProductGuideInteraction,
  TelemetryEvent,
  TelemetryProperty,
  TelemetrySuccess,
  TelemetryTriggerFrom,
  TelemetryUpdateAppReason,
  VSCodeWindowChoice,
} from "./telemetry/extTelemetryEvents";
import accountTreeViewProviderInstance from "./treeview/account/accountTreeViewProvider";
import { AzureAccountNode } from "./treeview/account/azureNode";
import { AccountItemStatus } from "./treeview/account/common";
import { M365AccountNode } from "./treeview/account/m365Node";
import envTreeProviderInstance from "./treeview/environmentTreeViewProvider";
import { TreeViewCommand } from "./treeview/treeViewCommand";
import TreeViewManagerInstance from "./treeview/treeViewManager";
import { getLocalDebugMessageTemplate, openFolderInExplorer } from "./utils/commonUtils";
import { getResourceGroupNameFromEnv, getSubscriptionInfoFromEnv } from "./utils/envTreeUtils";
import { anonymizeFilePaths } from "./utils/fileSystemUtils";
import { getDefaultString, localize } from "./utils/localizeUtils";
import { getAppName } from "./utils/appDefinitionUtils";
import { ExtensionSurvey } from "./utils/survey";
import {
  getTeamsAppTelemetryInfoByEnv,
  getTriggerFromProperty,
  isTriggerFromWalkThrough,
<<<<<<< HEAD
  openFolderInExplorer,
} from "./utils/commonUtils";
import { getSystemInputs } from "./utils/environmentUtils";
import { anonymizeFilePaths } from "./utils/fileSystemUtils";
import { getDefaultString, localize } from "./utils/localizeUtils";
import { triggerV3Migration } from "./utils/migrationUtils";
import { updateProjectStatus } from "./utils/projectStatusUtils";
import { ExtensionSurvey } from "./utils/survey";
=======
} from "./utils/telemetryUtils";
import {
  openTestToolDisplayMessage,
  openTestToolMessage,
  RecommendedOperations,
} from "./debug/constants";
import { openOfficeDevFolder } from "./utils/workspaceUtils";
import { invokeTeamsAgent } from "./handlers/copilotChatHandlers";
import { updateProjectStatus } from "./utils/projectStatusUtils";
import { triggerV3Migration } from "./utils/migrationUtils";
import { isTestToolEnabledProject } from "./debug/commonUtils";
import { getSystemInputs } from "./utils/systemEnvUtils";
>>>>>>> 468698fa

export function activate(): Result<Void, FxError> {
  const result: Result<Void, FxError> = ok(Void);
  const validProject = isValidProject(workspaceUri?.fsPath);
  if (validProject) {
    const fixedProjectSettings = getProjectMetadata(workspaceUri?.fsPath);
    ExtTelemetry.addSharedProperty(
      TelemetryProperty.ProjectId,
      fixedProjectSettings?.projectId as string
    );
    ExtTelemetry.sendTelemetryEvent(TelemetryEvent.OpenTeamsApp, {});
    void azureAccountManager.setStatusChangeMap(
      "successfully-sign-in-azure",
      (status, token, accountInfo) => {
        if (status === signedIn) {
          void window.showInformationMessage(localize("teamstoolkit.handlers.azureSignIn"));
        } else if (status === signedOut) {
          void window.showInformationMessage(localize("teamstoolkit.handlers.azureSignOut"));
        }
        return Promise.resolve();
      },
      false
    );
  }
  try {
    const m365Login: M365TokenProvider = M365TokenInstance;
    const m365NotificationCallback = (
      status: string,
      token: string | undefined,
      accountInfo: Record<string, unknown> | undefined
    ) => {
      if (status === signedIn) {
        void window.showInformationMessage(localize("teamstoolkit.handlers.m365SignIn"));
      } else if (status === signedOut) {
        void window.showInformationMessage(localize("teamstoolkit.handlers.m365SignOut"));
      }
      return Promise.resolve();
    };

    void M365TokenInstance.setStatusChangeMap(
      "successfully-sign-in-m365",
      { scopes: AppStudioScopes },
      m365NotificationCallback,
      false
    );
    setTools({
      logProvider: VsCodeLogInstance,
      tokenProvider: {
        azureAccountProvider: azureAccountManager,
        m365TokenProvider: m365Login,
      },
      telemetryReporter: ExtTelemetry.reporter,
      ui: VS_CODE_UI,
      expServiceProvider: exp.getExpService(),
    });
    setCore(new FxCore(tools));
    core.on(CoreCallbackEvent.lock, async (command: string) => {
      setCommandIsRunning(true);
      await commandController.lockedByOperation(command);
    });
    core.on(CoreCallbackEvent.unlock, async (command: string) => {
      setCommandIsRunning(false);
      await commandController.unlockedByOperation(command);
    });
    const workspacePath = workspaceUri?.fsPath;
    if (workspacePath) {
      addFileSystemWatcher(workspacePath);
    }

    if (workspacePath) {
      // refresh env tree when env config files added or deleted.
      workspace.onDidCreateFiles(async (event) => {
        await refreshEnvTreeOnFileChanged(workspacePath, event.files);
      });

      workspace.onDidDeleteFiles(async (event) => {
        await refreshEnvTreeOnFileChanged(workspacePath, event.files);
      });

      workspace.onDidRenameFiles(async (event) => {
        const files = [];
        for (const f of event.files) {
          files.push(f.newUri);
          files.push(f.oldUri);
        }

        await refreshEnvTreeOnFileChanged(workspacePath, files);
      });

      workspace.onDidSaveTextDocument(async (event) => {
        await refreshEnvTreeOnFileContentChanged(workspacePath, event.uri.fsPath);
      });
    }
  } catch (e) {
    const FxError: FxError = {
      name: (e as Error).name,
      source: ExtensionSource,
      message: (e as Error).message,
      stack: (e as Error).stack,
      timestamp: new Date(),
    };
    void showError(FxError);
    return err(FxError);
  }
  return result;
}

// only used for telemetry
export async function getSettingsVersion(): Promise<string | undefined> {
  if (core) {
    const input = getSystemInputs();
    input.ignoreEnvInfo = true;

    // TODO: from the experience of 'is-from-sample':
    // in some circumstances, getProjectConfig() returns undefined even projectSettings.json is valid.
    // This is a workaround to prevent that. We can change to the following code after the root cause is found.
    // const projectConfig = await core.getProjectConfig(input);
    // ignore errors for telemetry
    // if (projectConfig.isOk()) {
    //   return projectConfig.value?.settings?.version;
    // }
    const versionCheckResult = await projectVersionCheck();
    if (versionCheckResult.isOk()) {
      return versionCheckResult.value.currentVersion;
    }
  }
  return undefined;
}

async function refreshEnvTreeOnFileChanged(workspacePath: string, files: readonly Uri[]) {
  let needRefresh = false;
  for (const file of files) {
    // check if file is env config
    const res = await core.isEnvFile(workspacePath, file.fsPath);
    if (res.isOk() && res.value) {
      needRefresh = true;
      break;
    }
  }

  if (needRefresh) {
    await envTreeProviderInstance.reloadEnvironments();
  }
}

export function addFileSystemWatcher(workspacePath: string) {
  if (isValidProject(workspaceUri?.fsPath)) {
    const packageLockFileWatcher = vscode.workspace.createFileSystemWatcher("**/package-lock.json");

    packageLockFileWatcher.onDidCreate(async (event) => {
      await sendSDKVersionTelemetry(event.fsPath);
    });

    packageLockFileWatcher.onDidChange(async (event) => {
      await sendSDKVersionTelemetry(event.fsPath);
    });

    const yorcFileWatcher = vscode.workspace.createFileSystemWatcher("**/.yo-rc.json");
    yorcFileWatcher.onDidCreate((event) => {
      refreshSPFxTreeOnFileChanged();
    });
    yorcFileWatcher.onDidChange((event) => {
      refreshSPFxTreeOnFileChanged();
    });
    yorcFileWatcher.onDidDelete((event) => {
      refreshSPFxTreeOnFileChanged();
    });
  }
}

export function refreshSPFxTreeOnFileChanged() {
  initializeGlobalVariables(context);

  TreeViewManagerInstance.updateTreeViewsOnSPFxChanged();
}

export async function sendSDKVersionTelemetry(filePath: string) {
  const packageLockFile = (await fs.readJson(filePath).catch(() => {})) as {
    dependencies: { [key: string]: { version: string } };
  };
  ExtTelemetry.sendTelemetryEvent(TelemetryEvent.UpdateSDKPackages, {
    [TelemetryProperty.BotbuilderVersion]: packageLockFile?.dependencies["botbuilder"]?.version,
    [TelemetryProperty.TeamsFxVersion]:
      packageLockFile?.dependencies["@microsoft/teamsfx"]?.version,
    [TelemetryProperty.TeamsJSVersion]:
      packageLockFile?.dependencies["@microsoft/teams-js"]?.version,
  });
}

async function refreshEnvTreeOnFileContentChanged(workspacePath: string, filePath: string) {
  const projectSettingsPath = path.resolve(
    workspacePath,
    `.${ConfigFolderName}`,
    "configs",
    "projectSettings.json"
  );

  // check if file is project config
  if (path.normalize(filePath) === path.normalize(projectSettingsPath)) {
    await envTreeProviderInstance.reloadEnvironments();
  }
}

export async function createNewProjectHandler(...args: any[]): Promise<Result<any, FxError>> {
  ExtTelemetry.sendTelemetryEvent(TelemetryEvent.CreateProjectStart, getTriggerFromProperty(args));
  let inputs: Inputs | undefined;
  if (args?.length === 1) {
    if (!!args[0].teamsAppFromTdp) {
      inputs = getSystemInputs();
      inputs.teamsAppFromTdp = args[0].teamsAppFromTdp;
    }
  } else if (args?.length === 2) {
    // from copilot chat
    inputs = { ...getSystemInputs(), ...args[1] };
  }
  const result = await runCommand(Stage.create, inputs);
  if (result.isErr()) {
    return err(result.error);
  }

  const res = result.value as CreateProjectResult;
  if (res.shouldInvokeTeamsAgent) {
    await invokeTeamsAgent([TelemetryTriggerFrom.CreateAppQuestionFlow]);
    return result;
  }
  const projectPathUri = Uri.file(res.projectPath);
  // If it is triggered in @office /create for code gen, then do no open the temp folder.
  if (isValidOfficeAddInProject(projectPathUri.fsPath) && inputs?.agent === "office") {
    return result;
  }
  // show local debug button by default
  if (isValidOfficeAddInProject(projectPathUri.fsPath)) {
    await openOfficeDevFolder(projectPathUri, true, res.warnings, args);
  } else {
    await openFolder(projectPathUri, true, res.warnings, args);
  }
  return result;
}

export async function openFolder(
  folderPath: Uri,
  showLocalDebugMessage: boolean,
  warnings?: Warning[] | undefined,
  args?: any[]
) {
  await updateAutoOpenGlobalKey(showLocalDebugMessage, folderPath, warnings, args);
  ExtTelemetry.sendTelemetryEvent(TelemetryEvent.OpenNewProject, {
    [TelemetryProperty.VscWindow]: VSCodeWindowChoice.NewWindowByDefault,
  });
  await commands.executeCommand("vscode.openFolder", folderPath, true);
}

export async function updateAutoOpenGlobalKey(
  showLocalDebugMessage: boolean,
  projectUri: Uri,
  warnings: Warning[] | undefined,
  args?: any[]
): Promise<void> {
  if (isTriggerFromWalkThrough(args)) {
    await globalStateUpdate(GlobalKey.OpenWalkThrough, true);
    await globalStateUpdate(GlobalKey.OpenReadMe, "");
  } else {
    await globalStateUpdate(GlobalKey.OpenWalkThrough, false);
    await globalStateUpdate(GlobalKey.OpenReadMe, projectUri.fsPath);
  }

  if (showLocalDebugMessage) {
    await globalStateUpdate(GlobalKey.ShowLocalDebugMessage, true);
  }

  if (warnings?.length) {
    await globalStateUpdate(GlobalKey.CreateWarnings, JSON.stringify(warnings));
  }

  if (checkIsSPFx(projectUri.fsPath)) {
    globalStateUpdate(GlobalKey.AutoInstallDependency, true);
  }
}

export async function selectAndDebugHandler(args?: any[]): Promise<Result<null, FxError>> {
  ExtTelemetry.sendTelemetryEvent(TelemetryEvent.RunIconDebugStart, getTriggerFromProperty(args));
  const result = await selectAndDebug();
  await processResult(TelemetryEvent.RunIconDebug, result);
  return result;
}

export async function treeViewLocalDebugHandler(): Promise<Result<null, FxError>> {
  ExtTelemetry.sendTelemetryEvent(TelemetryEvent.TreeViewLocalDebug);
  await vscode.commands.executeCommand("workbench.action.quickOpen", "debug ");

  return ok(null);
}

export function debugInTestToolHandler(source: "treeview" | "message") {
  return async () => {
    if (source === "treeview") {
      ExtTelemetry.sendTelemetryEvent(TelemetryEvent.TreeViewDebugInTestTool);
    } else {
      ExtTelemetry.sendTelemetryEvent(TelemetryEvent.MessageDebugInTestTool);
    }
    await vscode.commands.executeCommand("workbench.action.quickOpen", "debug Debug in Test Tool");
    return ok<unknown, FxError>(null);
  };
}

export async function treeViewPreviewHandler(...args: any[]): Promise<Result<null, FxError>> {
  ExtTelemetry.sendTelemetryEvent(
    TelemetryEvent.TreeViewPreviewStart,
    getTriggerFromProperty(args)
  );
  const properties: { [key: string]: string } = {};

  try {
    const env = args[1]?.identifier as string;
    const inputs = getSystemInputs();
    inputs.env = env;
    properties[TelemetryProperty.Env] = env;

    const result = await core.previewWithManifest(inputs);
    if (result.isErr()) {
      throw result.error;
    }

    const hub = inputs[QuestionNames.M365Host] as Hub;
    const url = result.value;
    properties[TelemetryProperty.Hub] = hub;

    await openHubWebClient(hub, url);
  } catch (error) {
    const assembledError = assembleError(error);
    void showError(assembledError);
    ExtTelemetry.sendTelemetryErrorEvent(
      TelemetryEvent.TreeViewPreview,
      assembledError,
      properties
    );
    return err(assembledError);
  }

  ExtTelemetry.sendTelemetryEvent(TelemetryEvent.TreeViewPreview, {
    [TelemetryProperty.Success]: TelemetrySuccess.Yes,
    ...properties,
  });
  return ok(null);
}

export async function validateManifestHandler(args?: any[]): Promise<Result<null, FxError>> {
  ExtTelemetry.sendTelemetryEvent(
    TelemetryEvent.ValidateManifestStart,
    getTriggerFromProperty(args)
  );

  const inputs = getSystemInputs();
  return await runCommand(Stage.validateApplication, inputs);
}

/**
 * Ask user to select environment, local is included
 */
export async function askTargetEnvironment(): Promise<Result<string, FxError>> {
  const projectPath = workspaceUri?.fsPath;
  if (!isValidProject(projectPath)) {
    return err(new InvalidProjectError());
  }
  const envProfilesResult = await environmentManager.listAllEnvConfigs(projectPath!);
  if (envProfilesResult.isErr()) {
    return err(envProfilesResult.error);
  }
  const config: SingleSelectConfig = {
    name: "targetEnvName",
    title: "Select an environment",
    options: envProfilesResult.value,
  };
  const selectedEnv = await VS_CODE_UI.selectOption(config);
  if (selectedEnv.isErr()) {
    return err(selectedEnv.error);
  } else {
    return ok(selectedEnv.value.result as string);
  }
}

export async function buildPackageHandler(...args: unknown[]): Promise<Result<unknown, FxError>> {
  ExtTelemetry.sendTelemetryEvent(TelemetryEvent.BuildStart, getTriggerFromProperty(args));
  return await runCommand(Stage.createAppPackage);
}

export async function provisionHandler(...args: unknown[]): Promise<Result<unknown, FxError>> {
  ExtTelemetry.sendTelemetryEvent(TelemetryEvent.ProvisionStart, getTriggerFromProperty(args));
  const result = await runCommand(Stage.provision);

  if (result.isErr() && isUserCancelError(result.error)) {
    return result;
  } else {
    // refresh env tree except provision cancelled.
    await envTreeProviderInstance.reloadEnvironments();
    return result;
  }
}

export async function deployHandler(...args: unknown[]): Promise<Result<null, FxError>> {
  ExtTelemetry.sendTelemetryEvent(TelemetryEvent.DeployStart, getTriggerFromProperty(args));
  return await runCommand(Stage.deploy);
}

export async function publishHandler(...args: unknown[]): Promise<Result<null, FxError>> {
  ExtTelemetry.sendTelemetryEvent(TelemetryEvent.PublishStart, getTriggerFromProperty(args));
  return await runCommand(Stage.publish);
}

let lastAppPackageFile: string | undefined;

export async function publishInDeveloperPortalHandler(
  ...args: unknown[]
): Promise<Result<null, FxError>> {
  ExtTelemetry.sendTelemetryEvent(
    TelemetryEvent.PublishInDeveloperPortalStart,
    getTriggerFromProperty(args)
  );
  const workspacePath = workspaceUri?.fsPath;
  const zipDefaultFolder: string | undefined = path.join(
    workspacePath!,
    BuildFolderName,
    AppPackageFolderName
  );

  let files: string[] = [];
  if (await fs.pathExists(zipDefaultFolder)) {
    files = await fs.readdir(zipDefaultFolder);
    files = files
      .filter((file) => path.extname(file).toLowerCase() === ".zip")
      .map((file) => {
        return path.join(zipDefaultFolder, file);
      });
  }
  while (true) {
    const selectFileConfig: SelectFileConfig = {
      name: "appPackagePath",
      title: localize("teamstoolkit.publishInDevPortal.selectFile.title"),
      placeholder: localize("teamstoolkit.publishInDevPortal.selectFile.placeholder"),
      filters: {
        "Zip files": ["zip"],
      },
    };
    if (lastAppPackageFile && fs.existsSync(lastAppPackageFile)) {
      selectFileConfig.default = lastAppPackageFile;
    } else {
      selectFileConfig.possibleFiles = files.map((file) => {
        const appPackageFilename = path.basename(file);
        const appPackageFilepath = path.dirname(file);
        return {
          id: file,
          label: `$(file) ${appPackageFilename}`,
          description: appPackageFilepath,
        };
      });
    }
    const selectFileResult = await VS_CODE_UI.selectFile(selectFileConfig);
    if (selectFileResult.isErr()) {
      ExtTelemetry.sendTelemetryErrorEvent(
        TelemetryEvent.PublishInDeveloperPortal,
        selectFileResult.error,
        getTriggerFromProperty(args)
      );
      return ok(null);
    }
    if (
      (lastAppPackageFile && selectFileResult.value.result === lastAppPackageFile) ||
      (!lastAppPackageFile && files.indexOf(selectFileResult.value.result!) !== -1)
    ) {
      // user selected file in options
      lastAppPackageFile = selectFileResult.value.result;
      break;
    }
    // final confirmation
    lastAppPackageFile = selectFileResult.value.result!;
    const appPackageFilename = path.basename(lastAppPackageFile);
    const appPackageFilepath = path.dirname(lastAppPackageFile);
    const confirmOption: SingleSelectConfig = {
      options: [
        {
          id: "yes",
          label: `$(file) ${appPackageFilename}`,
          description: appPackageFilepath,
        },
      ],
      name: "confirm",
      title: localize("teamstoolkit.publishInDevPortal.selectFile.title"),
      placeholder: localize("teamstoolkit.publishInDevPortal.confirmFile.placeholder"),
      step: 2,
    };
    const confirm = await VS_CODE_UI.selectOption(confirmOption);
    if (confirm.isErr()) {
      ExtTelemetry.sendTelemetryErrorEvent(
        TelemetryEvent.PublishInDeveloperPortal,
        confirm.error,
        getTriggerFromProperty(args)
      );
      return ok(null);
    }
    if (confirm.value.type === "success") {
      break;
    }
  }
  const inputs = getSystemInputs();
  inputs["appPackagePath"] = lastAppPackageFile;
  const res = await runCommand(Stage.publishInDeveloperPortal, inputs);
  if (res.isErr()) {
    ExtTelemetry.sendTelemetryErrorEvent(
      TelemetryEvent.PublishInDeveloperPortal,
      res.error,
      getTriggerFromProperty(args)
    );
  }
  return res;
}

export function openFolderHandler(...args: unknown[]): Promise<Result<unknown, FxError>> {
  const scheme = "file://";
  ExtTelemetry.sendTelemetryEvent(TelemetryEvent.OpenFolder, {
    [TelemetryProperty.TriggerFrom]: TelemetryTriggerFrom.Notification,
  });
  if (args && args.length > 0 && args[0]) {
    let path = args[0] as string;
    if (path.startsWith(scheme)) {
      path = path.substring(scheme.length);
    }
    const uri = Uri.file(path);
    openFolderInExplorer(uri.fsPath);
  }
  return Promise.resolve(ok(null));
}

export async function addWebpart(...args: unknown[]) {
  ExtTelemetry.sendTelemetryEvent(TelemetryEvent.AddWebpartStart, getTriggerFromProperty(args));

  return await runCommand(Stage.addWebpart);
}

export async function runCommand(
  stage: Stage,
  defaultInputs?: Inputs,
  telemetryProperties?: { [key: string]: string }
): Promise<Result<any, FxError>> {
  const eventName = ExtTelemetry.stageToEvent(stage);
  let result: Result<any, FxError> = ok(null);
  let inputs: Inputs | undefined;
  try {
    const checkCoreRes = checkCoreNotEmpty();
    if (checkCoreRes.isErr()) {
      throw checkCoreRes.error;
    }

    inputs = defaultInputs ? defaultInputs : getSystemInputs();
    inputs.stage = stage;
    inputs.inProductDoc = TreatmentVariableValue.inProductDoc;

    switch (stage) {
      case Stage.create: {
        inputs.projectId = inputs.projectId ?? uuid.v4();
        const tmpResult = await core.createProject(inputs);
        if (tmpResult.isErr()) {
          result = err(tmpResult.error);
        } else {
          result = ok(tmpResult.value);
        }
        break;
      }
      case Stage.provision: {
        result = await core.provisionResources(inputs);
        if (inputs.env === "local" && result.isErr()) {
          result.error.recommendedOperation = RecommendedOperations.DebugInTestTool;
        }
        break;
      }
      case Stage.deploy: {
        result = await core.deployArtifacts(inputs);
        if (inputs.env === "local" && result.isErr()) {
          result.error.recommendedOperation = RecommendedOperations.DebugInTestTool;
        }
        break;
      }
      case Stage.deployAad: {
        result = await core.deployAadManifest(inputs);
        break;
      }
      case Stage.deployTeams: {
        result = await core.deployTeamsManifest(inputs);
        break;
      }
      case Stage.buildAad: {
        result = await core.buildAadManifest(inputs);
        break;
      }
      case Stage.publish: {
        result = await core.publishApplication(inputs);
        break;
      }
      case Stage.debug: {
        inputs.ignoreEnvInfo = false;
        inputs.checkerInfo = {
          skipNgrok: false, // TODO: remove this flag
          trustDevCert: true, // TODO: remove this flag
        };
        result = await core.localDebug(inputs);
        break;
      }
      case Stage.createEnv: {
        result = await core.createEnv(inputs);
        break;
      }
      case Stage.publishInDeveloperPortal: {
        result = await core.publishInDeveloperPortal(inputs);
        break;
      }
      case Stage.addWebpart: {
        result = await core.addWebpart(inputs);
        break;
      }
      case Stage.validateApplication: {
        result = await core.validateApplication(inputs);
        break;
      }
      case Stage.createAppPackage: {
        result = await core.createAppPackage(inputs);
        break;
      }
      case Stage.copilotPluginAddAPI: {
        result = await core.copilotPluginAddAPI(inputs);
        break;
      }
      default:
        throw new SystemError(
          ExtensionSource,
          ExtensionErrors.UnsupportedOperation,
          util.format(localize("teamstoolkit.handlers.operationNotSupport"), stage)
        );
    }
  } catch (e) {
    result = wrapError(e as Error);
  }

  await processResult(eventName, result, inputs, telemetryProperties);

  return result;
}

export async function downloadSampleApp(...args: unknown[]) {
  const sampleId = args[1] as string;
  const props: any = {
    [TelemetryProperty.TriggerFrom]: getTriggerFromProperty(args),
    [TelemetryProperty.SampleAppName]: sampleId,
  };
  ExtTelemetry.sendTelemetryEvent(TelemetryEvent.DownloadSampleStart, props);
  const inputs: Inputs = getSystemInputs();
  inputs["samples"] = sampleId;
  inputs.projectId = inputs.projectId ?? uuid.v4();

  const res = await downloadSample(inputs);
  if (inputs.projectId) {
    props[TelemetryProperty.NewProjectId] = inputs.projectId;
  }
  if (res.isOk()) {
    props[TelemetryProperty.Success] = TelemetrySuccess.Yes;
    ExtTelemetry.sendTelemetryEvent(TelemetryEvent.DownloadSample, props);
    await openFolder(res.value, true);
  } else {
    props[TelemetryProperty.Success] = TelemetrySuccess.No;
    ExtTelemetry.sendTelemetryErrorEvent(TelemetryEvent.DownloadSample, res.error, props);
  }
}

export async function downloadSample(inputs: Inputs): Promise<Result<any, FxError>> {
  let result: Result<any, FxError> = ok(null);
  try {
    const checkCoreRes = checkCoreNotEmpty();
    if (checkCoreRes.isErr()) {
      throw checkCoreRes.error;
    }

    inputs.stage = Stage.create;
    const tmpResult = await core.createSampleProject(inputs);
    if (tmpResult.isErr()) {
      result = err(tmpResult.error);
    } else {
      const uri = Uri.file(tmpResult.value.projectPath);
      result = ok(uri);
    }
  } catch (e) {
    result = wrapError(e as Error);
  }

  if (result.isErr()) {
    const error = result.error;
    if (!isUserCancelError(error)) {
      if (isLoginFailureError(error)) {
        void window.showErrorMessage(localize("teamstoolkit.handlers.loginFailed"));
      } else {
        void showError(error);
      }
    }
  }

  return result;
}

export async function runUserTask(
  func: Func,
  eventName: string,
  ignoreEnvInfo: boolean,
  envName?: string,
  telemetryProperties?: { [key: string]: string }
): Promise<Result<any, FxError>> {
  let result: Result<any, FxError> = ok(null);
  let inputs: Inputs | undefined;
  try {
    const checkCoreRes = checkCoreNotEmpty();
    if (checkCoreRes.isErr()) {
      throw checkCoreRes.error;
    }

    inputs = getSystemInputs();
    inputs.ignoreEnvInfo = ignoreEnvInfo;
    inputs.env = envName;
    result = await core.executeUserTask(func, inputs);
  } catch (e) {
    result = wrapError(e as Error);
  }

  await processResult(eventName, result, inputs, telemetryProperties);

  return result;
}

//TODO workaround
function isLoginFailureError(error: FxError): boolean {
  return !!error.message && error.message.includes("Cannot get user login information");
}

async function processResult(
  eventName: string | undefined,
  result: Result<null, FxError>,
  inputs?: Inputs,
  extraProperty?: { [key: string]: string }
) {
  const envProperty: { [key: string]: string } = {};
  const createProperty: { [key: string]: string } = {};

  if (inputs?.env) {
    envProperty[TelemetryProperty.Env] = getHashedEnv(inputs.env);
    const appInfo = await getTeamsAppTelemetryInfoByEnv(inputs.env);
    if (appInfo) {
      envProperty[TelemetryProperty.AppId] = appInfo.appId;
      envProperty[TelemetryProperty.TenantId] = appInfo.tenantId;
    }
  }
  if (eventName == TelemetryEvent.CreateProject && inputs?.projectId) {
    createProperty[TelemetryProperty.NewProjectId] = inputs?.projectId;
  }
  if (eventName === TelemetryEvent.CreateProject && inputs?.isM365) {
    createProperty[TelemetryProperty.IsCreatingM365] = "true";
  }

  if (eventName === TelemetryEvent.Deploy && inputs && inputs["include-aad-manifest"] === "yes") {
    eventName = TelemetryEvent.DeployAadManifest;
  }

  if (result.isErr()) {
    if (eventName) {
      ExtTelemetry.sendTelemetryErrorEvent(eventName, result.error, {
        ...createProperty,
        ...envProperty,
        ...extraProperty,
      });
    }
    const error = result.error;
    if (isUserCancelError(error)) {
      return;
    }
    if (isLoginFailureError(error)) {
      void window.showErrorMessage(localize("teamstoolkit.handlers.loginFailed"));
      return;
    }
    void showError(error);
  } else {
    if (eventName) {
      if (eventName === TelemetryEvent.CreateNewEnvironment) {
        if (inputs?.sourceEnvName) {
          envProperty[TelemetryProperty.SourceEnv] = getHashedEnv(inputs.sourceEnvName);
        }
        if (inputs?.targetEnvName) {
          envProperty[TelemetryProperty.TargetEnv] = getHashedEnv(inputs.targetEnvName);
        }
      }
      ExtTelemetry.sendTelemetryEvent(eventName, {
        [TelemetryProperty.Success]: TelemetrySuccess.Yes,
        ...createProperty,
        ...envProperty,
        ...extraProperty,
      });
    }
  }
}

export function wrapError(e: Error): Result<null, FxError> {
  if (
    e instanceof UserError ||
    e instanceof SystemError ||
    (e.constructor &&
      e.constructor.name &&
      (e.constructor.name === "SystemError" || e.constructor.name === "UserError"))
  ) {
    return err(e as FxError);
  }
  return err(
    new SystemError({ error: e, source: ExtensionSource, name: ExtensionErrors.UnknwonError })
  );
}

function checkCoreNotEmpty(): Result<null, SystemError> {
  if (!core) {
    return err(
      new SystemError(
        ExtensionSource,
        ExtensionErrors.UnsupportedOperation,
        localize("teamstoolkit.handlers.coreNotReady")
      )
    );
  }
  return ok(null);
}

export async function validateAzureDependenciesHandler(): Promise<string | undefined> {
  try {
    await triggerV3Migration();
    return undefined;
  } catch (error: any) {
    void showError(error as FxError);
    return "1";
  }
}

/**
 * Check & install required local prerequisites before local debug.
 */
export async function validateLocalPrerequisitesHandler(): Promise<string | undefined> {
  try {
    await triggerV3Migration();
    return undefined;
  } catch (error: any) {
    void showError(error as FxError);
    return "1";
  }
}

/*
 * Prompt window to let user install the app in Teams
 */
export async function installAppInTeams(): Promise<string | undefined> {
  try {
    await triggerV3Migration();
    return undefined;
  } catch (error: any) {
    void showError(error as FxError);
    return "1";
  }
}

/**
 * Check required prerequisites in Get Started Page.
 */
export async function validateGetStartedPrerequisitesHandler(
  ...args: unknown[]
): Promise<Result<unknown, FxError>> {
  ExtTelemetry.sendTelemetryEvent(
    TelemetryEvent.ClickValidatePrerequisites,
    getTriggerFromProperty(args)
  );
  const result = await localPrerequisites.checkPrerequisitesForGetStarted();
  if (result.isErr()) {
    void showError(result.error);
    // // return non-zero value to let task "exit ${command:xxx}" to exit
    // return "1";
  }
  return result;
}

/**
 * install functions binding before launch local debug
 */
export async function backendExtensionsInstallHandler(): Promise<string | undefined> {
  try {
    await triggerV3Migration();
    return undefined;
  } catch (error: any) {
    void showError(error as FxError);
    return "1";
  }
}

/**
 * Get path delimiter
 * Usage like ${workspaceFolder}/devTools/func${command:...}${env:PATH}
 */
export function getPathDelimiterHandler(): string {
  return path.delimiter;
}

/**
 * Get dotnet path to be referenced by task definition.
 * Usage like ${command:...}${env:PATH} so need to include delimiter as well
 */
export async function getDotnetPathHandler(): Promise<string> {
  try {
    const depsManager = new DepsManager(vscodeLogger, vscodeTelemetry);
    const dotnetStatus = (await depsManager.getStatus([DepsType.Dotnet]))?.[0];
    if (dotnetStatus?.isInstalled && dotnetStatus?.details?.binFolders !== undefined) {
      return `${path.delimiter}${dotnetStatus.details.binFolders
        .map((f: string) => path.dirname(f))
        .join(path.delimiter)}${path.delimiter}`;
    }
  } catch (error: any) {
    void showError(assembleError(error));
  }

  return `${path.delimiter}`;
}

/**
 * call localDebug on core
 */
export async function preDebugCheckHandler(): Promise<string | undefined> {
  try {
    await triggerV3Migration();
    return undefined;
  } catch (error: any) {
    void showError(error as FxError);
    return "1";
  }
}

export async function openDocumentHandler(...args: unknown[]): Promise<Result<boolean, FxError>> {
  let documentName = "general";
  if (args && args.length >= 2) {
    documentName = args[1] as string;
  }
  ExtTelemetry.sendTelemetryEvent(TelemetryEvent.Documentation, {
    ...getTriggerFromProperty(args),
    [TelemetryProperty.DocumentationName]: documentName,
  });
  let url = "https://aka.ms/teamsfx-build-first-app";
  if (documentName === "learnmore") {
    url = "https://aka.ms/teams-toolkit-5.0-upgrade";
  }
  return VS_CODE_UI.openUrl(url);
}

export async function openAccountLinkHandler(args: any[]): Promise<boolean> {
  ExtTelemetry.sendTelemetryEvent(TelemetryEvent.Documentation, {
    ...getTriggerFromProperty(args),
    [TelemetryProperty.DocumentationName]: "account",
  });
  return env.openExternal(Uri.parse("https://aka.ms/teamsfx-treeview-account"));
}

export async function createAccountHandler(args: any[]): Promise<void> {
  ExtTelemetry.sendTelemetryEvent(TelemetryEvent.CreateAccountStart, getTriggerFromProperty(args));
  const m365Option: OptionItem = {
    id: "createAccountM365",
    label: `$(add) ${localize("teamstoolkit.commands.createAccount.m365")}`,
    description: localize("teamstoolkit.commands.createAccount.requireSubscription"),
  };
  const azureOption: OptionItem = {
    id: "createAccountAzure",
    label: `$(add) ${localize("teamstoolkit.commands.createAccount.azure")}`,
    description: localize("teamstoolkit.commands.createAccount.free"),
  };
  const option: SingleSelectConfig = {
    name: "CreateAccounts",
    title: localize("teamstoolkit.commands.createAccount.title"),
    options: [m365Option, azureOption],
  };
  const result = await VS_CODE_UI.selectOption(option);
  if (result.isOk()) {
    if (result.value.result === m365Option.id) {
      await VS_CODE_UI.openUrl("https://developer.microsoft.com/microsoft-365/dev-program");
      ExtTelemetry.sendTelemetryEvent(TelemetryEvent.CreateAccount, {
        [TelemetryProperty.AccountType]: AccountType.M365,
        ...getTriggerFromProperty(args),
      });
    } else if (result.value.result === azureOption.id) {
      await VS_CODE_UI.openUrl("https://azure.microsoft.com/en-us/free/");
      ExtTelemetry.sendTelemetryEvent(TelemetryEvent.CreateAccount, {
        [TelemetryProperty.AccountType]: AccountType.Azure,
        ...getTriggerFromProperty(args),
      });
    }
  } else {
    ExtTelemetry.sendTelemetryErrorEvent(TelemetryEvent.CreateAccount, result.error, {
      ...getTriggerFromProperty(args),
    });
  }
  return;
}

export async function openEnvLinkHandler(args: any[]): Promise<boolean> {
  ExtTelemetry.sendTelemetryEvent(TelemetryEvent.Documentation, {
    ...getTriggerFromProperty(args),
    [TelemetryProperty.DocumentationName]: "environment",
  });
  return env.openExternal(Uri.parse("https://aka.ms/teamsfx-treeview-environment"));
}

export async function openDevelopmentLinkHandler(args: any[]): Promise<boolean> {
  ExtTelemetry.sendTelemetryEvent(TelemetryEvent.Documentation, {
    ...getTriggerFromProperty(args),
    [TelemetryProperty.DocumentationName]: "development",
  });
  return env.openExternal(Uri.parse("https://aka.ms/teamsfx-treeview-development"));
}

export async function openLifecycleLinkHandler(args: any[]): Promise<boolean> {
  ExtTelemetry.sendTelemetryEvent(TelemetryEvent.Documentation, {
    ...getTriggerFromProperty(args),
    [TelemetryProperty.DocumentationName]: "lifecycle",
  });
  return env.openExternal(Uri.parse("https://aka.ms/teamsfx-treeview-deployment"));
}

export async function openHelpFeedbackLinkHandler(args: any[]): Promise<boolean> {
  ExtTelemetry.sendTelemetryEvent(TelemetryEvent.Documentation, {
    ...getTriggerFromProperty(args),
    [TelemetryProperty.DocumentationName]: "help&feedback",
  });
  return env.openExternal(Uri.parse("https://aka.ms/teamsfx-treeview-helpnfeedback"));
}

export async function openWelcomeHandler(...args: unknown[]): Promise<Result<unknown, FxError>> {
  ExtTelemetry.sendTelemetryEvent(TelemetryEvent.GetStarted, getTriggerFromProperty(args));
  const data = await vscode.commands.executeCommand(
    "workbench.action.openWalkthrough",
    getWalkThroughId()
  );
  return Promise.resolve(ok(data));
}

export async function openBuildIntelligentAppsWalkthroughHandler(
  ...args: unknown[]
): Promise<Result<unknown, FxError>> {
  ExtTelemetry.sendTelemetryEvent(
    TelemetryEvent.WalkThroughBuildIntelligentApps,
    getTriggerFromProperty(args)
  );
  const data = await vscode.commands.executeCommand(
    "workbench.action.openWalkthrough",
    "TeamsDevApp.ms-teams-vscode-extension#buildIntelligentApps"
  );
  return Promise.resolve(ok(data));
}

export async function checkUpgrade(args?: any[]) {
  const triggerFrom = getTriggerFromProperty(args);
  const input = getSystemInputs();
  if (triggerFrom?.[TelemetryProperty.TriggerFrom] === TelemetryTriggerFrom.Auto) {
    input["isNonmodalMessage"] = true;
    // not await here to avoid blocking the UI.
    void core.phantomMigrationV3(input).then((result) => {
      if (result.isErr()) {
        void showError(result.error);
      }
    });
    return;
  } else if (
    triggerFrom[TelemetryProperty.TriggerFrom] &&
    (triggerFrom[TelemetryProperty.TriggerFrom] === TelemetryTriggerFrom.SideBar ||
      triggerFrom[TelemetryProperty.TriggerFrom] === TelemetryTriggerFrom.CommandPalette)
  ) {
    input["skipUserConfirm"] = true;
  }
  const result = await core.phantomMigrationV3(input);
  if (result.isErr()) {
    void showError(result.error);
  }
}

export async function openSurveyHandler(args?: any[]) {
  ExtTelemetry.sendTelemetryEvent(TelemetryEvent.Survey, {
    ...getTriggerFromProperty(args),
    // eslint-disable-next-line no-secrets/no-secrets
    message: getDefaultString("teamstoolkit.commandsTreeViewProvider.openSurveyTitle"),
  });
  const survey = ExtensionSurvey.getInstance();
  await survey.openSurveyLink();
}

export async function autoOpenProjectHandler(): Promise<void> {
  const isOpenWalkThrough = (await globalStateGet(GlobalKey.OpenWalkThrough, false)) as boolean;
  const isOpenReadMe = (await globalStateGet(GlobalKey.OpenReadMe, "")) as string;
  const isOpenSampleReadMe = (await globalStateGet(GlobalKey.OpenSampleReadMe, false)) as boolean;
  const createWarnings = (await globalStateGet(GlobalKey.CreateWarnings, "")) as string;
  const autoInstallDependency = (await globalStateGet(GlobalKey.AutoInstallDependency)) as boolean;
  if (isOpenWalkThrough) {
    await showLocalDebugMessage();
    await openWelcomeHandler([TelemetryTriggerFrom.Auto]);
    await globalStateUpdate(GlobalKey.OpenWalkThrough, false);

    if (workspaceUri?.fsPath) {
      await ShowScaffoldingWarningSummary(workspaceUri.fsPath, createWarnings);
      await globalStateUpdate(GlobalKey.CreateWarnings, "");
    }
  }
  if (isOpenReadMe === workspaceUri?.fsPath) {
    await showLocalDebugMessage();
    await openReadMeHandler(TelemetryTriggerFrom.Auto);
    await updateProjectStatus(workspaceUri.fsPath, CommandKey.OpenReadMe, ok(null));
    await globalStateUpdate(GlobalKey.OpenReadMe, "");

    await ShowScaffoldingWarningSummary(workspaceUri.fsPath, createWarnings);
    await globalStateUpdate(GlobalKey.CreateWarnings, "");
  }
  if (isOpenSampleReadMe) {
    await showLocalDebugMessage();
    await openSampleReadmeHandler([TelemetryTriggerFrom.Auto]);
    await globalStateUpdate(GlobalKey.OpenSampleReadMe, false);
  }
  if (autoInstallDependency) {
    await autoInstallDependencyHandler();
    await globalStateUpdate(GlobalKey.AutoInstallDependency, false);
  }
}

export async function openReadMeHandler(...args: unknown[]) {
  ExtTelemetry.sendTelemetryEvent(TelemetryEvent.ClickOpenReadMe, getTriggerFromProperty(args));
  if (!isTeamsFxProject && !isOfficeAddInProject) {
    const createProject = {
      title: localize("teamstoolkit.handlers.createProjectTitle"),
      run: async (): Promise<void> => {
        await Correlator.run(
          async () => await createNewProjectHandler(TelemetryTriggerFrom.Notification)
        );
      },
    };

    const openFolder = {
      title: localize("teamstoolkit.handlers.openFolderTitle"),
      run: async (): Promise<void> => {
        await commands.executeCommand("vscode.openFolder");
      },
    };

    void vscode.window
      .showInformationMessage(
        localize("teamstoolkit.handlers.createProjectNotification"),
        createProject,
        openFolder
      )
      .then((selection) => {
        selection?.run();
      });
  } else if (workspace.workspaceFolders && workspace.workspaceFolders.length > 0) {
    const workspaceFolder = workspace.workspaceFolders[0];
    const workspacePath: string = workspaceFolder.uri.fsPath;
    // show README.md or src/README.md(SPFx) in workspace root folder
    const rootReadmePath = `${workspacePath}/README.md`;
    const uri = (await fs.pathExists(rootReadmePath))
      ? Uri.file(rootReadmePath)
      : Uri.file(`${workspacePath}/src/README.md`);

    if (TreatmentVariableValue.inProductDoc) {
      const content = await fs.readFile(uri.fsPath, "utf8");
      if (content.includes("## Get Started with the Notification bot")) {
        // A notification bot project.
        if (content.includes("restify")) {
          // Restify server notification bot.
          ExtTelemetry.sendTelemetryEvent(TelemetryEvent.InteractWithInProductDoc, {
            [TelemetryProperty.TriggerFrom]: TelemetryTriggerFrom.Auto,
            [TelemetryProperty.Interaction]: InProductGuideInteraction.Open,
            [TelemetryProperty.Identifier]: PanelType.RestifyServerNotificationBotReadme,
          });
          WebviewPanel.createOrShow(PanelType.RestifyServerNotificationBotReadme);
        } else {
          ExtTelemetry.sendTelemetryEvent(TelemetryEvent.InteractWithInProductDoc, {
            [TelemetryProperty.TriggerFrom]: TelemetryTriggerFrom.Auto,
            [TelemetryProperty.Interaction]: InProductGuideInteraction.Open,
            [TelemetryProperty.Identifier]: PanelType.FunctionBasedNotificationBotReadme,
          });
          WebviewPanel.createOrShow(PanelType.FunctionBasedNotificationBotReadme);
        }
      }
    }

    // Always open README.md in current panel instead of side-by-side.
    await workspace.openTextDocument(uri);
    const PreviewMarkdownCommand = "markdown.showPreview";
    await vscode.commands.executeCommand(PreviewMarkdownCommand, uri);
  }
  return ok<unknown, FxError>(null);
}

export async function openSampleReadmeHandler(args?: any) {
  if (workspace.workspaceFolders && workspace.workspaceFolders.length > 0) {
    const workspaceFolder = workspace.workspaceFolders[0];
    const workspacePath: string = workspaceFolder.uri.fsPath;
    const uri = Uri.file(`${workspacePath}/README.md`);
    await workspace.openTextDocument(uri);
    if (isTriggerFromWalkThrough(args as unknown[])) {
      const PreviewMarkdownCommand = "markdown.showPreviewToSide";
      await commands.executeCommand(PreviewMarkdownCommand, uri);
    } else {
      const PreviewMarkdownCommand = "markdown.showPreview";
      await commands.executeCommand(PreviewMarkdownCommand, uri);
    }
  }
}

export async function autoInstallDependencyHandler() {
  await VS_CODE_UI.runCommand({
    cmd: "npm i",
    workingDirectory: "${workspaceFolder}/src",
    shellName: localize("teamstoolkit.handlers.autoInstallDependency"),
    iconPath: "cloud-download",
  });
}

export async function showLocalDebugMessage() {
  const shouldShowLocalDebugMessage = (await globalStateGet(
    GlobalKey.ShowLocalDebugMessage,
    false
  )) as boolean;

  if (!shouldShowLocalDebugMessage) {
    return;
  } else {
    await globalStateUpdate(GlobalKey.ShowLocalDebugMessage, false);
  }

  const hasLocalEnv = await fs.pathExists(path.join(workspaceUri!.fsPath, "teamsapp.local.yml"));

  const appName = (await getAppName()) ?? localize("teamstoolkit.handlers.fallbackAppName");
  const isWindows = process.platform === "win32";
  const folderLink = encodeURI(workspaceUri!.toString());
  const openFolderCommand = `command:fx-extension.openFolder?%5B%22${folderLink}%22%5D`;

  if (hasLocalEnv) {
    const localDebug = {
      title: localize("teamstoolkit.handlers.localDebugTitle"),
      run: async (): Promise<void> => {
        await selectAndDebug();
      },
    };
    ExtTelemetry.sendTelemetryEvent(TelemetryEvent.ShowLocalDebugNotification);

    const messageTemplate = await getLocalDebugMessageTemplate(isWindows);

    let message = util.format(messageTemplate, appName, workspaceUri?.fsPath);
    if (isWindows) {
      message = util.format(messageTemplate, appName, openFolderCommand);
    }
    void vscode.window.showInformationMessage(message, localDebug).then((selection) => {
      if (selection?.title === localize("teamstoolkit.handlers.localDebugTitle")) {
        ExtTelemetry.sendTelemetryEvent(TelemetryEvent.ClickLocalDebug);
        selection.run();
      }
    });
  } else {
    const provision = {
      title: localize("teamstoolkit.handlers.provisionTitle"),
      run: async (): Promise<void> => {
        await vscode.commands.executeCommand(CommandKey.Provision, [
          TelemetryTriggerFrom.Notification,
        ]);
      },
    };
    ExtTelemetry.sendTelemetryEvent(TelemetryEvent.ShowProvisionNotification);
    const message = isWindows
      ? util.format(
          localize("teamstoolkit.handlers.provisionDescription"),
          appName,
          openFolderCommand
        )
      : util.format(
          localize("teamstoolkit.handlers.provisionDescription.fallback"),
          appName,
          workspaceUri?.fsPath
        );
    void vscode.window.showInformationMessage(message, provision).then((selection) => {
      if (selection?.title === localize("teamstoolkit.handlers.provisionTitle")) {
        ExtTelemetry.sendTelemetryEvent(TelemetryEvent.ClickProvision);
        selection.run();
      }
    });
  }
}

export async function ShowScaffoldingWarningSummary(
  workspacePath: string,
  warning: string
): Promise<void> {
  try {
    let createWarnings: Warning[] = [];

    if (warning) {
      try {
        createWarnings = JSON.parse(warning) as Warning[];
      } catch (e) {
        const error = new JSONSyntaxError(warning, e, "vscode");
        ExtTelemetry.sendTelemetryErrorEvent(
          TelemetryEvent.ShowScaffoldingWarningSummaryError,
          error
        );
      }
    }
    const manifestRes = await manifestUtils._readAppManifest(
      path.join(workspacePath, AppPackageFolderName, ManifestTemplateFileName)
    );
    let message;
    if (manifestRes.isOk()) {
      const teamsManifest = manifestRes.value;
      const commonProperties = ManifestUtil.parseCommonProperties(teamsManifest);
      if (commonProperties.capabilities.includes("plugin")) {
        const apiSpecFilePathRes = await pluginManifestUtils.getApiSpecFilePathFromTeamsManifest(
          teamsManifest,
          path.join(workspacePath, AppPackageFolderName, ManifestTemplateFileName)
        );
        if (apiSpecFilePathRes.isErr()) {
          ExtTelemetry.sendTelemetryErrorEvent(
            TelemetryEvent.ShowScaffoldingWarningSummaryError,
            apiSpecFilePathRes.error
          );
        } else {
          message = generateScaffoldingSummary(
            createWarnings,
            teamsManifest,
            path.relative(workspacePath, apiSpecFilePathRes.value[0])
          );
        }
      }
      if (commonProperties.isApiME) {
        message = generateScaffoldingSummary(
          createWarnings,
          manifestRes.value,
          teamsManifest.composeExtensions?.[0].apiSpecificationFile ?? ""
        );
      }

      if (message) {
        ExtTelemetry.sendTelemetryEvent(TelemetryEvent.ShowScaffoldingWarningSummary);
        VsCodeLogInstance.outputChannel.show();
        void VsCodeLogInstance.info(message);
      }
    } else {
      ExtTelemetry.sendTelemetryErrorEvent(
        TelemetryEvent.ShowScaffoldingWarningSummaryError,
        manifestRes.error
      );
    }
  } catch (e) {
    const error = assembleError(e);
    ExtTelemetry.sendTelemetryErrorEvent(TelemetryEvent.ShowScaffoldingWarningSummaryError, error);
  }
}

export async function openSamplesHandler(...args: unknown[]): Promise<Result<null, FxError>> {
  ExtTelemetry.sendTelemetryEvent(TelemetryEvent.Samples, getTriggerFromProperty(args));
  WebviewPanel.createOrShow(PanelType.SampleGallery, args);
  return Promise.resolve(ok(null));
}

export async function openAppManagement(...args: unknown[]): Promise<Result<boolean, FxError>> {
  ExtTelemetry.sendTelemetryEvent(TelemetryEvent.ManageTeamsApp, getTriggerFromProperty(args));
  const accountRes = await M365TokenInstance.getStatus({ scopes: AppStudioScopes });

  if (accountRes.isOk() && accountRes.value.status === signedIn) {
    const loginHint = accountRes.value.accountInfo?.upn as string;
    return VS_CODE_UI.openUrl(`${DeveloperPortalHomeLink}?login_hint=${loginHint}`);
  } else {
    return VS_CODE_UI.openUrl(DeveloperPortalHomeLink);
  }
}

export async function openBotManagement(args?: any[]) {
  ExtTelemetry.sendTelemetryEvent(TelemetryEvent.ManageTeamsBot, getTriggerFromProperty(args));
  return env.openExternal(Uri.parse("https://dev.teams.microsoft.com/bots"));
}

export async function openReportIssues(...args: unknown[]): Promise<Result<boolean, FxError>> {
  ExtTelemetry.sendTelemetryEvent(TelemetryEvent.ReportIssues, getTriggerFromProperty(args));
  return VS_CODE_UI.openUrl("https://github.com/OfficeDev/TeamsFx/issues");
}

export async function openExternalHandler(args?: any[]) {
  if (args && args.length > 0) {
    const url = (args[0] as { url: string }).url;
    return env.openExternal(Uri.parse(url));
  }
}

export async function createNewEnvironment(args?: any[]): Promise<Result<undefined, FxError>> {
  ExtTelemetry.sendTelemetryEvent(
    TelemetryEvent.CreateNewEnvironmentStart,
    getTriggerFromProperty(args)
  );
  const result = await runCommand(Stage.createEnv);
  if (!result.isErr()) {
    await envTreeProviderInstance.reloadEnvironments();
  }
  return result;
}

export async function refreshEnvironment(args?: any[]): Promise<Result<Void, FxError>> {
  return await envTreeProviderInstance.reloadEnvironments();
}

function getSubscriptionUrl(subscriptionInfo: SubscriptionInfo): string {
  const subscriptionId = subscriptionInfo.subscriptionId;
  const tenantId = subscriptionInfo.tenantId;

  return `${AzurePortalUrl}/#@${tenantId}/resource/subscriptions/${subscriptionId}`;
}

enum ResourceInfo {
  Subscription = "Subscription",
  ResourceGroup = "Resource Group",
}

export async function openSubscriptionInPortal(env: string): Promise<Result<Void, FxError>> {
  const telemetryProperties: { [p: string]: string } = {};
  telemetryProperties[TelemetryProperty.Env] = getHashedEnv(env);

  const subscriptionInfo = await getSubscriptionInfoFromEnv(env);
  if (subscriptionInfo) {
    ExtTelemetry.sendTelemetryEvent(TelemetryEvent.OpenSubscriptionInPortal, telemetryProperties);

    const url = getSubscriptionUrl(subscriptionInfo);
    await vscode.env.openExternal(vscode.Uri.parse(url));

    return ok(Void);
  } else {
    const resourceInfoNotFoundError = new UserError(
      ExtensionSource,
      ExtensionErrors.EnvResourceInfoNotFoundError,
      util.format(
        localize("teamstoolkit.handlers.resourceInfoNotFound"),
        ResourceInfo.Subscription,
        env
      )
    );
    ExtTelemetry.sendTelemetryErrorEvent(
      TelemetryEvent.OpenSubscriptionInPortal,
      resourceInfoNotFoundError,
      telemetryProperties
    );

    return err(resourceInfoNotFoundError);
  }
}

export async function openResourceGroupInPortal(env: string): Promise<Result<Void, FxError>> {
  const telemetryProperties: { [p: string]: string } = {};
  telemetryProperties[TelemetryProperty.Env] = getHashedEnv(env);

  const subscriptionInfo = await getSubscriptionInfoFromEnv(env);
  const resourceGroupName = await getResourceGroupNameFromEnv(env);

  if (subscriptionInfo && resourceGroupName) {
    ExtTelemetry.sendTelemetryEvent(TelemetryEvent.OpenResourceGroupInPortal, telemetryProperties);

    const url = `${getSubscriptionUrl(subscriptionInfo)}/resourceGroups/${resourceGroupName}`;
    await vscode.env.openExternal(vscode.Uri.parse(url));

    return ok(Void);
  } else {
    let errorMessage = "";
    if (subscriptionInfo) {
      errorMessage = util.format(
        localize("teamstoolkit.handlers.resourceInfoNotFound"),
        ResourceInfo.ResourceGroup,
        env
      );
    } else if (resourceGroupName) {
      errorMessage = util.format(
        localize("teamstoolkit.handlers.resourceInfoNotFound"),
        ResourceInfo.Subscription,
        env
      );
    } else {
      errorMessage = util.format(
        localize("teamstoolkit.handlers.resourceInfoNotFound"),
        `${ResourceInfo.Subscription} and ${ResourceInfo.ResourceGroup}`,
        env
      );
    }

    const resourceInfoNotFoundError = new UserError(
      ExtensionSource,
      ExtensionErrors.EnvResourceInfoNotFoundError,
      errorMessage
    );
    ExtTelemetry.sendTelemetryErrorEvent(
      TelemetryEvent.OpenSubscriptionInPortal,
      resourceInfoNotFoundError,
      telemetryProperties
    );

    return err(resourceInfoNotFoundError);
  }
}

export async function grantPermission(env?: string): Promise<Result<any, FxError>> {
  let result: Result<any, FxError> = ok(Void);
  ExtTelemetry.sendTelemetryEvent(TelemetryEvent.GrantPermissionStart);

  let inputs: Inputs | undefined;
  try {
    const checkCoreRes = checkCoreNotEmpty();
    if (checkCoreRes.isErr()) {
      throw checkCoreRes.error;
    }

    inputs = getSystemInputs();
    inputs.env = env;
    result = await core.grantPermission(inputs);
    if (result.isErr()) {
      throw result.error;
    }
    const grantSucceededMsg = util.format(
      localize("teamstoolkit.handlers.grantPermissionSucceededV3"),
      inputs.email
    );

    window.showInformationMessage(grantSucceededMsg);
    VsCodeLogInstance.info(grantSucceededMsg);
  } catch (e) {
    result = wrapError(e);
  }

  await processResult(TelemetryEvent.GrantPermission, result, inputs);
  return result;
}

export async function listCollaborator(env?: string): Promise<Result<any, FxError>> {
  let result: Result<any, FxError> = ok(Void);
  ExtTelemetry.sendTelemetryEvent(TelemetryEvent.ListCollaboratorStart);

  let inputs: Inputs | undefined;
  try {
    const checkCoreRes = checkCoreNotEmpty();
    if (checkCoreRes.isErr()) {
      throw checkCoreRes.error;
    }

    inputs = getSystemInputs();
    inputs.env = env;

    result = await core.listCollaborator(inputs);
    if (result.isErr()) {
      throw result.error;
    }

    // TODO: For short-term workaround. Remove after webview is ready.
    VsCodeLogInstance.outputChannel.show();
  } catch (e) {
    result = wrapError(e);
  }

  await processResult(TelemetryEvent.ListCollaborator, result, inputs);
  return result;
}

export async function manageCollaboratorHandler(env?: string): Promise<Result<any, FxError>> {
  let result: any = ok(Void);
  ExtTelemetry.sendTelemetryEvent(TelemetryEvent.ManageCollaboratorStart);

  try {
    const collaboratorCommandSelection: SingleSelectConfig = {
      name: "collaborationCommand",
      title: localize("teamstoolkit.manageCollaborator.command"),
      options: [
        {
          id: "grantPermission",
          label: localize("teamstoolkit.manageCollaborator.grantPermission.label"),
          detail: localize("teamstoolkit.manageCollaborator.grantPermission.description"),
        },
        {
          id: "listCollaborator",
          label: localize("teamstoolkit.manageCollaborator.listCollaborator.label"),
          detail: localize("teamstoolkit.manageCollaborator.listCollaborator.description"),
        },
      ],
      returnObject: false,
    };
    const collaboratorCommand = await VS_CODE_UI.selectOption(collaboratorCommandSelection);
    if (collaboratorCommand.isErr()) {
      throw collaboratorCommand.error;
    }

    const command = collaboratorCommand.value.result;
    switch (command) {
      case "grantPermission":
        result = await grantPermission(env);
        break;

      case "listCollaborator":
      default:
        result = await listCollaborator(env);
        break;
    }
  } catch (e) {
    result = wrapError(e);
  }

  ExtTelemetry.sendTelemetryEvent(TelemetryEvent.ManageCollaborator);
  return result;
}

export async function openM365AccountHandler() {
  ExtTelemetry.sendTelemetryEvent(TelemetryEvent.OpenM365Portal);
  return env.openExternal(Uri.parse("https://admin.microsoft.com/Adminportal/"));
}

export async function openAzureAccountHandler() {
  ExtTelemetry.sendTelemetryEvent(TelemetryEvent.OpenAzurePortal);
  return env.openExternal(Uri.parse("https://portal.azure.com/"));
}

export function saveTextDocumentHandler(document: vscode.TextDocumentWillSaveEvent) {
  if (!isValidProject(workspaceUri?.fsPath)) {
    return;
  }

  let reason: TelemetryUpdateAppReason | undefined = undefined;
  switch (document.reason) {
    case vscode.TextDocumentSaveReason.Manual:
      reason = TelemetryUpdateAppReason.Manual;
      break;
    case vscode.TextDocumentSaveReason.AfterDelay:
      reason = TelemetryUpdateAppReason.AfterDelay;
      break;
    case vscode.TextDocumentSaveReason.FocusOut:
      reason = TelemetryUpdateAppReason.FocusOut;
      break;
  }

  let curDirectory = path.dirname(document.document.fileName);
  while (curDirectory) {
    if (isValidProject(curDirectory)) {
      ExtTelemetry.sendTelemetryEvent(TelemetryEvent.UpdateTeamsApp, {
        [TelemetryProperty.UpdateTeamsAppReason]: reason,
      });
      return;
    }

    if (curDirectory === path.join(curDirectory, "..")) {
      break;
    }
    curDirectory = path.join(curDirectory, "..");
  }
}

export function registerAccountMenuCommands(context: ExtensionContext) {
  // Register SignOut tree view command
  context.subscriptions.push(
    commands.registerCommand("fx-extension.signOut", async (node: TreeViewCommand) => {
      try {
        switch (node.contextValue) {
          case "signedinM365": {
            await Correlator.run(async () => {
              await signOutM365(true);
            });
            break;
          }
          case "signedinAzure": {
            await Correlator.run(async () => {
              await signOutAzure(true);
            });
            break;
          }
        }
      } catch (e) {
        void showError(e as FxError);
      }
    })
  );
}

export function cmdHdlDisposeTreeView() {
  TreeViewManagerInstance.dispose();
}

export async function showError(e: UserError | SystemError) {
  let notificationMessage = e.displayMessage ?? e.message;
  const errorCode = `${e.source}.${e.name}`;
  const runTestTool = {
    title: localize("teamstoolkit.handlers.debugInTestTool"),
    run: () => debugInTestToolHandler("message")(),
  };
  const recommendTestTool =
    e.recommendedOperation === RecommendedOperations.DebugInTestTool &&
    workspaceUri?.fsPath &&
    isTestToolEnabledProject(workspaceUri.fsPath);

  if (recommendTestTool) {
    const recommendTestToolMessage = openTestToolMessage();
    const recommendTestToolDisplayMessage = openTestToolDisplayMessage();
    e.message += ` ${recommendTestToolMessage}`;
    notificationMessage += ` ${recommendTestToolDisplayMessage}`;
  }
  if (isUserCancelError(e)) {
    return;
  } else if ("helpLink" in e && e.helpLink && typeof e.helpLink != "undefined") {
    const helpLinkUrl = Uri.parse(`${e.helpLink}`);
    const help = {
      title: localize("teamstoolkit.handlers.getHelp"),
      run: () => {
        ExtTelemetry.sendTelemetryEvent(TelemetryEvent.ClickGetHelp, {
          [TelemetryProperty.ErrorCode]: errorCode,
          [TelemetryProperty.ErrorMessage]: notificationMessage,
          [TelemetryProperty.HelpLink]: e.helpLink!,
        });
        commands.executeCommand("vscode.open", helpLinkUrl);
      },
    };
    VsCodeLogInstance.error(`code:${errorCode}, message: ${e.message}\n Help link: ${e.helpLink}`);
    // eslint-disable-next-line @typescript-eslint/restrict-template-expressions
    VsCodeLogInstance.debug(`Call stack: ${e.stack || e.innerError?.stack || ""}`);
    const buttons = recommendTestTool ? [runTestTool, help] : [help];
    const button = await window.showErrorMessage(
      `[${errorCode}]: ${notificationMessage}`,
      ...buttons
    );
    if (button) button.run();
  } else if (e instanceof SystemError) {
    const sysError = e;
    const path = "https://github.com/OfficeDev/TeamsFx/issues/new?";
    const param = `title=bug+report: ${errorCode}&body=${anonymizeFilePaths(
      e.message
    )}\n\nstack:\n${anonymizeFilePaths(e.stack)}\n\n${
      sysError.userData ? anonymizeFilePaths(sysError.userData) : ""
    }`;
    const issueLink = Uri.parse(`${path}${param}`);
    const issue = {
      title: localize("teamstoolkit.handlers.reportIssue"),
      run: () => {
        commands.executeCommand("vscode.open", issueLink);
      },
    };
    const similarIssueLink = Uri.parse(
      `https://github.com/OfficeDev/TeamsFx/issues?q=is:issue+in:title+${errorCode}`
    );
    const similarIssues = {
      title: localize("teamstoolkit.handlers.similarIssues"),
      run: async (): Promise<void> => {
        ExtTelemetry.sendTelemetryEvent(TelemetryEvent.FindSimilarIssues);
        await commands.executeCommand("vscode.open", similarIssueLink);
      },
    };
    VsCodeLogInstance.error(`code:${errorCode}, message: ${e.message}`);
    // eslint-disable-next-line @typescript-eslint/restrict-template-expressions
    VsCodeLogInstance.debug(`Call stack: ${e.stack || e.innerError?.stack || ""}`);
    const buttons = recommendTestTool
      ? [runTestTool, issue, similarIssues]
      : [issue, similarIssues];
    const button = await window.showErrorMessage(
      `[${errorCode}]: ${notificationMessage}`,
      ...buttons
    );
    if (button) button.run();
  } else {
    if (!(e instanceof ConcurrentError)) {
      // eslint-disable-next-line @typescript-eslint/restrict-template-expressions
      VsCodeLogInstance.debug(`Call stack: ${e.stack || e.innerError?.stack || ""}`);
      const buttons = recommendTestTool ? [runTestTool] : [];
      const button = await window.showErrorMessage(
        `[${errorCode}]: ${notificationMessage}`,
        ...buttons
      );
      if (button) button.run();
    }
  }
}

export async function cmpAccountsHandler(args: any[]) {
  ExtTelemetry.sendTelemetryEvent(TelemetryEvent.ManageAccount, getTriggerFromProperty(args));
  const signInAzureOption: VscQuickPickItem = {
    id: "signInAzure",
    label: localize("teamstoolkit.handlers.signInAzure"),
    function: () => signInAzure(),
  };

  const signOutAzureOption: VscQuickPickItem = {
    id: "signOutAzure",
    label: localize("teamstoolkit.handlers.signOutOfAzure"),
    function: async () =>
      await Correlator.run(async () => {
        await signOutAzure(false);
      }),
  };

  const signInM365Option: VscQuickPickItem = {
    id: "signinM365",
    label: localize("teamstoolkit.handlers.signIn365"),
    function: () => signInM365(),
  };

  const signOutM365Option: VscQuickPickItem = {
    id: "signOutM365",
    label: localize("teamstoolkit.handlers.signOutOfM365"),
    function: async () =>
      await Correlator.run(async () => {
        await signOutM365(false);
      }),
  };

  const createAccountsOption: VscQuickPickItem = {
    id: "createAccounts",
    label: `$(add) ${localize("teamstoolkit.commands.createAccount.title")}`,
    function: async () => {
      await Correlator.run(() => createAccountHandler([]));
    },
  };

  //TODO: hide subscription list until core or api expose the get subscription list API
  // let selectSubscriptionOption: VscQuickPickItem = {
  //   id: "selectSubscription",
  //   label: "Specify an Azure Subscription",
  //   function: () => selectSubscription(),
  //   detail: "4 subscriptions discovered"
  // };

  const quickPick = window.createQuickPick();

  const quickItemOptionArray: VscQuickPickItem[] = [];

  const m365AccountRes = await M365TokenInstance.getStatus({ scopes: AppStudioScopes });
  const m365Account = m365AccountRes.isOk() ? m365AccountRes.value : undefined;
  if (m365Account && m365Account.status === "SignedIn") {
    const accountInfo = m365Account.accountInfo;
    const email = (accountInfo as any).upn ? (accountInfo as any).upn : undefined;
    if (email !== undefined) {
      signOutM365Option.label = signOutM365Option.label.concat(email);
    }
    quickItemOptionArray.push(signOutM365Option);
  } else {
    quickItemOptionArray.push(signInM365Option);
  }

  const azureAccount = await azureAccountManager.getStatus();
  if (azureAccount.status === "SignedIn") {
    const accountInfo = azureAccount.accountInfo;
    const email = (accountInfo as any).email || (accountInfo as any).upn;
    if (email !== undefined) {
      signOutAzureOption.label = signOutAzureOption.label.concat(email);
    }
    quickItemOptionArray.push(signOutAzureOption);
  } else {
    quickItemOptionArray.push(signInAzureOption);
  }

  quickItemOptionArray.push(createAccountsOption);
  quickPick.items = quickItemOptionArray;
  quickPick.onDidChangeSelection((selection) => {
    if (selection[0]) {
      (selection[0] as VscQuickPickItem).function().catch(console.error);
      quickPick.hide();
    }
  });
  quickPick.onDidHide(() => quickPick.dispose());
  quickPick.show();
}

export async function decryptSecret(cipher: string, selection: vscode.Range): Promise<void> {
  ExtTelemetry.sendTelemetryEvent(TelemetryEvent.EditSecretStart, {
    [TelemetryProperty.TriggerFrom]: TelemetryTriggerFrom.Other,
  });
  const editor = vscode.window.activeTextEditor;
  if (!editor) {
    return;
  }
  const inputs = getSystemInputs();
  const result = await core.decrypt(cipher, inputs);
  if (result.isOk()) {
    const editedSecret = await VS_CODE_UI.inputText({
      name: "Secret Editor",
      title: localize("teamstoolkit.handlers.editSecretTitle"),
      default: result.value,
    });
    if (editedSecret.isOk() && editedSecret.value.result) {
      const newCiphertext = await core.encrypt(editedSecret.value.result, inputs);
      if (newCiphertext.isOk()) {
        await editor.edit((editBuilder) => {
          editBuilder.replace(selection, newCiphertext.value);
        });
        ExtTelemetry.sendTelemetryEvent(TelemetryEvent.EditSecret, {
          [TelemetryProperty.Success]: TelemetrySuccess.Yes,
        });
      } else {
        ExtTelemetry.sendTelemetryErrorEvent(TelemetryEvent.EditSecret, newCiphertext.error);
      }
    }
  } else {
    ExtTelemetry.sendTelemetryErrorEvent(TelemetryEvent.EditSecret, result.error);
    void window.showErrorMessage(result.error.message);
  }
}

const acExtId = "TeamsDevApp.vscode-adaptive-cards";

export async function installAdaptiveCardExt(
  ...args: unknown[]
): Promise<Result<unknown, FxError>> {
  ExtTelemetry.sendTelemetryEvent(
    TelemetryEvent.AdaptiveCardPreviewerInstall,
    getTriggerFromProperty(args)
  );
  if (acpInstalled()) {
    await vscode.window.showInformationMessage(
      localize("teamstoolkit.handlers.adaptiveCardExtUsage")
    );
  } else {
    const selection = await vscode.window.showInformationMessage(
      localize("teamstoolkit.handlers.installAdaptiveCardExt"),
      "Install",
      "Cancel"
    );
    if (selection === "Install") {
      ExtTelemetry.sendTelemetryEvent(
        TelemetryEvent.AdaptiveCardPreviewerInstallConfirm,
        getTriggerFromProperty(args)
      );
      await vscode.commands.executeCommand("workbench.extensions.installExtension", acExtId);
    } else {
      ExtTelemetry.sendTelemetryEvent(
        TelemetryEvent.AdaptiveCardPreviewerInstallCancel,
        getTriggerFromProperty(args)
      );
    }
  }
  return Promise.resolve(ok(null));
}

export function acpInstalled(): boolean {
  const extension = vscode.extensions.getExtension(acExtId);
  return !!extension;
}

export async function openPreviewAadFile(args: any[]): Promise<Result<any, FxError>> {
  ExtTelemetry.sendTelemetryEvent(
    TelemetryEvent.PreviewAadManifestFile,
    getTriggerFromProperty(args)
  );
  const workspacePath = workspaceUri?.fsPath;
  const validProject = isValidProject(workspacePath);
  if (!validProject) {
    ExtTelemetry.sendTelemetryErrorEvent(
      TelemetryEvent.PreviewAadManifestFile,
      new InvalidProjectError()
    );
    return err(new InvalidProjectError());
  }

  const selectedEnv = await askTargetEnvironment();
  if (selectedEnv.isErr()) {
    ExtTelemetry.sendTelemetryErrorEvent(TelemetryEvent.PreviewAadManifestFile, selectedEnv.error);
    return err(selectedEnv.error);
  }
  const envName = selectedEnv.value;

  const func: Func = {
    namespace: "fx-solution-azure",
    method: "buildAadManifest",
    params: {
      type: "",
    },
  };

  ExtTelemetry.sendTelemetryEvent(
    TelemetryEvent.BuildAadManifestStart,
    getTriggerFromProperty(args)
  );
  const inputs = getSystemInputs();
  inputs.env = envName;
  const res = await runCommand(Stage.buildAad, inputs);

  if (res.isErr()) {
    ExtTelemetry.sendTelemetryErrorEvent(TelemetryEvent.PreviewAadManifestFile, res.error);
    return err(res.error);
  }

  const manifestFile = `${workspacePath as string}/${BuildFolderName}/aad.${envName}.json`;

  if (fs.existsSync(manifestFile)) {
    void workspace.openTextDocument(manifestFile).then((document) => {
      void window.showTextDocument(document);
    });
    ExtTelemetry.sendTelemetryEvent(TelemetryEvent.PreviewAadManifestFile, {
      [TelemetryProperty.Success]: TelemetrySuccess.Yes,
    });
    return ok(manifestFile);
  } else {
    const error = new SystemError(
      ExtensionSource,
      "FileNotFound",
      util.format(localize("teamstoolkit.handlers.fileNotFound"), manifestFile)
    );
    void showError(error);
    ExtTelemetry.sendTelemetryErrorEvent(TelemetryEvent.PreviewAadManifestFile, error);
    return err(error);
  }
}

export async function openConfigStateFile(args: any[]): Promise<any> {
  let telemetryStartName = TelemetryEvent.OpenManifestConfigStateStart;
  let telemetryName = TelemetryEvent.OpenManifestConfigState;

  if (args && args.length > 0 && args[0].from === "aad") {
    telemetryStartName = TelemetryEvent.OpenAadConfigStateStart;
    telemetryName = TelemetryEvent.OpenAadConfigState;
  }

  ExtTelemetry.sendTelemetryEvent(telemetryStartName);
  const workspacePath = workspaceUri?.fsPath;
  if (!workspacePath) {
    const noOpenWorkspaceError = new UserError(
      ExtensionSource,
      ExtensionErrors.NoWorkspaceError,
      localize("teamstoolkit.handlers.noOpenWorkspace")
    );
    void showError(noOpenWorkspaceError);
    ExtTelemetry.sendTelemetryErrorEvent(telemetryName, noOpenWorkspaceError);
    return err(noOpenWorkspaceError);
  }

  if (!isValidProject(workspacePath)) {
    const invalidProjectError = new UserError(
      ExtensionSource,
      ExtensionErrors.InvalidProject,
      localize("teamstoolkit.handlers.invalidProject")
    );
    void showError(invalidProjectError);
    ExtTelemetry.sendTelemetryErrorEvent(telemetryName, invalidProjectError);
    return err(invalidProjectError);
  }

  let sourcePath: string | undefined = undefined;
  let env: string | undefined = undefined;
  if (args && args.length > 0) {
    env = args[0].env;
    if (!env) {
      const envRes: Result<string | undefined, FxError> = await askTargetEnvironment();
      if (envRes.isErr()) {
        ExtTelemetry.sendTelemetryErrorEvent(telemetryName, envRes.error);
        return err(envRes.error);
      }
      env = envRes.value;
    }

    // Load env folder from yml
    const envFolder = await pathUtils.getEnvFolderPath(workspacePath);
    if (envFolder.isOk() && envFolder.value) {
      sourcePath = path.resolve(`${envFolder.value}/.env.${env as string}`);
    } else if (envFolder.isErr()) {
      return err(envFolder.error);
    }
  } else {
    const invalidArgsError = new SystemError(
      ExtensionSource,
      ExtensionErrors.InvalidArgs,
      util.format(localize("teamstoolkit.handlers.invalidArgs"), args ? JSON.stringify(args) : args)
    );
    void showError(invalidArgsError);
    ExtTelemetry.sendTelemetryErrorEvent(telemetryName, invalidArgsError);
    return err(invalidArgsError);
  }

  if (sourcePath && !(await fs.pathExists(sourcePath))) {
    const noEnvError = new UserError(
      ExtensionSource,
      ExtensionErrors.EnvFileNotFoundError,
      util.format(localize("teamstoolkit.handlers.findEnvFailed"), env)
    );
    void showError(noEnvError);
    ExtTelemetry.sendTelemetryErrorEvent(telemetryName, noEnvError);
    return err(noEnvError);
  }

  void workspace.openTextDocument(sourcePath as string).then((document) => {
    void window.showTextDocument(document);
  });
  ExtTelemetry.sendTelemetryEvent(telemetryName, {
    [TelemetryProperty.Success]: TelemetrySuccess.Yes,
  });
}

export async function updatePreviewManifest(args: any[]): Promise<any> {
  ExtTelemetry.sendTelemetryEvent(
    TelemetryEvent.UpdatePreviewManifestStart,
    getTriggerFromProperty(args && args.length > 1 ? [args[1]] : undefined)
  );
  let env: string | undefined;
  if (args && args.length > 0) {
    const filePath = args[0].fsPath as string;
    if (!filePath.endsWith("manifest.template.json")) {
      const envReg = /manifest\.(\w+)\.json$/;
      const result = envReg.exec(filePath);
      if (result && result.length >= 2) {
        env = result[1];
      }
    }
  }

  const inputs = getSystemInputs();
  const result = await runCommand(Stage.deployTeams, inputs);

  if (!args || args.length === 0) {
    const workspacePath = workspaceUri?.fsPath;
    const inputs = getSystemInputs();
    inputs.ignoreEnvInfo = true;
    const env = await core.getSelectedEnv(inputs);
    if (env.isErr()) {
      ExtTelemetry.sendTelemetryErrorEvent(TelemetryEvent.UpdatePreviewManifest, env.error);
      return err(env.error);
    }
    const manifestPath = `${
      workspacePath as string
    }/${AppPackageFolderName}/${BuildFolderName}/manifest.${env.value as string}.json`;
    void workspace.openTextDocument(manifestPath).then((document) => {
      void window.showTextDocument(document);
    });
  }
  return result;
}

export async function copilotPluginAddAPIHandler(args: any[]) {
  // Telemetries are handled in runCommand()
  const inputs = getSystemInputs();
  if (args && args.length > 0) {
    const filePath = args[0].fsPath as string;
    const isFromApiPlugin: boolean = args[0].isFromApiPlugin ?? false;
    if (!isFromApiPlugin) {
      // Codelens for API ME. Trigger from manifest.json
      inputs[QuestionNames.ManifestPath] = filePath;
    } else {
      inputs[QuestionNames.Capabilities] = CapabilityOptions.copilotPluginApiSpec().id;
      inputs[QuestionNames.DestinationApiSpecFilePath] = filePath;
      inputs[QuestionNames.ManifestPath] = args[0].manifestPath;
    }
  }
  const result = await runCommand(Stage.copilotPluginAddAPI, inputs);
  return result;
}

export function editAadManifestTemplate(args: any[]) {
  ExtTelemetry.sendTelemetryEvent(
    TelemetryEvent.EditAadManifestTemplate,
    getTriggerFromProperty(args && args.length > 1 ? [args[1]] : undefined)
  );
  if (args && args.length > 1) {
    const workspacePath = workspaceUri?.fsPath;
    const manifestPath = `${workspacePath as string}/${MetadataV3.aadManifestFileName}`;
    void workspace.openTextDocument(manifestPath).then((document) => {
      void window.showTextDocument(document);
    });
  }
}

export async function signOutAzure(isFromTreeView: boolean) {
  ExtTelemetry.sendTelemetryEvent(TelemetryEvent.SignOutStart, {
    [TelemetryProperty.TriggerFrom]: isFromTreeView
      ? TelemetryTriggerFrom.TreeView
      : TelemetryTriggerFrom.CommandPalette,
    [TelemetryProperty.AccountType]: AccountType.Azure,
  });
  await vscode.window.showInformationMessage(
    localize("teamstoolkit.commands.azureAccount.signOutHelp")
  );
}

export async function signOutM365(isFromTreeView: boolean) {
  ExtTelemetry.sendTelemetryEvent(TelemetryEvent.SignOutStart, {
    [TelemetryProperty.TriggerFrom]: isFromTreeView
      ? TelemetryTriggerFrom.TreeView
      : TelemetryTriggerFrom.CommandPalette,
    [TelemetryProperty.AccountType]: AccountType.M365,
  });
  let result = false;
  result = await M365TokenInstance.signout();
  if (result) {
    accountTreeViewProviderInstance.m365AccountNode.setSignedOut();
    await envTreeProviderInstance.refreshRemoteEnvWarning();
  }
}

export async function signInAzure() {
  await vscode.commands.executeCommand("fx-extension.signinAzure");
}

export async function signInM365() {
  await vscode.commands.executeCommand("fx-extension.signinM365");
}

export interface VscQuickPickItem extends QuickPickItem {
  /**
   * Current id of the option item.
   */
  id: string;

  function: () => Promise<void>;
}

export async function migrateTeamsTabAppHandler(): Promise<Result<null, FxError>> {
  ExtTelemetry.sendTelemetryEvent(TelemetryEvent.MigrateTeamsTabAppStart);
  const selection = await VS_CODE_UI.showMessage(
    "warn",
    localize("teamstoolkit.migrateTeamsTabApp.warningMessage"),
    true,
    localize("teamstoolkit.migrateTeamsTabApp.upgrade")
  );
  const userCancelError = new UserError(
    ExtensionSource,
    ExtensionErrors.UserCancel,
    localize("teamstoolkit.common.userCancel")
  );
  if (
    selection.isErr() ||
    selection.value !== localize("teamstoolkit.migrateTeamsTabApp.upgrade")
  ) {
    ExtTelemetry.sendTelemetryErrorEvent(TelemetryEvent.MigrateTeamsTabApp, userCancelError);
    return ok(null);
  }
  const selectFolderConfig: SelectFolderConfig = {
    name: localize("teamstoolkit.migrateTeamsTabApp.selectFolderConfig.name"),
    title: localize("teamstoolkit.migrateTeamsTabApp.selectFolderConfig.title"),
  };
  const selectFolderResult = await VS_CODE_UI.selectFolder(selectFolderConfig);
  if (selectFolderResult.isErr() || selectFolderResult.value.type !== "success") {
    ExtTelemetry.sendTelemetryErrorEvent(TelemetryEvent.MigrateTeamsTabApp, userCancelError);
    return ok(null);
  }
  const tabAppPath = selectFolderResult.value.result as string;

  const progressBar = VS_CODE_UI.createProgressBar(
    localize("teamstoolkit.migrateTeamsTabApp.progressTitle"),
    2
  );
  await progressBar.start();

  const migrationHandler = new TeamsAppMigrationHandler(tabAppPath);
  let result: Result<null, FxError> = ok(null);
  let packageUpdated: Result<boolean, FxError> = ok(true);
  let updateFailedFiles: string[] = [];
  try {
    // Update package.json to use @microsoft/teams-js v2
    await progressBar.next(localize("teamstoolkit.migrateTeamsTabApp.updatingPackageJson"));
    VsCodeLogInstance.info(localize("teamstoolkit.migrateTeamsTabApp.updatingPackageJson"));
    packageUpdated = await migrationHandler.updatePackageJson();
    if (packageUpdated.isErr()) {
      throw packageUpdated.error;
    } else if (!packageUpdated.value) {
      // no change in package.json, show warning.
      const warningMessage = util.format(
        localize("teamstoolkit.migrateTeamsTabApp.updatePackageJsonWarning"),
        path.join(tabAppPath, "package.json")
      );
      VsCodeLogInstance.warning(warningMessage);
      void VS_CODE_UI.showMessage("warn", warningMessage, false, "OK");
    } else {
      // Update codes to use @microsoft/teams-js v2
      await progressBar.next(localize("teamstoolkit.migrateTeamsTabApp.updatingCodes"));
      VsCodeLogInstance.info(localize("teamstoolkit.migrateTeamsTabApp.updatingCodes"));
      const failedFiles = await migrationHandler.updateCodes();
      if (failedFiles.isErr()) {
        throw failedFiles.error;
      } else {
        updateFailedFiles = failedFiles.value;
        if (failedFiles.value.length > 0) {
          VsCodeLogInstance.warning(
            util.format(
              localize("teamstoolkit.migrateTeamsTabApp.updateCodesErrorOutput"),
              failedFiles.value.length,
              failedFiles.value.join(", ")
            )
          );
          void VS_CODE_UI.showMessage(
            "warn",
            util.format(
              localize("teamstoolkit.migrateTeamsTabApp.updateCodesErrorMessage"),
              failedFiles.value.length,
              failedFiles.value[0]
            ),
            false,
            "OK"
          );
        }
      }
    }
  } catch (error) {
    result = wrapError(error as Error);
  }

  if (result.isErr()) {
    await progressBar.end(false);
    void showError(result.error);
    ExtTelemetry.sendTelemetryErrorEvent(TelemetryEvent.MigrateTeamsTabApp, result.error);
  } else {
    await progressBar.end(true);
    if (!packageUpdated.isErr() && packageUpdated.value) {
      void VS_CODE_UI.showMessage(
        "info",
        util.format(localize("teamstoolkit.migrateTeamsTabApp.success"), tabAppPath),
        false
      );
    }
    ExtTelemetry.sendTelemetryEvent(TelemetryEvent.MigrateTeamsTabApp, {
      [TelemetryProperty.Success]: TelemetrySuccess.Yes,
      [TelemetryProperty.UpdateFailedFiles]: updateFailedFiles.length.toString(),
    });
  }
  return result;
}

export async function migrateTeamsManifestHandler(): Promise<Result<null, FxError>> {
  ExtTelemetry.sendTelemetryEvent(TelemetryEvent.MigrateTeamsManifestStart);
  const selection = await VS_CODE_UI.showMessage(
    "warn",
    localize("teamstoolkit.migrateTeamsManifest.warningMessage"),
    true,
    localize("teamstoolkit.migrateTeamsManifest.upgrade")
  );
  const userCancelError = new UserError(
    ExtensionSource,
    ExtensionErrors.UserCancel,
    localize("teamstoolkit.common.userCancel")
  );
  if (
    selection.isErr() ||
    selection.value !== localize("teamstoolkit.migrateTeamsManifest.upgrade")
  ) {
    ExtTelemetry.sendTelemetryErrorEvent(TelemetryEvent.MigrateTeamsManifest, userCancelError);
    return ok(null);
  }
  const selectFileConfig: SelectFileConfig = {
    name: localize("teamstoolkit.migrateTeamsManifest.selectFileConfig.name"),
    title: localize("teamstoolkit.migrateTeamsManifest.selectFileConfig.title"),
  };
  const selectFileResult = await VS_CODE_UI.selectFile(selectFileConfig);
  if (selectFileResult.isErr() || selectFileResult.value.type !== "success") {
    ExtTelemetry.sendTelemetryErrorEvent(TelemetryEvent.MigrateTeamsManifest, userCancelError);
    return ok(null);
  }
  const manifestPath = selectFileResult.value.result as string;

  const progressBar = VS_CODE_UI.createProgressBar(
    localize("teamstoolkit.migrateTeamsManifest.progressTitle"),
    1
  );
  await progressBar.start();

  const migrationHandler = new TeamsAppMigrationHandler(manifestPath);
  let result: Result<null, FxError> = ok(null);

  try {
    // Update Teams manifest
    await progressBar.next(localize("teamstoolkit.migrateTeamsManifest.updateManifest"));
    VsCodeLogInstance.info(localize("teamstoolkit.migrateTeamsManifest.updateManifest"));
    result = await migrationHandler.updateManifest();
    if (result.isErr()) {
      throw result.error;
    }
  } catch (error) {
    result = wrapError(error as Error);
  }

  if (result.isErr()) {
    await progressBar.end(false);
    void showError(result.error);
    ExtTelemetry.sendTelemetryErrorEvent(TelemetryEvent.MigrateTeamsManifest, result.error);
  } else {
    await progressBar.end(true);
    void VS_CODE_UI.showMessage(
      "info",
      util.format(localize("teamstoolkit.migrateTeamsManifest.success"), manifestPath),
      false
    );
    ExtTelemetry.sendTelemetryEvent(TelemetryEvent.MigrateTeamsManifest, {
      [TelemetryProperty.Success]: TelemetrySuccess.Yes,
    });
  }
  return result;
}

export async function openLifecycleTreeview(args?: any[]) {
  ExtTelemetry.sendTelemetryEvent(
    TelemetryEvent.ClickOpenLifecycleTreeview,
    getTriggerFromProperty(args)
  );
  if (isTeamsFxProject) {
    await vscode.commands.executeCommand("teamsfx-lifecycle.focus");
  } else {
    await vscode.commands.executeCommand("workbench.view.extension.teamsfx");
  }
}

export async function updateAadAppManifest(args: any[]): Promise<Result<null, FxError>> {
  ExtTelemetry.sendTelemetryEvent(TelemetryEvent.DeployAadManifestStart);
  const inputs = getSystemInputs();
  return await runCommand(Stage.deployAad, inputs);
}

export async function selectTutorialsHandler(
  ...args: unknown[]
): Promise<Result<unknown, FxError>> {
  ExtTelemetry.sendTelemetryEvent(TelemetryEvent.ViewGuidedTutorials, getTriggerFromProperty(args));
  const config: SingleSelectConfig = {
    name: "tutorialName",
    title: localize("teamstoolkit.commandsTreeViewProvider.guideTitle"),
    options: isSPFxProject
      ? [
          {
            id: "cicdPipeline",
            label: `${localize("teamstoolkit.guides.cicdPipeline.label")}`,
            detail: localize("teamstoolkit.guides.cicdPipeline.detail"),
            groupName: localize("teamstoolkit.guide.development"),
            data: "https://aka.ms/teamsfx-add-cicd-new",
            buttons: [
              {
                iconPath: "file-symlink-file",
                tooltip: localize("teamstoolkit.guide.tooltip.github"),
                command: "fx-extension.openTutorial",
              },
            ],
          },
        ]
      : [
          {
            id: "cardActionResponse",
            label: `${localize("teamstoolkit.guides.cardActionResponse.label")}`,
            detail: localize("teamstoolkit.guides.cardActionResponse.detail"),
            groupName: localize("teamstoolkit.guide.scenario"),
            data: "https://aka.ms/teamsfx-workflow-new",
            buttons: [
              {
                iconPath: "file-symlink-file",
                tooltip: localize("teamstoolkit.guide.tooltip.github"),
                command: "fx-extension.openTutorial",
              },
            ],
          },
          {
            id: "sendNotification",
            label: `${localize("teamstoolkit.guides.sendNotification.label")}`,
            detail: localize("teamstoolkit.guides.sendNotification.detail"),
            groupName: localize("teamstoolkit.guide.scenario"),
            data: "https://aka.ms/teamsfx-notification-new",
            buttons: [
              {
                iconPath: "file-symlink-file",
                tooltip: localize("teamstoolkit.guide.tooltip.github"),
                command: "fx-extension.openTutorial",
              },
            ],
          },
          {
            id: "commandAndResponse",
            label: `${localize("teamstoolkit.guides.commandAndResponse.label")}`,
            detail: localize("teamstoolkit.guides.commandAndResponse.detail"),
            groupName: localize("teamstoolkit.guide.scenario"),
            data: "https://aka.ms/teamsfx-command-new",
            buttons: [
              {
                iconPath: "file-symlink-file",
                tooltip: localize("teamstoolkit.guide.tooltip.github"),
                command: "fx-extension.openTutorial",
              },
            ],
          },
          {
            id: "dashboardApp",
            label: `${localize("teamstoolkit.guides.dashboardApp.label")}`,
            detail: localize("teamstoolkit.guides.dashboardApp.detail"),
            groupName: localize("teamstoolkit.guide.scenario"),
            data: "https://aka.ms/teamsfx-dashboard-new",
            buttons: [
              {
                iconPath: "file-symlink-file",
                tooltip: localize("teamstoolkit.guide.tooltip.github"),
                command: "fx-extension.openTutorial",
              },
            ],
          },
          {
            id: "addTab",
            label: `${localize("teamstoolkit.guides.addTab.label")}`,
            detail: localize("teamstoolkit.guides.addTab.detail"),
            groupName: localize("teamstoolkit.guide.capability"),
            data: "https://aka.ms/teamsfx-add-tab",
            buttons: [
              {
                iconPath: "file-symlink-file",
                tooltip: localize("teamstoolkit.guide.tooltip.github"),
                command: "fx-extension.openTutorial",
              },
            ],
          },
          {
            id: "addBot",
            label: `${localize("teamstoolkit.guides.addBot.label")}`,
            detail: localize("teamstoolkit.guides.addBot.detail"),
            groupName: localize("teamstoolkit.guide.capability"),
            data: "https://aka.ms/teamsfx-add-bot",
            buttons: [
              {
                iconPath: "file-symlink-file",
                tooltip: localize("teamstoolkit.guide.tooltip.github"),
                command: "fx-extension.openTutorial",
              },
            ],
          },
          {
            id: "addME",
            label: `${localize("teamstoolkit.guides.addME.label")}`,
            detail: localize("teamstoolkit.guides.addME.detail"),
            groupName: localize("teamstoolkit.guide.capability"),
            data: "https://aka.ms/teamsfx-add-message-extension",
            buttons: [
              {
                iconPath: "file-symlink-file",
                tooltip: localize("teamstoolkit.guide.tooltip.github"),
                command: "fx-extension.openTutorial",
              },
            ],
          },
          ...[
            {
              id: "addOutlookAddin",
              label: `${localize("teamstoolkit.guides.addOutlookAddin.label")}`,
              detail: localize("teamstoolkit.guides.addOutlookAddin.detail"),
              groupName: localize("teamstoolkit.guide.capability"),
              data: "https://aka.ms/teamsfx-add-outlook-add-in",
              buttons: [
                {
                  iconPath: "file-symlink-file",
                  tooltip: localize("teamstoolkit.guide.tooltip.github"),
                  command: "fx-extension.openTutorial",
                },
              ],
            },
          ],
          {
            id: "addSso",
            label: `${localize("teamstoolkit.guides.addSso.label")}`,
            detail: localize("teamstoolkit.guides.addSso.detail"),
            groupName: localize("teamstoolkit.guide.development"),
            data: "https://aka.ms/teamsfx-add-sso-new",
            buttons: [
              {
                iconPath: "file-symlink-file",
                tooltip: localize("teamstoolkit.guide.tooltip.github"),
                command: "fx-extension.openTutorial",
              },
            ],
          },
          {
            id: "connectApi",
            label: `${localize("teamstoolkit.guides.connectApi.label")}`,
            detail: localize("teamstoolkit.guides.connectApi.detail"),
            groupName: localize("teamstoolkit.guide.development"),
            data: "https://aka.ms/teamsfx-add-api-connection-new",
            buttons: [
              {
                iconPath: "file-symlink-file",
                tooltip: localize("teamstoolkit.guide.tooltip.github"),
                command: "fx-extension.openTutorial",
              },
            ],
          },
          {
            id: "cicdPipeline",
            label: `${localize("teamstoolkit.guides.cicdPipeline.label")}`,
            detail: localize("teamstoolkit.guides.cicdPipeline.detail"),
            groupName: localize("teamstoolkit.guide.development"),
            data: "https://aka.ms/teamsfx-add-cicd-new",
            buttons: [
              {
                iconPath: "file-symlink-file",
                tooltip: localize("teamstoolkit.guide.tooltip.github"),
                command: "fx-extension.openTutorial",
              },
            ],
          },
          {
            id: "mobilePreview",
            label: `${localize("teamstoolkit.guides.mobilePreview.label")}`,
            detail: localize("teamstoolkit.guides.mobilePreview.detail"),
            groupName: localize("teamstoolkit.guide.development"),
            data: "https://aka.ms/teamsfx-mobile",
            buttons: [
              {
                iconPath: "file-symlink-file",
                tooltip: localize("teamstoolkit.guide.tooltip.github"),
                command: "fx-extension.openTutorial",
              },
            ],
          },
          {
            id: "multiTenant",
            label: `${localize("teamstoolkit.guides.multiTenant.label")}`,
            detail: localize("teamstoolkit.guides.multiTenant.detail"),
            groupName: localize("teamstoolkit.guide.development"),
            data: "https://aka.ms/teamsfx-multi-tenant",
            buttons: [
              {
                iconPath: "file-symlink-file",
                tooltip: localize("teamstoolkit.guide.tooltip.github"),
                command: "fx-extension.openTutorial",
              },
            ],
          },
          {
            id: "addAzureFunction",
            label: localize("teamstoolkit.guides.addAzureFunction.label"),
            detail: localize("teamstoolkit.guides.addAzureFunction.detail"),
            groupName: localize("teamstoolkit.guide.cloudServiceIntegration"),
            data: "https://aka.ms/teamsfx-add-azure-function",
            buttons: [
              {
                iconPath: "file-symlink-file",
                tooltip: localize("teamstoolkit.guide.tooltip.github"),
                command: "fx-extension.openTutorial",
              },
            ],
          },
          {
            id: "addAzureSql",
            label: localize("teamstoolkit.guides.addAzureSql.label"),
            detail: localize("teamstoolkit.guides.addAzureSql.detail"),
            groupName: localize("teamstoolkit.guide.cloudServiceIntegration"),
            data: "https://aka.ms/teamsfx-add-azure-sql",
            buttons: [
              {
                iconPath: "file-symlink-file",
                tooltip: localize("teamstoolkit.guide.tooltip.github"),
                command: "fx-extension.openTutorial",
              },
            ],
          },
          {
            id: "addAzureAPIM",
            label: localize("teamstoolkit.guides.addAzureAPIM.label"),
            detail: localize("teamstoolkit.guides.addAzureAPIM.detail"),
            groupName: localize("teamstoolkit.guide.cloudServiceIntegration"),
            data: "https://aka.ms/teamsfx-add-azure-apim",
            buttons: [
              {
                iconPath: "file-symlink-file",
                tooltip: localize("teamstoolkit.guide.tooltip.github"),
                command: "fx-extension.openTutorial",
              },
            ],
          },
          {
            id: "addAzureKeyVault",
            label: localize("teamstoolkit.guides.addAzureKeyVault.label"),
            detail: localize("teamstoolkit.guides.addAzureKeyVault.detail"),
            groupName: localize("teamstoolkit.guide.cloudServiceIntegration"),
            data: "https://aka.ms/teamsfx-add-azure-keyvault",
            buttons: [
              {
                iconPath: "file-symlink-file",
                tooltip: localize("teamstoolkit.guide.tooltip.github"),
                command: "fx-extension.openTutorial",
              },
            ],
          },
        ],
    returnObject: true,
  };
  if (TreatmentVariableValue.inProductDoc && !isSPFxProject) {
    (config.options as StaticOptions).splice(0, 1, {
      id: "cardActionResponse",
      label: `${localize("teamstoolkit.guides.cardActionResponse.label")}`,
      description: localize("teamstoolkit.common.recommended"),
      detail: localize("teamstoolkit.guides.cardActionResponse.detail"),
      groupName: localize("teamstoolkit.guide.scenario"),
      data: "https://aka.ms/teamsfx-card-action-response",
      buttons: [
        {
          iconPath: "file-code",
          tooltip: localize("teamstoolkit.guide.tooltip.inProduct"),
          command: "fx-extension.openTutorial",
        },
      ],
    });
  }

  const selectedTutorial = await VS_CODE_UI.selectOption(config);
  if (selectedTutorial.isErr()) {
    return err(selectedTutorial.error);
  } else {
    const tutorial = selectedTutorial.value.result as OptionItem;
    return openTutorialHandler([TelemetryTriggerFrom.Auto, tutorial]);
  }
}

export function openTutorialHandler(args?: any[]): Promise<Result<unknown, FxError>> {
  if (!args || args.length !== 2) {
    // should never happen
    return Promise.resolve(ok(null));
  }
  const tutorial = args[1] as OptionItem;
  ExtTelemetry.sendTelemetryEvent(TelemetryEvent.OpenTutorial, {
    ...getTriggerFromProperty(args),
    [TelemetryProperty.TutorialName]: tutorial.id,
  });
  if (
    TreatmentVariableValue.inProductDoc &&
    (tutorial.id === "cardActionResponse" || tutorial.data === "cardActionResponse")
  ) {
    WebviewPanel.createOrShow(PanelType.RespondToCardActions);
    return Promise.resolve(ok(null));
  }
  return VS_CODE_UI.openUrl(tutorial.data as string);
}

export async function openDocumentLinkHandler(args?: any[]): Promise<Result<boolean, FxError>> {
  if (!args || args.length < 1) {
    // should never happen
    return Promise.resolve(ok(false));
  }
  const node = args[0] as TreeViewCommand;
  ExtTelemetry.sendTelemetryEvent(TelemetryEvent.Documentation, {
    [TelemetryProperty.TriggerFrom]: TelemetryTriggerFrom.TreeView,
    [TelemetryProperty.DocumentationName]: node.contextValue!,
  });
  switch (node.contextValue) {
    case "signinM365": {
      await vscode.commands.executeCommand("workbench.action.openWalkthrough", {
        category: getWalkThroughId(),
        step: `${getWalkThroughId()}#teamsToolkitCreateFreeAccount`,
      });
      return Promise.resolve(ok(true));
    }
    case "signinAzure": {
      return VS_CODE_UI.openUrl("https://portal.azure.com/");
    }
    case "fx-extension.create":
    case "fx-extension.openSamples": {
      return VS_CODE_UI.openUrl("https://aka.ms/teamsfx-create-project");
    }
    case "fx-extension.provision": {
      return VS_CODE_UI.openUrl("https://aka.ms/teamsfx-provision-cloud-resource");
    }
    case "fx-extension.build": {
      return VS_CODE_UI.openUrl("https://aka.ms/teams-store-validation");
    }
    case "fx-extension.deploy": {
      return VS_CODE_UI.openUrl("https://aka.ms/teamsfx-deploy");
    }
    case "fx-extension.publish": {
      return VS_CODE_UI.openUrl("https://aka.ms/teamsfx-publish");
    }
    case "fx-extension.publishInDeveloperPortal": {
      return VS_CODE_UI.openUrl(PublishAppLearnMoreLink);
    }
  }
  return Promise.resolve(ok(false));
}

export async function azureAccountSignOutHelpHandler(
  args?: any[]
): Promise<Result<boolean, FxError>> {
  return Promise.resolve(ok(false));
}

export function openAccountHelpHandler(args?: any[]) {
  WebviewPanel.createOrShow(PanelType.AccountHelp);
}

export async function signinM365Callback(...args: unknown[]): Promise<Result<null, FxError>> {
  let node: M365AccountNode | undefined;
  if (args && args.length > 1) {
    node = args[1] as M365AccountNode;
    if (node && node.status === AccountItemStatus.SignedIn) {
      return ok(null);
    }
  }

  const triggerFrom = getTriggerFromProperty(args);
  ExtTelemetry.sendTelemetryEvent(TelemetryEvent.LoginClick, {
    [TelemetryProperty.AccountType]: AccountType.M365,
    ...triggerFrom,
  });

  const tokenRes = await tools.tokenProvider.m365TokenProvider.getJsonObject({
    scopes: AppStudioScopes,
    showDialog: true,
  });
  const token = tokenRes.isOk() ? tokenRes.value : undefined;
  if (token !== undefined && node) {
    node.setSignedIn((token as any).upn ? (token as any).upn : "");
  }

  await envTreeProviderInstance.refreshRemoteEnvWarning();
  return ok(null);
}

export async function refreshSideloadingCallback(args?: any[]): Promise<Result<null, FxError>> {
  const status = await M365TokenInstance.getStatus({ scopes: AppStudioScopes });
  if (status.isOk() && status.value.token !== undefined) {
    accountTreeViewProviderInstance.m365AccountNode.updateChecks(status.value.token, true, false);
  }

  return ok(null);
}

export async function refreshCopilotCallback(args?: any[]): Promise<Result<null, FxError>> {
  const status = await M365TokenInstance.getStatus({ scopes: AppStudioScopes });
  if (status.isOk() && status.value.token !== undefined) {
    accountTreeViewProviderInstance.m365AccountNode.updateChecks(status.value.token, false, true);
  }

  return ok(null);
}

export function checkSideloadingCallback(args?: any[]): Promise<Result<null, FxError>> {
  VS_CODE_UI.showMessage(
    "error",
    localize("teamstoolkit.accountTree.sideloadingMessage"),
    false,
    localize("teamstoolkit.accountTree.sideloadingLearnMore")
  )
    .then((result) => {
      if (
        result.isOk() &&
        result.value === localize("teamstoolkit.accountTree.sideloadingLearnMore")
      ) {
        openAccountHelpHandler();
        ExtTelemetry.sendTelemetryEvent(TelemetryEvent.OpenSideloadingLearnMore);
      }
    })
    .catch((_error) => {});
  openAccountHelpHandler();
  ExtTelemetry.sendTelemetryEvent(TelemetryEvent.InteractWithInProductDoc, {
    [TelemetryProperty.TriggerFrom]: TelemetryTriggerFrom.SideloadingDisabled,
  });
  return Promise.resolve(ok(null));
}

export async function checkCopilotCallback(args?: any[]): Promise<Result<null, FxError>> {
  VS_CODE_UI.showMessage(
    "warn",
    localize("teamstoolkit.accountTree.copilotMessage"),
    false,
    localize("teamstoolkit.accountTree.copilotEnroll")
  )
    .then(async (result) => {
      if (result.isOk() && result.value === localize("teamstoolkit.accountTree.copilotEnroll")) {
        await VS_CODE_UI.openUrl("https://aka.ms/PluginsEarlyAccess");
        ExtTelemetry.sendTelemetryEvent(TelemetryEvent.OpenCopilotEnroll);
      }
    })
    .catch((_error) => {});
  return Promise.resolve(ok(null));
}

export async function signinAzureCallback(...args: unknown[]): Promise<Result<null, FxError>> {
  let node: AzureAccountNode | undefined;
  if (args && args.length > 1) {
    node = args[1] as AzureAccountNode;
    if (node && node.status === AccountItemStatus.SignedIn) {
      return ok(null);
    }
  }

  if (azureAccountManager.getAccountInfo() === undefined) {
    // make sure user has not logged in
    const triggerFrom = getTriggerFromProperty(args);
    ExtTelemetry.sendTelemetryEvent(TelemetryEvent.LoginClick, {
      [TelemetryProperty.AccountType]: AccountType.Azure,
      ...triggerFrom,
    });
  }
  try {
    await azureAccountManager.getIdentityCredentialAsync(true);
  } catch (error) {
    if (!isUserCancelError(error)) {
      return err(error);
    }
  }
  return ok(null);
}

export async function selectSubscriptionCallback(args?: any[]): Promise<Result<null, FxError>> {
  tools.telemetryReporter?.sendTelemetryEvent(TelemetryEvent.SelectSubscription, {
    [TelemetryProperty.TriggerFrom]: args
      ? TelemetryTriggerFrom.TreeView
      : TelemetryTriggerFrom.Other,
  });
  const askSubRes = await askSubscription(
    tools.tokenProvider.azureAccountProvider,
    VS_CODE_UI,
    undefined
  );
  if (askSubRes.isErr()) return err(askSubRes.error);
  await azureAccountManager.setSubscription(askSubRes.value.subscriptionId);
  return ok(null);
}

/**
 * scaffold based on app id from Developer Portal
 */
export async function scaffoldFromDeveloperPortalHandler(
  ...args: any[]
): Promise<Result<null, FxError>> {
  if (!args || args.length < 1) {
    // should never happen
    return ok(null);
  }

  const appId = args[0];
  const properties: { [p: string]: string } = {
    teamsAppId: appId,
  };

  ExtTelemetry.sendTelemetryEvent(TelemetryEvent.HandleUrlFromDeveloperProtalStart, properties);
  const loginHint = args.length < 2 ? undefined : args[1];
  const progressBar = VS_CODE_UI.createProgressBar(
    localize("teamstoolkit.devPortalIntegration.checkM365Account.progressTitle"),
    1
  );

  await progressBar.start();
  let token = undefined;
  try {
    const tokenRes = await M365TokenInstance.signInWhenInitiatedFromTdp(
      { scopes: AppStudioScopes },
      loginHint
    );
    if (tokenRes.isErr()) {
      if ((tokenRes.error as any).displayMessage) {
        void window.showErrorMessage((tokenRes.error as any).displayMessage);
      } else {
        void vscode.window.showErrorMessage(
          localize("teamstoolkit.devPortalIntegration.generalError.message")
        );
      }
      ExtTelemetry.sendTelemetryErrorEvent(
        TelemetryEvent.HandleUrlFromDeveloperProtal,
        tokenRes.error,
        properties
      );
      await progressBar.end(false);
      return err(tokenRes.error);
    }
    token = tokenRes.value;

    // set region
    const AuthSvcTokenRes = await M365TokenInstance.getAccessToken({ scopes: AuthSvcScopes });
    if (AuthSvcTokenRes.isOk()) {
      await teamsDevPortalClient.setRegionEndpointByToken(AuthSvcTokenRes.value);
    }

    await progressBar.end(true);
  } catch (e) {
    void vscode.window.showErrorMessage(
      localize("teamstoolkit.devPortalIntegration.generalError.message")
    );
    await progressBar.end(false);
    const error = assembleError(e);
    ExtTelemetry.sendTelemetryErrorEvent(
      TelemetryEvent.HandleUrlFromDeveloperProtal,
      error,
      properties
    );
    return err(error);
  }

  let appDefinition;
  try {
    appDefinition = await teamsDevPortalClient.getApp(token, appId);
  } catch (error: any) {
    ExtTelemetry.sendTelemetryErrorEvent(
      TelemetryEvent.HandleUrlFromDeveloperProtal,
      error,
      properties
    );
    void vscode.window.showErrorMessage(
      localize("teamstoolkit.devPortalIntegration.getTeamsAppError.message")
    );
    return err(error);
  }

  const res = await createNewProjectHandler({ teamsAppFromTdp: appDefinition });

  if (res.isErr()) {
    ExtTelemetry.sendTelemetryErrorEvent(
      TelemetryEvent.HandleUrlFromDeveloperProtal,
      res.error,
      properties
    );
    return err(res.error);
  }

  ExtTelemetry.sendTelemetryEvent(TelemetryEvent.HandleUrlFromDeveloperProtal, properties);
  return ok(null);
}

export async function projectVersionCheck() {
  return await core.projectVersionCheck(getSystemInputs());
}

function getWalkThroughId(): string {
  return featureFlagManager.getBooleanValue(FeatureFlags.ChatParticipant)
    ? "TeamsDevApp.ms-teams-vscode-extension#teamsToolkitGetStartedWithChat"
    : "TeamsDevApp.ms-teams-vscode-extension#teamsToolkitGetStarted";
}<|MERGE_RESOLUTION|>--- conflicted
+++ resolved
@@ -88,7 +88,6 @@
 } from "./constants";
 import { PanelType } from "./controls/PanelType";
 import { WebviewPanel } from "./controls/webviewPanel";
-import { invokeTeamsAgent } from "./copilotChatHandlers";
 import { isTestToolEnabledProject } from "./debug/commonUtils";
 import {
   RecommendedOperations,
@@ -117,8 +116,8 @@
   tools,
   workspaceUri,
 } from "./globalVariables";
+import { invokeTeamsAgent } from "./handlers/copilotChatHandlers";
 import { TeamsAppMigrationHandler } from "./migration/migrationHandler";
-import { openOfficeDevFolder } from "./officeDevHandlers";
 import { VS_CODE_UI } from "./qm/vsc_ui";
 import { ExtTelemetry } from "./telemetry/extTelemetry";
 import {
@@ -138,39 +137,20 @@
 import envTreeProviderInstance from "./treeview/environmentTreeViewProvider";
 import { TreeViewCommand } from "./treeview/treeViewCommand";
 import TreeViewManagerInstance from "./treeview/treeViewManager";
+import { getAppName } from "./utils/appDefinitionUtils";
 import { getLocalDebugMessageTemplate, openFolderInExplorer } from "./utils/commonUtils";
 import { getResourceGroupNameFromEnv, getSubscriptionInfoFromEnv } from "./utils/envTreeUtils";
-import { anonymizeFilePaths } from "./utils/fileSystemUtils";
-import { getDefaultString, localize } from "./utils/localizeUtils";
-import { getAppName } from "./utils/appDefinitionUtils";
-import { ExtensionSurvey } from "./utils/survey";
-import {
-  getTeamsAppTelemetryInfoByEnv,
-  getTriggerFromProperty,
-  isTriggerFromWalkThrough,
-<<<<<<< HEAD
-  openFolderInExplorer,
-} from "./utils/commonUtils";
-import { getSystemInputs } from "./utils/environmentUtils";
 import { anonymizeFilePaths } from "./utils/fileSystemUtils";
 import { getDefaultString, localize } from "./utils/localizeUtils";
 import { triggerV3Migration } from "./utils/migrationUtils";
 import { updateProjectStatus } from "./utils/projectStatusUtils";
 import { ExtensionSurvey } from "./utils/survey";
-=======
+import { getSystemInputs } from "./utils/systemEnvUtils";
+import {
+  getTeamsAppTelemetryInfoByEnv,
+  getTriggerFromProperty,
+  isTriggerFromWalkThrough,
 } from "./utils/telemetryUtils";
-import {
-  openTestToolDisplayMessage,
-  openTestToolMessage,
-  RecommendedOperations,
-} from "./debug/constants";
-import { openOfficeDevFolder } from "./utils/workspaceUtils";
-import { invokeTeamsAgent } from "./handlers/copilotChatHandlers";
-import { updateProjectStatus } from "./utils/projectStatusUtils";
-import { triggerV3Migration } from "./utils/migrationUtils";
-import { isTestToolEnabledProject } from "./debug/commonUtils";
-import { getSystemInputs } from "./utils/systemEnvUtils";
->>>>>>> 468698fa
 
 export function activate(): Result<Void, FxError> {
   const result: Result<Void, FxError> = ok(Void);
