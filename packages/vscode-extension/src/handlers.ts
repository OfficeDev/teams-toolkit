// Copyright (c) Microsoft Corporation.
// Licensed under the MIT license.

"use strict";

import { commands, Uri, window, workspace, ExtensionContext, env, ViewColumn, debug, QuickPickItem } from "vscode";
import {
  Result,
  FxError,
  err,
  ok,
  Stage,
  Platform,
  Func,
  UserError,
  SystemError,
  returnUserError,
  returnSystemError,
  ConfigFolderName,
  traverse,
  RemoteFuncExecutor,
  Inputs,
  ConfigMap,
  InputResult,
  InputResultType,
  VsCodeEnv,
  AppStudioTokenProvider
} from "@microsoft/teamsfx-api";
import { CoreProxy } from "@microsoft/teamsfx-core";
import DialogManagerInstance from "./userInterface";
import GraphManagerInstance from "./commonlib/graphLogin";
import AzureAccountManager from "./commonlib/azureLogin";
import AppStudioTokenInstance from "./commonlib/appStudioLogin";
import AppStudioCodeSpaceTokenInstance from "./commonlib/appStudioCodeSpaceLogin";
import VsCodeLogInstance from "./commonlib/log";
import { VSCodeTelemetryReporter } from "./commonlib/telemetry";
import { CommandsTreeViewProvider, TreeViewCommand } from "./commandsTreeViewProvider";
import TreeViewManagerInstance from './commandsTreeViewProvider'
import * as extensionPackage from "./../package.json";
import { ext } from "./extensionVariables";
import { ExtTelemetry } from "./telemetry/extTelemetry";
import {
  TelemetryEvent,
  TelemetryProperty,
  TelemetryTiggerFrom,
  TelemetrySuccess,
  AccountType
} from "./telemetry/extTelemetryEvents";
import * as commonUtils from "./debug/commonUtils";
import { ExtensionErrors, ExtensionSource } from "./error";
import { WebviewPanel } from "./controls/webviewPanel";
import * as constants from "./debug/constants";
import logger from "./commonlib/log";
import * as path from "path";
import * as fs from "fs-extra";
import * as vscode from "vscode";
import { VsCodeUI, VS_CODE_UI } from "./qm/vsc_ui";
import { DepsChecker } from "./debug/depsChecker/checker";
import { BackendExtensionsInstaller } from "./debug/depsChecker/backendExtensionsInstall";
import { DotnetChecker } from "./debug/depsChecker/dotnetChecker";
import * as util from "util";
import * as StringResources from "./resources/Strings.json";
import { vscodeAdapter } from "./debug/depsChecker/vscodeAdapter";
import { vscodeLogger } from "./debug/depsChecker/vscodeLogger";
import { vscodeTelemetry } from "./debug/depsChecker/vscodeTelemetry";
import { PanelType } from "./controls/PanelType";
import { signedIn, signedOut } from "./commonlib/common/constant";
import { AzureNodeChecker } from "./debug/depsChecker/azureNodeChecker";
import { SPFxNodeChecker } from "./debug/depsChecker/spfxNodeChecker";

export let core: CoreProxy;
const runningTasks = new Set<string>(); // to control state of task execution

export async function activate(): Promise<Result<null, FxError>> {
  const result: Result<null, FxError> = ok(null);
  try {
    core = CoreProxy.getInstance();

    {
      const result = await core.withDialog(DialogManagerInstance);
      if (result.isErr()) {
        showError(result.error);
        return err(result.error);
      }
    }

    {
      const result = await core.withGraphToken(GraphManagerInstance);
      if (result.isErr()) {
        showError(result.error);
        return err(result.error);
      }
    }

    {
      AzureAccountManager.setStatusChangeMap("successfully-sign-in-azure", (status, token, accountInfo) => {
        if (status === signedIn) {
          window.showInformationMessage(StringResources.vsc.handlers.azureSignIn);
        } else if (status === signedOut) {
          window.showInformationMessage(StringResources.vsc.handlers.azureSignOut);
        }
        return Promise.resolve();
      }, false);
      const result = await core.withAzureAccount(AzureAccountManager);
      if (result.isErr()) {
        showError(result.error);
        return err(result.error);
      }
    }

    {
      let appstudioLogin: AppStudioTokenProvider = AppStudioTokenInstance;
      const vscodeEnv = detectVsCodeEnv();
      if (vscodeEnv === VsCodeEnv.codespaceBrowser || vscodeEnv === VsCodeEnv.codespaceVsCode) {
        appstudioLogin = AppStudioCodeSpaceTokenInstance;
      }

      appstudioLogin.setStatusChangeMap("successfully-sign-in-m365", (status, token, accountInfo) => {
        if (status === signedIn) {
          window.showInformationMessage(StringResources.vsc.handlers.m365SignIn);
        } else if (status === signedOut) {
          window.showInformationMessage(StringResources.vsc.handlers.m365SignOut);
        }
        return Promise.resolve();
      }, false);

      const result = await core.withAppStudioToken(appstudioLogin);
      if (result.isErr()) {
        showError(result.error);
        return err(result.error);
      }
    }

    {
      const telemetry = new VSCodeTelemetryReporter(
        extensionPackage.aiKey,
        extensionPackage.version,
        extensionPackage.name
      );
      const result = await core.withTelemetry(telemetry);
      if (result.isErr()) {
        showError(result.error);
        return err(result.error);
      }
    }

    {
      const result = await core.withLogger(VsCodeLogInstance);
      if (result.isErr()) {
        showError(result.error);
        return err(result.error);
      }
    }

    {
      const result = await core.withTreeProvider(TreeViewManagerInstance.getTreeView('teamsfx-accounts')!);
      if (result.isErr()) {
        showError(result.error);
        return err(result.error);
      }
    }

    {
      const globalConfig = new ConfigMap();
      globalConfig.set("function-dotnet-checker-enabled", vscodeAdapter.dotnetCheckerEnabled());
      const result = await core.init(globalConfig);
      if (result.isErr()) {
        showError(result.error);
        return err(result.error);
      }
    }

    {
      const workspacePath: string | undefined = workspace.workspaceFolders?.length
        ? workspace.workspaceFolders[0].uri.fsPath
        : undefined;
      const result = await core.open(workspacePath);
      if (result.isErr()) {
        showError(result.error);
        return err(result.error);
      }
    }
  } catch (e) {
    const FxError: FxError = {
      name: e.name,
      source: ExtensionSource,
      message: e.message,
      stack: e.stack,
      timestamp: new Date()
    };
    showError(FxError);
    return err(FxError);
  }
  return result;
}

export async function createNewProjectHandler(args?: any[]): Promise<Result<null, FxError>> {
  ExtTelemetry.sendTelemetryEvent(TelemetryEvent.CreateProjectStart, getTriggerFromProperty(args));
  return await runCommand(Stage.create);
}

export async function updateProjectHandler(args?: any[]): Promise<Result<null, FxError>> {
  ExtTelemetry.sendTelemetryEvent(TelemetryEvent.UpdateProjectStart, getTriggerFromProperty(args));
  return await runCommand(Stage.update);
}

export async function validateManifestHandler(args?: any[]): Promise<Result<null, FxError>> {
  ExtTelemetry.sendTelemetryEvent(TelemetryEvent.ValidateManifestStart, getTriggerFromProperty(args));

  const func: Func = {
    namespace: "fx-solution-azure",
    method: "validateManifest"
  };
  const result = await core.executeUserTask(func);
  if (result.isErr()) {
    ExtTelemetry.sendTelemetryErrorEvent(TelemetryEvent.ValidateManifest, result.error);
  } else {
    ExtTelemetry.sendTelemetryEvent(TelemetryEvent.ValidateManifest, {
      [TelemetryProperty.Success]: TelemetrySuccess.Yes
    });
  }

  return result;
}

export async function buildPackageHandler(args?: any[]): Promise<Result<null, FxError>> {
  ExtTelemetry.sendTelemetryEvent(TelemetryEvent.BuildStart, getTriggerFromProperty(args));

  const func: Func = {
    namespace: "fx-solution-azure",
    method: "buildPackage"
  };
  const result = await core.executeUserTask(func);
  if (result.isErr()) {
    ExtTelemetry.sendTelemetryErrorEvent(TelemetryEvent.Build, result.error);
  } else {
    ExtTelemetry.sendTelemetryEvent(TelemetryEvent.Build, {
      [TelemetryProperty.Success]: TelemetrySuccess.Yes
    });
  }

  return result;
}

export async function provisionHandler(args?: any[]): Promise<Result<null, FxError>> {
  ExtTelemetry.sendTelemetryEvent(TelemetryEvent.ProvisionStart, getTriggerFromProperty(args));
  return await runCommand(Stage.provision);
}

export async function deployHandler(args?: any[]): Promise<Result<null, FxError>> {
  ExtTelemetry.sendTelemetryEvent(TelemetryEvent.DeployStart, getTriggerFromProperty(args));
  return await runCommand(Stage.deploy);
}

export async function publishHandler(args?: any[]): Promise<Result<null, FxError>> {
  ExtTelemetry.sendTelemetryEvent(TelemetryEvent.PublishStart, getTriggerFromProperty(args));
  return await runCommand(Stage.publish);
}

const coreExeceutor: RemoteFuncExecutor = async function (
  func: Func,
  answers: Inputs | ConfigMap
): Promise<Result<unknown, FxError>> {
  return await core.callFunc(func, answers as ConfigMap);
};

export async function runCommand(stage: Stage): Promise<Result<null, FxError>> {
  const eventName = ExtTelemetry.stageToEvent(stage);
  let result: Result<null, FxError> = ok(null);

  try {
    // 1. check concurrent lock
    if (runningTasks.size > 0 && stage !== Stage.create) {
      result = err(
        new UserError(
          ExtensionErrors.ConcurrentTriggerTask,
          util.format(StringResources.vsc.handlers.concurrentTriggerTask, Array.from(runningTasks).join(",")),
          ExtensionSource
        )
      );
      await processResult(eventName, result);
      return result;
    }

    // 2. lock
    runningTasks.add(stage);

    // 3. check core not empty
    const checkCoreRes = checkCoreNotEmpty();
    if (checkCoreRes.isErr()) {
      throw checkCoreRes.error;
    }

    const answers = new ConfigMap();
    answers.set("stage", stage);
    answers.set("platform", Platform.VSCode);

    // 4. getQuestions
    const qres = await core.getQuestions(stage, Platform.VSCode);
    if (qres.isErr()) {
      throw qres.error;
    }

    const vscenv = detectVsCodeEnv();
    answers.set("vscenv", vscenv);
    VsCodeLogInstance.info(util.format(StringResources.vsc.handlers.vsCodeEnvironment, vscenv));

    // 5. run question model
    const node = qres.value;
    if (node) {
      const res: InputResult = await traverse(node, answers, VS_CODE_UI, coreExeceutor);
      if (res.type === InputResultType.error) {
        throw res.error!;
      } else if (res.type === InputResultType.cancel) {
        throw new UserError(ExtensionErrors.UserCancel, StringResources.vsc.common.userCancel, ExtensionSource);
      }
    }

    // 6. run task
    if (stage === Stage.create) result = await core.create(answers);
    else if (stage === Stage.update) result = await core.update(answers);
    else if (stage === Stage.provision) result = await core.provision(answers);
    else if (stage === Stage.deploy) result = await core.deploy(answers);
    else if (stage === Stage.debug) result = await core.localDebug(answers);
    else if (stage === Stage.publish) result = await core.publish(answers);
    else {
      throw new SystemError(
        ExtensionErrors.UnsupportedOperation,
        util.format(StringResources.vsc.handlers.operationNotSupport, stage),
        ExtensionSource
      );
    }
  } catch (e) {
    if(e instanceof UserError){
      const ue:UserError = e as UserError;
      if(ue.name === "DoProvisionFirst"){
        runningTasks.delete(stage);
        if (eventName) {
          ExtTelemetry.sendTelemetryEvent(eventName, {
            [TelemetryProperty.Success]: TelemetrySuccess.No
          });
        }
        return await provisionHandler();
      }
    }
    else {
      result = wrapError(e);
    }
  }

  // 7. unlock
  runningTasks.delete(stage);

  // 8. send telemetry and show error
  await processResult(eventName, result);

  return result;
}

export function detectVsCodeEnv(): VsCodeEnv {
    // extensionKind returns ExtensionKind.UI when running locally, so use this to detect remote
    const extension = vscode.extensions.getExtension("Microsoft.teamsfx-extension");

    if (extension?.extensionKind === vscode.ExtensionKind.Workspace) {
        // running remotely
        // Codespaces browser-based editor will return UIKind.Web for uiKind
        if (vscode.env.uiKind === vscode.UIKind.Web) {
            return VsCodeEnv.codespaceBrowser;
        } else {
            return VsCodeEnv.codespaceVsCode;
        }
    } else {
        // running locally
        return VsCodeEnv.local;
    }
  }

async function runUserTask(func: Func, eventName:string): Promise<Result<null, FxError>> {
  let result: Result<null, FxError> = ok(null);

  try {
    // 1. check concurrent lock
    if (runningTasks.size > 0) {
      result = err(
        new UserError(
          ExtensionErrors.ConcurrentTriggerTask,
          util.format(StringResources.vsc.handlers.concurrentTriggerTask, Array.from(runningTasks).join(",")),
          ExtensionSource
        )
      );
      await processResult(eventName, result);
      return result;
    }

    // 2. lock
    runningTasks.add(eventName);

    // 3. check core not empty
    const checkCoreRes = checkCoreNotEmpty();
    if (checkCoreRes.isErr()) {
      throw checkCoreRes.error;
    }

    const answers = new ConfigMap();
    answers.set("task", eventName);
    answers.set("platform", Platform.VSCode);

    // 4. getQuestions
    const qres = await core.getQuestionsForUserTask(func, Platform.VSCode);
    if (qres.isErr()) {
      throw qres.error;
    }

    // 5. run question model
    const node = qres.value;
    if (node) {
      const res: InputResult = await traverse(node, answers, VS_CODE_UI, coreExeceutor);
      if (res.type === InputResultType.error && res.error) {
        throw res.error;
      } else if (res.type === InputResultType.cancel) {
        throw new UserError(ExtensionErrors.UserCancel, StringResources.vsc.common.userCancel, ExtensionSource);
      }
    }

    // 6. run task
    result = await core.executeUserTask(func, answers);
  } catch (e) {
    result = wrapError(e);
  }

  // 7. unlock
  runningTasks.delete(eventName);

  // 8. send telemetry and show error
  await processResult(eventName, result);

  return result;
}

//TODO workaround
function isCancelWarning(error: FxError): boolean {
  return (
    (!!error.name && error.name === ExtensionErrors.UserCancel) ||
    (!!error.message && error.message.includes("User Cancel"))
  );
}
//TODO workaround
function isLoginFaiureError(error: FxError): boolean {
  return !!error.message && error.message.includes("Cannot get user login information");
}

async function processResult(eventName: string | undefined, result: Result<null, FxError>) {
  if (result.isErr()) {
    if (eventName) {
      ExtTelemetry.sendTelemetryErrorEvent(eventName, result.error);
    }
    const error = result.error;
    if (isCancelWarning(error)) {
      // window.showWarningMessage(`Operation is canceled!`);
      return;
    }
    if (isLoginFaiureError(error)) {
      window.showErrorMessage(StringResources.vsc.handlers.loginFailed);
      return;
    }
    showError(error);
  } else {
    if (eventName) {
      ExtTelemetry.sendTelemetryEvent(eventName, {
        [TelemetryProperty.Success]: TelemetrySuccess.Yes
      });
    }
  }
}

function wrapError(e: Error): Result<null, FxError> {
  if (
    e instanceof UserError ||
    e instanceof SystemError ||
    (e.constructor &&
      e.constructor.name &&
      (e.constructor.name === "SystemError" || e.constructor.name === "UserError"))
  ) {
    return err(e as FxError);
  }
  return err(returnSystemError(e, ExtensionSource, ExtensionErrors.UnknwonError));
}

function checkCoreNotEmpty(): Result<null, SystemError> {
  if (!core) {
    return err(
      returnSystemError(
        new Error(StringResources.vsc.handlers.coreNotReady),
        ExtensionSource,
        ExtensionErrors.UnsupportedOperation
      )
    );
  }
  return ok(null);
}

/**
 * manually added customized command
 */
export async function updateAADHandler(args: any[]): Promise<Result<null, FxError>> {
  ExtTelemetry.sendTelemetryEvent(TelemetryEvent.UpdateAadStart, getTriggerFromProperty(args));
  const func: Func = {
    namespace: "fx-solution-azure/fx-resource-aad-app-for-teams",
    method: "aadUpdatePermission"
  };
  return await runUserTask(func, TelemetryEvent.UpdateAad);
}


export async function addCapabilityHandler(args: any[]): Promise<Result<null, FxError>> {
  ExtTelemetry.sendTelemetryEvent(TelemetryEvent.AddCapStart, getTriggerFromProperty(args));
  const func: Func = {
    namespace: "fx-solution-azure",
    method: "addCapability"
  };
  return await runUserTask(func, TelemetryEvent.AddCap);
}

/**
 * check & install required dependencies during local debug when selected hosting type is Azure.
 */
export async function validateDependenciesHandler(): Promise<void> {
  const nodeChecker = new AzureNodeChecker(vscodeAdapter, vscodeLogger, vscodeTelemetry);
  const dotnetChecker = new DotnetChecker(vscodeAdapter, vscodeLogger, vscodeTelemetry);
  const depsChecker = new DepsChecker(vscodeLogger, vscodeAdapter, [nodeChecker, dotnetChecker]);
  await validateDependenciesCore(depsChecker);
}

/**
 * check & install required dependencies during local debug when selected hosting type is SPFx.
 */
export async function validateSpfxDependenciesHandler(): Promise<void> {
  const nodeChecker = new SPFxNodeChecker(vscodeAdapter, vscodeLogger, vscodeTelemetry);
  const depsChecker = new DepsChecker(vscodeLogger, vscodeAdapter, [nodeChecker]);
  await validateDependenciesCore(depsChecker);
}

async function validateDependenciesCore(depsChecker: DepsChecker): Promise<void> {
  const shouldContinue = await depsChecker.resolve();
  if (!shouldContinue) {
    await debug.stopDebugging();
    // TODO: better mechanism to stop the tasks and debug session.
    throw new Error("debug stopped.");
  }
}

/**
 * install functions binding before launch local debug
 */
export async function backendExtensionsInstallHandler(): Promise<void> {
  if (workspace.workspaceFolders && workspace.workspaceFolders.length > 0) {
    const workspaceFolder = workspace.workspaceFolders[0];
    const backendRoot = await commonUtils.getProjectRoot(
      workspaceFolder.uri.fsPath,
      constants.backendFolderName
    );

    if (backendRoot) {
      const dotnetChecker = new DotnetChecker(vscodeAdapter, vscodeLogger, vscodeTelemetry);
      const backendExtensionsInstaller = new BackendExtensionsInstaller(dotnetChecker, vscodeLogger);

      try {
        await backendExtensionsInstaller.install(backendRoot);
      } catch (error) {
        await DepsChecker.handleErrorWithDisplay(error, vscodeAdapter);
        throw error;
      }
    }
  }
}

/**
 * detect if some ports are already in use, and if so, stop debugging
 */
async function detectPortsInUse(): Promise<void> {
  let ports: [number, string[]][] = [];
  if (vscode.workspace.workspaceFolders) {
    const workspaceFolder: vscode.WorkspaceFolder = vscode.workspace.workspaceFolders[0];
    const workspacePath: string = workspaceFolder.uri.fsPath;
    const frontendRoot = await commonUtils.getProjectRoot(
      workspacePath,
      constants.frontendFolderName
    );
    if (frontendRoot) {
      ports.push(...constants.frontendPorts);
    }
    const backendRoot = await commonUtils.getProjectRoot(
      workspacePath,
      constants.backendFolderName
    );
    if (backendRoot) {
      ports.push(...constants.backendPorts);
    }
    const botRoot = await commonUtils.getProjectRoot(workspacePath, constants.botFolderName);
      if (botRoot) {
        ports.push(...constants.botPorts);
      }
  }

  const portsInUse: number[] = [];
  for (let port of ports) {
    if (await commonUtils.detectPortListening(port[0], port[1])) {
      portsInUse.push(port[0]);
    }
  }
  if (portsInUse.length > 0) {
    let message = constants.portsInUseMessage + ":";
    for (let port of portsInUse) {
      message = message + ` ${port}`;
    }
    window.showErrorMessage(message);
    // await debug.stopDebugging();
    // TODO: better mechanism to stop the tasks and debug session.
    throw new Error("debug stopped.");
  }
}

/**
 * call localDebug on core
 */
export async function preDebugCheckHandler(): Promise<void> {
<<<<<<< HEAD
  try {
    ExtTelemetry.sendTelemetryEvent(TelemetryEvent.DebugPreCheck);
  } catch {
    // ignore telemetry error
  }
=======
  await detectPortsInUse();
>>>>>>> d49c4a2c

  let result: Result<any, FxError> = ok(null);
  result = await runCommand(Stage.debug);
  if (result.isErr()) {
    try {
      ExtTelemetry.sendTelemetryErrorEvent(TelemetryEvent.DebugPreCheck, result.error);
    } finally {
      // ignore telemetry error
      throw result.error;
    }
  }
}

export async function openDocumentHandler(args: any[]): Promise<boolean> {
  ExtTelemetry.sendTelemetryEvent(TelemetryEvent.Documentation, getTriggerFromProperty(args));
  return env.openExternal(Uri.parse("https://aka.ms/build-first-app"));
}

export async function openWelcomeHandler(args?: any[]) {
  ExtTelemetry.sendTelemetryEvent(TelemetryEvent.QuickStart, getTriggerFromProperty(args));
  WebviewPanel.createOrShow(ext.context.extensionPath, PanelType.QuickStart);
}

function getTriggerFromProperty(args?: any[]) {
  let isFromTreeView = (args && args.toString() === "TreeView");

  return {
    [TelemetryProperty.TriggerFrom]: isFromTreeView ? TelemetryTiggerFrom.TreeView : TelemetryTiggerFrom.CommandPalette
  };
}

export async function openSamplesHandler(args?: any[]) {
  ExtTelemetry.sendTelemetryEvent(TelemetryEvent.Samples, getTriggerFromProperty(args));
  WebviewPanel.createOrShow(ext.context.extensionPath, PanelType.SampleGallery);
}

export async function openAppManagement(args?: any[]) {
  ExtTelemetry.sendTelemetryEvent(TelemetryEvent.ManageTeamsApp, getTriggerFromProperty(args));
  return env.openExternal(Uri.parse("https://dev.teams.microsoft.com/apps"));
}

export async function openBotManagement(args?: any[]) {
  ExtTelemetry.sendTelemetryEvent(TelemetryEvent.ManageTeamsBot, getTriggerFromProperty(args));
  return env.openExternal(Uri.parse("https://dev.teams.microsoft.com/bots"));
}

export async function openReportIssues(args?: any[]) {
  ExtTelemetry.sendTelemetryEvent(TelemetryEvent.ReportIssues, getTriggerFromProperty(args));
  return env.openExternal(Uri.parse("https://github.com/OfficeDev/TeamsFx/issues"));
}

export async function openManifestHandler(args?: any[]): Promise<Result<null, FxError>> {
  ExtTelemetry.sendTelemetryEvent(TelemetryEvent.OpenManifestEditorStart, getTriggerFromProperty(args));
  if (workspace.workspaceFolders && workspace.workspaceFolders.length > 0) {
    const workspaceFolder = workspace.workspaceFolders[0];
    const configRoot = await commonUtils.getProjectRoot(
      workspaceFolder.uri.fsPath,
      `.${ConfigFolderName}`
    );
    const manifestFile = `${configRoot}/${constants.manifestFileName}`;
    if (fs.existsSync(manifestFile)) {
      workspace.openTextDocument(manifestFile).then((document) => {
        window.showTextDocument(document);
      });
      ExtTelemetry.sendTelemetryEvent(TelemetryEvent.OpenManifestEditor, {
        [TelemetryProperty.Success]: TelemetrySuccess.Yes
      });
      return ok(null);
    } else {
      const FxError: FxError = {
        name: "FileNotFound",
        source: ExtensionSource,
        message: util.format(StringResources.vsc.handlers.fileNotFound, manifestFile),
        timestamp: new Date()
      };
      showError(FxError);
      ExtTelemetry.sendTelemetryErrorEvent(TelemetryEvent.OpenManifestEditor, FxError);
      return err(FxError);
    }
  } else {
    const FxError: FxError = {
      name: "NoWorkspace",
      source: ExtensionSource,
      message: StringResources.vsc.handlers.noOpenWorkspace,
      timestamp: new Date()
    };
    showError(FxError);
    ExtTelemetry.sendTelemetryErrorEvent(TelemetryEvent.OpenManifestEditor, FxError);
    return err(FxError);
  }
}

export async function openM365AccountHandler() {
  ExtTelemetry.sendTelemetryEvent(TelemetryEvent.OpenM365Portal);
  return env.openExternal(Uri.parse("https://admin.microsoft.com/Adminportal/"));
}

export async function openAzureAccountHandler() {
  ExtTelemetry.sendTelemetryEvent(TelemetryEvent.OpenAzurePortal);
  return env.openExternal(Uri.parse("https://portal.azure.com/"));
}

export async function cmdHdlLoadTreeView(context: ExtensionContext) {
  const disposables = TreeViewManagerInstance.registerTreeViews();
  context.subscriptions.push(...disposables);

  // Register SignOut tree view command
  commands.registerCommand("fx-extension.signOut", async (node: TreeViewCommand) => {
    try {
      switch (node.contextValue) {
        case "signedinM365": {
          signOutM365(true);
          break;
        }
        case "signedinAzure": {
          signOutAzure(true);
          break;
        }
      }
    }
    catch (e) {
      showError(e);
    }
  });

  commands.registerCommand("fx-extension.signInGuideline", async (node: TreeViewCommand) => {
    // TODO: update the link when documentation is ready
    switch (node.contextValue) {
      case "signinM365": {
        await env.openExternal(Uri.parse("https://www.office.com/"));
        break;
      }
      case "signinAzure": {
        await env.openExternal(Uri.parse("https://portal.azure.com/"));
        break;
      }
    }
  });
}

export function cmdHdlDisposeTreeView() {
  TreeViewManagerInstance.dispose();
}

export async function showError(e: FxError) {
  VsCodeLogInstance.error(`code:${e.source}.${e.name}, message: ${e.message}, stack: ${e.stack}`);

  const errorCode = `${e.source}.${e.name}`;
  if(isCancelWarning(e)){
    return;
  } else if (e instanceof UserError && e.helpLink && typeof e.helpLink != "undefined") {
    const help = {
      title: StringResources.vsc.handlers.getHelp,
      run: async (): Promise<void> => {
        commands.executeCommand("vscode.open", Uri.parse(`${e.helpLink}#${e.source}${e.name}`));
      }
    };

    const button = await window.showErrorMessage(`[${errorCode}]: ${e.message}`, help);
    if (button) await button.run();
  } else if (e instanceof SystemError && e.issueLink && typeof e.issueLink != "undefined") {
    const path = e.issueLink.replace(/\/$/, "") + "?";
    const param = `title=new+bug+report: ${errorCode}&body=${e.message}\n\n${e.stack}`;
    const issue = {
      title: StringResources.vsc.handlers.reportIssue,
      run: async (): Promise<void> => {
        commands.executeCommand("vscode.open", Uri.parse(`${path}${param}`));
      }
    };

    const button = await window.showErrorMessage(`[${errorCode}]: ${e.message}`, issue);
    if (button) await button.run();
  } else {
    await window.showErrorMessage(`[${errorCode}]: ${e.message}`);
  }
}

export async function cmpAccountsHandler() {
  let signInAzureOption: VscQuickPickItem = {
    id:"signInAzure",
    label: "Sign in to Azure",
    function: () => signInAzure()
  };

  let signOutAzureOption: VscQuickPickItem = {
    id:"signOutAzure",
    label: "Sign out of Azure: ",
    function: () => signOutAzure(false)
  };

  let signInM365Option: VscQuickPickItem = {
    id:"signinM365",
    label: "Sign in to M365",
    function: () => signInM365()
  };

  let signOutM365Option: VscQuickPickItem = {
    id:"signOutM365",
    label: "Sign out of M365: ",
    function: () => signOutM365(false)
  };

  //TODO: hide subscription list until core or api expose the get subscription list API 
  // let selectSubscriptionOption: VscQuickPickItem = {
  //   id: "selectSubscription",
  //   label: "Specify an Azure Subscription",
  //   function: () => selectSubscription(),
  //   detail: "4 subscriptions discovered"
  // };

  const quickPick = window.createQuickPick();

  let quickItemOptionArray: VscQuickPickItem[] = [];

  let m365Account = await AppStudioTokenInstance.getStatus();
  if(m365Account.status === "SignedIn"){
    const accountInfo = m365Account.accountInfo;
    const email = (accountInfo as any).upn ? (accountInfo as any).upn : undefined;
    if(email !== undefined){
      signOutM365Option.label = signOutM365Option.label.concat(email);
    }
    quickItemOptionArray.push(signOutM365Option);
  }else{
    quickItemOptionArray.push(signInM365Option);
  }

  let azureAccount = await AzureAccountManager.getStatus();
  if (azureAccount.status === "SignedIn"){
    const accountInfo = azureAccount.accountInfo;
    const email = (accountInfo as any).upn ? (accountInfo as any).upn : undefined;
    if(email !== undefined){
      signOutAzureOption.label = signOutAzureOption.label.concat(email);
    }
    quickItemOptionArray.push(signOutAzureOption);
    //quickItemOptionArray.push(selectSubscriptionOption);
  }else{
    quickItemOptionArray.push(signInAzureOption);
  }

  quickPick.items = quickItemOptionArray;
  quickPick.onDidChangeSelection(selection => {
    if (selection[0]) {
      (selection[0] as VscQuickPickItem).function().catch(console.error);
    }
  });
  quickPick.onDidHide(() => quickPick.dispose());
  quickPick.show();
}

export async function signOutAzure(isFromTreeView: boolean) {
  ExtTelemetry.sendTelemetryEvent(TelemetryEvent.SignOutStart, {
    [TelemetryProperty.TriggerFrom]: isFromTreeView ? TelemetryTiggerFrom.TreeView : TelemetryTiggerFrom.CommandPalette,
    [TelemetryProperty.AccountType]: AccountType.Azure
  });
  const result = await AzureAccountManager.signout();
  if (result) {
    await TreeViewManagerInstance.getTreeView('teamsfx-accounts')!.refresh([
      {
        commandId: "fx-extension.signinAzure",
        label: StringResources.vsc.handlers.signInAzure,
        contextValue: "signinAzure"
      }
    ]);
    await TreeViewManagerInstance.getTreeView('teamsfx-accounts')!.remove([
      {
        commandId: "fx-extension.selectSubscription",
        label: "",
        parent: "fx-extension.signinAzure"
      }
    ]);
  }
}

export async function signOutM365(isFromTreeView: boolean) {
  ExtTelemetry.sendTelemetryEvent(TelemetryEvent.SignOutStart, {
    [TelemetryProperty.TriggerFrom]: isFromTreeView ? TelemetryTiggerFrom.TreeView : TelemetryTiggerFrom.CommandPalette,
    [TelemetryProperty.AccountType]: AccountType.M365
  });
  let appstudioLogin: AppStudioTokenProvider = AppStudioTokenInstance;
  const vscodeEnv = detectVsCodeEnv();
  if (vscodeEnv === VsCodeEnv.codespaceBrowser || vscodeEnv === VsCodeEnv.codespaceVsCode) {
    appstudioLogin = AppStudioCodeSpaceTokenInstance;
  }
  const result = await appstudioLogin.signout();
  if (result) {
    await TreeViewManagerInstance.getTreeView('teamsfx-accounts')!.refresh([
      {
        commandId: "fx-extension.signinM365",
        label: StringResources.vsc.handlers.signIn365,
        contextValue: "signinM365"
      }
    ]);
  }
}

export async function signInAzure() {
  vscode.commands.executeCommand("fx-extension.signinAzure");
}

export async function signInM365() {
  vscode.commands.executeCommand("fx-extension.signinM365");
}

export async function selectSubscription() {
  vscode.commands.executeCommand("fx-extension.specifySubscription");
}

export interface VscQuickPickItem extends QuickPickItem {

  /**
   * Current id of the option item.
   */
  id: string;

  function: () => Promise<void>;
}<|MERGE_RESOLUTION|>--- conflicted
+++ resolved
@@ -624,15 +624,13 @@
  * call localDebug on core
  */
 export async function preDebugCheckHandler(): Promise<void> {
-<<<<<<< HEAD
   try {
     ExtTelemetry.sendTelemetryEvent(TelemetryEvent.DebugPreCheck);
   } catch {
     // ignore telemetry error
   }
-=======
+  
   await detectPortsInUse();
->>>>>>> d49c4a2c
 
   let result: Result<any, FxError> = ok(null);
   result = await runCommand(Stage.debug);
