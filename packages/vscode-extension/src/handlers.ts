--- conflicted
+++ resolved
@@ -948,22 +948,6 @@
     if (userList.isErr()) {
       throw userList.error;
     }
-<<<<<<< HEAD
-    result = userList.value.map((user: any) => {
-      return {
-        commandId: `fx-extension.listcollaborator.${env}.${user.userObjectId}`,
-        label: user.userPrincipalName,
-        icon: user.isAadOwner ? "person" : "warning",
-        isCustom: !user.isAadOwner,
-        tooltip: {
-          value: user.isAadOwner ? "" : "This account doesn't have the AAD permission.",
-          isMarkdown: false,
-        },
-        parent: `fx-extension.listcollaborator.parentNode.${env}`,
-      };
-    });
-    if (!result || result.length === 0) {
-=======
 
     if (userList.value.state === CollaborationState.OK) {
       result = userList.value.collaborators.map((user: any) => {
@@ -976,7 +960,7 @@
             value: user.isAadOwner ? "" : "This account doesn't have the AAD permission.",
             isMarkdown: false,
           },
-          parent: "fx-extension.environment." + env,
+          parent: `fx-extension.listcollaborator.parentNode.${env}`,
         };
       });
       if (!result || result.length === 0) {
@@ -986,7 +970,7 @@
             label: StringResources.vsc.commandsTreeViewProvider.noPermissionToListCollaborators,
             icon: "warning",
             isCustom: true,
-            parent: "fx-extension.environment." + env,
+            parent: `fx-extension.listcollaborator.parentNode.${env}`,
           },
         ];
       }
@@ -997,7 +981,6 @@
         label = StringResources.vsc.commandsTreeViewProvider.unableToFindTeamsAppRegistration;
       }
 
->>>>>>> 243142cc
       result = [
         {
           commandId: `fx-extension.listcollaborator.${env}`,
@@ -1008,7 +991,7 @@
           },
           icon: "warning",
           isCustom: true,
-          parent: `fx-extension.listcollaborator.parentNode.${env}`,
+          parent: "fx-extension.environment." + env,
         },
       ];
     }
