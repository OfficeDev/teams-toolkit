// Copyright (c) Microsoft Corporation.
// Licensed under the MIT license.

/* eslint-disable @typescript-eslint/no-floating-promises */

/**
 * @author Huajie Zhang <zhjay23@qq.com>
 */
"use strict";

import {
  AppPackageFolderName,
  BuildFolderName,
  Func,
  FxError,
  Inputs,
  ManifestTemplateFileName,
  ManifestUtil,
  OptionItem,
  Result,
  SelectFileConfig,
  SelectFolderConfig,
  SingleSelectConfig,
  Stage,
  StaticOptions,
  SubscriptionInfo,
  SystemError,
  UserError,
  Void,
  Warning,
  err,
  ok,
} from "@microsoft/teamsfx-api";
import {
  AppStudioScopes,
  AuthSvcScopes,
  CapabilityOptions,
  Correlator,
  DepsManager,
  DepsType,
  Hub,
  InvalidProjectError,
  JSONSyntaxError,
  MetadataV3,
  QuestionNames,
  askSubscription,
  assembleError,
  environmentManager,
  generateScaffoldingSummary,
  getHashedEnv,
  globalStateGet,
  globalStateUpdate,
  isUserCancelError,
  isValidProject,
  manifestUtils,
  pathUtils,
  pluginManifestUtils,
  teamsDevPortalClient,
} from "@microsoft/teamsfx-core";
import * as fs from "fs-extra";
import * as path from "path";
import * as util from "util";
import * as vscode from "vscode";
import { ExtensionContext, QuickPickItem, Uri, commands, env, window, workspace } from "vscode";
import azureAccountManager from "./commonlib/azureLogin";
import VsCodeLogInstance from "./commonlib/log";
import M365TokenInstance from "./commonlib/m365Login";
import { AzurePortalUrl, CommandKey, GlobalKey } from "./constants";
import { PanelType } from "./controls/PanelType";
import { WebviewPanel } from "./controls/webviewPanel";
import { checkPrerequisitesForGetStarted } from "./debug/depsChecker/getStartedChecker";
import { vscodeLogger } from "./debug/depsChecker/vscodeLogger";
import { vscodeTelemetry } from "./debug/depsChecker/vscodeTelemetry";
import { openHubWebClient } from "./debug/launch";
import { selectAndDebug } from "./debug/runIconHandler";
import { showError, wrapError } from "./error/common";
import { ExtensionErrors, ExtensionSource } from "./error/error";
import { TreatmentVariableValue } from "./exp/treatmentVariables";
import {
  core,
  isOfficeAddInProject,
  isSPFxProject,
  isTeamsFxProject,
  tools,
  workspaceUri,
} from "./globalVariables";
import { createNewProjectHandler } from "./handlers/lifecycleHandlers";
import { openWelcomeHandler } from "./handlers/openLinkHandlers";
import { processResult, runCommand } from "./handlers/sharedOpts";
import { TeamsAppMigrationHandler } from "./migration/migrationHandler";
import { VS_CODE_UI } from "./qm/vsc_ui";
import { ExtTelemetry } from "./telemetry/extTelemetry";
import {
  AccountType,
  InProductGuideInteraction,
  TelemetryEvent,
  TelemetryProperty,
  TelemetrySuccess,
  TelemetryTriggerFrom,
  TelemetryUpdateAppReason,
} from "./telemetry/extTelemetryEvents";
import accountTreeViewProviderInstance from "./treeview/account/accountTreeViewProvider";
import { AzureAccountNode } from "./treeview/account/azureNode";
import { AccountItemStatus } from "./treeview/account/common";
import { M365AccountNode } from "./treeview/account/m365Node";
import envTreeProviderInstance from "./treeview/environmentTreeViewProvider";
import { TreeViewCommand } from "./treeview/treeViewCommand";
import TreeViewManagerInstance from "./treeview/treeViewManager";
import { getAppName } from "./utils/appDefinitionUtils";
import {
  checkCoreNotEmpty,
  getLocalDebugMessageTemplate,
  openFolderInExplorer,
} from "./utils/commonUtils";
import { getResourceGroupNameFromEnv, getSubscriptionInfoFromEnv } from "./utils/envTreeUtils";
import { getDefaultString, localize } from "./utils/localizeUtils";
import { triggerV3Migration } from "./utils/migrationUtils";
import { updateProjectStatus } from "./utils/projectStatusUtils";
import { ExtensionSurvey } from "./utils/survey";
import { getSystemInputs } from "./utils/systemEnvUtils";
import { getTriggerFromProperty, isTriggerFromWalkThrough } from "./utils/telemetryUtils";

<<<<<<< HEAD
export async function createNewProjectHandler(...args: any[]): Promise<Result<any, FxError>> {
  ExtTelemetry.sendTelemetryEvent(TelemetryEvent.CreateProjectStart, getTriggerFromProperty(args));
  let inputs: Inputs | undefined;
  if (args?.length === 1) {
    if (!!args[0].teamsAppFromTdp) {
      inputs = getSystemInputs();
      inputs.teamsAppFromTdp = args[0].teamsAppFromTdp;
    }
  } else if (args?.length === 2) {
    // from copilot chat
    inputs = { ...getSystemInputs(), ...args[1] };
  }
  const result = await runCommand(Stage.create, inputs);
  if (result.isErr()) {
    return err(result.error);
  }

  const res = result.value as CreateProjectResult;
  if (res.shouldInvokeTeamsAgent) {
    await invokeTeamsAgent([TelemetryTriggerFrom.CreateAppQuestionFlow]);
    return result;
  }
  const projectPathUri = Uri.file(res.projectPath);
  // If it is triggered in @office /create for code gen, then do no open the temp folder.
  if (isValidOfficeAddInProject(projectPathUri.fsPath) && inputs?.agent === "office") {
    return result;
  }
  // show local debug button by default
  if (isValidOfficeAddInProject(projectPathUri.fsPath)) {
    await openOfficeDevFolder(projectPathUri, true, res.warnings, args);
  } else {
    await openFolder(projectPathUri, true, res.warnings, args);
  }
  return result;
=======
// only used for telemetry
export async function getSettingsVersion(): Promise<string | undefined> {
  if (core) {
    const input = getSystemInputs();
    input.ignoreEnvInfo = true;

    // TODO: from the experience of 'is-from-sample':
    // in some circumstances, getProjectConfig() returns undefined even projectSettings.json is valid.
    // This is a workaround to prevent that. We can change to the following code after the root cause is found.
    // const projectConfig = await core.getProjectConfig(input);
    // ignore errors for telemetry
    // if (projectConfig.isOk()) {
    //   return projectConfig.value?.settings?.version;
    // }
    const versionCheckResult = await projectVersionCheck();
    if (versionCheckResult.isOk()) {
      return versionCheckResult.value.currentVersion;
    }
  }
  return undefined;
}

export function addFileSystemWatcher(workspacePath: string) {
  if (isValidProject(workspaceUri?.fsPath)) {
    const packageLockFileWatcher = vscode.workspace.createFileSystemWatcher("**/package-lock.json");

    packageLockFileWatcher.onDidCreate(async (event) => {
      await sendSDKVersionTelemetry(event.fsPath);
    });

    packageLockFileWatcher.onDidChange(async (event) => {
      await sendSDKVersionTelemetry(event.fsPath);
    });

    const yorcFileWatcher = vscode.workspace.createFileSystemWatcher("**/.yo-rc.json");
    yorcFileWatcher.onDidCreate((event) => {
      refreshSPFxTreeOnFileChanged();
    });
    yorcFileWatcher.onDidChange((event) => {
      refreshSPFxTreeOnFileChanged();
    });
    yorcFileWatcher.onDidDelete((event) => {
      refreshSPFxTreeOnFileChanged();
    });
  }
}

export function refreshSPFxTreeOnFileChanged() {
  initializeGlobalVariables(context);

  TreeViewManagerInstance.updateTreeViewsOnSPFxChanged();
}

export async function sendSDKVersionTelemetry(filePath: string) {
  const packageLockFile = (await fs.readJson(filePath).catch(() => {})) as {
    dependencies: { [key: string]: { version: string } };
  };
  ExtTelemetry.sendTelemetryEvent(TelemetryEvent.UpdateSDKPackages, {
    [TelemetryProperty.BotbuilderVersion]: packageLockFile?.dependencies["botbuilder"]?.version,
    [TelemetryProperty.TeamsFxVersion]:
      packageLockFile?.dependencies["@microsoft/teamsfx"]?.version,
    [TelemetryProperty.TeamsJSVersion]:
      packageLockFile?.dependencies["@microsoft/teams-js"]?.version,
  });
>>>>>>> 2b135ccd
}

export async function selectAndDebugHandler(args?: any[]): Promise<Result<null, FxError>> {
  ExtTelemetry.sendTelemetryEvent(TelemetryEvent.RunIconDebugStart, getTriggerFromProperty(args));
  const result = await selectAndDebug();
  await processResult(TelemetryEvent.RunIconDebug, result);
  return result;
}

export async function treeViewLocalDebugHandler(): Promise<Result<null, FxError>> {
  ExtTelemetry.sendTelemetryEvent(TelemetryEvent.TreeViewLocalDebug);
  await vscode.commands.executeCommand("workbench.action.quickOpen", "debug ");

  return ok(null);
}

export async function treeViewPreviewHandler(...args: any[]): Promise<Result<null, FxError>> {
  ExtTelemetry.sendTelemetryEvent(
    TelemetryEvent.TreeViewPreviewStart,
    getTriggerFromProperty(args)
  );
  const properties: { [key: string]: string } = {};

  try {
    const env = args[1]?.identifier as string;
    const inputs = getSystemInputs();
    inputs.env = env;
    properties[TelemetryProperty.Env] = env;

    const result = await core.previewWithManifest(inputs);
    if (result.isErr()) {
      throw result.error;
    }

    const hub = inputs[QuestionNames.M365Host] as Hub;
    const url = result.value;
    properties[TelemetryProperty.Hub] = hub;

    await openHubWebClient(hub, url);
  } catch (error) {
    const assembledError = assembleError(error);
    void showError(assembledError);
    ExtTelemetry.sendTelemetryErrorEvent(
      TelemetryEvent.TreeViewPreview,
      assembledError,
      properties
    );
    return err(assembledError);
  }

  ExtTelemetry.sendTelemetryEvent(TelemetryEvent.TreeViewPreview, {
    [TelemetryProperty.Success]: TelemetrySuccess.Yes,
    ...properties,
  });
  return ok(null);
}

export async function validateManifestHandler(args?: any[]): Promise<Result<null, FxError>> {
  ExtTelemetry.sendTelemetryEvent(
    TelemetryEvent.ValidateManifestStart,
    getTriggerFromProperty(args)
  );

  const inputs = getSystemInputs();
  return await runCommand(Stage.validateApplication, inputs);
}

/**
 * Ask user to select environment, local is included
 */
export async function askTargetEnvironment(): Promise<Result<string, FxError>> {
  const projectPath = workspaceUri?.fsPath;
  if (!isValidProject(projectPath)) {
    return err(new InvalidProjectError());
  }
  const envProfilesResult = await environmentManager.listAllEnvConfigs(projectPath!);
  if (envProfilesResult.isErr()) {
    return err(envProfilesResult.error);
  }
  const config: SingleSelectConfig = {
    name: "targetEnvName",
    title: "Select an environment",
    options: envProfilesResult.value,
  };
  const selectedEnv = await VS_CODE_UI.selectOption(config);
  if (selectedEnv.isErr()) {
    return err(selectedEnv.error);
  } else {
    return ok(selectedEnv.value.result as string);
  }
}

export async function buildPackageHandler(...args: unknown[]): Promise<Result<unknown, FxError>> {
  ExtTelemetry.sendTelemetryEvent(TelemetryEvent.BuildStart, getTriggerFromProperty(args));
  return await runCommand(Stage.createAppPackage);
}

let lastAppPackageFile: string | undefined;

export async function publishInDeveloperPortalHandler(
  ...args: unknown[]
): Promise<Result<null, FxError>> {
  ExtTelemetry.sendTelemetryEvent(
    TelemetryEvent.PublishInDeveloperPortalStart,
    getTriggerFromProperty(args)
  );
  const workspacePath = workspaceUri?.fsPath;
  const zipDefaultFolder: string | undefined = path.join(
    workspacePath!,
    BuildFolderName,
    AppPackageFolderName
  );

  let files: string[] = [];
  if (await fs.pathExists(zipDefaultFolder)) {
    files = await fs.readdir(zipDefaultFolder);
    files = files
      .filter((file) => path.extname(file).toLowerCase() === ".zip")
      .map((file) => {
        return path.join(zipDefaultFolder, file);
      });
  }
  while (true) {
    const selectFileConfig: SelectFileConfig = {
      name: "appPackagePath",
      title: localize("teamstoolkit.publishInDevPortal.selectFile.title"),
      placeholder: localize("teamstoolkit.publishInDevPortal.selectFile.placeholder"),
      filters: {
        "Zip files": ["zip"],
      },
    };
    if (lastAppPackageFile && fs.existsSync(lastAppPackageFile)) {
      selectFileConfig.default = lastAppPackageFile;
    } else {
      selectFileConfig.possibleFiles = files.map((file) => {
        const appPackageFilename = path.basename(file);
        const appPackageFilepath = path.dirname(file);
        return {
          id: file,
          label: `$(file) ${appPackageFilename}`,
          description: appPackageFilepath,
        };
      });
    }
    const selectFileResult = await VS_CODE_UI.selectFile(selectFileConfig);
    if (selectFileResult.isErr()) {
      ExtTelemetry.sendTelemetryErrorEvent(
        TelemetryEvent.PublishInDeveloperPortal,
        selectFileResult.error,
        getTriggerFromProperty(args)
      );
      return ok(null);
    }
    if (
      (lastAppPackageFile && selectFileResult.value.result === lastAppPackageFile) ||
      (!lastAppPackageFile && files.indexOf(selectFileResult.value.result!) !== -1)
    ) {
      // user selected file in options
      lastAppPackageFile = selectFileResult.value.result;
      break;
    }
    // final confirmation
    lastAppPackageFile = selectFileResult.value.result!;
    const appPackageFilename = path.basename(lastAppPackageFile);
    const appPackageFilepath = path.dirname(lastAppPackageFile);
    const confirmOption: SingleSelectConfig = {
      options: [
        {
          id: "yes",
          label: `$(file) ${appPackageFilename}`,
          description: appPackageFilepath,
        },
      ],
      name: "confirm",
      title: localize("teamstoolkit.publishInDevPortal.selectFile.title"),
      placeholder: localize("teamstoolkit.publishInDevPortal.confirmFile.placeholder"),
      step: 2,
    };
    const confirm = await VS_CODE_UI.selectOption(confirmOption);
    if (confirm.isErr()) {
      ExtTelemetry.sendTelemetryErrorEvent(
        TelemetryEvent.PublishInDeveloperPortal,
        confirm.error,
        getTriggerFromProperty(args)
      );
      return ok(null);
    }
    if (confirm.value.type === "success") {
      break;
    }
  }
  const inputs = getSystemInputs();
  inputs["appPackagePath"] = lastAppPackageFile;
  const res = await runCommand(Stage.publishInDeveloperPortal, inputs);
  if (res.isErr()) {
    ExtTelemetry.sendTelemetryErrorEvent(
      TelemetryEvent.PublishInDeveloperPortal,
      res.error,
      getTriggerFromProperty(args)
    );
  }
  return res;
}

export function openFolderHandler(...args: unknown[]): Promise<Result<unknown, FxError>> {
  const scheme = "file://";
  ExtTelemetry.sendTelemetryEvent(TelemetryEvent.OpenFolder, {
    [TelemetryProperty.TriggerFrom]: TelemetryTriggerFrom.Notification,
  });
  if (args && args.length > 0 && args[0]) {
    let path = args[0] as string;
    if (path.startsWith(scheme)) {
      path = path.substring(scheme.length);
    }
    const uri = Uri.file(path);
    openFolderInExplorer(uri.fsPath);
  }
  return Promise.resolve(ok(null));
}

export async function addWebpart(...args: unknown[]) {
  ExtTelemetry.sendTelemetryEvent(TelemetryEvent.AddWebpartStart, getTriggerFromProperty(args));

  return await runCommand(Stage.addWebpart);
}

export async function validateAzureDependenciesHandler(): Promise<string | undefined> {
  try {
    await triggerV3Migration();
    return undefined;
  } catch (error: any) {
    void showError(error as FxError);
    return "1";
  }
}

/**
 * Check & install required local prerequisites before local debug.
 */
export async function validateLocalPrerequisitesHandler(): Promise<string | undefined> {
  try {
    await triggerV3Migration();
    return undefined;
  } catch (error: any) {
    void showError(error as FxError);
    return "1";
  }
}

/*
 * Prompt window to let user install the app in Teams
 */
export async function installAppInTeams(): Promise<string | undefined> {
  try {
    await triggerV3Migration();
    return undefined;
  } catch (error: any) {
    void showError(error as FxError);
    return "1";
  }
}

/**
 * Check required prerequisites in Get Started Page.
 */
export async function validateGetStartedPrerequisitesHandler(
  ...args: unknown[]
): Promise<Result<unknown, FxError>> {
  ExtTelemetry.sendTelemetryEvent(
    TelemetryEvent.ClickValidatePrerequisites,
    getTriggerFromProperty(args)
  );
  const result = await checkPrerequisitesForGetStarted();
  if (result.isErr()) {
    void showError(result.error);
    // // return non-zero value to let task "exit ${command:xxx}" to exit
    // return "1";
  }
  return result;
}

/**
 * install functions binding before launch local debug
 */
export async function backendExtensionsInstallHandler(): Promise<string | undefined> {
  try {
    await triggerV3Migration();
    return undefined;
  } catch (error: any) {
    void showError(error as FxError);
    return "1";
  }
}

/**
 * Get path delimiter
 * Usage like ${workspaceFolder}/devTools/func${command:...}${env:PATH}
 */
export function getPathDelimiterHandler(): string {
  return path.delimiter;
}

/**
 * Get dotnet path to be referenced by task definition.
 * Usage like ${command:...}${env:PATH} so need to include delimiter as well
 */
export async function getDotnetPathHandler(): Promise<string> {
  try {
    const depsManager = new DepsManager(vscodeLogger, vscodeTelemetry);
    const dotnetStatus = (await depsManager.getStatus([DepsType.Dotnet]))?.[0];
    if (dotnetStatus?.isInstalled && dotnetStatus?.details?.binFolders !== undefined) {
      return `${path.delimiter}${dotnetStatus.details.binFolders
        .map((f: string) => path.dirname(f))
        .join(path.delimiter)}${path.delimiter}`;
    }
  } catch (error: any) {
    void showError(assembleError(error));
  }

  return `${path.delimiter}`;
}

/**
 * call localDebug on core
 */
export async function preDebugCheckHandler(): Promise<string | undefined> {
  try {
    await triggerV3Migration();
    return undefined;
  } catch (error: any) {
    void showError(error as FxError);
    return "1";
  }
}

export async function createAccountHandler(args: any[]): Promise<void> {
  ExtTelemetry.sendTelemetryEvent(TelemetryEvent.CreateAccountStart, getTriggerFromProperty(args));
  const m365Option: OptionItem = {
    id: "createAccountM365",
    label: `$(add) ${localize("teamstoolkit.commands.createAccount.m365")}`,
    description: localize("teamstoolkit.commands.createAccount.requireSubscription"),
  };
  const azureOption: OptionItem = {
    id: "createAccountAzure",
    label: `$(add) ${localize("teamstoolkit.commands.createAccount.azure")}`,
    description: localize("teamstoolkit.commands.createAccount.free"),
  };
  const option: SingleSelectConfig = {
    name: "CreateAccounts",
    title: localize("teamstoolkit.commands.createAccount.title"),
    options: [m365Option, azureOption],
  };
  const result = await VS_CODE_UI.selectOption(option);
  if (result.isOk()) {
    if (result.value.result === m365Option.id) {
      await VS_CODE_UI.openUrl("https://developer.microsoft.com/microsoft-365/dev-program");
      ExtTelemetry.sendTelemetryEvent(TelemetryEvent.CreateAccount, {
        [TelemetryProperty.AccountType]: AccountType.M365,
        ...getTriggerFromProperty(args),
      });
    } else if (result.value.result === azureOption.id) {
      await VS_CODE_UI.openUrl("https://azure.microsoft.com/en-us/free/");
      ExtTelemetry.sendTelemetryEvent(TelemetryEvent.CreateAccount, {
        [TelemetryProperty.AccountType]: AccountType.Azure,
        ...getTriggerFromProperty(args),
      });
    }
  } else {
    ExtTelemetry.sendTelemetryErrorEvent(TelemetryEvent.CreateAccount, result.error, {
      ...getTriggerFromProperty(args),
    });
  }
  return;
}

export async function openBuildIntelligentAppsWalkthroughHandler(
  ...args: unknown[]
): Promise<Result<unknown, FxError>> {
  ExtTelemetry.sendTelemetryEvent(
    TelemetryEvent.WalkThroughBuildIntelligentApps,
    getTriggerFromProperty(args)
  );
  const data = await vscode.commands.executeCommand(
    "workbench.action.openWalkthrough",
    "TeamsDevApp.ms-teams-vscode-extension#buildIntelligentApps"
  );
  return Promise.resolve(ok(data));
}

export async function checkUpgrade(args?: any[]) {
  const triggerFrom = getTriggerFromProperty(args);
  const input = getSystemInputs();
  if (triggerFrom?.[TelemetryProperty.TriggerFrom] === TelemetryTriggerFrom.Auto) {
    input["isNonmodalMessage"] = true;
    // not await here to avoid blocking the UI.
    void core.phantomMigrationV3(input).then((result) => {
      if (result.isErr()) {
        void showError(result.error);
      }
    });
    return;
  } else if (
    triggerFrom[TelemetryProperty.TriggerFrom] &&
    (triggerFrom[TelemetryProperty.TriggerFrom] === TelemetryTriggerFrom.SideBar ||
      triggerFrom[TelemetryProperty.TriggerFrom] === TelemetryTriggerFrom.CommandPalette)
  ) {
    input["skipUserConfirm"] = true;
  }
  const result = await core.phantomMigrationV3(input);
  if (result.isErr()) {
    void showError(result.error);
  }
}

export async function openSurveyHandler(args?: any[]) {
  ExtTelemetry.sendTelemetryEvent(TelemetryEvent.Survey, {
    ...getTriggerFromProperty(args),
    // eslint-disable-next-line no-secrets/no-secrets
    message: getDefaultString("teamstoolkit.commandsTreeViewProvider.openSurveyTitle"),
  });
  const survey = ExtensionSurvey.getInstance();
  await survey.openSurveyLink();
}

export async function autoOpenProjectHandler(): Promise<void> {
  const isOpenWalkThrough = (await globalStateGet(GlobalKey.OpenWalkThrough, false)) as boolean;
  const isOpenReadMe = (await globalStateGet(GlobalKey.OpenReadMe, "")) as string;
  const isOpenSampleReadMe = (await globalStateGet(GlobalKey.OpenSampleReadMe, false)) as boolean;
  const createWarnings = (await globalStateGet(GlobalKey.CreateWarnings, "")) as string;
  const autoInstallDependency = (await globalStateGet(GlobalKey.AutoInstallDependency)) as boolean;
  if (isOpenWalkThrough) {
    await showLocalDebugMessage();
    await openWelcomeHandler([TelemetryTriggerFrom.Auto]);
    await globalStateUpdate(GlobalKey.OpenWalkThrough, false);

    if (workspaceUri?.fsPath) {
      await ShowScaffoldingWarningSummary(workspaceUri.fsPath, createWarnings);
      await globalStateUpdate(GlobalKey.CreateWarnings, "");
    }
  }
  if (isOpenReadMe === workspaceUri?.fsPath) {
    await showLocalDebugMessage();
    await openReadMeHandler(TelemetryTriggerFrom.Auto);
    await updateProjectStatus(workspaceUri.fsPath, CommandKey.OpenReadMe, ok(null));
    await globalStateUpdate(GlobalKey.OpenReadMe, "");

    await ShowScaffoldingWarningSummary(workspaceUri.fsPath, createWarnings);
    await globalStateUpdate(GlobalKey.CreateWarnings, "");
  }
  if (isOpenSampleReadMe) {
    await showLocalDebugMessage();
    await openSampleReadmeHandler([TelemetryTriggerFrom.Auto]);
    await globalStateUpdate(GlobalKey.OpenSampleReadMe, false);
  }
  if (autoInstallDependency) {
    await autoInstallDependencyHandler();
    await globalStateUpdate(GlobalKey.AutoInstallDependency, false);
  }
}

export async function openReadMeHandler(...args: unknown[]) {
  ExtTelemetry.sendTelemetryEvent(TelemetryEvent.ClickOpenReadMe, getTriggerFromProperty(args));
  if (!isTeamsFxProject && !isOfficeAddInProject) {
    const createProject = {
      title: localize("teamstoolkit.handlers.createProjectTitle"),
      run: async (): Promise<void> => {
        await Correlator.run(
          async () => await createNewProjectHandler(TelemetryTriggerFrom.Notification)
        );
      },
    };

    const openFolder = {
      title: localize("teamstoolkit.handlers.openFolderTitle"),
      run: async (): Promise<void> => {
        await commands.executeCommand("vscode.openFolder");
      },
    };

    void vscode.window
      .showInformationMessage(
        localize("teamstoolkit.handlers.createProjectNotification"),
        createProject,
        openFolder
      )
      .then((selection) => {
        selection?.run();
      });
  } else if (workspace.workspaceFolders && workspace.workspaceFolders.length > 0) {
    const workspaceFolder = workspace.workspaceFolders[0];
    const workspacePath: string = workspaceFolder.uri.fsPath;
    // show README.md or src/README.md(SPFx) in workspace root folder
    const rootReadmePath = `${workspacePath}/README.md`;
    const uri = (await fs.pathExists(rootReadmePath))
      ? Uri.file(rootReadmePath)
      : Uri.file(`${workspacePath}/src/README.md`);

    if (TreatmentVariableValue.inProductDoc) {
      const content = await fs.readFile(uri.fsPath, "utf8");
      if (content.includes("## Get Started with the Notification bot")) {
        // A notification bot project.
        if (content.includes("restify")) {
          // Restify server notification bot.
          ExtTelemetry.sendTelemetryEvent(TelemetryEvent.InteractWithInProductDoc, {
            [TelemetryProperty.TriggerFrom]: TelemetryTriggerFrom.Auto,
            [TelemetryProperty.Interaction]: InProductGuideInteraction.Open,
            [TelemetryProperty.Identifier]: PanelType.RestifyServerNotificationBotReadme,
          });
          WebviewPanel.createOrShow(PanelType.RestifyServerNotificationBotReadme);
        } else {
          ExtTelemetry.sendTelemetryEvent(TelemetryEvent.InteractWithInProductDoc, {
            [TelemetryProperty.TriggerFrom]: TelemetryTriggerFrom.Auto,
            [TelemetryProperty.Interaction]: InProductGuideInteraction.Open,
            [TelemetryProperty.Identifier]: PanelType.FunctionBasedNotificationBotReadme,
          });
          WebviewPanel.createOrShow(PanelType.FunctionBasedNotificationBotReadme);
        }
      }
    }

    // Always open README.md in current panel instead of side-by-side.
    await workspace.openTextDocument(uri);
    const PreviewMarkdownCommand = "markdown.showPreview";
    await vscode.commands.executeCommand(PreviewMarkdownCommand, uri);
  }
  return ok<unknown, FxError>(null);
}

export async function openSampleReadmeHandler(args?: any) {
  if (workspace.workspaceFolders && workspace.workspaceFolders.length > 0) {
    const workspaceFolder = workspace.workspaceFolders[0];
    const workspacePath: string = workspaceFolder.uri.fsPath;
    const uri = Uri.file(`${workspacePath}/README.md`);
    await workspace.openTextDocument(uri);
    if (isTriggerFromWalkThrough(args as unknown[])) {
      const PreviewMarkdownCommand = "markdown.showPreviewToSide";
      await commands.executeCommand(PreviewMarkdownCommand, uri);
    } else {
      const PreviewMarkdownCommand = "markdown.showPreview";
      await commands.executeCommand(PreviewMarkdownCommand, uri);
    }
  }
}

export async function autoInstallDependencyHandler() {
  await VS_CODE_UI.runCommand({
    cmd: "npm i",
    workingDirectory: "${workspaceFolder}/src",
    shellName: localize("teamstoolkit.handlers.autoInstallDependency"),
    iconPath: "cloud-download",
  });
}

export async function showLocalDebugMessage() {
  const shouldShowLocalDebugMessage = (await globalStateGet(
    GlobalKey.ShowLocalDebugMessage,
    false
  )) as boolean;

  if (!shouldShowLocalDebugMessage) {
    return;
  } else {
    await globalStateUpdate(GlobalKey.ShowLocalDebugMessage, false);
  }

  const hasLocalEnv = await fs.pathExists(path.join(workspaceUri!.fsPath, "teamsapp.local.yml"));

  const appName = (await getAppName()) ?? localize("teamstoolkit.handlers.fallbackAppName");
  const isWindows = process.platform === "win32";
  const folderLink = encodeURI(workspaceUri!.toString());
  const openFolderCommand = `command:fx-extension.openFolder?%5B%22${folderLink}%22%5D`;

  if (hasLocalEnv) {
    const localDebug = {
      title: localize("teamstoolkit.handlers.localDebugTitle"),
      run: async (): Promise<void> => {
        await selectAndDebug();
      },
    };
    ExtTelemetry.sendTelemetryEvent(TelemetryEvent.ShowLocalDebugNotification);

    const messageTemplate = await getLocalDebugMessageTemplate(isWindows);

    let message = util.format(messageTemplate, appName, workspaceUri?.fsPath);
    if (isWindows) {
      message = util.format(messageTemplate, appName, openFolderCommand);
    }
    void vscode.window.showInformationMessage(message, localDebug).then((selection) => {
      if (selection?.title === localize("teamstoolkit.handlers.localDebugTitle")) {
        ExtTelemetry.sendTelemetryEvent(TelemetryEvent.ClickLocalDebug);
        selection.run();
      }
    });
  } else {
    const provision = {
      title: localize("teamstoolkit.handlers.provisionTitle"),
      run: async (): Promise<void> => {
        await vscode.commands.executeCommand(CommandKey.Provision, [
          TelemetryTriggerFrom.Notification,
        ]);
      },
    };
    ExtTelemetry.sendTelemetryEvent(TelemetryEvent.ShowProvisionNotification);
    const message = isWindows
      ? util.format(
          localize("teamstoolkit.handlers.provisionDescription"),
          appName,
          openFolderCommand
        )
      : util.format(
          localize("teamstoolkit.handlers.provisionDescription.fallback"),
          appName,
          workspaceUri?.fsPath
        );
    void vscode.window.showInformationMessage(message, provision).then((selection) => {
      if (selection?.title === localize("teamstoolkit.handlers.provisionTitle")) {
        ExtTelemetry.sendTelemetryEvent(TelemetryEvent.ClickProvision);
        selection.run();
      }
    });
  }
}

export async function ShowScaffoldingWarningSummary(
  workspacePath: string,
  warning: string
): Promise<void> {
  try {
    let createWarnings: Warning[] = [];

    if (warning) {
      try {
        createWarnings = JSON.parse(warning) as Warning[];
      } catch (e) {
        const error = new JSONSyntaxError(warning, e, "vscode");
        ExtTelemetry.sendTelemetryErrorEvent(
          TelemetryEvent.ShowScaffoldingWarningSummaryError,
          error
        );
      }
    }
    const manifestRes = await manifestUtils._readAppManifest(
      path.join(workspacePath, AppPackageFolderName, ManifestTemplateFileName)
    );
    let message;
    if (manifestRes.isOk()) {
      const teamsManifest = manifestRes.value;
      const commonProperties = ManifestUtil.parseCommonProperties(teamsManifest);
      if (commonProperties.capabilities.includes("plugin")) {
        const apiSpecFilePathRes = await pluginManifestUtils.getApiSpecFilePathFromTeamsManifest(
          teamsManifest,
          path.join(workspacePath, AppPackageFolderName, ManifestTemplateFileName)
        );
        if (apiSpecFilePathRes.isErr()) {
          ExtTelemetry.sendTelemetryErrorEvent(
            TelemetryEvent.ShowScaffoldingWarningSummaryError,
            apiSpecFilePathRes.error
          );
        } else {
          message = generateScaffoldingSummary(
            createWarnings,
            teamsManifest,
            path.relative(workspacePath, apiSpecFilePathRes.value[0])
          );
        }
      }
      if (commonProperties.isApiME) {
        message = generateScaffoldingSummary(
          createWarnings,
          manifestRes.value,
          teamsManifest.composeExtensions?.[0].apiSpecificationFile ?? ""
        );
      }

      if (message) {
        ExtTelemetry.sendTelemetryEvent(TelemetryEvent.ShowScaffoldingWarningSummary);
        VsCodeLogInstance.outputChannel.show();
        void VsCodeLogInstance.info(message);
      }
    } else {
      ExtTelemetry.sendTelemetryErrorEvent(
        TelemetryEvent.ShowScaffoldingWarningSummaryError,
        manifestRes.error
      );
    }
  } catch (e) {
    const error = assembleError(e);
    ExtTelemetry.sendTelemetryErrorEvent(TelemetryEvent.ShowScaffoldingWarningSummaryError, error);
  }
}

export async function openSamplesHandler(...args: unknown[]): Promise<Result<null, FxError>> {
  ExtTelemetry.sendTelemetryEvent(TelemetryEvent.Samples, getTriggerFromProperty(args));
  WebviewPanel.createOrShow(PanelType.SampleGallery, args);
  return Promise.resolve(ok(null));
}

export async function openExternalHandler(args?: any[]) {
  if (args && args.length > 0) {
    const url = (args[0] as { url: string }).url;
    return env.openExternal(Uri.parse(url));
  }
}

export async function createNewEnvironment(args?: any[]): Promise<Result<undefined, FxError>> {
  ExtTelemetry.sendTelemetryEvent(
    TelemetryEvent.CreateNewEnvironmentStart,
    getTriggerFromProperty(args)
  );
  const result = await runCommand(Stage.createEnv);
  if (!result.isErr()) {
    await envTreeProviderInstance.reloadEnvironments();
  }
  return result;
}

export async function refreshEnvironment(args?: any[]): Promise<Result<Void, FxError>> {
  return await envTreeProviderInstance.reloadEnvironments();
}

function getSubscriptionUrl(subscriptionInfo: SubscriptionInfo): string {
  const subscriptionId = subscriptionInfo.subscriptionId;
  const tenantId = subscriptionInfo.tenantId;

  return `${AzurePortalUrl}/#@${tenantId}/resource/subscriptions/${subscriptionId}`;
}

enum ResourceInfo {
  Subscription = "Subscription",
  ResourceGroup = "Resource Group",
}

export async function openSubscriptionInPortal(env: string): Promise<Result<Void, FxError>> {
  const telemetryProperties: { [p: string]: string } = {};
  telemetryProperties[TelemetryProperty.Env] = getHashedEnv(env);

  const subscriptionInfo = await getSubscriptionInfoFromEnv(env);
  if (subscriptionInfo) {
    ExtTelemetry.sendTelemetryEvent(TelemetryEvent.OpenSubscriptionInPortal, telemetryProperties);

    const url = getSubscriptionUrl(subscriptionInfo);
    await vscode.env.openExternal(vscode.Uri.parse(url));

    return ok(Void);
  } else {
    const resourceInfoNotFoundError = new UserError(
      ExtensionSource,
      ExtensionErrors.EnvResourceInfoNotFoundError,
      util.format(
        localize("teamstoolkit.handlers.resourceInfoNotFound"),
        ResourceInfo.Subscription,
        env
      )
    );
    ExtTelemetry.sendTelemetryErrorEvent(
      TelemetryEvent.OpenSubscriptionInPortal,
      resourceInfoNotFoundError,
      telemetryProperties
    );

    return err(resourceInfoNotFoundError);
  }
}

export async function openResourceGroupInPortal(env: string): Promise<Result<Void, FxError>> {
  const telemetryProperties: { [p: string]: string } = {};
  telemetryProperties[TelemetryProperty.Env] = getHashedEnv(env);

  const subscriptionInfo = await getSubscriptionInfoFromEnv(env);
  const resourceGroupName = await getResourceGroupNameFromEnv(env);

  if (subscriptionInfo && resourceGroupName) {
    ExtTelemetry.sendTelemetryEvent(TelemetryEvent.OpenResourceGroupInPortal, telemetryProperties);

    const url = `${getSubscriptionUrl(subscriptionInfo)}/resourceGroups/${resourceGroupName}`;
    await vscode.env.openExternal(vscode.Uri.parse(url));

    return ok(Void);
  } else {
    let errorMessage = "";
    if (subscriptionInfo) {
      errorMessage = util.format(
        localize("teamstoolkit.handlers.resourceInfoNotFound"),
        ResourceInfo.ResourceGroup,
        env
      );
    } else if (resourceGroupName) {
      errorMessage = util.format(
        localize("teamstoolkit.handlers.resourceInfoNotFound"),
        ResourceInfo.Subscription,
        env
      );
    } else {
      errorMessage = util.format(
        localize("teamstoolkit.handlers.resourceInfoNotFound"),
        `${ResourceInfo.Subscription} and ${ResourceInfo.ResourceGroup}`,
        env
      );
    }

    const resourceInfoNotFoundError = new UserError(
      ExtensionSource,
      ExtensionErrors.EnvResourceInfoNotFoundError,
      errorMessage
    );
    ExtTelemetry.sendTelemetryErrorEvent(
      TelemetryEvent.OpenSubscriptionInPortal,
      resourceInfoNotFoundError,
      telemetryProperties
    );

    return err(resourceInfoNotFoundError);
  }
}

export async function grantPermission(env?: string): Promise<Result<any, FxError>> {
  let result: Result<any, FxError> = ok(Void);
  ExtTelemetry.sendTelemetryEvent(TelemetryEvent.GrantPermissionStart);

  let inputs: Inputs | undefined;
  try {
    const checkCoreRes = checkCoreNotEmpty();
    if (checkCoreRes.isErr()) {
      throw checkCoreRes.error;
    }

    inputs = getSystemInputs();
    inputs.env = env;
    result = await core.grantPermission(inputs);
    if (result.isErr()) {
      throw result.error;
    }
    const grantSucceededMsg = util.format(
      localize("teamstoolkit.handlers.grantPermissionSucceededV3"),
      inputs.email
    );

    window.showInformationMessage(grantSucceededMsg);
    VsCodeLogInstance.info(grantSucceededMsg);
  } catch (e) {
    result = wrapError(e);
  }

  await processResult(TelemetryEvent.GrantPermission, result, inputs);
  return result;
}

export async function listCollaborator(env?: string): Promise<Result<any, FxError>> {
  let result: Result<any, FxError> = ok(Void);
  ExtTelemetry.sendTelemetryEvent(TelemetryEvent.ListCollaboratorStart);

  let inputs: Inputs | undefined;
  try {
    const checkCoreRes = checkCoreNotEmpty();
    if (checkCoreRes.isErr()) {
      throw checkCoreRes.error;
    }

    inputs = getSystemInputs();
    inputs.env = env;

    result = await core.listCollaborator(inputs);
    if (result.isErr()) {
      throw result.error;
    }

    // TODO: For short-term workaround. Remove after webview is ready.
    VsCodeLogInstance.outputChannel.show();
  } catch (e) {
    result = wrapError(e);
  }

  await processResult(TelemetryEvent.ListCollaborator, result, inputs);
  return result;
}

export async function manageCollaboratorHandler(env?: string): Promise<Result<any, FxError>> {
  let result: any = ok(Void);
  ExtTelemetry.sendTelemetryEvent(TelemetryEvent.ManageCollaboratorStart);

  try {
    const collaboratorCommandSelection: SingleSelectConfig = {
      name: "collaborationCommand",
      title: localize("teamstoolkit.manageCollaborator.command"),
      options: [
        {
          id: "grantPermission",
          label: localize("teamstoolkit.manageCollaborator.grantPermission.label"),
          detail: localize("teamstoolkit.manageCollaborator.grantPermission.description"),
        },
        {
          id: "listCollaborator",
          label: localize("teamstoolkit.manageCollaborator.listCollaborator.label"),
          detail: localize("teamstoolkit.manageCollaborator.listCollaborator.description"),
        },
      ],
      returnObject: false,
    };
    const collaboratorCommand = await VS_CODE_UI.selectOption(collaboratorCommandSelection);
    if (collaboratorCommand.isErr()) {
      throw collaboratorCommand.error;
    }

    const command = collaboratorCommand.value.result;
    switch (command) {
      case "grantPermission":
        result = await grantPermission(env);
        break;

      case "listCollaborator":
      default:
        result = await listCollaborator(env);
        break;
    }
  } catch (e) {
    result = wrapError(e);
  }

  ExtTelemetry.sendTelemetryEvent(TelemetryEvent.ManageCollaborator);
  return result;
}

export function saveTextDocumentHandler(document: vscode.TextDocumentWillSaveEvent) {
  if (!isValidProject(workspaceUri?.fsPath)) {
    return;
  }

  let reason: TelemetryUpdateAppReason | undefined = undefined;
  switch (document.reason) {
    case vscode.TextDocumentSaveReason.Manual:
      reason = TelemetryUpdateAppReason.Manual;
      break;
    case vscode.TextDocumentSaveReason.AfterDelay:
      reason = TelemetryUpdateAppReason.AfterDelay;
      break;
    case vscode.TextDocumentSaveReason.FocusOut:
      reason = TelemetryUpdateAppReason.FocusOut;
      break;
  }

  let curDirectory = path.dirname(document.document.fileName);
  while (curDirectory) {
    if (isValidProject(curDirectory)) {
      ExtTelemetry.sendTelemetryEvent(TelemetryEvent.UpdateTeamsApp, {
        [TelemetryProperty.UpdateTeamsAppReason]: reason,
      });
      return;
    }

    if (curDirectory === path.join(curDirectory, "..")) {
      break;
    }
    curDirectory = path.join(curDirectory, "..");
  }
}

export function registerAccountMenuCommands(context: ExtensionContext) {
  // Register SignOut tree view command
  context.subscriptions.push(
    commands.registerCommand("fx-extension.signOut", async (node: TreeViewCommand) => {
      try {
        switch (node.contextValue) {
          case "signedinM365": {
            await Correlator.run(async () => {
              await signOutM365(true);
            });
            break;
          }
          case "signedinAzure": {
            await Correlator.run(async () => {
              await signOutAzure(true);
            });
            break;
          }
        }
      } catch (e) {
        void showError(e as FxError);
      }
    })
  );
}

export function cmdHdlDisposeTreeView() {
  TreeViewManagerInstance.dispose();
}

export async function cmpAccountsHandler(args: any[]) {
  ExtTelemetry.sendTelemetryEvent(TelemetryEvent.ManageAccount, getTriggerFromProperty(args));
  const signInAzureOption: VscQuickPickItem = {
    id: "signInAzure",
    label: localize("teamstoolkit.handlers.signInAzure"),
    function: () => signInAzure(),
  };

  const signOutAzureOption: VscQuickPickItem = {
    id: "signOutAzure",
    label: localize("teamstoolkit.handlers.signOutOfAzure"),
    function: async () =>
      await Correlator.run(async () => {
        await signOutAzure(false);
      }),
  };

  const signInM365Option: VscQuickPickItem = {
    id: "signinM365",
    label: localize("teamstoolkit.handlers.signIn365"),
    function: () => signInM365(),
  };

  const signOutM365Option: VscQuickPickItem = {
    id: "signOutM365",
    label: localize("teamstoolkit.handlers.signOutOfM365"),
    function: async () =>
      await Correlator.run(async () => {
        await signOutM365(false);
      }),
  };

  const createAccountsOption: VscQuickPickItem = {
    id: "createAccounts",
    label: `$(add) ${localize("teamstoolkit.commands.createAccount.title")}`,
    function: async () => {
      await Correlator.run(() => createAccountHandler([]));
    },
  };

  //TODO: hide subscription list until core or api expose the get subscription list API
  // let selectSubscriptionOption: VscQuickPickItem = {
  //   id: "selectSubscription",
  //   label: "Specify an Azure Subscription",
  //   function: () => selectSubscription(),
  //   detail: "4 subscriptions discovered"
  // };

  const quickPick = window.createQuickPick();

  const quickItemOptionArray: VscQuickPickItem[] = [];

  const m365AccountRes = await M365TokenInstance.getStatus({ scopes: AppStudioScopes });
  const m365Account = m365AccountRes.isOk() ? m365AccountRes.value : undefined;
  if (m365Account && m365Account.status === "SignedIn") {
    const accountInfo = m365Account.accountInfo;
    const email = (accountInfo as any).upn ? (accountInfo as any).upn : undefined;
    if (email !== undefined) {
      signOutM365Option.label = signOutM365Option.label.concat(email);
    }
    quickItemOptionArray.push(signOutM365Option);
  } else {
    quickItemOptionArray.push(signInM365Option);
  }

  const azureAccount = await azureAccountManager.getStatus();
  if (azureAccount.status === "SignedIn") {
    const accountInfo = azureAccount.accountInfo;
    const email = (accountInfo as any).email || (accountInfo as any).upn;
    if (email !== undefined) {
      signOutAzureOption.label = signOutAzureOption.label.concat(email);
    }
    quickItemOptionArray.push(signOutAzureOption);
  } else {
    quickItemOptionArray.push(signInAzureOption);
  }

  quickItemOptionArray.push(createAccountsOption);
  quickPick.items = quickItemOptionArray;
  quickPick.onDidChangeSelection((selection) => {
    if (selection[0]) {
      (selection[0] as VscQuickPickItem).function().catch(console.error);
      quickPick.hide();
    }
  });
  quickPick.onDidHide(() => quickPick.dispose());
  quickPick.show();
}

export async function decryptSecret(cipher: string, selection: vscode.Range): Promise<void> {
  ExtTelemetry.sendTelemetryEvent(TelemetryEvent.EditSecretStart, {
    [TelemetryProperty.TriggerFrom]: TelemetryTriggerFrom.Other,
  });
  const editor = vscode.window.activeTextEditor;
  if (!editor) {
    return;
  }
  const inputs = getSystemInputs();
  const result = await core.decrypt(cipher, inputs);
  if (result.isOk()) {
    const editedSecret = await VS_CODE_UI.inputText({
      name: "Secret Editor",
      title: localize("teamstoolkit.handlers.editSecretTitle"),
      default: result.value,
    });
    if (editedSecret.isOk() && editedSecret.value.result) {
      const newCiphertext = await core.encrypt(editedSecret.value.result, inputs);
      if (newCiphertext.isOk()) {
        await editor.edit((editBuilder) => {
          editBuilder.replace(selection, newCiphertext.value);
        });
        ExtTelemetry.sendTelemetryEvent(TelemetryEvent.EditSecret, {
          [TelemetryProperty.Success]: TelemetrySuccess.Yes,
        });
      } else {
        ExtTelemetry.sendTelemetryErrorEvent(TelemetryEvent.EditSecret, newCiphertext.error);
      }
    }
  } else {
    ExtTelemetry.sendTelemetryErrorEvent(TelemetryEvent.EditSecret, result.error);
    void window.showErrorMessage(result.error.message);
  }
}

const acExtId = "TeamsDevApp.vscode-adaptive-cards";

export async function installAdaptiveCardExt(
  ...args: unknown[]
): Promise<Result<unknown, FxError>> {
  ExtTelemetry.sendTelemetryEvent(
    TelemetryEvent.AdaptiveCardPreviewerInstall,
    getTriggerFromProperty(args)
  );
  if (acpInstalled()) {
    await vscode.window.showInformationMessage(
      localize("teamstoolkit.handlers.adaptiveCardExtUsage")
    );
  } else {
    const selection = await vscode.window.showInformationMessage(
      localize("teamstoolkit.handlers.installAdaptiveCardExt"),
      "Install",
      "Cancel"
    );
    if (selection === "Install") {
      ExtTelemetry.sendTelemetryEvent(
        TelemetryEvent.AdaptiveCardPreviewerInstallConfirm,
        getTriggerFromProperty(args)
      );
      await vscode.commands.executeCommand("workbench.extensions.installExtension", acExtId);
    } else {
      ExtTelemetry.sendTelemetryEvent(
        TelemetryEvent.AdaptiveCardPreviewerInstallCancel,
        getTriggerFromProperty(args)
      );
    }
  }
  return Promise.resolve(ok(null));
}

export function acpInstalled(): boolean {
  const extension = vscode.extensions.getExtension(acExtId);
  return !!extension;
}

export async function openPreviewAadFile(args: any[]): Promise<Result<any, FxError>> {
  ExtTelemetry.sendTelemetryEvent(
    TelemetryEvent.PreviewAadManifestFile,
    getTriggerFromProperty(args)
  );
  const workspacePath = workspaceUri?.fsPath;
  const validProject = isValidProject(workspacePath);
  if (!validProject) {
    ExtTelemetry.sendTelemetryErrorEvent(
      TelemetryEvent.PreviewAadManifestFile,
      new InvalidProjectError()
    );
    return err(new InvalidProjectError());
  }

  const selectedEnv = await askTargetEnvironment();
  if (selectedEnv.isErr()) {
    ExtTelemetry.sendTelemetryErrorEvent(TelemetryEvent.PreviewAadManifestFile, selectedEnv.error);
    return err(selectedEnv.error);
  }
  const envName = selectedEnv.value;

  const func: Func = {
    namespace: "fx-solution-azure",
    method: "buildAadManifest",
    params: {
      type: "",
    },
  };

  ExtTelemetry.sendTelemetryEvent(
    TelemetryEvent.BuildAadManifestStart,
    getTriggerFromProperty(args)
  );
  const inputs = getSystemInputs();
  inputs.env = envName;
  const res = await runCommand(Stage.buildAad, inputs);

  if (res.isErr()) {
    ExtTelemetry.sendTelemetryErrorEvent(TelemetryEvent.PreviewAadManifestFile, res.error);
    return err(res.error);
  }

  const manifestFile = `${workspacePath as string}/${BuildFolderName}/aad.${envName}.json`;

  if (fs.existsSync(manifestFile)) {
    void workspace.openTextDocument(manifestFile).then((document) => {
      void window.showTextDocument(document);
    });
    ExtTelemetry.sendTelemetryEvent(TelemetryEvent.PreviewAadManifestFile, {
      [TelemetryProperty.Success]: TelemetrySuccess.Yes,
    });
    return ok(manifestFile);
  } else {
    const error = new SystemError(
      ExtensionSource,
      "FileNotFound",
      util.format(localize("teamstoolkit.handlers.fileNotFound"), manifestFile)
    );
    void showError(error);
    ExtTelemetry.sendTelemetryErrorEvent(TelemetryEvent.PreviewAadManifestFile, error);
    return err(error);
  }
}

export async function openConfigStateFile(args: any[]): Promise<any> {
  let telemetryStartName = TelemetryEvent.OpenManifestConfigStateStart;
  let telemetryName = TelemetryEvent.OpenManifestConfigState;

  if (args && args.length > 0 && args[0].from === "aad") {
    telemetryStartName = TelemetryEvent.OpenAadConfigStateStart;
    telemetryName = TelemetryEvent.OpenAadConfigState;
  }

  ExtTelemetry.sendTelemetryEvent(telemetryStartName);
  const workspacePath = workspaceUri?.fsPath;
  if (!workspacePath) {
    const noOpenWorkspaceError = new UserError(
      ExtensionSource,
      ExtensionErrors.NoWorkspaceError,
      localize("teamstoolkit.handlers.noOpenWorkspace")
    );
    void showError(noOpenWorkspaceError);
    ExtTelemetry.sendTelemetryErrorEvent(telemetryName, noOpenWorkspaceError);
    return err(noOpenWorkspaceError);
  }

  if (!isValidProject(workspacePath)) {
    const invalidProjectError = new UserError(
      ExtensionSource,
      ExtensionErrors.InvalidProject,
      localize("teamstoolkit.handlers.invalidProject")
    );
    void showError(invalidProjectError);
    ExtTelemetry.sendTelemetryErrorEvent(telemetryName, invalidProjectError);
    return err(invalidProjectError);
  }

  let sourcePath: string | undefined = undefined;
  let env: string | undefined = undefined;
  if (args && args.length > 0) {
    env = args[0].env;
    if (!env) {
      const envRes: Result<string | undefined, FxError> = await askTargetEnvironment();
      if (envRes.isErr()) {
        ExtTelemetry.sendTelemetryErrorEvent(telemetryName, envRes.error);
        return err(envRes.error);
      }
      env = envRes.value;
    }

    // Load env folder from yml
    const envFolder = await pathUtils.getEnvFolderPath(workspacePath);
    if (envFolder.isOk() && envFolder.value) {
      sourcePath = path.resolve(`${envFolder.value}/.env.${env as string}`);
    } else if (envFolder.isErr()) {
      return err(envFolder.error);
    }
  } else {
    const invalidArgsError = new SystemError(
      ExtensionSource,
      ExtensionErrors.InvalidArgs,
      util.format(localize("teamstoolkit.handlers.invalidArgs"), args ? JSON.stringify(args) : args)
    );
    void showError(invalidArgsError);
    ExtTelemetry.sendTelemetryErrorEvent(telemetryName, invalidArgsError);
    return err(invalidArgsError);
  }

  if (sourcePath && !(await fs.pathExists(sourcePath))) {
    const noEnvError = new UserError(
      ExtensionSource,
      ExtensionErrors.EnvFileNotFoundError,
      util.format(localize("teamstoolkit.handlers.findEnvFailed"), env)
    );
    void showError(noEnvError);
    ExtTelemetry.sendTelemetryErrorEvent(telemetryName, noEnvError);
    return err(noEnvError);
  }

  void workspace.openTextDocument(sourcePath as string).then((document) => {
    void window.showTextDocument(document);
  });
  ExtTelemetry.sendTelemetryEvent(telemetryName, {
    [TelemetryProperty.Success]: TelemetrySuccess.Yes,
  });
}

export async function updatePreviewManifest(args: any[]): Promise<any> {
  ExtTelemetry.sendTelemetryEvent(
    TelemetryEvent.UpdatePreviewManifestStart,
    getTriggerFromProperty(args && args.length > 1 ? [args[1]] : undefined)
  );
  let env: string | undefined;
  if (args && args.length > 0) {
    const filePath = args[0].fsPath as string;
    if (!filePath.endsWith("manifest.template.json")) {
      const envReg = /manifest\.(\w+)\.json$/;
      const result = envReg.exec(filePath);
      if (result && result.length >= 2) {
        env = result[1];
      }
    }
  }

  const inputs = getSystemInputs();
  const result = await runCommand(Stage.deployTeams, inputs);

  if (!args || args.length === 0) {
    const workspacePath = workspaceUri?.fsPath;
    const inputs = getSystemInputs();
    inputs.ignoreEnvInfo = true;
    const env = await core.getSelectedEnv(inputs);
    if (env.isErr()) {
      ExtTelemetry.sendTelemetryErrorEvent(TelemetryEvent.UpdatePreviewManifest, env.error);
      return err(env.error);
    }
    const manifestPath = `${
      workspacePath as string
    }/${AppPackageFolderName}/${BuildFolderName}/manifest.${env.value as string}.json`;
    void workspace.openTextDocument(manifestPath).then((document) => {
      void window.showTextDocument(document);
    });
  }
  return result;
}

export async function copilotPluginAddAPIHandler(args: any[]) {
  // Telemetries are handled in runCommand()
  const inputs = getSystemInputs();
  if (args && args.length > 0) {
    const filePath = args[0].fsPath as string;
    const isFromApiPlugin: boolean = args[0].isFromApiPlugin ?? false;
    if (!isFromApiPlugin) {
      // Codelens for API ME. Trigger from manifest.json
      inputs[QuestionNames.ManifestPath] = filePath;
    } else {
      inputs[QuestionNames.Capabilities] = CapabilityOptions.copilotPluginApiSpec().id;
      inputs[QuestionNames.DestinationApiSpecFilePath] = filePath;
      inputs[QuestionNames.ManifestPath] = args[0].manifestPath;
    }
  }
  const result = await runCommand(Stage.copilotPluginAddAPI, inputs);
  return result;
}

export function editAadManifestTemplate(args: any[]) {
  ExtTelemetry.sendTelemetryEvent(
    TelemetryEvent.EditAadManifestTemplate,
    getTriggerFromProperty(args && args.length > 1 ? [args[1]] : undefined)
  );
  if (args && args.length > 1) {
    const workspacePath = workspaceUri?.fsPath;
    const manifestPath = `${workspacePath as string}/${MetadataV3.aadManifestFileName}`;
    void workspace.openTextDocument(manifestPath).then((document) => {
      void window.showTextDocument(document);
    });
  }
}

export async function signOutAzure(isFromTreeView: boolean) {
  ExtTelemetry.sendTelemetryEvent(TelemetryEvent.SignOutStart, {
    [TelemetryProperty.TriggerFrom]: isFromTreeView
      ? TelemetryTriggerFrom.TreeView
      : TelemetryTriggerFrom.CommandPalette,
    [TelemetryProperty.AccountType]: AccountType.Azure,
  });
  await vscode.window.showInformationMessage(
    localize("teamstoolkit.commands.azureAccount.signOutHelp")
  );
}

export async function signOutM365(isFromTreeView: boolean) {
  ExtTelemetry.sendTelemetryEvent(TelemetryEvent.SignOutStart, {
    [TelemetryProperty.TriggerFrom]: isFromTreeView
      ? TelemetryTriggerFrom.TreeView
      : TelemetryTriggerFrom.CommandPalette,
    [TelemetryProperty.AccountType]: AccountType.M365,
  });
  let result = false;
  result = await M365TokenInstance.signout();
  if (result) {
    accountTreeViewProviderInstance.m365AccountNode.setSignedOut();
    await envTreeProviderInstance.refreshRemoteEnvWarning();
  }
}

export async function signInAzure() {
  await vscode.commands.executeCommand("fx-extension.signinAzure");
}

export async function signInM365() {
  await vscode.commands.executeCommand("fx-extension.signinM365");
}

export interface VscQuickPickItem extends QuickPickItem {
  /**
   * Current id of the option item.
   */
  id: string;

  function: () => Promise<void>;
}

export async function migrateTeamsTabAppHandler(): Promise<Result<null, FxError>> {
  ExtTelemetry.sendTelemetryEvent(TelemetryEvent.MigrateTeamsTabAppStart);
  const selection = await VS_CODE_UI.showMessage(
    "warn",
    localize("teamstoolkit.migrateTeamsTabApp.warningMessage"),
    true,
    localize("teamstoolkit.migrateTeamsTabApp.upgrade")
  );
  const userCancelError = new UserError(
    ExtensionSource,
    ExtensionErrors.UserCancel,
    localize("teamstoolkit.common.userCancel")
  );
  if (
    selection.isErr() ||
    selection.value !== localize("teamstoolkit.migrateTeamsTabApp.upgrade")
  ) {
    ExtTelemetry.sendTelemetryErrorEvent(TelemetryEvent.MigrateTeamsTabApp, userCancelError);
    return ok(null);
  }
  const selectFolderConfig: SelectFolderConfig = {
    name: localize("teamstoolkit.migrateTeamsTabApp.selectFolderConfig.name"),
    title: localize("teamstoolkit.migrateTeamsTabApp.selectFolderConfig.title"),
  };
  const selectFolderResult = await VS_CODE_UI.selectFolder(selectFolderConfig);
  if (selectFolderResult.isErr() || selectFolderResult.value.type !== "success") {
    ExtTelemetry.sendTelemetryErrorEvent(TelemetryEvent.MigrateTeamsTabApp, userCancelError);
    return ok(null);
  }
  const tabAppPath = selectFolderResult.value.result as string;

  const progressBar = VS_CODE_UI.createProgressBar(
    localize("teamstoolkit.migrateTeamsTabApp.progressTitle"),
    2
  );
  await progressBar.start();

  const migrationHandler = new TeamsAppMigrationHandler(tabAppPath);
  let result: Result<null, FxError> = ok(null);
  let packageUpdated: Result<boolean, FxError> = ok(true);
  let updateFailedFiles: string[] = [];
  try {
    // Update package.json to use @microsoft/teams-js v2
    await progressBar.next(localize("teamstoolkit.migrateTeamsTabApp.updatingPackageJson"));
    VsCodeLogInstance.info(localize("teamstoolkit.migrateTeamsTabApp.updatingPackageJson"));
    packageUpdated = await migrationHandler.updatePackageJson();
    if (packageUpdated.isErr()) {
      throw packageUpdated.error;
    } else if (!packageUpdated.value) {
      // no change in package.json, show warning.
      const warningMessage = util.format(
        localize("teamstoolkit.migrateTeamsTabApp.updatePackageJsonWarning"),
        path.join(tabAppPath, "package.json")
      );
      VsCodeLogInstance.warning(warningMessage);
      void VS_CODE_UI.showMessage("warn", warningMessage, false, "OK");
    } else {
      // Update codes to use @microsoft/teams-js v2
      await progressBar.next(localize("teamstoolkit.migrateTeamsTabApp.updatingCodes"));
      VsCodeLogInstance.info(localize("teamstoolkit.migrateTeamsTabApp.updatingCodes"));
      const failedFiles = await migrationHandler.updateCodes();
      if (failedFiles.isErr()) {
        throw failedFiles.error;
      } else {
        updateFailedFiles = failedFiles.value;
        if (failedFiles.value.length > 0) {
          VsCodeLogInstance.warning(
            util.format(
              localize("teamstoolkit.migrateTeamsTabApp.updateCodesErrorOutput"),
              failedFiles.value.length,
              failedFiles.value.join(", ")
            )
          );
          void VS_CODE_UI.showMessage(
            "warn",
            util.format(
              localize("teamstoolkit.migrateTeamsTabApp.updateCodesErrorMessage"),
              failedFiles.value.length,
              failedFiles.value[0]
            ),
            false,
            "OK"
          );
        }
      }
    }
  } catch (error) {
    result = wrapError(error as Error);
  }

  if (result.isErr()) {
    await progressBar.end(false);
    void showError(result.error);
    ExtTelemetry.sendTelemetryErrorEvent(TelemetryEvent.MigrateTeamsTabApp, result.error);
  } else {
    await progressBar.end(true);
    if (!packageUpdated.isErr() && packageUpdated.value) {
      void VS_CODE_UI.showMessage(
        "info",
        util.format(localize("teamstoolkit.migrateTeamsTabApp.success"), tabAppPath),
        false
      );
    }
    ExtTelemetry.sendTelemetryEvent(TelemetryEvent.MigrateTeamsTabApp, {
      [TelemetryProperty.Success]: TelemetrySuccess.Yes,
      [TelemetryProperty.UpdateFailedFiles]: updateFailedFiles.length.toString(),
    });
  }
  return result;
}

export async function migrateTeamsManifestHandler(): Promise<Result<null, FxError>> {
  ExtTelemetry.sendTelemetryEvent(TelemetryEvent.MigrateTeamsManifestStart);
  const selection = await VS_CODE_UI.showMessage(
    "warn",
    localize("teamstoolkit.migrateTeamsManifest.warningMessage"),
    true,
    localize("teamstoolkit.migrateTeamsManifest.upgrade")
  );
  const userCancelError = new UserError(
    ExtensionSource,
    ExtensionErrors.UserCancel,
    localize("teamstoolkit.common.userCancel")
  );
  if (
    selection.isErr() ||
    selection.value !== localize("teamstoolkit.migrateTeamsManifest.upgrade")
  ) {
    ExtTelemetry.sendTelemetryErrorEvent(TelemetryEvent.MigrateTeamsManifest, userCancelError);
    return ok(null);
  }
  const selectFileConfig: SelectFileConfig = {
    name: localize("teamstoolkit.migrateTeamsManifest.selectFileConfig.name"),
    title: localize("teamstoolkit.migrateTeamsManifest.selectFileConfig.title"),
  };
  const selectFileResult = await VS_CODE_UI.selectFile(selectFileConfig);
  if (selectFileResult.isErr() || selectFileResult.value.type !== "success") {
    ExtTelemetry.sendTelemetryErrorEvent(TelemetryEvent.MigrateTeamsManifest, userCancelError);
    return ok(null);
  }
  const manifestPath = selectFileResult.value.result as string;

  const progressBar = VS_CODE_UI.createProgressBar(
    localize("teamstoolkit.migrateTeamsManifest.progressTitle"),
    1
  );
  await progressBar.start();

  const migrationHandler = new TeamsAppMigrationHandler(manifestPath);
  let result: Result<null, FxError> = ok(null);

  try {
    // Update Teams manifest
    await progressBar.next(localize("teamstoolkit.migrateTeamsManifest.updateManifest"));
    VsCodeLogInstance.info(localize("teamstoolkit.migrateTeamsManifest.updateManifest"));
    result = await migrationHandler.updateManifest();
    if (result.isErr()) {
      throw result.error;
    }
  } catch (error) {
    result = wrapError(error as Error);
  }

  if (result.isErr()) {
    await progressBar.end(false);
    void showError(result.error);
    ExtTelemetry.sendTelemetryErrorEvent(TelemetryEvent.MigrateTeamsManifest, result.error);
  } else {
    await progressBar.end(true);
    void VS_CODE_UI.showMessage(
      "info",
      util.format(localize("teamstoolkit.migrateTeamsManifest.success"), manifestPath),
      false
    );
    ExtTelemetry.sendTelemetryEvent(TelemetryEvent.MigrateTeamsManifest, {
      [TelemetryProperty.Success]: TelemetrySuccess.Yes,
    });
  }
  return result;
}

export async function openLifecycleTreeview(args?: any[]) {
  ExtTelemetry.sendTelemetryEvent(
    TelemetryEvent.ClickOpenLifecycleTreeview,
    getTriggerFromProperty(args)
  );
  if (isTeamsFxProject) {
    await vscode.commands.executeCommand("teamsfx-lifecycle.focus");
  } else {
    await vscode.commands.executeCommand("workbench.view.extension.teamsfx");
  }
}

export async function updateAadAppManifest(args: any[]): Promise<Result<null, FxError>> {
  ExtTelemetry.sendTelemetryEvent(TelemetryEvent.DeployAadManifestStart);
  const inputs = getSystemInputs();
  return await runCommand(Stage.deployAad, inputs);
}

export async function selectTutorialsHandler(
  ...args: unknown[]
): Promise<Result<unknown, FxError>> {
  ExtTelemetry.sendTelemetryEvent(TelemetryEvent.ViewGuidedTutorials, getTriggerFromProperty(args));
  const config: SingleSelectConfig = {
    name: "tutorialName",
    title: localize("teamstoolkit.commandsTreeViewProvider.guideTitle"),
    options: isSPFxProject
      ? [
          {
            id: "cicdPipeline",
            label: `${localize("teamstoolkit.guides.cicdPipeline.label")}`,
            detail: localize("teamstoolkit.guides.cicdPipeline.detail"),
            groupName: localize("teamstoolkit.guide.development"),
            data: "https://aka.ms/teamsfx-add-cicd-new",
            buttons: [
              {
                iconPath: "file-symlink-file",
                tooltip: localize("teamstoolkit.guide.tooltip.github"),
                command: "fx-extension.openTutorial",
              },
            ],
          },
        ]
      : [
          {
            id: "cardActionResponse",
            label: `${localize("teamstoolkit.guides.cardActionResponse.label")}`,
            detail: localize("teamstoolkit.guides.cardActionResponse.detail"),
            groupName: localize("teamstoolkit.guide.scenario"),
            data: "https://aka.ms/teamsfx-workflow-new",
            buttons: [
              {
                iconPath: "file-symlink-file",
                tooltip: localize("teamstoolkit.guide.tooltip.github"),
                command: "fx-extension.openTutorial",
              },
            ],
          },
          {
            id: "sendNotification",
            label: `${localize("teamstoolkit.guides.sendNotification.label")}`,
            detail: localize("teamstoolkit.guides.sendNotification.detail"),
            groupName: localize("teamstoolkit.guide.scenario"),
            data: "https://aka.ms/teamsfx-notification-new",
            buttons: [
              {
                iconPath: "file-symlink-file",
                tooltip: localize("teamstoolkit.guide.tooltip.github"),
                command: "fx-extension.openTutorial",
              },
            ],
          },
          {
            id: "commandAndResponse",
            label: `${localize("teamstoolkit.guides.commandAndResponse.label")}`,
            detail: localize("teamstoolkit.guides.commandAndResponse.detail"),
            groupName: localize("teamstoolkit.guide.scenario"),
            data: "https://aka.ms/teamsfx-command-new",
            buttons: [
              {
                iconPath: "file-symlink-file",
                tooltip: localize("teamstoolkit.guide.tooltip.github"),
                command: "fx-extension.openTutorial",
              },
            ],
          },
          {
            id: "dashboardApp",
            label: `${localize("teamstoolkit.guides.dashboardApp.label")}`,
            detail: localize("teamstoolkit.guides.dashboardApp.detail"),
            groupName: localize("teamstoolkit.guide.scenario"),
            data: "https://aka.ms/teamsfx-dashboard-new",
            buttons: [
              {
                iconPath: "file-symlink-file",
                tooltip: localize("teamstoolkit.guide.tooltip.github"),
                command: "fx-extension.openTutorial",
              },
            ],
          },
          {
            id: "addTab",
            label: `${localize("teamstoolkit.guides.addTab.label")}`,
            detail: localize("teamstoolkit.guides.addTab.detail"),
            groupName: localize("teamstoolkit.guide.capability"),
            data: "https://aka.ms/teamsfx-add-tab",
            buttons: [
              {
                iconPath: "file-symlink-file",
                tooltip: localize("teamstoolkit.guide.tooltip.github"),
                command: "fx-extension.openTutorial",
              },
            ],
          },
          {
            id: "addBot",
            label: `${localize("teamstoolkit.guides.addBot.label")}`,
            detail: localize("teamstoolkit.guides.addBot.detail"),
            groupName: localize("teamstoolkit.guide.capability"),
            data: "https://aka.ms/teamsfx-add-bot",
            buttons: [
              {
                iconPath: "file-symlink-file",
                tooltip: localize("teamstoolkit.guide.tooltip.github"),
                command: "fx-extension.openTutorial",
              },
            ],
          },
          {
            id: "addME",
            label: `${localize("teamstoolkit.guides.addME.label")}`,
            detail: localize("teamstoolkit.guides.addME.detail"),
            groupName: localize("teamstoolkit.guide.capability"),
            data: "https://aka.ms/teamsfx-add-message-extension",
            buttons: [
              {
                iconPath: "file-symlink-file",
                tooltip: localize("teamstoolkit.guide.tooltip.github"),
                command: "fx-extension.openTutorial",
              },
            ],
          },
          ...[
            {
              id: "addOutlookAddin",
              label: `${localize("teamstoolkit.guides.addOutlookAddin.label")}`,
              detail: localize("teamstoolkit.guides.addOutlookAddin.detail"),
              groupName: localize("teamstoolkit.guide.capability"),
              data: "https://aka.ms/teamsfx-add-outlook-add-in",
              buttons: [
                {
                  iconPath: "file-symlink-file",
                  tooltip: localize("teamstoolkit.guide.tooltip.github"),
                  command: "fx-extension.openTutorial",
                },
              ],
            },
          ],
          {
            id: "addSso",
            label: `${localize("teamstoolkit.guides.addSso.label")}`,
            detail: localize("teamstoolkit.guides.addSso.detail"),
            groupName: localize("teamstoolkit.guide.development"),
            data: "https://aka.ms/teamsfx-add-sso-new",
            buttons: [
              {
                iconPath: "file-symlink-file",
                tooltip: localize("teamstoolkit.guide.tooltip.github"),
                command: "fx-extension.openTutorial",
              },
            ],
          },
          {
            id: "connectApi",
            label: `${localize("teamstoolkit.guides.connectApi.label")}`,
            detail: localize("teamstoolkit.guides.connectApi.detail"),
            groupName: localize("teamstoolkit.guide.development"),
            data: "https://aka.ms/teamsfx-add-api-connection-new",
            buttons: [
              {
                iconPath: "file-symlink-file",
                tooltip: localize("teamstoolkit.guide.tooltip.github"),
                command: "fx-extension.openTutorial",
              },
            ],
          },
          {
            id: "cicdPipeline",
            label: `${localize("teamstoolkit.guides.cicdPipeline.label")}`,
            detail: localize("teamstoolkit.guides.cicdPipeline.detail"),
            groupName: localize("teamstoolkit.guide.development"),
            data: "https://aka.ms/teamsfx-add-cicd-new",
            buttons: [
              {
                iconPath: "file-symlink-file",
                tooltip: localize("teamstoolkit.guide.tooltip.github"),
                command: "fx-extension.openTutorial",
              },
            ],
          },
          {
            id: "mobilePreview",
            label: `${localize("teamstoolkit.guides.mobilePreview.label")}`,
            detail: localize("teamstoolkit.guides.mobilePreview.detail"),
            groupName: localize("teamstoolkit.guide.development"),
            data: "https://aka.ms/teamsfx-mobile",
            buttons: [
              {
                iconPath: "file-symlink-file",
                tooltip: localize("teamstoolkit.guide.tooltip.github"),
                command: "fx-extension.openTutorial",
              },
            ],
          },
          {
            id: "multiTenant",
            label: `${localize("teamstoolkit.guides.multiTenant.label")}`,
            detail: localize("teamstoolkit.guides.multiTenant.detail"),
            groupName: localize("teamstoolkit.guide.development"),
            data: "https://aka.ms/teamsfx-multi-tenant",
            buttons: [
              {
                iconPath: "file-symlink-file",
                tooltip: localize("teamstoolkit.guide.tooltip.github"),
                command: "fx-extension.openTutorial",
              },
            ],
          },
          {
            id: "addAzureFunction",
            label: localize("teamstoolkit.guides.addAzureFunction.label"),
            detail: localize("teamstoolkit.guides.addAzureFunction.detail"),
            groupName: localize("teamstoolkit.guide.cloudServiceIntegration"),
            data: "https://aka.ms/teamsfx-add-azure-function",
            buttons: [
              {
                iconPath: "file-symlink-file",
                tooltip: localize("teamstoolkit.guide.tooltip.github"),
                command: "fx-extension.openTutorial",
              },
            ],
          },
          {
            id: "addAzureSql",
            label: localize("teamstoolkit.guides.addAzureSql.label"),
            detail: localize("teamstoolkit.guides.addAzureSql.detail"),
            groupName: localize("teamstoolkit.guide.cloudServiceIntegration"),
            data: "https://aka.ms/teamsfx-add-azure-sql",
            buttons: [
              {
                iconPath: "file-symlink-file",
                tooltip: localize("teamstoolkit.guide.tooltip.github"),
                command: "fx-extension.openTutorial",
              },
            ],
          },
          {
            id: "addAzureAPIM",
            label: localize("teamstoolkit.guides.addAzureAPIM.label"),
            detail: localize("teamstoolkit.guides.addAzureAPIM.detail"),
            groupName: localize("teamstoolkit.guide.cloudServiceIntegration"),
            data: "https://aka.ms/teamsfx-add-azure-apim",
            buttons: [
              {
                iconPath: "file-symlink-file",
                tooltip: localize("teamstoolkit.guide.tooltip.github"),
                command: "fx-extension.openTutorial",
              },
            ],
          },
          {
            id: "addAzureKeyVault",
            label: localize("teamstoolkit.guides.addAzureKeyVault.label"),
            detail: localize("teamstoolkit.guides.addAzureKeyVault.detail"),
            groupName: localize("teamstoolkit.guide.cloudServiceIntegration"),
            data: "https://aka.ms/teamsfx-add-azure-keyvault",
            buttons: [
              {
                iconPath: "file-symlink-file",
                tooltip: localize("teamstoolkit.guide.tooltip.github"),
                command: "fx-extension.openTutorial",
              },
            ],
          },
        ],
    returnObject: true,
  };
  if (TreatmentVariableValue.inProductDoc && !isSPFxProject) {
    (config.options as StaticOptions).splice(0, 1, {
      id: "cardActionResponse",
      label: `${localize("teamstoolkit.guides.cardActionResponse.label")}`,
      description: localize("teamstoolkit.common.recommended"),
      detail: localize("teamstoolkit.guides.cardActionResponse.detail"),
      groupName: localize("teamstoolkit.guide.scenario"),
      data: "https://aka.ms/teamsfx-card-action-response",
      buttons: [
        {
          iconPath: "file-code",
          tooltip: localize("teamstoolkit.guide.tooltip.inProduct"),
          command: "fx-extension.openTutorial",
        },
      ],
    });
  }

  const selectedTutorial = await VS_CODE_UI.selectOption(config);
  if (selectedTutorial.isErr()) {
    return err(selectedTutorial.error);
  } else {
    const tutorial = selectedTutorial.value.result as OptionItem;
    return openTutorialHandler([TelemetryTriggerFrom.Auto, tutorial]);
  }
}

export function openTutorialHandler(args?: any[]): Promise<Result<unknown, FxError>> {
  if (!args || args.length !== 2) {
    // should never happen
    return Promise.resolve(ok(null));
  }
  const tutorial = args[1] as OptionItem;
  ExtTelemetry.sendTelemetryEvent(TelemetryEvent.OpenTutorial, {
    ...getTriggerFromProperty(args),
    [TelemetryProperty.TutorialName]: tutorial.id,
  });
  if (
    TreatmentVariableValue.inProductDoc &&
    (tutorial.id === "cardActionResponse" || tutorial.data === "cardActionResponse")
  ) {
    WebviewPanel.createOrShow(PanelType.RespondToCardActions);
    return Promise.resolve(ok(null));
  }
  return VS_CODE_UI.openUrl(tutorial.data as string);
}

export async function azureAccountSignOutHelpHandler(
  args?: any[]
): Promise<Result<boolean, FxError>> {
  return Promise.resolve(ok(false));
}

export async function signinM365Callback(...args: unknown[]): Promise<Result<null, FxError>> {
  let node: M365AccountNode | undefined;
  if (args && args.length > 1) {
    node = args[1] as M365AccountNode;
    if (node && node.status === AccountItemStatus.SignedIn) {
      return ok(null);
    }
  }

  const triggerFrom = getTriggerFromProperty(args);
  ExtTelemetry.sendTelemetryEvent(TelemetryEvent.LoginClick, {
    [TelemetryProperty.AccountType]: AccountType.M365,
    ...triggerFrom,
  });

  const tokenRes = await tools.tokenProvider.m365TokenProvider.getJsonObject({
    scopes: AppStudioScopes,
    showDialog: true,
  });
  const token = tokenRes.isOk() ? tokenRes.value : undefined;
  if (token !== undefined && node) {
    node.setSignedIn((token as any).upn ? (token as any).upn : "");
  }

  await envTreeProviderInstance.refreshRemoteEnvWarning();
  return ok(null);
}

export async function refreshSideloadingCallback(args?: any[]): Promise<Result<null, FxError>> {
  const status = await M365TokenInstance.getStatus({ scopes: AppStudioScopes });
  if (status.isOk() && status.value.token !== undefined) {
    accountTreeViewProviderInstance.m365AccountNode.updateChecks(status.value.token, true, false);
  }

  return ok(null);
}

export async function refreshCopilotCallback(args?: any[]): Promise<Result<null, FxError>> {
  const status = await M365TokenInstance.getStatus({ scopes: AppStudioScopes });
  if (status.isOk() && status.value.token !== undefined) {
    accountTreeViewProviderInstance.m365AccountNode.updateChecks(status.value.token, false, true);
  }

  return ok(null);
}

export async function signinAzureCallback(...args: unknown[]): Promise<Result<null, FxError>> {
  let node: AzureAccountNode | undefined;
  if (args && args.length > 1) {
    node = args[1] as AzureAccountNode;
    if (node && node.status === AccountItemStatus.SignedIn) {
      return ok(null);
    }
  }

  if (azureAccountManager.getAccountInfo() === undefined) {
    // make sure user has not logged in
    const triggerFrom = getTriggerFromProperty(args);
    ExtTelemetry.sendTelemetryEvent(TelemetryEvent.LoginClick, {
      [TelemetryProperty.AccountType]: AccountType.Azure,
      ...triggerFrom,
    });
  }
  try {
    await azureAccountManager.getIdentityCredentialAsync(true);
  } catch (error) {
    if (!isUserCancelError(error)) {
      return err(error);
    }
  }
  return ok(null);
}

export async function selectSubscriptionCallback(args?: any[]): Promise<Result<null, FxError>> {
  tools.telemetryReporter?.sendTelemetryEvent(TelemetryEvent.SelectSubscription, {
    [TelemetryProperty.TriggerFrom]: args
      ? TelemetryTriggerFrom.TreeView
      : TelemetryTriggerFrom.Other,
  });
  const askSubRes = await askSubscription(
    tools.tokenProvider.azureAccountProvider,
    VS_CODE_UI,
    undefined
  );
  if (askSubRes.isErr()) return err(askSubRes.error);
  await azureAccountManager.setSubscription(askSubRes.value.subscriptionId);
  return ok(null);
}

/**
 * scaffold based on app id from Developer Portal
 */
export async function scaffoldFromDeveloperPortalHandler(
  ...args: any[]
): Promise<Result<null, FxError>> {
  if (!args || args.length < 1) {
    // should never happen
    return ok(null);
  }

  const appId = args[0];
  const properties: { [p: string]: string } = {
    teamsAppId: appId,
  };

  ExtTelemetry.sendTelemetryEvent(TelemetryEvent.HandleUrlFromDeveloperProtalStart, properties);
  const loginHint = args.length < 2 ? undefined : args[1];
  const progressBar = VS_CODE_UI.createProgressBar(
    localize("teamstoolkit.devPortalIntegration.checkM365Account.progressTitle"),
    1
  );

  await progressBar.start();
  let token = undefined;
  try {
    const tokenRes = await M365TokenInstance.signInWhenInitiatedFromTdp(
      { scopes: AppStudioScopes },
      loginHint
    );
    if (tokenRes.isErr()) {
      if ((tokenRes.error as any).displayMessage) {
        void window.showErrorMessage((tokenRes.error as any).displayMessage);
      } else {
        void vscode.window.showErrorMessage(
          localize("teamstoolkit.devPortalIntegration.generalError.message")
        );
      }
      ExtTelemetry.sendTelemetryErrorEvent(
        TelemetryEvent.HandleUrlFromDeveloperProtal,
        tokenRes.error,
        properties
      );
      await progressBar.end(false);
      return err(tokenRes.error);
    }
    token = tokenRes.value;

    // set region
    const AuthSvcTokenRes = await M365TokenInstance.getAccessToken({ scopes: AuthSvcScopes });
    if (AuthSvcTokenRes.isOk()) {
      await teamsDevPortalClient.setRegionEndpointByToken(AuthSvcTokenRes.value);
    }

    await progressBar.end(true);
  } catch (e) {
    void vscode.window.showErrorMessage(
      localize("teamstoolkit.devPortalIntegration.generalError.message")
    );
    await progressBar.end(false);
    const error = assembleError(e);
    ExtTelemetry.sendTelemetryErrorEvent(
      TelemetryEvent.HandleUrlFromDeveloperProtal,
      error,
      properties
    );
    return err(error);
  }

  let appDefinition;
  try {
    appDefinition = await teamsDevPortalClient.getApp(token, appId);
  } catch (error: any) {
    ExtTelemetry.sendTelemetryErrorEvent(
      TelemetryEvent.HandleUrlFromDeveloperProtal,
      error,
      properties
    );
    void vscode.window.showErrorMessage(
      localize("teamstoolkit.devPortalIntegration.getTeamsAppError.message")
    );
    return err(error);
  }

  const res = await createNewProjectHandler({ teamsAppFromTdp: appDefinition });

  if (res.isErr()) {
    ExtTelemetry.sendTelemetryErrorEvent(
      TelemetryEvent.HandleUrlFromDeveloperProtal,
      res.error,
      properties
    );
    return err(res.error);
  }

  ExtTelemetry.sendTelemetryEvent(TelemetryEvent.HandleUrlFromDeveloperProtal, properties);
  return ok(null);
}<|MERGE_RESOLUTION|>--- conflicted
+++ resolved
@@ -119,109 +119,6 @@
 import { ExtensionSurvey } from "./utils/survey";
 import { getSystemInputs } from "./utils/systemEnvUtils";
 import { getTriggerFromProperty, isTriggerFromWalkThrough } from "./utils/telemetryUtils";
-
-<<<<<<< HEAD
-export async function createNewProjectHandler(...args: any[]): Promise<Result<any, FxError>> {
-  ExtTelemetry.sendTelemetryEvent(TelemetryEvent.CreateProjectStart, getTriggerFromProperty(args));
-  let inputs: Inputs | undefined;
-  if (args?.length === 1) {
-    if (!!args[0].teamsAppFromTdp) {
-      inputs = getSystemInputs();
-      inputs.teamsAppFromTdp = args[0].teamsAppFromTdp;
-    }
-  } else if (args?.length === 2) {
-    // from copilot chat
-    inputs = { ...getSystemInputs(), ...args[1] };
-  }
-  const result = await runCommand(Stage.create, inputs);
-  if (result.isErr()) {
-    return err(result.error);
-  }
-
-  const res = result.value as CreateProjectResult;
-  if (res.shouldInvokeTeamsAgent) {
-    await invokeTeamsAgent([TelemetryTriggerFrom.CreateAppQuestionFlow]);
-    return result;
-  }
-  const projectPathUri = Uri.file(res.projectPath);
-  // If it is triggered in @office /create for code gen, then do no open the temp folder.
-  if (isValidOfficeAddInProject(projectPathUri.fsPath) && inputs?.agent === "office") {
-    return result;
-  }
-  // show local debug button by default
-  if (isValidOfficeAddInProject(projectPathUri.fsPath)) {
-    await openOfficeDevFolder(projectPathUri, true, res.warnings, args);
-  } else {
-    await openFolder(projectPathUri, true, res.warnings, args);
-  }
-  return result;
-=======
-// only used for telemetry
-export async function getSettingsVersion(): Promise<string | undefined> {
-  if (core) {
-    const input = getSystemInputs();
-    input.ignoreEnvInfo = true;
-
-    // TODO: from the experience of 'is-from-sample':
-    // in some circumstances, getProjectConfig() returns undefined even projectSettings.json is valid.
-    // This is a workaround to prevent that. We can change to the following code after the root cause is found.
-    // const projectConfig = await core.getProjectConfig(input);
-    // ignore errors for telemetry
-    // if (projectConfig.isOk()) {
-    //   return projectConfig.value?.settings?.version;
-    // }
-    const versionCheckResult = await projectVersionCheck();
-    if (versionCheckResult.isOk()) {
-      return versionCheckResult.value.currentVersion;
-    }
-  }
-  return undefined;
-}
-
-export function addFileSystemWatcher(workspacePath: string) {
-  if (isValidProject(workspaceUri?.fsPath)) {
-    const packageLockFileWatcher = vscode.workspace.createFileSystemWatcher("**/package-lock.json");
-
-    packageLockFileWatcher.onDidCreate(async (event) => {
-      await sendSDKVersionTelemetry(event.fsPath);
-    });
-
-    packageLockFileWatcher.onDidChange(async (event) => {
-      await sendSDKVersionTelemetry(event.fsPath);
-    });
-
-    const yorcFileWatcher = vscode.workspace.createFileSystemWatcher("**/.yo-rc.json");
-    yorcFileWatcher.onDidCreate((event) => {
-      refreshSPFxTreeOnFileChanged();
-    });
-    yorcFileWatcher.onDidChange((event) => {
-      refreshSPFxTreeOnFileChanged();
-    });
-    yorcFileWatcher.onDidDelete((event) => {
-      refreshSPFxTreeOnFileChanged();
-    });
-  }
-}
-
-export function refreshSPFxTreeOnFileChanged() {
-  initializeGlobalVariables(context);
-
-  TreeViewManagerInstance.updateTreeViewsOnSPFxChanged();
-}
-
-export async function sendSDKVersionTelemetry(filePath: string) {
-  const packageLockFile = (await fs.readJson(filePath).catch(() => {})) as {
-    dependencies: { [key: string]: { version: string } };
-  };
-  ExtTelemetry.sendTelemetryEvent(TelemetryEvent.UpdateSDKPackages, {
-    [TelemetryProperty.BotbuilderVersion]: packageLockFile?.dependencies["botbuilder"]?.version,
-    [TelemetryProperty.TeamsFxVersion]:
-      packageLockFile?.dependencies["@microsoft/teamsfx"]?.version,
-    [TelemetryProperty.TeamsJSVersion]:
-      packageLockFile?.dependencies["@microsoft/teams-js"]?.version,
-  });
->>>>>>> 2b135ccd
-}
 
 export async function selectAndDebugHandler(args?: any[]): Promise<Result<null, FxError>> {
   ExtTelemetry.sendTelemetryEvent(TelemetryEvent.RunIconDebugStart, getTriggerFromProperty(args));
