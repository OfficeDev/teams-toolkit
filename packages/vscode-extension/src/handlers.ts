// Copyright (c) Microsoft Corporation.
// Licensed under the MIT license.

"use strict";

import { commands, Uri, window, workspace, ExtensionContext, env, ViewColumn, debug } from "vscode";
import {
  Result,
  FxError,
  err,
  ok,
  Stage,
  Platform,
  Func,
  UserError,
  SystemError,
  returnUserError,
  returnSystemError,
  ConfigFolderName,
  traverse,
  RemoteFuncExecutor,
  Inputs,
  ConfigMap,
  InputResult,
  InputResultType,
  VsCodeEnv,
  AppStudioTokenProvider
} from "fx-api";
import { CoreProxy } from "fx-core";
import DialogManagerInstance from "./userInterface";
import GraphManagerInstance from "./commonlib/graphLogin";
import AzureAccountManager from "./commonlib/azureLogin";
import AppStudioTokenInstance from "./commonlib/appStudioLogin";
import AppStudioCodeSpaceTokenInstance from "./commonlib/appStudioCodeSpaceLogin";
import VsCodeLogInstance from "./commonlib/log";
import { VSCodeTelemetryReporter } from "./commonlib/telemetry";
import { CommandsTreeViewProvider, TreeViewCommand } from "./commandsTreeViewProvider";
import * as extensionPackage from "./../package.json";
import { ext } from "./extensionVariables";
import { ExtTelemetry } from "./telemetry/extTelemetry";
import {
  TelemetryEvent,
  TelemetryProperty,
  TelemetryTiggerFrom,
  TelemetrySuccess
} from "./telemetry/extTelemetryEvents";
import * as commonUtils from "./debug/commonUtils";
import { ExtensionErrors, ExtensionSource } from "./error";
import { WebviewPanel } from "./controls/webviewPanel";
import * as constants from "./debug/constants";
import logger from "./commonlib/log";
import { isFeatureFlag } from "./utils/commonUtils";
import { cpUtils } from "./debug/cpUtils";
import * as path from "path";
import * as fs from "fs-extra";
import * as vscode from "vscode";
import { VsCodeUI, VS_CODE_UI } from "./qm/vsc_ui";
import { DepsChecker } from "./debug/depsChecker/checker";
import { FuncToolChecker } from "./debug/depsChecker/funcToolChecker";
import { DotnetChecker, dotnetChecker } from "./debug/depsChecker/dotnetChecker";
import { PanelType } from "./controls/PanelType";

export let core: CoreProxy;
const runningTasks = new Set<string>(); // to control state of task execution

export async function activate(): Promise<Result<null, FxError>> {
  const result: Result<null, FxError> = ok(null);
  try {
    core = CoreProxy.getInstance();

    {
      const result = await core.withDialog(DialogManagerInstance);
      if (result.isErr()) {
        showError(result.error);
        return err(result.error);
      }
    }

    {
      const result = await core.withGraphToken(GraphManagerInstance);
      if (result.isErr()) {
        showError(result.error);
        return err(result.error);
      }
    }

    {
      const result = await core.withAzureAccount(AzureAccountManager);
      if (result.isErr()) {
        showError(result.error);
        return err(result.error);
      }
    }

    {
      let appstudioLogin: AppStudioTokenProvider = AppStudioTokenInstance;
      const vscodeEnv = detectVsCodeEnv();
      if (vscodeEnv === VsCodeEnv.codespaceBrowser || vscodeEnv === VsCodeEnv.codespaceVsCode) {
        appstudioLogin = AppStudioCodeSpaceTokenInstance;
      }

      const result = await core.withAppStudioToken(appstudioLogin);
      if (result.isErr()) {
        showError(result.error);
        return err(result.error);
      }
    }

    {
      const telemetry = new VSCodeTelemetryReporter(
        extensionPackage.aiKey,
        extensionPackage.name,
        extensionPackage.version
      );
      const result = await core.withTelemetry(telemetry);
      if (result.isErr()) {
        showError(result.error);
        return err(result.error);
      }
    }

    {
      const result = await core.withLogger(VsCodeLogInstance);
      if (result.isErr()) {
        showError(result.error);
        return err(result.error);
      }
    }

    {
      const result = await core.withTreeProvider(CommandsTreeViewProvider.getInstance());
      if (result.isErr()) {
        showError(result.error);
        return err(result.error);
      }
    }

    {
      const globalConfig = new ConfigMap();
<<<<<<< HEAD
      globalConfig.set("function-dotnet-checker-enabled", dotnetChecker.isEnabled());
=======
      globalConfig.set("featureFlag", isFeatureFlag());
      globalConfig.set("function-dotnet-checker-enabled", await dotnetChecker.isEnabled());
>>>>>>> b82203d0
      const result = await core.init(globalConfig);
      if (result.isErr()) {
        showError(result.error);
        return err(result.error);
      }
    }

    {
      const workspacePath: string | undefined = workspace.workspaceFolders?.length
        ? workspace.workspaceFolders[0].uri.fsPath
        : undefined;
      const result = await core.open(workspacePath);
      if (result.isErr()) {
        showError(result.error);
        return err(result.error);
      }
    }
  } catch (e) {
    const FxError: FxError = {
      name: e.name,
      source: ExtensionSource,
      message: e.message,
      stack: e.stack,
      timestamp: new Date()
    };
    showError(FxError);
    return err(FxError);
  }
  return result;
}

export async function createNewProjectHandler(args?: any[]): Promise<Result<null, FxError>> {
  ExtTelemetry.sendTelemetryEvent(TelemetryEvent.CreateProjectStart, {
    [TelemetryProperty.TriggerFrom]:
      args && args[0] === CommandsTreeViewProvider.TreeViewFlag
        ? TelemetryTiggerFrom.TreeView
        : TelemetryTiggerFrom.CommandPalette
  });
  return await runCommand(Stage.create);
}

export async function updateProjectHandler(): Promise<Result<null, FxError>> {
  ExtTelemetry.sendTelemetryEvent(TelemetryEvent.UpdateProjectStart, {
    [TelemetryProperty.TriggerFrom]: TelemetryTiggerFrom.CommandPalette
  });
  return await runCommand(Stage.update);
}


export async function provisionHandler(): Promise<Result<null, FxError>> {
  ExtTelemetry.sendTelemetryEvent(TelemetryEvent.ProvisionStart, {
    [TelemetryProperty.TriggerFrom]: TelemetryTiggerFrom.CommandPalette
  });
  return await runCommand(Stage.provision);
}

export async function deployHandler(): Promise<Result<null, FxError>> {
  ExtTelemetry.sendTelemetryEvent(TelemetryEvent.DeployStart, {
    [TelemetryProperty.TriggerFrom]: TelemetryTiggerFrom.CommandPalette
  });
  return await runCommand(Stage.deploy);
}

export async function publishHandler(): Promise<Result<null, FxError>> {
  ExtTelemetry.sendTelemetryEvent(TelemetryEvent.PublishStart, {
    [TelemetryProperty.TriggerFrom]: TelemetryTiggerFrom.CommandPalette
  });
  return await runCommand(Stage.publish);
}

const coreExeceutor: RemoteFuncExecutor = async function(
  func: Func,
  answers: Inputs | ConfigMap
): Promise<Result<unknown, FxError>> {
  return await core.callFunc(func, answers as ConfigMap);
  throw new Error();
};

export async function runCommand(stage: Stage): Promise<Result<null, FxError>> {
  const eventName = ExtTelemetry.stageToEvent(stage);
  let result: Result<null, FxError> = ok(null);

  try {
    // 1. check concurrent lock
    if (runningTasks.size > 0 && stage !== Stage.create) {
      result = err(
        new UserError(
          ExtensionErrors.ConcurrentTriggerTask,
          `task '${Array.from(runningTasks).join(",")}' is still running, please wait!`,
          ExtensionSource
        )
      );
      await processResult(eventName, result);
      return result;
    }

    // 2. lock
    runningTasks.add(stage);

    // 3. check core not empty
    const checkCoreRes = checkCoreNotEmpty();
    if (checkCoreRes.isErr()) {
      throw checkCoreRes.error;
    }

    const answers = new ConfigMap();
    answers.set("stage", stage);
    answers.set("platform", Platform.VSCode);

    // 4. getQuestions
    const qres = await core.getQuestions(stage, Platform.VSCode);
    if (qres.isErr()) {
      throw qres.error;
    }

    const vscenv = detectVsCodeEnv();
    answers.set("vscenv", vscenv);
    VsCodeLogInstance.info(`VS Code Environment: ${vscenv}`);

    // 5. run question model
    const node = qres.value;
    if (node) {
      VsCodeLogInstance.info(`Question tree:${JSON.stringify(node, null, 4)}`);
      const res: InputResult = await traverse(node, answers, VS_CODE_UI, coreExeceutor);
      VsCodeLogInstance.info(`User input:${JSON.stringify(res, null, 4)}`);
      if (res.type === InputResultType.error) {
        throw res.error!;
      } else if (res.type === InputResultType.cancel) {
        throw new UserError(ExtensionErrors.UserCancel, "User Cancel", ExtensionSource);
      }
    }

    // 6. run task
    if (stage === Stage.create) result = await core.create(answers);
    else if (stage === Stage.update) result = await core.update(answers);
    else if (stage === Stage.provision) result = await core.provision(answers);
    else if (stage === Stage.deploy) result = await core.deploy(answers);
    else if (stage === Stage.debug) result = await core.localDebug(answers);
    else if (stage === Stage.publish) result = await core.publish(answers);
    else {
      throw new SystemError(
        ExtensionErrors.UnsupportedOperation,
        `Operation not support:${stage}`,
        ExtensionSource
      );
    }
  } catch (e) {
    result = wrapError(e);
  }

  // 7. unlock
  runningTasks.delete(stage);

  // 8. send telemetry and show error
  await processResult(eventName, result);

  return result;
}

function detectVsCodeEnv(): VsCodeEnv {
    // extensionKind returns ExtensionKind.UI when running locally, so use this to detect remote
    const extension = vscode.extensions.getExtension("Microsoft.teamsfx-extension");

    if (extension?.extensionKind === vscode.ExtensionKind.Workspace) {
        // running remotely
        // Codespaces browser-based editor will return UIKind.Web for uiKind
        if (vscode.env.uiKind === vscode.UIKind.Web) {
            return VsCodeEnv.codespaceBrowser;
        } else {
            return VsCodeEnv.codespaceVsCode;
        }
    } else {
        // running locally
        return VsCodeEnv.local;
    }
  }

async function runUserTask(func: Func): Promise<Result<null, FxError>> {
  const eventName = func.method;
  let result: Result<null, FxError> = ok(null);

  try {
    // 1. check concurrent lock
    if (runningTasks.size > 0) {
      result = err(
        new UserError(
          ExtensionErrors.ConcurrentTriggerTask,
          `task '${Array.from(runningTasks).join(",")}' is still running, please wait!`,
          ExtensionSource
        )
      );
      await processResult(eventName, result);
      return result;
    }

    // 2. lock
    runningTasks.add(eventName);

    // 3. check core not empty
    const checkCoreRes = checkCoreNotEmpty();
    if (checkCoreRes.isErr()) {
      throw checkCoreRes.error;
    }

    const answers = new ConfigMap();
    answers.set("task", eventName);
    answers.set("platform", Platform.VSCode);
    
    // 4. getQuestions
    const qres = await core.getQuestionsForUserTask(func, Platform.VSCode);
    if (qres.isErr()) {
      throw qres.error;
    }

    // 5. run question model
    const node = qres.value;
    if (node) {
      VsCodeLogInstance.info(`Question tree:${JSON.stringify(node, null, 4)}`);
      const res: InputResult = await traverse(node, answers, VS_CODE_UI, coreExeceutor);
      VsCodeLogInstance.info(`User input:${JSON.stringify(res, null, 4)}`);
      if (res.type === InputResultType.error && res.error) {
        throw res.error;
      } else if (res.type === InputResultType.cancel) {
        throw new UserError(ExtensionErrors.UserCancel, "User Cancel", ExtensionSource);
      }
    }

    // 6. run task
    result = await core.executeUserTask(func, answers);
  } catch (e) {
    result = wrapError(e);
  }

  // 7. unlock
  runningTasks.delete(eventName);

  // 8. send telemetry and show error
  await processResult(eventName, result);

  return result;
}

//TODO workaround
function isCancelWarning(error: FxError): boolean {
  return (
    (!!error.name && error.name === ExtensionErrors.UserCancel) ||
    (!!error.message && error.message.includes("User Cancel"))
  );
}
//TODO workaround
function isLoginFaiureError(error: FxError): boolean {
  return !!error.message && error.message.includes("Cannot get user login information");
}

async function processResult(eventName: string, result: Result<null, FxError>) {
  if (result.isErr()) {
    ExtTelemetry.sendTelemetryErrorEvent(eventName, result.error);
    const error = result.error;
    if (isCancelWarning(error)) {
      // window.showWarningMessage(`Operation is canceled!`);
      return;
    }
    if (isLoginFaiureError(error)) {
      window.showErrorMessage(`Login failed, the operation is terminated.`);
      return;
    }
    showError(error);
  } else {
    ExtTelemetry.sendTelemetryEvent(eventName, {
      [TelemetryProperty.Success]: TelemetrySuccess.Yes
    });
  }
}

function wrapError(e: Error): Result<null, FxError> {
  if (
    e instanceof UserError ||
    e instanceof SystemError ||
    (e.constructor &&
      e.constructor.name &&
      (e.constructor.name === "SystemError" || e.constructor.name === "UserError"))
  ) {
    return err(e as FxError);
  }
  return err(returnSystemError(e, ExtensionSource, ExtensionErrors.UnknwonError));
}

function checkCoreNotEmpty(): Result<null, SystemError> {
  if (!core) {
    return err(
      returnSystemError(
        new Error("Core module is not ready!\n Can't do other actions!"),
        ExtensionSource,
        ExtensionErrors.UnsupportedOperation
      )
    );
  }
  return ok(null);
}

/**
 * manually added customized command
 */
export async function updateAADHandler(): Promise<Result<null, FxError>> {
  ExtTelemetry.sendTelemetryEvent(TelemetryEvent.UpdateAadStart, {
    [TelemetryProperty.TriggerFrom]: TelemetryTiggerFrom.CommandPalette
  });
  const func: Func = {
    namespace: "fx-solution-azure/teamsfx-plugin-aad-app-for-teams",
    method: "aadUpdatePermission"
  };
  return await runUserTask(func);
}


export async function addCapabilityHandler(): Promise<Result<null, FxError>> {
  // ExtTelemetry.sendTelemetryEvent(TelemetryEvent.AddCapStart, {
  //   [TelemetryProperty.TriggerFrom]: TelemetryTiggerFrom.CommandPalette
  // });
  const func: Func = {
    namespace: "fx-solution-azure",
    method: "addCapability"
  };
  return await runUserTask(func);
}

/**
 * check & install required dependencies during local debug.
 */
export async function validateDependenciesHandler(): Promise<void> {
  const depsChecker = new DepsChecker([new FuncToolChecker(), new DotnetChecker()]);
  const shouldContinue = await depsChecker.resolve();
  if (!shouldContinue) {
    await debug.stopDebugging();
  }
}

/**
 * install functions binding before launch local debug
 */
export async function backendExtensionsInstallHandler(): Promise<void> {
  const dotnetExecPath = await dotnetChecker.getDotnetExecPath();

  if (dotnetExecPath === "") {
    throw new Error("Failed to run backend extension install, .NET SDK executable not found");
  }

  if (workspace.workspaceFolders && workspace.workspaceFolders.length > 0) {
    const workspaceFolder = workspace.workspaceFolders[0];
    const backendRoot = await commonUtils.getProjectRoot(
      workspaceFolder.uri.fsPath,
      constants.backendFolderName
    );

    try {
      await cpUtils.executeCommand(
        backendRoot,
        logger,
        { shell: false },
        dotnetExecPath,
        "build",
        "-o",
        "bin"
      );
    } catch (error) {
      throw new Error(`Failed to run backend extension install: error = '${error}'`);
    }
  }
}

/**
 * call localDebug on core, then call customized function to return result
 */
export async function preDebugCheckHandler(): Promise<void> {
  let result: Result<any, FxError> = ok(null);
  result = await runCommand(Stage.debug);
  if (result.isErr()) {
    throw result.error;
  }
  // } catch (e) {
  //   result = wrapError(e);
  //   const eventName = ExtTelemetry.stageToEvent(Stage.debug);
  //   await processResult(eventName, result);
  //   // If debug stage fails, throw error to terminate the debug process
  //   throw result;
  // }
}

export async function mailtoHandler(): Promise<boolean> {
  return env.openExternal(Uri.parse("https://github.com/OfficeDev/teamsfx/issues/new"));
}

export async function openDocumentHandler(): Promise<boolean> {
  return env.openExternal(Uri.parse("https://github.com/OfficeDev/teamsfx/"));
}

export async function devProgramHandler(): Promise<boolean> {
  return env.openExternal(Uri.parse("https://developer.microsoft.com/en-us/microsoft-365/dev-program"));
}

export async function openWelcomeHandler() {
  const welcomePanel = window.createWebviewPanel("react", "Teams Toolkit", ViewColumn.One, {
    enableScripts: true,
    retainContextWhenHidden: true
  });
  welcomePanel.webview.html = getHtmlForWebview();

  if (isFeatureFlag()) {
    WebviewPanel.createOrShow(ext.context.extensionPath, PanelType.QuickStart)
  } else {
    const welcomePanel = window.createWebviewPanel("react", "Teams Toolkit", ViewColumn.One, {
      enableScripts: true,
      retainContextWhenHidden: true
    });
    welcomePanel.webview.html = getHtmlForWebview();
  }
}

export async function openSamplesHandler() {
  WebviewPanel.createOrShow(ext.context.extensionPath, PanelType.SampleGallery);
}

export async function openAppManagement() {
  return env.openExternal(Uri.parse("https://dev.teams.microsoft.com/apps"));
}

export async function openBotManagement() {
  return env.openExternal(Uri.parse("https://dev.teams.microsoft.com/bots"));
}

export async function openReportIssues() {
  return env.openExternal(Uri.parse("https://github.com/OfficeDev/TeamsFx/issues"));
}

export async function openManifestHandler(): Promise<Result<null, FxError>> {
  ExtTelemetry.sendTelemetryEvent(TelemetryEvent.OpenManifestEditor, {
    [TelemetryProperty.TriggerFrom]: TelemetryTiggerFrom.TreeView
  });
  if (workspace.workspaceFolders && workspace.workspaceFolders.length > 0) {
    const workspaceFolder = workspace.workspaceFolders[0];
    const configRoot = await commonUtils.getProjectRoot(
      workspaceFolder.uri.fsPath,
      `.${ConfigFolderName}`
    );
    const manifestFile = `${configRoot}/${constants.manifestFileName}`;
    if (fs.existsSync(manifestFile)) {
      workspace.openTextDocument(manifestFile).then((document) => {
        window.showTextDocument(document);
      });
      return ok(null);
    } else {
      const FxError: FxError = {
        name: "FileNotFound",
        source: ExtensionSource,
        message: `${manifestFile} not found, cannot open it.`,
        timestamp: new Date()
      };
      showError(FxError);
      return err(FxError);
    }
  } else {
    const FxError: FxError = {
      name: "NoWorkspace",
      source: ExtensionSource,
      message: `No open workspace`,
      timestamp: new Date()
    };
    showError(FxError);
    return err(FxError);
  }
}

// TODO: remove this once welcome page is ready
function getHtmlForWebview() {
  return `<!DOCTYPE html>
  <html>

  <head>
    <meta charset="utf-8" />
    <title>Teams Toolkit</title>
  </head>

  <body>
    <div class="message-container">
      <div class="message">
        Coming Soon...
      </div>
    </div>
    <style type="text/css">
      html {
        height: 100%;
      }

      body {
        box-sizing: border-box;
        min-height: 100%;
        margin: 0;
        padding: 15px 30px;
        display: flex;
        flex-direction: column;
        color: white;
        font-family: "Segoe UI", "Helvetica Neue", "Helvetica", Arial, sans-serif;
        background-color: #2C2C32;
      }

      .message-container {
        flex-grow: 1;
        display: flex;
        align-items: center;
        justify-content: center;
        margin: 0 30px;
      }

      .message {
        font-weight: 300;
        font-size: 1.4rem;
      }
    </style>
  </body>
  </html>`;
}

export async function cmdHdlLoadTreeView(context: ExtensionContext) {
  const treeViewProvider = CommandsTreeViewProvider.getInstance();
  const provider = window.registerTreeDataProvider("teamsfx", treeViewProvider);
  context.subscriptions.push(provider);

  // Register SignOut tree view command
  commands.registerCommand("fx-extension.signOut", async (node: TreeViewCommand) => {
    switch (node.contextValue) {
      case "signedinM365": {
        let appstudioLogin: AppStudioTokenProvider = AppStudioTokenInstance;
        const vscodeEnv = detectVsCodeEnv();
        if (vscodeEnv === VsCodeEnv.codespaceBrowser || vscodeEnv === VsCodeEnv.codespaceVsCode) {
          appstudioLogin = AppStudioCodeSpaceTokenInstance;
        }
        const result = await appstudioLogin.signout();
        if (result) {
          await CommandsTreeViewProvider.getInstance().refresh([
            {
              commandId: "fx-extension.signinM365",
              label: "Sign In M365...",
              contextValue: "signinM365"
            }
          ]);
        }
        break;
      }
      case "signedinAzure": {
        const result = await AzureAccountManager.signout();
        if (result) {
          await CommandsTreeViewProvider.getInstance().refresh([
            {
              commandId: "fx-extension.signinAzure",
              label: "Sign In Azure...",
              contextValue: "signinAzure"
            }
          ]);
          await CommandsTreeViewProvider.getInstance().remove([
            {
              commandId: "fx-extension.selectSubscription",
              label: "",
              parent: "fx-extension.signinAzure"
            }
          ]);
        }
        break;
      }
    }
  });
}

export function cmdHdlDisposeTreeView() {
  CommandsTreeViewProvider.getInstance().dispose();
}

export async function showError(e: FxError) {
  VsCodeLogInstance.error(`code:${e.source}.${e.name}, message: ${e.message}, stack: ${e.stack}`);

  const errorCode = `${e.source}.${e.name}`;
  if (e instanceof UserError && e.helpLink && typeof e.helpLink != "undefined") {
    const help = {
      title: "Get Help",
      run: async (): Promise<void> => {
        commands.executeCommand("vscode.open", Uri.parse(`${e.helpLink}#${errorCode}`));
      }
    };

    const button = await window.showErrorMessage(`[${errorCode}]: ${e.message}`, help);
    if (button) await button.run();
  } else if (e instanceof SystemError && e.issueLink && typeof e.issueLink != "undefined") {
    const path = e.issueLink.replace(/\/$/, "") + "?";
    const param = `title=new+bug+report: ${errorCode}&body=${e.message}\n\n${e.stack}`;
    const issue = {
      title: "Report Issue",
      run: async (): Promise<void> => {
        commands.executeCommand("vscode.open", Uri.parse(`${path}${param}`));
      }
    };

    const button = await window.showErrorMessage(`[${errorCode}]: ${e.message}`, issue);
    if (button) await button.run();
  } else {
    await window.showErrorMessage(`[${errorCode}]: ${e.message}`);
  }
}<|MERGE_RESOLUTION|>--- conflicted
+++ resolved
@@ -137,12 +137,7 @@
 
     {
       const globalConfig = new ConfigMap();
-<<<<<<< HEAD
-      globalConfig.set("function-dotnet-checker-enabled", dotnetChecker.isEnabled());
-=======
-      globalConfig.set("featureFlag", isFeatureFlag());
       globalConfig.set("function-dotnet-checker-enabled", await dotnetChecker.isEnabled());
->>>>>>> b82203d0
       const result = await core.init(globalConfig);
       if (result.isErr()) {
         showError(result.error);
