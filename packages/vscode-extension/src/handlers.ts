--- conflicted
+++ resolved
@@ -11,7 +11,6 @@
 import {
   AppPackageFolderName,
   BuildFolderName,
-  CreateProjectResult,
   Func,
   FxError,
   Inputs,
@@ -52,7 +51,6 @@
   globalStateGet,
   globalStateUpdate,
   isUserCancelError,
-  isValidOfficeAddInProject,
   isValidProject,
   manifestUtils,
   pathUtils,
@@ -88,7 +86,8 @@
   tools,
   workspaceUri,
 } from "./globalVariables";
-import { invokeTeamsAgent } from "./handlers/copilotChatHandlers";
+import { createNewProjectHandler } from "./handlers/lifecycleHandlers";
+import { openWelcomeHandler } from "./handlers/openLinkHandlers";
 import { processResult, runCommand } from "./handlers/sharedOpts";
 import { TeamsAppMigrationHandler } from "./migration/migrationHandler";
 import { VS_CODE_UI } from "./qm/vsc_ui";
@@ -122,9 +121,6 @@
 import { ExtensionSurvey } from "./utils/survey";
 import { getSystemInputs } from "./utils/systemEnvUtils";
 import { getTriggerFromProperty, isTriggerFromWalkThrough } from "./utils/telemetryUtils";
-import { openFolder, openOfficeDevFolder } from "./utils/workspaceUtils";
-import { openWelcomeHandler } from "./handlers/openLinkHandlers";
-import { createNewProjectHandler } from "./handlers/lifecycleHandlers";
 
 // only used for telemetry
 export async function getSettingsVersion(): Promise<string | undefined> {
@@ -190,57 +186,6 @@
     [TelemetryProperty.TeamsJSVersion]:
       packageLockFile?.dependencies["@microsoft/teams-js"]?.version,
   });
-}
-
-<<<<<<< HEAD
-async function refreshEnvTreeOnFileContentChanged(workspacePath: string, filePath: string) {
-  const projectSettingsPath = path.resolve(
-    workspacePath,
-    `.${ConfigFolderName}`,
-    "configs",
-    "projectSettings.json"
-  );
-
-  // check if file is project config
-  if (path.normalize(filePath) === path.normalize(projectSettingsPath)) {
-    await envTreeProviderInstance.reloadEnvironments();
-  }
-=======
-export async function createNewProjectHandler(...args: any[]): Promise<Result<any, FxError>> {
-  ExtTelemetry.sendTelemetryEvent(TelemetryEvent.CreateProjectStart, getTriggerFromProperty(args));
-  let inputs: Inputs | undefined;
-  if (args?.length === 1) {
-    if (!!args[0].teamsAppFromTdp) {
-      inputs = getSystemInputs();
-      inputs.teamsAppFromTdp = args[0].teamsAppFromTdp;
-    }
-  } else if (args?.length === 2) {
-    // from copilot chat
-    inputs = { ...getSystemInputs(), ...args[1] };
-  }
-  const result = await runCommand(Stage.create, inputs);
-  if (result.isErr()) {
-    return err(result.error);
-  }
-
-  const res = result.value as CreateProjectResult;
-  if (res.shouldInvokeTeamsAgent) {
-    await invokeTeamsAgent([TelemetryTriggerFrom.CreateAppQuestionFlow]);
-    return result;
-  }
-  const projectPathUri = Uri.file(res.projectPath);
-  // If it is triggered in @office /create for code gen, then do no open the temp folder.
-  if (isValidOfficeAddInProject(projectPathUri.fsPath) && inputs?.agent === "office") {
-    return result;
-  }
-  // show local debug button by default
-  if (isValidOfficeAddInProject(projectPathUri.fsPath)) {
-    await openOfficeDevFolder(projectPathUri, true, res.warnings, args);
-  } else {
-    await openFolder(projectPathUri, true, res.warnings, args);
-  }
-  return result;
->>>>>>> ccdd2590
 }
 
 export async function selectAndDebugHandler(args?: any[]): Promise<Result<null, FxError>> {
