// Copyright (c) Microsoft Corporation.
// Licensed under the MIT license.

import ts = require("typescript");
import { fetchRawFileContent } from "./utils";
import { SampleData } from "./samples/sampleData";
<<<<<<< HEAD
import { DocLinkTag, DocParagraph, DocPlainText, TSDocParser } from "@microsoft/tsdoc";
=======
import { DocParagraph, DocPlainText, TSDocParser } from "@microsoft/tsdoc";
>>>>>>> e1b11d5b

export class DeclarationFinder {
  private static DECLARATION_FILE_NAME = "office-js.d.ts";
  private static instance: DeclarationFinder;
  private definionFile: ts.SourceFile | undefined;
  private declarations: SampleData[] = [];

  private constructor() {}

  public static getInstance(): DeclarationFinder {
    if (!DeclarationFinder.instance) {
      DeclarationFinder.instance = new DeclarationFinder();
    }
    return DeclarationFinder.instance;
  }

  public async getClassSummariesForHost(host: string): Promise<SampleData[]> {
    await this.buildTypeDefAst();
    const sampleDatasOfHost: SampleData[] = this.declarations.filter((declaration) => {
      return (
        declaration.usage === host &&
        !!declaration.description &&
        !!declaration.definition &&
        !declaration.codeSample
      );
    });
    return sampleDatasOfHost;
  }

  public async getMethodsOrPropertiesForClass(
    host: string,
    className: string
  ): Promise<SampleData[]> {
    await this.buildTypeDefAst();
    const sampleDatasOfHost: SampleData[] = this.declarations.filter((declaration) => {
      return (
        declaration.usage === host &&
        declaration.definition === className &&
        !!declaration.description &&
        !!declaration.codeSample
      );
    });
    return sampleDatasOfHost;
  }

  private async buildTypeDefAst(): Promise<void> {
    if (!this.definionFile) {
      const typeDefStr = await fetchRawFileContent(
        `https://raw.githubusercontent.com/DefinitelyTyped/DefinitelyTyped/master/types/office-js/index.d.ts`
      );
      this.definionFile = ts.createSourceFile(
        DeclarationFinder.DECLARATION_FILE_NAME,
        typeDefStr,
        ts.ScriptTarget.Latest,
        true
      );

      this.buildDeclarationWithComments();
    }
  }

  private buildDeclarationWithComments() {
    // eslint-disable-next-line @typescript-eslint/no-this-alias
    const self = this;
    const sourceFile = this.definionFile;

    function visit(module: string | null, className: string | null, node: ts.Node) {
      if (ts.isModuleDeclaration(node)) {
        // The modules are Excel, Word, PPT, OfficeCore. etc.
        const moduleName = node.name?.getText();
        if (moduleName !== "Excel" && moduleName !== "Word" && moduleName !== "PowerPoint") {
          return;
        }
        ts.forEachChild(node, (node) => {
          visit(moduleName, className, node);
        });
      } else if (ts.isClassDeclaration(node)) {
        const clazzName = node.name?.getText() || null;
        const sampleData: SampleData = new SampleData(
          "", // name
          "", // docLink
          "", // codeSample
          "", // description
          clazzName ?? "", // definition
          module ?? "" // usage
        );
        const { summary } = self.getDocCommentAndSummary(node);
        sampleData.description = summary;
        self.declarations.push(sampleData);
        ts.forEachChild(node, (node) => {
          visit(module, clazzName, node);
        });
      } else if (
        ts.isInterfaceDeclaration(node) ||
        ts.isPropertyDeclaration(node) ||
        ts.isMethodDeclaration(node) ||
        ts.isEnumDeclaration(node)
      ) {
        const sampleData: SampleData = new SampleData(
          "", // name
          "", // docLink
          node.getText(), // codeSample
          "", // description
          className ?? "", // definition
          module ?? "" // usage
        );
        const { docComment, summary } = self.getDocCommentAndSummary(node);
        sampleData.description = summary;
        sampleData.docLink = docComment;
        self.declarations.push(sampleData);
      } else {
        ts.forEachChild(node, (node) => {
          visit(module, className, node);
        });
      }
    }

    ts.forEachChild(sourceFile!, (node) => {
      visit(null, null, node);
    });
  }

  private getDocCommentAndSummary(node: ts.Node): { docComment: string; summary: string } {
    // For the comments, we'd like to get the summary section of the comments. For example:
    // /**
    // * Sets multiple properties of an object at the same time. You can pass either a plain object with the appropriate properties, or another API object of the same type.
    // * @param properties A JavaScript object with properties that are structured isomorphically to the properties of the object on which the method is called.
    // * @param options Provides an option to suppress errors if the properties object tries to set any read-only properties.
    // */
    // We expect to get the summary section of the comments, like:
    // "Sets multiple properties of an object at the same time. You can pass either a plain object with the appropriate properties, or another API object of the same type."
    const sourceFile = this.definionFile;
    const commentRanges = ts.getLeadingCommentRanges(sourceFile!.text, node.pos);
    const comments: string | undefined = commentRanges
      ? commentRanges
          .map((range) => sourceFile!.text.substring(range.pos, range.end).trim())
          .join("\n")
      : undefined;
    if (comments) {
      const tsDocParser = new TSDocParser();
      const tsDocComment = tsDocParser.parseString(comments).docComment;
      let description = "";
      const summarySectionIterator = tsDocComment?.summarySection.nodes.values();
      let summarySectionNext = summarySectionIterator.next();
      while (!summarySectionNext.done) {
        const node = summarySectionNext.value;
        if (node.kind === "PlainText") {
          // Deal with the plain text in the summary section. Like:
          // "Gets the first note item in this collection. Throws an `ItemNotFound` error if this collection is empty."
          description += (node as DocPlainText).text.trim().replace("`", "'") + " ";
        }
        if (node.kind === "LinkTag") {
          const link = node as DocLinkTag;
          if (link.linkText) {
            description += " " + link.linkText + " ";
          }
        }
        if (node.kind === "Paragraph") {
          // dealing with comments has extra content beyond pure text (link, for example), like:
          // "Contains a collection of {@link Word.NoteItem} objects."
          const paragraph = node as DocParagraph;
          const paragraphIterator = paragraph.nodes.values();
          let paragraphNext = paragraphIterator.next();
          while (!paragraphNext.done) {
            const paragraphNode = paragraphNext.value;
            if (paragraphNode.kind === "PlainText") {
              description +=
                (paragraphNode as unknown as DocPlainText).text.trim().replace("`", "'") + " ";
            }
            // dealing with links in the paragraph, like:
            // "{@link Word.NoteItem}"
            // It will get the Word.NoteItem from the link.
            if (paragraphNode.kind === "LinkTag") {
              const link = paragraphNode as DocLinkTag;
              let plainText = "";
              if (link.codeDestination) {
                const parts = link.codeDestination.memberReferences.map(
                  (memberReference) => memberReference.memberIdentifier?.identifier
                );
                plainText += parts.join(".");
              } else {
                plainText += link.linkText || "";
              }
              description += ` ${plainText} `;
            }
            paragraphNext = paragraphIterator.next();
          }
        }
        summarySectionNext = summarySectionIterator.next();
      }
      return { docComment: comments, summary: description };
    }
    return { docComment: "", summary: "" };
  }
}<|MERGE_RESOLUTION|>--- conflicted
+++ resolved
@@ -4,11 +4,7 @@
 import ts = require("typescript");
 import { fetchRawFileContent } from "./utils";
 import { SampleData } from "./samples/sampleData";
-<<<<<<< HEAD
 import { DocLinkTag, DocParagraph, DocPlainText, TSDocParser } from "@microsoft/tsdoc";
-=======
-import { DocParagraph, DocPlainText, TSDocParser } from "@microsoft/tsdoc";
->>>>>>> e1b11d5b
 
 export class DeclarationFinder {
   private static DECLARATION_FILE_NAME = "office-js.d.ts";
