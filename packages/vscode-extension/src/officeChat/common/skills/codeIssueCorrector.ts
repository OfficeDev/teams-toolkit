// Copyright (c) Microsoft Corporation.
// Licensed under the MIT license.

import {
  CancellationToken,
  ChatResponseStream,
  LanguageModelChatMessage,
  LanguageModelChatMessageRole,
} from "vscode";
import { CodeIssueDetector, DetectionResult } from "./codeIssueDetector";
import { ISkill } from "./iSkill"; // Add the missing import statement
import { Spec } from "./spec"; // Add the missing import statement
import { countMessagesTokens, getCopilotResponseAsString } from "../../../chat/utils";
import { ExecutionResultEnum } from "./executionResultEnum";
import {
  MeasurementSystemSelfReflectionAttemptCount,
  MeasurementSystemSelfReflectionAttemptSucceeded,
  MeasurementSelfReflectionExecutionTimeInTotalSec,
  MeasurementErrorsAfterCorrection,
} from "../telemetryConsts";
import {
  customFunctionSystemPrompt,
  excelSystemPrompt,
  getCodeSamplePrompt,
  getDeclarationsPrompt,
  getFixIssueDefaultSystemPrompt,
  getFixIssueUserPrompt,
} from "../../officePrompts";
import { localize } from "../../../utils/localizeUtils";
import { getTokenLimitation } from "../../consts";
import { SampleData } from "../samples/sampleData";
<<<<<<< HEAD
import { Tokenizer } from "../../../chat/tokenizer";
=======
// import { writeLogToFile } from "../utils";
>>>>>>> 7447d820

export class CodeIssueCorrector implements ISkill {
  static MAX_TRY_COUNT = 10; // From the observation from a small set of test, fix over 2 rounds leads to worse result, set it to a smal number so we can fail fast
  name: string;
  capability: string;

  constructor() {
    this.name = "codeIssueCorrector";
    this.capability = "Fix code issues";
  }

  public canInvoke(spec: Spec): boolean {
    return (
      !!spec.appendix.host &&
      !!spec.appendix.codeSnippet &&
      !!spec.appendix.codeTaskBreakdown &&
      spec.appendix.codeTaskBreakdown.length > 0
    );
  }

  public async invoke(
    languageModel: LanguageModelChatMessage,
    response: ChatResponseStream,
    token: CancellationToken,
    spec: Spec
  ): Promise<{ result: ExecutionResultEnum; spec: Spec }> {
    const host = spec.appendix.host;
    let codeSnippet = spec.appendix.codeSnippet;
    const codeTaskBreakdown = spec.appendix.codeTaskBreakdown;
    const t = performance.now();
    let t0 = performance.now();
    let baseLineResuult: DetectionResult = await CodeIssueDetector.getInstance().detectIssuesAsync(
      response,
      host,
      spec.appendix.isCustomFunction,
      codeSnippet,
      spec.appendix.telemetryData
    );
    let t1 = performance.now();
    let duration = Math.ceil((t1 - t0) / 1000);
    console.debug(
      `Baseline: [C] ${baseLineResuult.compileErrors.length}, [R] ${baseLineResuult.runtimeErrors.length}. Detect spend ${duration} seconds.`
    );

    const model: "copilot-gpt-3.5-turbo" | "copilot-gpt-4" = "copilot-gpt-3.5-turbo";
    let maxRetryCount: number;
    let issueTolerance: number;

    if (spec.appendix.complexity < 25) {
      maxRetryCount = 2;
      issueTolerance = 1;
    } else if (spec.appendix.complexity < 50) {
      maxRetryCount = 2;
      issueTolerance = 1;
    } else if (spec.appendix.complexity < 75) {
      maxRetryCount = 2;
      issueTolerance = 1;
    } else {
      maxRetryCount = 2;
      issueTolerance = 1;
    }

    if (baseLineResuult.compileErrors.length === 0 && baseLineResuult.runtimeErrors.length === 0) {
      console.debug("No issue found in baseline, skip the self reflection.");
      spec.appendix.telemetryData.measurements[MeasurementErrorsAfterCorrection] =
        baseLineResuult.compileErrors.length;
      return { result: ExecutionResultEnum.Success, spec: spec };
    }
    if (baseLineResuult.compileErrors.length > issueTolerance) {
      // Don't waste time on low quality code, fail fast
      console.debug(
        `${baseLineResuult.compileErrors.length} compile errors in baseline code that beyond our tolerance ${issueTolerance}, skip the self reflection.`
      );
      spec.appendix.telemetryData.measurements[MeasurementErrorsAfterCorrection] =
        baseLineResuult.compileErrors.length;
      return { result: ExecutionResultEnum.FailedAndGoNext, spec: spec };
    }

    // const setDeclartionPrompt = getDeclarationsPrompt();

    //     if (!!spec.appendix.apiDeclarationsReference && !!spec.appendix.apiDeclarationsReference.size) {
    //       const groupedMethodsOrProperties = new Map<string, SampleData[]>();
    //       for (const methodOrProperty of spec.appendix.apiDeclarationsReference) {
    //         if (!groupedMethodsOrProperties.has(methodOrProperty[1].definition)) {
    //           groupedMethodsOrProperties.set(methodOrProperty[1].definition, [methodOrProperty[1]]);
    //         }
    //         groupedMethodsOrProperties.get(methodOrProperty[1].definition)?.push(methodOrProperty[1]);
    //       }

    //       let tempClassDeclaration = "";
    //       groupedMethodsOrProperties.forEach((methodsOrPropertiesCandidates, className) => {
    //         tempClassDeclaration += `
    // class ${className} extends OfficeExtension.ClientObject {
    //   ${methodsOrPropertiesCandidates.map((sampleData) => sampleData.codeSample).join("\n\n")}
    // }
    // \n\n
    //         `;
    //       });

    //       setDeclartionPrompt += `

    //       \`\`\`typescript
    //       ${tempClassDeclaration};
    //       \`\`\`

    //       Let's think step by step.
    //       `;
    //     }
    //     const declarationMessage: LanguageModelChatMessage | null =
    //       spec.appendix.apiDeclarationsReference.size > 0
    //         ? new LanguageModelChatMessage(LanguageModelChatMessageRole.System, setDeclartionPrompt)
    //         : null;

    const sampleMessage: LanguageModelChatMessage | null =
      spec.appendix.codeSample.length > 0
        ? new LanguageModelChatMessage(
            LanguageModelChatMessageRole.System,
            getCodeSamplePrompt(spec.appendix.codeSample)
          )
        : null;

    let fixedCode: string | null = codeSnippet;
    const historicalErrors: string[] = [];
    let additionalInfo = "";
    for (let index = 0; index < maxRetryCount; index++) {
      // if (baseLineResuult.compileErrors.length > maxRetryCount - index) {
      //   // Let's fail fast, as if the error is too many, it's hard to fix in a few rounds
      //   console.debug(
      //     `${baseLineResuult.compileErrors.length} compile errors need to fix in next ${
      //       maxRetryCount - index
      //     } rounds, fail fast.`
      //   );
      //   break;
      // }
      response.progress(
        localize("teamstoolkit.chatParticipants.officeAddIn.issueDetector.fixingErrors")
      );
      t0 = performance.now();
      fixedCode = await this.fixIssueAsync(
        token,
        host,
        spec.appendix.isCustomFunction,
        codeSnippet,
        codeTaskBreakdown,
        baseLineResuult.compileErrors,
        baseLineResuult.runtimeErrors,
        historicalErrors,
        additionalInfo,
        model,
<<<<<<< HEAD
        declarationMessage,
        sampleMessage,
        spec
=======
        null, //declarationMessage,
        sampleMessage
>>>>>>> 7447d820
      );
      t1 = performance.now();
      duration = Math.ceil((t1 - t0) / 1000);
      console.debug(`Self reflection iteration ${index + 1}, takes ${duration} seconds.`);
      if (!fixedCode) {
        // something wrong, just to the next round
        continue;
      }
      t0 = performance.now();
      const issuesAfterFix: DetectionResult =
        await CodeIssueDetector.getInstance().detectIssuesAsync(
          response,
          host,
          spec.appendix.isCustomFunction,
          fixedCode,
          spec.appendix.telemetryData
        );
      historicalErrors.push(
        ...baseLineResuult.compileErrors.map(
          (item) => item.replace(/at Char \d+-\d+:/g, "").split("\nFix suggestion")[0]
        )
      );
      t1 = performance.now();
      duration = Math.ceil((t1 - t0) / 1000);
      console.debug(
        `After fix: [C] ${issuesAfterFix.compileErrors.length}, [R] ${issuesAfterFix.runtimeErrors.length}. Detect spend ${duration} seconds.`
      );
      // const now = new Date();
      // const nowStr = `${now.getHours()}h:${now.getMinutes()}m:${now.getSeconds()}s`;
      // await writeLogToFile(`\n[${nowStr}]\n`);
      // await writeLogToFile(
      //   "-------- Compile Errors ----------------------------------------------------------------------------------------\n" +
      //     issuesAfterFix.compileErrors.join("\n")
      // );
      // await writeLogToFile(
      //   "-------- Runtime Errors ----------------------------------------------------------------------------------------\n" +
      //     issuesAfterFix.runtimeErrors.join("\n")
      // );
      const terminateResult = this.terminateFixIteration(
        spec.appendix.complexity,
        codeSnippet,
        baseLineResuult,
        fixedCode,
        issuesAfterFix
      );
      if (terminateResult.terminate) {
        additionalInfo = terminateResult.suggestion;
        continue;
      }

      //#region telemetry
      t1 = performance.now();
      duration = Math.ceil((t1 - t) / 1000);
      if (
        !spec.appendix.telemetryData.measurements[MeasurementSelfReflectionExecutionTimeInTotalSec]
      ) {
        spec.appendix.telemetryData.measurements[MeasurementSelfReflectionExecutionTimeInTotalSec] =
          duration;
      } else {
        spec.appendix.telemetryData.measurements[
          MeasurementSelfReflectionExecutionTimeInTotalSec
        ] += duration;
      }
      // console.debug(`Self reflection completed within ${duration} seconds.`);

      if (!spec.appendix.telemetryData.measurements[MeasurementSystemSelfReflectionAttemptCount]) {
        spec.appendix.telemetryData.measurements[MeasurementSystemSelfReflectionAttemptCount] = 0;
      }
      spec.appendix.telemetryData.measurements[MeasurementSystemSelfReflectionAttemptCount] += 1;
      //#endregion
      // In ideal case, we expect the result match the base line, however, if that is the last round, we accept the result
      // perhaps without check the equivalence of the base line
      if (
        issuesAfterFix.compileErrors.length === 0 &&
        (index == maxRetryCount - 1 || issuesAfterFix.areSame(baseLineResuult))
      ) {
        // no more issue, return the fixed code
        // A dirty hacky to remove the invacation of main function if any because LLM may generate it and hard to remove it
        const regex = /(await\s)?main\(\)(\..+)?;/gm;
        const matches = fixedCode.match(regex);
        if (matches && matches.length > 0) {
          fixedCode = fixedCode.replace(matches[0], "");
        }
        spec.appendix.codeSnippet = fixedCode;
        spec.appendix.telemetryData.properties[MeasurementSystemSelfReflectionAttemptSucceeded] =
          "true";
        spec.appendix.telemetryData.measurements[MeasurementErrorsAfterCorrection] =
          issuesAfterFix.compileErrors.length;
        return { result: ExecutionResultEnum.Success, spec: spec };
      }

      // Prepare for next iteration
      codeSnippet = fixedCode;
      baseLineResuult = issuesAfterFix;
    }

    spec.appendix.codeSnippet = fixedCode || codeSnippet;
    spec.appendix.telemetryData.properties[MeasurementSystemSelfReflectionAttemptSucceeded] =
      "false";
    spec.appendix.telemetryData.measurements[MeasurementErrorsAfterCorrection] =
      baseLineResuult.compileErrors.length;
    return { result: ExecutionResultEnum.FailedAndGoNext, spec: spec };
  }

  async fixIssueAsync(
    token: CancellationToken,
    host: string,
    isCustomFunctions: boolean,
    codeSnippet: string,
    substeps: string[],
    errorMessages: string[],
    warningMessage: string[],
    historicalErrors: string[],
    additionalInfo: string,
    model: "copilot-gpt-3.5-turbo" | "copilot-gpt-4",
    declarationMessage: LanguageModelChatMessage | null,
    sampleMessage: LanguageModelChatMessage | null,
    spec: Spec
  ) {
    if (errorMessages.length === 0) {
      return codeSnippet;
    }
    const tempUserInput = getFixIssueUserPrompt(codeSnippet, additionalInfo, historicalErrors);

    const defaultSystemPrompt = getFixIssueDefaultSystemPrompt(
      host,
      substeps,
      errorMessages,
      warningMessage
    );

    let referenceUserPrompt = "";
    switch (host) {
      case "Excel":
        if (!isCustomFunctions) {
          referenceUserPrompt = excelSystemPrompt;
        } else {
          referenceUserPrompt = customFunctionSystemPrompt;
        }
        break;
      default:
        referenceUserPrompt = "";
        break;
    }

    // Perform the desired operation
    // The order in array is matter, don't change it unless you know what you are doing
    const messages: LanguageModelChatMessage[] = [
      new LanguageModelChatMessage(LanguageModelChatMessageRole.User, tempUserInput),
      new LanguageModelChatMessage(LanguageModelChatMessageRole.System, defaultSystemPrompt),
    ];

    if (!!sampleMessage) {
      messages.push(sampleMessage);
    }

    // if (!!declarationMessage) {
    //   messages.push(declarationMessage);
    // }

    messages.push(
      new LanguageModelChatMessage(LanguageModelChatMessageRole.System, referenceUserPrompt)
    );

    let msgCount = countMessagesTokens(messages);
    while (msgCount > getTokenLimitation(model)) {
      messages.pop();
      msgCount = countMessagesTokens(messages);
    }
<<<<<<< HEAD
    console.debug(`token count: ${msgCount}, number of messages remains: ${messages.length}.`);
    const t0 = performance.now();
=======
    // console.debug(`token count: ${msgCount}, number of messages remains: ${messages.length}.`);
>>>>>>> 7447d820
    const copilotResponse = await getCopilotResponseAsString(model, messages, token);
    const t1 = performance.now();
    const requestTokens = countMessagesTokens(messages);
    const responseTokens = Tokenizer.getInstance().tokenLength(copilotResponse);
    spec.appendix.telemetryData.totalTokens += requestTokens + responseTokens;
    spec.appendix.telemetryData.responseTokensPerSecond.push(responseTokens / (t1 - t0) / 1000);
    // extract the code snippet
    const regex = /```[\s]*typescript([\s\S]*?)```/gm;
    const matches = regex.exec(copilotResponse);
    if (!matches) {
      // something wrong with the LLM output
      // TODO: Add handling for this case
      console.error(
        "[Code issue fix] Failed to extract the code snippet from the response:",
        copilotResponse
      );
      return null;
    }

    const newCodeStr = matches[matches.length - 1].trim();
    if (codeSnippet.length - newCodeStr.length > newCodeStr.length) {
      // The code length reduced too much
      console.debug("Code length reduced too much.");
      return null;
    }

    return newCodeStr;
  }

  private terminateFixIteration(
    complexityScore: number,
    baselineCodeStr: string,
    baselineResult: DetectionResult,
    currentCodeStr: string,
    currentResult: DetectionResult
  ): { terminate: boolean; suggestion: string } {
    const codeLengthDelta: number = currentCodeStr.length - baselineCodeStr.length;
    const compileErrorDelta: number =
      currentResult.compileErrors.length - baselineResult.compileErrors.length;

    if (codeLengthDelta < 0) {
      // The code length reduced
      if (Math.abs(codeLengthDelta) >= currentCodeStr.length) {
        // The code length reduced too much
        console.debug("Terminate: code length reduced too much.");
        return {
          terminate: true,
          suggestion: "You should send back with the whole snippets without any explanasion.",
        };
      }
    }

    if (compileErrorDelta > 0) {
      // fix a ge jimo
      console.debug("Terminate: compile error increased.");
      return {
        terminate: true,
        suggestion: "The previous fix introduced more compile error.",
      };
    }

    return {
      terminate: false,
      suggestion: "",
    };
  }
}<|MERGE_RESOLUTION|>--- conflicted
+++ resolved
@@ -29,11 +29,8 @@
 import { localize } from "../../../utils/localizeUtils";
 import { getTokenLimitation } from "../../consts";
 import { SampleData } from "../samples/sampleData";
-<<<<<<< HEAD
 import { Tokenizer } from "../../../chat/tokenizer";
-=======
 // import { writeLogToFile } from "../utils";
->>>>>>> 7447d820
 
 export class CodeIssueCorrector implements ISkill {
   static MAX_TRY_COUNT = 10; // From the observation from a small set of test, fix over 2 rounds leads to worse result, set it to a smal number so we can fail fast
@@ -183,14 +180,9 @@
         historicalErrors,
         additionalInfo,
         model,
-<<<<<<< HEAD
-        declarationMessage,
+        null, //declarationMessage,
         sampleMessage,
         spec
-=======
-        null, //declarationMessage,
-        sampleMessage
->>>>>>> 7447d820
       );
       t1 = performance.now();
       duration = Math.ceil((t1 - t0) / 1000);
@@ -360,12 +352,8 @@
       messages.pop();
       msgCount = countMessagesTokens(messages);
     }
-<<<<<<< HEAD
-    console.debug(`token count: ${msgCount}, number of messages remains: ${messages.length}.`);
+    // console.debug(`token count: ${msgCount}, number of messages remains: ${messages.length}.`);
     const t0 = performance.now();
-=======
-    // console.debug(`token count: ${msgCount}, number of messages remains: ${messages.length}.`);
->>>>>>> 7447d820
     const copilotResponse = await getCopilotResponseAsString(model, messages, token);
     const t1 = performance.now();
     const requestTokens = countMessagesTokens(messages);
