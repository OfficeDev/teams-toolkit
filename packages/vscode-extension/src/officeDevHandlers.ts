--- conflicted
+++ resolved
@@ -6,19 +6,8 @@
  */
 "use strict";
 
-<<<<<<< HEAD
-import { FxError, Result, Warning, err, ok } from "@microsoft/teamsfx-api";
-import {
-  FileNotFoundError,
-  fetchManifestList,
-  globalStateGet,
-  globalStateUpdate,
-  InvalidProjectError,
-} from "@microsoft/teamsfx-core";
-=======
 import { FxError, Result, Warning, ok } from "@microsoft/teamsfx-api";
 import { globalStateGet, globalStateUpdate } from "@microsoft/teamsfx-core";
->>>>>>> f04ac4ba
 import * as fs from "fs-extra";
 import * as path from "path";
 import * as vscode from "vscode";
@@ -179,9 +168,15 @@
 
   if (result === "Yes") {
     // Handle Yes button click
+    ExtTelemetry.sendTelemetryEvent(TelemetryEvent.popupOfficeAddInInstallMessage, {
+      [TelemetryProperty.Success]: true.toString(),
+    });
     await autoInstallDependencyHandler();
   } else if (result === "No") {
     // Handle No button click
+    ExtTelemetry.sendTelemetryEvent(TelemetryEvent.popupOfficeAddInInstallMessage, {
+      [TelemetryProperty.Success]: false.toString(),
+    });
     void vscode.window.showInformationMessage(
       localize("teamstoolkit.handlers.installOfficeAddinDependencyCancelled")
     );
@@ -207,44 +202,6 @@
   return Promise.resolve(ok(null));
 }
 
-<<<<<<< HEAD
-export function editOfficeAddInManifest(args?: any[]): Promise<Result<null, FxError>> {
-  ExtTelemetry.sendTelemetryEvent(TelemetryEvent.editAddInManifest, getTriggerFromProperty(args));
-  const workspacePath = globalVariables.workspaceUri?.fsPath;
-  if (!workspacePath) {
-    ExtTelemetry.sendTelemetryErrorEvent(
-      TelemetryEvent.editAddInManifest,
-      new InvalidProjectError()
-    );
-    void VS_CODE_UI.showMessage(
-      "error",
-      localize("teamstoolkit.officeAddIn.workspace.invalid"),
-      false
-    );
-    return Promise.resolve(err(new InvalidProjectError("editManifest", "workspace")));
-  }
-
-  const manifestList = fetchManifestList(workspacePath);
-  if (!manifestList || manifestList.length == 0) {
-    ExtTelemetry.sendTelemetryErrorEvent(TelemetryEvent.editAddInManifest, new FileNotFoundError());
-    void VS_CODE_UI.showMessage(
-      "error",
-      localize("teamstoolkit.officeAddIn.terminal.manifest.notfound"),
-      false
-    );
-    return Promise.resolve(err(new FileNotFoundError("editManifest", "workspace")));
-  }
-
-  // open the first manifest xml under the workspace folder
-  const manifestPath = path.join(workspacePath, manifestList[0]);
-  const manifestFileUri = vscode.Uri.file(manifestPath);
-
-  void vscode.window.showTextDocument(manifestFileUri, { viewColumn: vscode.ViewColumn.One });
-  return Promise.resolve(ok(null));
-}
-
-=======
->>>>>>> f04ac4ba
 // refer to handlers.openFolder
 export async function openOfficeDevFolder(
   folderPath: Uri,
