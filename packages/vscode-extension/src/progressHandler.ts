/* eslint-disable @typescript-eslint/no-this-alias */
// Copyright (c) Microsoft Corporation.
// Licensed under the MIT license.
"use strict";

import { IProgressStatus, ok } from "fx-api";
import { ProgressLocation } from "vscode";
import { ext } from "./extensionVariables";
import { sleep } from "./utils/commonUtils";
import * as StringResources from "./resources/Strings.json";

export class ProgressHandler {
  private totalSteps: number;
  private currentStep: number;
  private title: string;
  private detail?: string;
  private ended: boolean;

  private resolve?: any;

  constructor(title: string, totalSteps: number) {
    this.totalSteps = totalSteps;
    this.currentStep = 0;
    this.title = title;
    this.ended = false;
  }

  private generateWholeMessage(): string {
    const head = `${StringResources.vsc.progressHandler.teamsToolkitComponent} ${this.title}`;
    const body = `: [${this.currentStep}/${this.totalSteps}]`;
<<<<<<< HEAD
    const tail = this.detail ? ` ${this.detail}` : StringResources.vsc.progressHandler.prepareTask;
    return `${head}${body}${tail}`;
=======
    const tail = this.detail ? ` ${this.detail}` : " Prepare task.";
    return `${head}${body}${tail} (Notice:You can reload the window and retry if task spends too long time.)`;
>>>>>>> 1a37ac00
  }

  public async start(detail?: string) {
    this.resolve = undefined;
    this.currentStep = 0;
    this.ended = false;

    this.detail = detail;
    const _this = this;
    const promise = new Promise((resolve) => {
      _this.resolve = resolve;
    });

    ext.ui.withProgress(
      {
        location: ProgressLocation.Notification,
        cancellable: false
      },
      async (progress) => {
        await sleep(10);
        let resolve = _this.resolve;
        do {
          const status: IProgressStatus = { message: this.generateWholeMessage() };
          progress.report(status);
          await sleep(10);
          resolve = await new Promise((_resolve) => resolve?.(_resolve));
        } while (!this.ended);
        return ok(null);
      }
    );

    this.resolve = await promise;
  }

  public async end() {
    this.ended = true;
    this.resolve?.(undefined);
    await sleep(10);
  }

  public async next(detail?: string) {
    this.detail = detail;
    this.currentStep++;
    this.totalSteps = Math.max(this.currentStep, this.totalSteps);
    this.resolve = await new Promise((resolve) => this.resolve?.(resolve));
  }
}<|MERGE_RESOLUTION|>--- conflicted
+++ resolved
@@ -28,13 +28,8 @@
   private generateWholeMessage(): string {
     const head = `${StringResources.vsc.progressHandler.teamsToolkitComponent} ${this.title}`;
     const body = `: [${this.currentStep}/${this.totalSteps}]`;
-<<<<<<< HEAD
     const tail = this.detail ? ` ${this.detail}` : StringResources.vsc.progressHandler.prepareTask;
-    return `${head}${body}${tail}`;
-=======
-    const tail = this.detail ? ` ${this.detail}` : " Prepare task.";
     return `${head}${body}${tail} (Notice:You can reload the window and retry if task spends too long time.)`;
->>>>>>> 1a37ac00
   }
 
   public async start(detail?: string) {
