--- conflicted
+++ resolved
@@ -41,10 +41,7 @@
   TaskConfig,
   UserInteraction,
   Colors,
-<<<<<<< HEAD
-=======
   IProgressHandler,
->>>>>>> db2b4a81
 } from "@microsoft/teamsfx-api";
 import { ExtensionErrors, ExtensionSource } from "../error";
 import { sleep } from "../utils/commonUtils";
@@ -118,11 +115,7 @@
     if (option.options.length === 0) {
       return err(
         returnSystemError(
-<<<<<<< HEAD
           new Error(StringResources.vsc.qm.emptySelection),
-=======
-          new Error("select option is empty"),
->>>>>>> db2b4a81
           ExtensionSource,
           ExtensionErrors.EmptySelectOption
         )
@@ -206,11 +199,7 @@
     if (option.options.length === 0) {
       return err(
         returnSystemError(
-<<<<<<< HEAD
           new Error(StringResources.vsc.qm.emptySelection),
-=======
-          new Error("select option is empty"),
->>>>>>> db2b4a81
           ExtensionSource,
           ExtensionErrors.EmptySelectOption
         )
@@ -330,11 +319,7 @@
   async inputText(option: InputTextConfig): Promise<Result<InputTextResult, FxError>> {
     const okButton: QuickInputButton = {
       iconPath: Uri.file(this.context.asAbsolutePath("media/ok.svg")),
-<<<<<<< HEAD
       tooltip: StringResources.vsc.qm.ok,
-=======
-      tooltip: "ok",
->>>>>>> db2b4a81
     };
     const disposables: Disposable[] = [];
     try {
@@ -431,11 +416,7 @@
     /// TODO: use generic constraints.
     const okButton: QuickInputButton = {
       iconPath: Uri.file(this.context.asAbsolutePath("media/ok.svg")),
-<<<<<<< HEAD
       tooltip: StringResources.vsc.qm.ok,
-=======
-      tooltip: "ok",
->>>>>>> db2b4a81
     };
     const disposables: Disposable[] = [];
     try {
@@ -476,16 +457,12 @@
         );
 
         /// set items
-<<<<<<< HEAD
         quickPick.items = [
           {
             label: config.prompt || StringResources.vsc.qm.selectFileOrFolder,
             detail: defaultValue,
           },
         ];
-=======
-        quickPick.items = [{ label: config.prompt || "Select file/folder", detail: defaultValue }];
->>>>>>> db2b4a81
         const showFileSelectDialog = async function (defaultUrl?: string) {
           fileSelectorIsOpen = true;
           const uriList: Uri[] | undefined = await window.showOpenDialog({
@@ -501,28 +478,20 @@
               const results = uriList.map((u) => u.fsPath);
               const resultString = results.join(";");
               quickPick.items = [
-<<<<<<< HEAD
                 {
                   label: config.prompt || StringResources.vsc.qm.selectFileOrFolder,
                   detail: resultString,
                 },
-=======
-                { label: config.prompt || "Select file/folder", detail: resultString },
->>>>>>> db2b4a81
               ];
               resolve(ok({ type: "success", result: results }));
             } else {
               const result = uriList[0].fsPath;
-<<<<<<< HEAD
               quickPick.items = [
                 {
                   label: config.prompt || StringResources.vsc.qm.selectFileOrFolder,
                   detail: result,
                 },
               ];
-=======
-              quickPick.items = [{ label: config.prompt || "Select file/folder", detail: result }];
->>>>>>> db2b4a81
               resolve(ok({ type: "success", result: result }));
             }
           }
@@ -601,14 +570,11 @@
       }
     });
   }
-<<<<<<< HEAD
-=======
 
   public createProgressBar(title: string, totalSteps: number): IProgressHandler {
     return new ProgressHandler(title, totalSteps);
   }
 
->>>>>>> db2b4a81
   async runWithProgress<T>(
     task: RunnableTask<T>,
     config: TaskConfig,
