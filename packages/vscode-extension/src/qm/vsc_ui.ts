// Copyright (c) Microsoft Corporation.
// Licensed under the MIT license.

import {
  Disposable,
  InputBox,
  QuickInputButton,
  QuickInputButtons,
  QuickPick,
  QuickPickItem,
  Uri,
  window,
} from "vscode";
import {
  FxInputBoxOption,
  FxOpenDialogOption,
  FxQuickPickOption,
  InputResult,
  InputResultType,
  OptionItem,
  returnSystemError,
  UserInterface,
} from "@microsoft/teamsfx-api";
import { ExtensionErrors, ExtensionSource } from "../error";
import { ext } from "../extensionVariables";

export interface FxQuickPickItem extends QuickPickItem {
  id: string;
  data?: unknown;
}

export class VsCodeUI implements UserInterface {
  async showQuickPick(option: FxQuickPickOption): Promise<InputResult> {
    //if(option.canSelectMany) return await multiQuickPick(option);

    const okButton: QuickInputButton = {
      iconPath: Uri.file(ext.context.asAbsolutePath("media/ok.svg")),
      tooltip: "ok",
    };
    const disposables: Disposable[] = [];
    try {
      const quickPick: QuickPick<QuickPickItem> = window.createQuickPick();
      disposables.push(quickPick);
      quickPick.title = option.title;
      if (option.step && option.step > 1) quickPick.buttons = [QuickInputButtons.Back, okButton];
      else quickPick.buttons = [okButton];
      quickPick.placeholder = option.placeholder;
      quickPick.ignoreFocusOut = true;
      quickPick.matchOnDescription = true;
      quickPick.matchOnDetail = true;
      quickPick.canSelectMany = option.canSelectMany;
      quickPick.step = option.step;
      quickPick.totalSteps = option.totalSteps;
      let previousSelectedItems: FxQuickPickItem[] = [];
      return await new Promise<InputResult>(async (resolve): Promise<void> => {
        const onDidAccept = async () => {
          let selectedItems = quickPick.selectedItems as FxQuickPickItem[];
          if (option.canSelectMany) {
            const strArray = Array.from(selectedItems.map((i) => i.id));
            if (option.validation) {
              const validateRes = await option.validation(strArray);
              if (validateRes) {
                return;
              }
            }
            let result: OptionItem[] | string[] = strArray;
            if (option.returnObject) {
              result = selectedItems.map((i) => {
                const item: OptionItem = {
                  id: i.id,
                  label: i.label,
                  description: i.description,
                  detail: i.detail,
                  data: i.data,
                };
                return item;
              });
            }
            resolve({
              type: InputResultType.sucess,
              result: result,
            });
          } else {
            if (!selectedItems || selectedItems.length === 0)
              selectedItems = [quickPick.items[0] as FxQuickPickItem];
            const item: FxQuickPickItem = selectedItems[0] as FxQuickPickItem;
            let result: string | OptionItem = item.id;
            if (option.returnObject) {
              result = {
                id: item.id,
                label: item.label,
                description: item.description,
                detail: item.detail,
                data: item.data,
              };
            }
            resolve({ type: InputResultType.sucess, result: result });
          }
        };

        disposables.push(
          quickPick.onDidAccept(onDidAccept),
          quickPick.onDidHide(() => {
            resolve({ type: InputResultType.cancel });
          })
        );
        disposables.push(
          quickPick.onDidTriggerButton((button) => {
            if (button === QuickInputButtons.Back) resolve({ type: InputResultType.back });
            else onDidAccept();
          })
        );
        try {
          const optionIsString = !!(typeof option.items[0] === "string");
          /// set items
          if (optionIsString) {
            quickPick.items = (option.items as string[]).map((i: string) => {
              return { label: i, id: i };
            });
          } else {
            quickPick.items = (option.items as OptionItem[]).map((i: OptionItem) => {
              return {
                id: i.id,
                label: i.label,
                description: i.description,
                detail: i.detail,
                data: i.data,
              };
            });
          }

          const items = quickPick.items as FxQuickPickItem[];
          const optionMap = new Map<string, FxQuickPickItem>();
          for (const item of items) {
            optionMap.set(item.id, item);
          }

          /// set default values
          if (option.defaultValue) {
            const items = quickPick.items as FxQuickPickItem[];
            if (option.canSelectMany) {
              const ids = option.defaultValue as string[];
              quickPick.selectedItems = ids.map((id) => optionMap.get(id)!);
              previousSelectedItems = ids.map((id) => optionMap.get(id)!);
            } else {
              const defaultStringValue = option.defaultValue as string;
              const newitems = items.filter((i) => i.id !== defaultStringValue);
              for (const i of items) {
                if (i.id === defaultStringValue) {
                  newitems.unshift(i);
                  break;
                }
              }
              quickPick.items = newitems;
            }
          }

          if (option.onDidChangeSelection) {
            const changeHandler = async function (items: QuickPickItem[]): Promise<any> {
              const optionItems: OptionItem[] = items.map((i) => {
                const fxitem: FxQuickPickItem = i as FxQuickPickItem;
                return {
                  id: fxitem.id,
                  label: fxitem.label,
                  description: fxitem.description,
                  detail: fxitem.detail,
                  data: fxitem.data,
                };
              });
              const oldIds = quickPick.selectedItems
                .map((i) => {
                  return (i as FxQuickPickItem).id;
                })
                .sort();
              if (option.onDidChangeSelection) {
                const newIds: string[] = (
                  await option.onDidChangeSelection(optionItems, previousSelectedItems)
                ).sort();
                previousSelectedItems = newIds.map((id) => optionMap.get(id)!);
                if (oldIds.join(",") !== newIds.join(",")) {
                  quickPick.selectedItems = newIds.map((id) => optionMap.get(id)!);
                }
              }
            };
            disposables.push(quickPick.onDidChangeSelection(changeHandler));
          }

          quickPick.show();
        } catch (err) {
          resolve({
            type: InputResultType.error,
            error: returnSystemError(err, ExtensionSource, ExtensionErrors.UnknwonError),
          });
        }
      });
    } finally {
      disposables.forEach((d) => {
        d.dispose();
      });
    }
  }

  async showInputBox(option: FxInputBoxOption): Promise<InputResult> {
    const okButton: QuickInputButton = {
      iconPath: Uri.file(ext.context.asAbsolutePath("media/ok.svg")),
      tooltip: "ok",
    };
    const disposables: Disposable[] = [];
    try {
      const inputBox: InputBox = window.createInputBox();
      disposables.push(inputBox);
      inputBox.title = option.title;
      if (option.step && option.step > 1) inputBox.buttons = [QuickInputButtons.Back, okButton];
      else inputBox.buttons = [okButton];
      inputBox.value = option.defaultValue || "";
      inputBox.ignoreFocusOut = true;
      inputBox.password = option.password;
      inputBox.placeholder = option.placeholder;
      inputBox.prompt = option.prompt;
      inputBox.step = option.step;
      inputBox.totalSteps = option.totalSteps;
      if (option.number) {
        const numberValidation = async function (input: string): Promise<string | undefined> {
          if (!input || input.trim() === "" || isNaN(Number(input)))
            return `'${input}' is not a valid number`;
          return undefined;
        };
        const oldValidation = option.validation;
        const newValidation = async function (input: string): Promise<string | undefined> {
          const res = oldValidation ? await oldValidation(input) : undefined;
          if (res !== undefined) return res;
          return await numberValidation(input);
        };
        option.validation = newValidation;
      }
      return await new Promise<InputResult>((resolve): void => {
        const onDidAccept = async () => {
          const validationRes = option.validation
            ? await option.validation(inputBox.value)
            : undefined;
          if (!validationRes) {
            resolve({ type: InputResultType.sucess, result: inputBox.value });
          } else {
            inputBox.validationMessage = validationRes;
          }
        };
        disposables.push(
          inputBox.onDidChangeValue(async (text) => {
            if (option.validation) {
              const validationRes = option.validation ? await option.validation(text) : undefined;
              if (!!validationRes) {
                inputBox.validationMessage = validationRes;
              } else {
                inputBox.validationMessage = undefined;
              }
            }
          }),
          inputBox.onDidAccept(onDidAccept),
          inputBox.onDidHide(() => {
            resolve({ type: InputResultType.cancel });
          })
        );
        disposables.push(
          inputBox.onDidTriggerButton((button) => {
            if (button === QuickInputButtons.Back) resolve({ type: InputResultType.back });
            else onDidAccept();
          })
        );
        inputBox.show();
      });
    } finally {
      disposables.forEach((d) => {
        d.dispose();
      });
    }
  }

  async showOpenDialog(option: FxOpenDialogOption): Promise<InputResult> {
    const okButton: QuickInputButton = {
      iconPath: Uri.file(ext.context.asAbsolutePath("media/ok.svg")),
      tooltip: "ok",
    };
    const disposables: Disposable[] = [];
    let fileSelectorIsOpen = false;
    try {
      const quickPick: QuickPick<QuickPickItem> = window.createQuickPick();
      disposables.push(quickPick);
      quickPick.title = option.title;
      if (option.step && option.step > 1) quickPick.buttons = [QuickInputButtons.Back, okButton];
      else quickPick.buttons = [okButton];
      quickPick.ignoreFocusOut = true;
      quickPick.matchOnDescription = false;
      quickPick.matchOnDetail = false;
      quickPick.canSelectMany = false;
<<<<<<< HEAD
      quickPick.step = option.step;
      quickPick.totalSteps = option.totalSteps;
      const res = await new Promise<InputResult>(
        async (resolve): Promise<void> => {
          const onDidAccept = async () => {
            const result = quickPick.items[0].detail;
            if (result && result.length > 0)
              resolve({ type: InputResultType.sucess, result: result });
          };

          const onDidChangeSelection = async function(items: QuickPickItem[]): Promise<any> {
            const defaultUrl = items[0].detail;
            fileSelectorIsOpen = true;
            const uri = await window.showOpenDialog({
              defaultUri: defaultUrl ? Uri.file(defaultUrl) : undefined,
              canSelectFiles: false,
              canSelectFolders: true,
              canSelectMany: false,
              title: option.title
            });
            fileSelectorIsOpen = false;
            const res = uri && uri.length > 0 ? uri[0].fsPath : undefined;
            if (res) {
              quickPick.items = [{ label: "Select the workspace folder", detail: res }];
              resolve({ type: InputResultType.sucess, result: res });
            }
          };

          disposables.push(
            // quickPick.onDidAccept(onDidAccept),
            quickPick.onDidHide(() => {
              if (fileSelectorIsOpen === false) resolve({ type: InputResultType.cancel });
            }),
            quickPick.onDidTriggerButton((button) => {
              if (button === QuickInputButtons.Back) resolve({ type: InputResultType.back });
              else onDidAccept();
            }),
            quickPick.onDidChangeSelection(onDidChangeSelection)
          );

          quickPick.items = [{ label: "Select the workspace folder", detail: option.defaultUri }];
          quickPick.show();
=======
      // quickPick.step = option.step;
      // quickPick.totalSteps = option.totalSteps;
      const res = await new Promise<InputResult>(async (resolve): Promise<void> => {
        const onDidAccept = async () => {
          const result = quickPick.items[0].detail;
          if (result && result.length > 0)
            resolve({ type: InputResultType.sucess, result: result });
        };
>>>>>>> 3a09b5ca

        const onDidChangeSelection = async function (items: QuickPickItem[]): Promise<any> {
          const defaultUrl = items[0].detail;
          fileSelectorIsOpen = true;
          const uri = await window.showOpenDialog({
            defaultUri: defaultUrl ? Uri.file(defaultUrl) : undefined,
            canSelectFiles: false,
            canSelectFolders: true,
            canSelectMany: false,
            title: option.title,
          });
          fileSelectorIsOpen = false;
          const res = uri && uri.length > 0 ? uri[0].fsPath : undefined;
          if (res) {
            quickPick.items = [{ label: "Select the workspace folder", detail: res }];
            resolve({ type: InputResultType.sucess, result: res });
          }
        };

        disposables.push(
          // quickPick.onDidAccept(onDidAccept),
          quickPick.onDidHide(() => {
            if (fileSelectorIsOpen === false) resolve({ type: InputResultType.cancel });
          }),
          quickPick.onDidTriggerButton((button) => {
            if (button === QuickInputButtons.Back) resolve({ type: InputResultType.back });
            else onDidAccept();
          }),
          quickPick.onDidChangeSelection(onDidChangeSelection)
        );

        quickPick.items = [{ label: "Select the workspace folder", detail: option.defaultUri }];
        quickPick.show();

        // pop up the dialog automatically
        fileSelectorIsOpen = true;
        const uri = await window.showOpenDialog({
          defaultUri: option.defaultUri ? Uri.file(option.defaultUri) : undefined,
          canSelectFiles: false,
          canSelectFolders: true,
          canSelectMany: false,
          title: option.title,
        });

        fileSelectorIsOpen = false;
        const res = uri && uri.length > 0 ? uri[0].fsPath : undefined;
        if (res) {
          quickPick.items = [{ label: "path", detail: res }];
          resolve({ type: InputResultType.sucess, result: res });
        }
      });
      return res;
    } finally {
      disposables.forEach((d) => {
        d.dispose();
      });
    }

    // while (true) {
    //   const uri = await window.showOpenDialog({
    //     defaultUri: option.defaultUri ? Uri.file(option.defaultUri) : undefined,
    //     canSelectFiles: false,
    //     canSelectFolders: true,
    //     canSelectMany: false,
    //     title: option.title
    //   });
    //   const res = uri && uri.length > 0 ? uri[0].fsPath : undefined;
    //   if (!res) {
    //     return { type: InputResultType.cancel };
    //   }
    //   if(!option.validation){
    //     return { type: InputResultType.sucess, result: res };
    //   }
    //   const validationRes = await option.validation(res);
    //   if (!validationRes) {
    //     return { type: InputResultType.sucess, result: res };
    //   }
    //   else {
    //     await window.showErrorMessage(validationRes);
    //   }
    // }
  }
}

export const VS_CODE_UI = new VsCodeUI();<|MERGE_RESOLUTION|>--- conflicted
+++ resolved
@@ -9,7 +9,7 @@
   QuickPick,
   QuickPickItem,
   Uri,
-  window,
+  window
 } from "vscode";
 import {
   FxInputBoxOption,
@@ -19,7 +19,7 @@
   InputResultType,
   OptionItem,
   returnSystemError,
-  UserInterface,
+  UserInterface
 } from "@microsoft/teamsfx-api";
 import { ExtensionErrors, ExtensionSource } from "../error";
 import { ext } from "../extensionVariables";
@@ -35,7 +35,7 @@
 
     const okButton: QuickInputButton = {
       iconPath: Uri.file(ext.context.asAbsolutePath("media/ok.svg")),
-      tooltip: "ok",
+      tooltip: "ok"
     };
     const disposables: Disposable[] = [];
     try {
@@ -52,147 +52,149 @@
       quickPick.step = option.step;
       quickPick.totalSteps = option.totalSteps;
       let previousSelectedItems: FxQuickPickItem[] = [];
-      return await new Promise<InputResult>(async (resolve): Promise<void> => {
-        const onDidAccept = async () => {
-          let selectedItems = quickPick.selectedItems as FxQuickPickItem[];
-          if (option.canSelectMany) {
-            const strArray = Array.from(selectedItems.map((i) => i.id));
-            if (option.validation) {
-              const validateRes = await option.validation(strArray);
-              if (validateRes) {
-                return;
-              }
-            }
-            let result: OptionItem[] | string[] = strArray;
-            if (option.returnObject) {
-              result = selectedItems.map((i) => {
-                const item: OptionItem = {
+      return await new Promise<InputResult>(
+        async (resolve): Promise<void> => {
+          const onDidAccept = async () => {
+            let selectedItems = quickPick.selectedItems as FxQuickPickItem[];
+            if (option.canSelectMany) {
+              const strArray = Array.from(selectedItems.map((i) => i.id));
+              if (option.validation) {
+                const validateRes = await option.validation(strArray);
+                if (validateRes) {
+                  return;
+                }
+              }
+              let result: OptionItem[] | string[] = strArray;
+              if (option.returnObject) {
+                result = selectedItems.map((i) => {
+                  const item: OptionItem = {
+                    id: i.id,
+                    label: i.label,
+                    description: i.description,
+                    detail: i.detail,
+                    data: i.data
+                  };
+                  return item;
+                });
+              }
+              resolve({
+                type: InputResultType.sucess,
+                result: result
+              });
+            } else {
+              if (!selectedItems || selectedItems.length === 0)
+                selectedItems = [quickPick.items[0] as FxQuickPickItem];
+              const item: FxQuickPickItem = selectedItems[0] as FxQuickPickItem;
+              let result: string | OptionItem = item.id;
+              if (option.returnObject) {
+                result = {
+                  id: item.id,
+                  label: item.label,
+                  description: item.description,
+                  detail: item.detail,
+                  data: item.data
+                };
+              }
+              resolve({ type: InputResultType.sucess, result: result });
+            }
+          };
+
+          disposables.push(
+            quickPick.onDidAccept(onDidAccept),
+            quickPick.onDidHide(() => {
+              resolve({ type: InputResultType.cancel });
+            })
+          );
+          disposables.push(
+            quickPick.onDidTriggerButton((button) => {
+              if (button === QuickInputButtons.Back) resolve({ type: InputResultType.back });
+              else onDidAccept();
+            })
+          );
+          try {
+            const optionIsString = !!(typeof option.items[0] === "string");
+            /// set items
+            if (optionIsString) {
+              quickPick.items = (option.items as string[]).map((i: string) => {
+                return { label: i, id: i };
+              });
+            } else {
+              quickPick.items = (option.items as OptionItem[]).map((i: OptionItem) => {
+                return {
                   id: i.id,
                   label: i.label,
                   description: i.description,
                   detail: i.detail,
-                  data: i.data,
+                  data: i.data
                 };
-                return item;
               });
             }
+
+            const items = quickPick.items as FxQuickPickItem[];
+            const optionMap = new Map<string, FxQuickPickItem>();
+            for (const item of items) {
+              optionMap.set(item.id, item);
+            }
+
+            /// set default values
+            if (option.defaultValue) {
+              const items = quickPick.items as FxQuickPickItem[];
+              if (option.canSelectMany) {
+                const ids = option.defaultValue as string[];
+                quickPick.selectedItems = ids.map((id) => optionMap.get(id)!);
+                previousSelectedItems = ids.map((id) => optionMap.get(id)!);
+              } else {
+                const defaultStringValue = option.defaultValue as string;
+                const newitems = items.filter((i) => i.id !== defaultStringValue);
+                for (const i of items) {
+                  if (i.id === defaultStringValue) {
+                    newitems.unshift(i);
+                    break;
+                  }
+                }
+                quickPick.items = newitems;
+              }
+            }
+
+            if (option.onDidChangeSelection) {
+              const changeHandler = async function(items: QuickPickItem[]): Promise<any> {
+                const optionItems: OptionItem[] = items.map((i) => {
+                  const fxitem: FxQuickPickItem = i as FxQuickPickItem;
+                  return {
+                    id: fxitem.id,
+                    label: fxitem.label,
+                    description: fxitem.description,
+                    detail: fxitem.detail,
+                    data: fxitem.data
+                  };
+                });
+                const oldIds = quickPick.selectedItems
+                  .map((i) => {
+                    return (i as FxQuickPickItem).id;
+                  })
+                  .sort();
+                if (option.onDidChangeSelection) {
+                  const newIds: string[] = (
+                    await option.onDidChangeSelection(optionItems, previousSelectedItems)
+                  ).sort();
+                  previousSelectedItems = newIds.map((id) => optionMap.get(id)!);
+                  if (oldIds.join(",") !== newIds.join(",")) {
+                    quickPick.selectedItems = newIds.map((id) => optionMap.get(id)!);
+                  }
+                }
+              };
+              disposables.push(quickPick.onDidChangeSelection(changeHandler));
+            }
+
+            quickPick.show();
+          } catch (err) {
             resolve({
-              type: InputResultType.sucess,
-              result: result,
-            });
-          } else {
-            if (!selectedItems || selectedItems.length === 0)
-              selectedItems = [quickPick.items[0] as FxQuickPickItem];
-            const item: FxQuickPickItem = selectedItems[0] as FxQuickPickItem;
-            let result: string | OptionItem = item.id;
-            if (option.returnObject) {
-              result = {
-                id: item.id,
-                label: item.label,
-                description: item.description,
-                detail: item.detail,
-                data: item.data,
-              };
-            }
-            resolve({ type: InputResultType.sucess, result: result });
-          }
-        };
-
-        disposables.push(
-          quickPick.onDidAccept(onDidAccept),
-          quickPick.onDidHide(() => {
-            resolve({ type: InputResultType.cancel });
-          })
-        );
-        disposables.push(
-          quickPick.onDidTriggerButton((button) => {
-            if (button === QuickInputButtons.Back) resolve({ type: InputResultType.back });
-            else onDidAccept();
-          })
-        );
-        try {
-          const optionIsString = !!(typeof option.items[0] === "string");
-          /// set items
-          if (optionIsString) {
-            quickPick.items = (option.items as string[]).map((i: string) => {
-              return { label: i, id: i };
-            });
-          } else {
-            quickPick.items = (option.items as OptionItem[]).map((i: OptionItem) => {
-              return {
-                id: i.id,
-                label: i.label,
-                description: i.description,
-                detail: i.detail,
-                data: i.data,
-              };
+              type: InputResultType.error,
+              error: returnSystemError(err, ExtensionSource, ExtensionErrors.UnknwonError)
             });
           }
-
-          const items = quickPick.items as FxQuickPickItem[];
-          const optionMap = new Map<string, FxQuickPickItem>();
-          for (const item of items) {
-            optionMap.set(item.id, item);
-          }
-
-          /// set default values
-          if (option.defaultValue) {
-            const items = quickPick.items as FxQuickPickItem[];
-            if (option.canSelectMany) {
-              const ids = option.defaultValue as string[];
-              quickPick.selectedItems = ids.map((id) => optionMap.get(id)!);
-              previousSelectedItems = ids.map((id) => optionMap.get(id)!);
-            } else {
-              const defaultStringValue = option.defaultValue as string;
-              const newitems = items.filter((i) => i.id !== defaultStringValue);
-              for (const i of items) {
-                if (i.id === defaultStringValue) {
-                  newitems.unshift(i);
-                  break;
-                }
-              }
-              quickPick.items = newitems;
-            }
-          }
-
-          if (option.onDidChangeSelection) {
-            const changeHandler = async function (items: QuickPickItem[]): Promise<any> {
-              const optionItems: OptionItem[] = items.map((i) => {
-                const fxitem: FxQuickPickItem = i as FxQuickPickItem;
-                return {
-                  id: fxitem.id,
-                  label: fxitem.label,
-                  description: fxitem.description,
-                  detail: fxitem.detail,
-                  data: fxitem.data,
-                };
-              });
-              const oldIds = quickPick.selectedItems
-                .map((i) => {
-                  return (i as FxQuickPickItem).id;
-                })
-                .sort();
-              if (option.onDidChangeSelection) {
-                const newIds: string[] = (
-                  await option.onDidChangeSelection(optionItems, previousSelectedItems)
-                ).sort();
-                previousSelectedItems = newIds.map((id) => optionMap.get(id)!);
-                if (oldIds.join(",") !== newIds.join(",")) {
-                  quickPick.selectedItems = newIds.map((id) => optionMap.get(id)!);
-                }
-              }
-            };
-            disposables.push(quickPick.onDidChangeSelection(changeHandler));
-          }
-
-          quickPick.show();
-        } catch (err) {
-          resolve({
-            type: InputResultType.error,
-            error: returnSystemError(err, ExtensionSource, ExtensionErrors.UnknwonError),
-          });
         }
-      });
+      );
     } finally {
       disposables.forEach((d) => {
         d.dispose();
@@ -203,7 +205,7 @@
   async showInputBox(option: FxInputBoxOption): Promise<InputResult> {
     const okButton: QuickInputButton = {
       iconPath: Uri.file(ext.context.asAbsolutePath("media/ok.svg")),
-      tooltip: "ok",
+      tooltip: "ok"
     };
     const disposables: Disposable[] = [];
     try {
@@ -220,13 +222,13 @@
       inputBox.step = option.step;
       inputBox.totalSteps = option.totalSteps;
       if (option.number) {
-        const numberValidation = async function (input: string): Promise<string | undefined> {
+        const numberValidation = async function(input: string): Promise<string | undefined> {
           if (!input || input.trim() === "" || isNaN(Number(input)))
             return `'${input}' is not a valid number`;
           return undefined;
         };
         const oldValidation = option.validation;
-        const newValidation = async function (input: string): Promise<string | undefined> {
+        const newValidation = async function(input: string): Promise<string | undefined> {
           const res = oldValidation ? await oldValidation(input) : undefined;
           if (res !== undefined) return res;
           return await numberValidation(input);
@@ -278,7 +280,7 @@
   async showOpenDialog(option: FxOpenDialogOption): Promise<InputResult> {
     const okButton: QuickInputButton = {
       iconPath: Uri.file(ext.context.asAbsolutePath("media/ok.svg")),
-      tooltip: "ok",
+      tooltip: "ok"
     };
     const disposables: Disposable[] = [];
     let fileSelectorIsOpen = false;
@@ -292,7 +294,6 @@
       quickPick.matchOnDescription = false;
       quickPick.matchOnDetail = false;
       quickPick.canSelectMany = false;
-<<<<<<< HEAD
       quickPick.step = option.step;
       quickPick.totalSteps = option.totalSteps;
       const res = await new Promise<InputResult>(
@@ -302,7 +303,6 @@
             if (result && result.length > 0)
               resolve({ type: InputResultType.sucess, result: result });
           };
-
           const onDidChangeSelection = async function(items: QuickPickItem[]): Promise<any> {
             const defaultUrl = items[0].detail;
             fileSelectorIsOpen = true;
@@ -320,7 +320,6 @@
               resolve({ type: InputResultType.sucess, result: res });
             }
           };
-
           disposables.push(
             // quickPick.onDidAccept(onDidAccept),
             quickPick.onDidHide(() => {
@@ -332,70 +331,27 @@
             }),
             quickPick.onDidChangeSelection(onDidChangeSelection)
           );
-
           quickPick.items = [{ label: "Select the workspace folder", detail: option.defaultUri }];
           quickPick.show();
-=======
-      // quickPick.step = option.step;
-      // quickPick.totalSteps = option.totalSteps;
-      const res = await new Promise<InputResult>(async (resolve): Promise<void> => {
-        const onDidAccept = async () => {
-          const result = quickPick.items[0].detail;
-          if (result && result.length > 0)
-            resolve({ type: InputResultType.sucess, result: result });
-        };
->>>>>>> 3a09b5ca
-
-        const onDidChangeSelection = async function (items: QuickPickItem[]): Promise<any> {
-          const defaultUrl = items[0].detail;
+
+          // pop up the dialog automatically
           fileSelectorIsOpen = true;
           const uri = await window.showOpenDialog({
-            defaultUri: defaultUrl ? Uri.file(defaultUrl) : undefined,
+            defaultUri: option.defaultUri ? Uri.file(option.defaultUri) : undefined,
             canSelectFiles: false,
             canSelectFolders: true,
             canSelectMany: false,
-            title: option.title,
+            title: option.title
           });
+
           fileSelectorIsOpen = false;
           const res = uri && uri.length > 0 ? uri[0].fsPath : undefined;
           if (res) {
-            quickPick.items = [{ label: "Select the workspace folder", detail: res }];
+            quickPick.items = [{ label: "path", detail: res }];
             resolve({ type: InputResultType.sucess, result: res });
           }
-        };
-
-        disposables.push(
-          // quickPick.onDidAccept(onDidAccept),
-          quickPick.onDidHide(() => {
-            if (fileSelectorIsOpen === false) resolve({ type: InputResultType.cancel });
-          }),
-          quickPick.onDidTriggerButton((button) => {
-            if (button === QuickInputButtons.Back) resolve({ type: InputResultType.back });
-            else onDidAccept();
-          }),
-          quickPick.onDidChangeSelection(onDidChangeSelection)
-        );
-
-        quickPick.items = [{ label: "Select the workspace folder", detail: option.defaultUri }];
-        quickPick.show();
-
-        // pop up the dialog automatically
-        fileSelectorIsOpen = true;
-        const uri = await window.showOpenDialog({
-          defaultUri: option.defaultUri ? Uri.file(option.defaultUri) : undefined,
-          canSelectFiles: false,
-          canSelectFolders: true,
-          canSelectMany: false,
-          title: option.title,
-        });
-
-        fileSelectorIsOpen = false;
-        const res = uri && uri.length > 0 ? uri[0].fsPath : undefined;
-        if (res) {
-          quickPick.items = [{ label: "path", detail: res }];
-          resolve({ type: InputResultType.sucess, result: res });
         }
-      });
+      );
       return res;
     } finally {
       disposables.forEach((d) => {
