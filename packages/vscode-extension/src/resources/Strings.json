{
  "vsc": {
    "extension": {
      "activate": "Teams Toolkit extension is now active!"
    },
    "userInterface": {
      "noQuestionDescription": "No question description",
      "notImplementQuestion": "Not implement this type to asking questions.",
      "showSuccessfully": "Show Successfully"
    },
    "commandsTreeViewProvider": {
      "getStartTitle": "GETTING STARTED",
      "getStartDescription": "Get started with Teamsfx",
      "quickStartTitle": "Quick start",
      "quickStartDescription": "Quick tips to start building a Teams app",
      "samplesTitle": "Samples",
      "samplesTitleNew": "View samples",
      "samplesDescription": "Get started with a sample from our sample gallery",
      "documentationTitle": "Documentation",
      "documentationDescription": "Learn how to use the Toolkit to build Teams apps",
      "accountsTitle": "ACCOUNTS",
      "accountsDescription": "Your account list",
      "projectTitle": "PROJECT",
      "projectDescription": "Manage your project",
      "createProjectTitle": "Create New Project",
      "createProjectTitleNew": "Create a new Teams app",
      "createProjectDescription": "Create a new Teams app from scratch or start from a sample app",
      "addCapabilitiesTitle": "Add Capabilities",
      "addCapabilitiesTitleNew": "Add capabilities",
      "addCapabilitiesDescription": "Add additional capabilities to your Teams app",
      "addResourcesTitle": "Add Resources",
      "addResourcesTitleNew": "Add cloud resources",
      "addResourcesDescription": "Add additional Azure Resources to your Teams app",
      "manifestEditorTitle": "Manifest Editor",
      "manifestEditorTitleNew": "Edit manifest file",
      "manifestEditorDescription": "Edit the Teams app manifest",
      "validateManifestTitle": "Validate App Manifest File",
      "validateManifestTitleNew": "Validate manifest file",
      "validateManifestDescription": "Validate the Teams app manifest file",
      "buildPackageTitle": "Build Teams Package",
      "buildPackageTitleNew": "Zip Teams metadata package",
      "buildPackageDescription": "Build your Teams app into a package for publishing",
      "provisionTitle": "Provision in the Cloud",
      "provisionTitleNew": "Provision in the cloud",
      "provisionDescription": "Provision the Teams app resources in Azure",
      "deployTitle": "Deploy to the cloud",
      "deployTitleNew": "Deploy to the cloud",
      "deployDescription": "Deploy your Teams app to the provisioned resources in Azure",
      "publishTitle": "Publish to Teams",
      "publishDescription": "Publish to Teams",
      "cicdGuideTitle": "CI/CD guide",
      "cicdGuideDescription": "CI/CD guide",
      "teamsDevCenterTitle": "TEAMS DEV CENTER",
      "teamsDevCenterDescription": "Get started with Teamsfx",
      "appManagementTitle": "Manage Teams App",
      "appManagementDescription": "Manage Teams App",
      "botManagementTitle": "Manage Teams Bot",
      "botManagementDescription": "Manage Teams Bot",
      "feedbackTitle": "FEEDBACK",
      "feedbackDescription": "Send feedback",
      "reportIssuesTitle": "Report issues",
      "reportIssuesTitleNew": "Report issues on GitHub",
      "reportIssuesDescription": "Report any issues and let us know your feedback",
      "teamsDevPortalTitle": "Go To Developer Portal",
      "teamsDevPortalTitleNew": "Developer Portal for Teams",
      "teamsDevPortalDescription": "Manage your Teams app registration and access more tools",
      "active": "(Active)",
      "loginM365AccountToViewCollaborators": "Login M365 account to view all collaborators",
      "collaboratorParentNode": "Collaborators",
      "noPermissionToListCollaborators": "No permission to list collaborators",
      "unableToFindTeamsAppRegistration": "Unable to find Teams app registration",
      "noAzureAccountSignedIn": "No Azure account signed in. Please sign in to Azure.",
      "noSubscriptionFoundInAzureAccount": "The subscription not found or you don't have permission to access it with current Azure account.",
      "previewAdaptiveCard": "Preview and Debug Adaptive Cards",
      "previewACDesciption": "Preview and author Adaptive Cards directly in Visual Studio Code",
      "grantPermissionSucceeded": "Added account: '%s' to the environment '%s' as a collaborator.",
      "grantPermissionWarning": "You need to handle Azure resource permissions manually on Azure Portal.",
      "noM365AccountSignedIn": "No M365 account signed in. Please sign in to M365.",
      "m365TenantNotMatch": "The M365 tenant id(which is used to provision before) does not match the current account.",
      "azureAccountNotMatch": "The Azure account does not match.",
      "m365AccountNotMatch": "The M365 account does not match."
    },
    "handlers": {
      "concurrentTriggerTask": "Task '%s' is still running. Wait for it to complete before starting another task.",
      "vsCodeEnvironment": "VS Code Environment: %s",
      "operationNotSupport": "Operation not support: %s",
      "loginFailed": "Login failed, the operation is terminated.",
      "coreNotReady": "Core module is loading",
      "teamsToolkit": "Teams Toolkit",
      "fileNotFound": "%s not found, cannot open it.",
      "noOpenWorkspace": "No open workspace",
      "signIn365": "Sign in to M365",
      "signInAzure": "Sign in to Azure",
      "signInAzureNew": "Sign in to Azure (optional)",
      "logErrorFormat": "code:${e.source}.${e.name}, message: ${e.message}, stack: ${e.stack}",
      "getHelp": "Get Help",
      "reportIssue": "Report Issue",
      "azureSignIn": "Successfully signed in to Azure account.",
      "azureSignOut": "Successfully signed out of Azure account.",
      "m365SignIn": "Successfully signed in to M365 account.",
      "m365SignOut": "Successfully signed out of M365 account.",
      "signOutOfM365": "Sign out of M365: ",
      "signOutOfAzure": "Sign out of Azure: ",
      "invalidProject": "Failed to debug Teams App. The project is not a valid Teams project.",
      "editSecretTitle": "Edit the decrypted secret value",
      "decryptFailed": "Failed to decrypt secrect.",
      "openEnvFailed": "Can not open project environment %s.",
      "findEnvFailed": "Can not find project environment %s.",
<<<<<<< HEAD
      "localDebugDescription": "Your project is successfully created at %s (You can change default location in settings). You can continue to run local debug for the app.",
      "localDebugTitle": "Local debug",
      "configTitle": "Change location"
=======
      "localDebugDescription": "Preview your project by running local debug",
      "localDebugTitle": "Local debug",
      "installAdaptiveCardExt": "To preview and debug Adaptive Cards, we recommend to use the \"Adaptive Card Studio\" extension."
>>>>>>> d3053192
    },
    "progressHandler": {
      "teamsToolkitComponent": "[Teams Toolkit]",
      "prepareTask": " Prepare task.",
      "reloadNotice": "%s%s%s (Notice: You can reload the window and retry if task spends too long time.)"
    },
    "appStudioLogin": {
      "message": "The Teams Toolkit requires a Microsoft 365 organizational account where Teams is running and has been registered. You can create a free testing account from M365 Developer Program if needed.",
      "learnMore": "Learn More"
    },
    "azureLogin": {
      "message": "The Teams Toolkit requires an Azure account and subscription to deploy the Azure resources for your project. You will not be charged without further confirmation.",
      "unknownSubscription": "Cannot set subscription. Select a subscription that you have access to.",
      "noSubscriptionFound": "NoSubscriptionFound",
      "failToFindSubscription": "Failed to find a subscription.",
      "subscription": "subscription",
      "selectSubscription": "Select a subscription"
    },
    "common": {
      "userCancel": "User Cancel",
      "confirm": "Confirm",
      "signout": "Sign out",
      "signOutOf": "Sign out of '%s'?",
      "cancel": "Cancel",
      "signin": "Sign in",
      "readMore": "Read more"
    },
    "cacheAccess": {
      "readTokenFail": "read token fail: ",
      "writeTokenFail": "write token fail: ",
      "saveTokenFail": "save token fail: ",
      "readHomeAccountIdFail": "read home account id fail: ",
      "saveHomeAccountIdFail": "save home account id fail: "
    },
    "codeFlowLogin": {
      "resultFileNotFound": "Result file not found.",
      "silentAcquireToken": "Failed to retrieve token silently: %s",
      "loginFailureTitle": "LoginFail",
      "loginFailureDescription": "Cannot retrieve user login information. Login with another account.",
      "loginCodeFlowFailureTitle": "LoginCodeFail",
      "loginCodeFlowFailureDescription": "Cannot get login code for token exchange. Login with another account.",
      "loginTimeoutTitle": "LoginTimeout",
      "loginTimeoutDescription": "Timeout waiting for login. Try again.",
      "loginPortConflictTitle": "LoginPortConflict",
      "loginPortConflictDescription": "Timeout waiting for login port. Try again.",
      "loginComponent": "login"
    },
    "graphLogin": {
      "warningMsg": "The Teams Toolkit requires a Microsoft 365 account. This is the account that you use to log in to Microsoft Teams. The Teams Toolkit will use this account to manage applications and service principals."
    },
    "localDebug": {
      "portAlreadyInUse": "Port: %s is already in use. Close this port and try again.",
      "portsAlreadyInUse": "Ports: %s are already in use. Close these ports and try again.",
      "sideloadingHintDoNotShowAgain": "Don't Show Again",
      "openFAQ": "Open FAQ",
      "sideloadingHintMessage": "If any error occurs during local debug, you can refer to the FAQ page by clicking 'Open FAQ' button.",
      "npmInstallFailedHintMessage": "Task '%s' failed. Please refer to the '%s' terminal window for detailed error information or click 'Report Issue' button to report the issue."
    },
    "survey": {
      "takeSurvey": {
        "title": "Take Survey",
        "message": "takeSurvey"
      },
      "remindMeLater": {
        "title": "Remind Me Later",
        "message": "remindMeLater"
      },
      "dontShowAgain": {
        "title": "Don't Show Again",
        "message": "dontShowAgain"
      },
      "banner": {
        "title": "Do you have any feedback on the Teams Toolkit extension?",
        "message": "userAsked"
      },
      "cancelMessage": "userCancelled"
    },
    "accountTree": {
      "totalSubscriptions": "%d subscriptions discovered",
      "signingInM365": "M365: Signing in...",
      "signingInAzure": "Azure: Signing in...",
      "m365AccountTooltip": "M365 ACCOUNT  \nThe Teams Toolkit requires an Microsoft 365 organizational account where Teams is running and has been registered.",
      "azureAccountTooltip": "AZURE ACCOUNT  \nThe Teams Toolkit may require an Azure subscription to deploy the Azure resources for your project.",
      "specifySubscription": "Specify subscription",
      "sideloadingWarning": "No custom app permission",
      "sideloadingRefresh": "Refresh",
      "sideloadingTooltip": "Custom app permission is required to load your app within Teams.",
      "sideloadingMessage": "[Teams Toolkit] Your Microsoft 365 account doesn't have a sideloading permission. Without this permission, you cannot load your app within Teams. Contact to your administrator to resolve this issue or signin another account with sideloading permission."
    },
    "qm": {
      "emptySelection": "select option is empty",
      "ok": "ok (Enter)",
      "selectFileOrFolder": "Select file/folder",
      "backKeyboard": " (Alt + LeftArrow to previous step)",
      "multiSelectKeyboard": " (Space key to check/uncheck)"
    },
    "webview": {
      "downloadSampleTitle": "Select folder to download the sample app",
      "invalidFolder": "Invalid folder",
      "folderExist": "Folder already exists",
      "folderExistDialogTitle": "Path %s already exists. Select a different folder.",
      "fetchData": "Fetch sample app",
      "downloadFrom": "Downloading from %s",
      "unzipPackage": "Unzipping the sample package",
      "emptyData": "Empty zip file",
      "downloadSampleFail": "Failed to download sample app",
      "quickStartPageTitle": "Quick Start",
      "samplePageTitle": "Samples",
      "surveyPageTitle": "Teams Toolkit Survey"
    },
    "migrateV1": {
      "banner": "Click migrate to continue developing your project with the latest Teams Toolkit features. We will update some project configurations and recommend using git for better tracking file changes.",
      "learnMore": {
        "title": "Learn More",
        "status": "learnMore"
      },
      "confirm": {
        "title": "Migrate",
        "status": "migrate"
      },
      "cancel": {
        "status": "cancel"
      }
    },
    "upgrade": {
      "banner": "Teams Toolkit has been updated to v%s — check out what's new!",
      "whatIsNewTitle": "What's New"
    }
  }
}<|MERGE_RESOLUTION|>--- conflicted
+++ resolved
@@ -106,15 +106,10 @@
       "decryptFailed": "Failed to decrypt secrect.",
       "openEnvFailed": "Can not open project environment %s.",
       "findEnvFailed": "Can not find project environment %s.",
-<<<<<<< HEAD
       "localDebugDescription": "Your project is successfully created at %s (You can change default location in settings). You can continue to run local debug for the app.",
       "localDebugTitle": "Local debug",
-      "configTitle": "Change location"
-=======
-      "localDebugDescription": "Preview your project by running local debug",
-      "localDebugTitle": "Local debug",
+      "configTitle": "Change location",
       "installAdaptiveCardExt": "To preview and debug Adaptive Cards, we recommend to use the \"Adaptive Card Studio\" extension."
->>>>>>> d3053192
     },
     "progressHandler": {
       "teamsToolkitComponent": "[Teams Toolkit]",
