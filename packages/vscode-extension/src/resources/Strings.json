--- conflicted
+++ resolved
@@ -62,15 +62,12 @@
             "logErrorFormat": "code:${e.source}.${e.name}, message: ${e.message}, stack: ${e.stack}",
             "getHelp": "Get Help",
             "reportIssue": "Report Issue",
-<<<<<<< HEAD
             "m365SigninTooltip": "M365 ACCOUNT  \nThe Teams Toolkit requires an Microsoft 365 organizational account where Teams is running and has been registered.",
-            "azureSigninTooltip": "AZURE ACCOUNT  \nThe Teams Toolkit may require an Azure subscription to deploy the Azure resources for your project."
-=======
+            "azureSigninTooltip": "AZURE ACCOUNT  \nThe Teams Toolkit may require an Azure subscription to deploy the Azure resources for your project.",
             "azureSignIn": "Successfully signed in to Azure account.",
             "azureSignOut": "Successfully signed out of Azure account.",
             "m365SignIn": "Successfully signed in to M365 account.",
             "m365SignOut": "Successfully signed out of M365 account."
->>>>>>> 6729b89a
         },
         "progressHandler": {
             "teamsToolkitComponent": "[Teams Toolkit]",
