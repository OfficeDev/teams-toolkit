--- conflicted
+++ resolved
@@ -1,133 +1,4 @@
 {
-<<<<<<< HEAD
-    "vsc": {
-        "extension": {
-            "activate": "Teams Toolkit extension is now active!"
-        },
-        "userInterface": {
-            "noQuestionDescription": "No question description",
-            "notImplementQuestion": "Not implement this type to asking questions.",
-            "showSuccessfully": "Show Successfully"
-        },
-        "commandsTreeViewProvider": {
-            "getStartTitle": "GETTING STARTED",
-            "getStartDescription": "Get started with Teamsfx",
-            "quickStartTitle": "Quick Start",
-            "quickStartDescription": "Quick Start",
-            "samplesTitle": "Samples",
-            "samplesDescription": "Samples",
-            "documentationTitle": "Documentation",
-            "documentationDescription": "Documentation",
-            "accountsTitle": "ACCOUNTS",
-            "accountsDescription": "Your account list",
-            "projectTitle": "PROJECT",
-            "projectDescription": "Manage your project",
-            "createProjectTitle": "Create New Project",
-            "createProjectDescription": "Create a new Project for Teams App",
-            "addCapabilitiesTitle": "Add Capabilities",
-            "addCapabilitiesDescription": "Add Capabilities",
-            "addResourcesTitle": "Add Resources",
-            "addResourcesDescription": "Add Resources",
-            "manifestEditorTitle": "Manifest Editor",
-            "manifestEditorDescription": "Manifest Editor",
-            "validateManifestTitle": "Validate App Manifest File",
-            "validateManifestDescription": "Validate App Manifest File",
-            "buildPackageTitle": "Build Teams Package",
-            "buildPackageDescription": "Build Teams Package",
-            "provisionTitle": "Provision in the Cloud",
-            "provisionDescription": "Provision in the Cloud",
-            "deployTitle": "Deploy to the Cloud",
-            "deployDescription": "Deploy to the Cloud",
-            "publishTitle": "Publish to Teams",
-            "publishDescription": "Publish to Teams",
-            "teamsDevCenterTitle": "TEAMS DEV CENTER",
-            "teamsDevCenterDescription": "Get started with Teamsfx",
-            "appManagementTitle": "Manage Teams App",
-            "appManagementDescription": "Manage Teams App",
-            "botManagementTitle": "Manage Teams Bot",
-            "botManagementDescription": "Manage Teams Bot",
-            "feedbackTitle": "FEEDBACK",
-            "feedbackDescription": "Send feedback",
-            "reportIssuesTitle": "Report issues",
-            "reportIssuesDescription": "Report issues"
-        },
-        "handlers": {
-            "concurrentTriggerTask": "task '%s' is still running [Note: You may need to wait for a few minutes if you cancelled the task]",
-            "vsCodeEnvironment": "VS Code Environment: %s",
-            "questionTree": "Question tree: %s",
-            "userInput": "User input: %s",
-            "operationNotSupport": "Operation not support: %s",
-            "loginFailed": "Login failed, the operation is terminated.",
-            "coreNotReady": "Core module is loading",
-            "teamsToolkit": "Teams Toolkit",
-            "fileNotFound": "%s not found, cannot open it.",
-            "noOpenWorkspace": "No open workspace",
-            "signIn365": "Sign in to M365",
-            "signInAzure": "Sign in to Azure",
-            "logErrorFormat": "code:${e.source}.${e.name}, message: ${e.message}, stack: ${e.stack}",
-            "getHelp": "Get Help",
-            "reportIssue": "Report Issue",
-            "azureSignIn": "Successfully signed in to Azure account.",
-            "azureSignOut": "Successfully signed out of Azure account.",
-            "m365SignIn": "Successfully signed in to M365 account.",
-            "m365SignOut": "Successfully signed out of M365 account."
-        },
-        "progressHandler": {
-            "teamsToolkitComponent": "[Teams Toolkit]",
-            "prepareTask": " Prepare task."
-        },
-        "appStudioLogin": {
-            "message": "The Teams Toolkit requires a Microsoft 365 organizational account where Teams is running and has been registered. You can create a free testing account from M365 Developer Program if needed.",
-            "learnMore": "Learn More"
-        },
-        "azureLogin": {
-            "message": "The Teams Toolkit requires an Azure account and subscription to deploy the Azure resources for your project. You will not be charged without further confirmation.",
-            "unknownSubscription": "Cannot set subscription. Select a subscription that you have access to."
-        },
-        "common": {
-            "userCancel": "User Cancel",
-            "confirm": "Confirm",
-            "signout": "Sign out",
-            "signOutOf": "Sign out of '%s'?",
-            "cancel": "Cancel",
-            "signin": "Sign in",
-            "readMore": "Read more"
-        },
-        "cacheAccess": {
-            "readTokenFail": "read token fail: ",
-            "writeTokenFail": "write token fail: ",
-            "saveTokenFail": "save token fail: ",
-            "saveHomeAccountIdFail": "save home account id fail: "
-        },
-        "codeFlowLogin": {
-            "resultFileNotFound": "Result file not found.",
-            "silentAcquireToken": "Failed to retrieve token silently: %s",
-            "loginFailureTitle": "Login Failure",
-            "loginFailureDescription": "Cannot retrieve user login information. Login with another account."
-        },
-        "graphLogin": {
-            "warningMsg": "The Teams Toolkit requires a Microsoft 365 account. This is the account that you use to log in to Microsoft Teams. The Teams Toolkit will use this account to manage applications and service principals."
-        },
-        "survey": {
-            "takeSurvey": {
-                "title": "Take Survey",
-                "message": "takeSurvey"
-              },
-              "remindMeLater": {
-                "title": "Remind Me Later",
-                "message": "remindMeLater"
-              },
-              "dontShowAgain": {
-                "title": "Don't Show Again",
-                "message": "dontShowAgain"
-              },
-              "banner": {
-                "title": "Do you have any feedback on the Teams Toolkit extension?",
-                "message": "userAsked"
-              },
-              "cancelMessage": "userCancelled"
-        }
-=======
   "vsc": {
     "extension": {
       "activate": "Teams Toolkit extension is now active!"
@@ -203,11 +74,11 @@
       "prepareTask": " Prepare task."
     },
     "appStudioLogin": {
-      "warningMsg": "The Teams Toolkit requires a Microsoft 365 organizational account where Teams is running and has been registered. You can create a free testing account from [M365 Developer Program](https://developer.microsoft.com/en-us/microsoft-365/dev-program) if needed.",
+      "message": "The Teams Toolkit requires a Microsoft 365 organizational account where Teams is running and has been registered. You can create a free testing account from M365 Developer Program if needed.",
       "learnMore": "Learn More"
     },
     "azureLogin": {
-      "warningMsg": "The Teams Toolkit requires an Azure account and subscription to deploy the Azure resources for your project. You will not be charged without further confirmation.",
+      "message": "The Teams Toolkit requires an Azure account and subscription to deploy the Azure resources for your project. You will not be charged without further confirmation.",
       "unknownSubscription": "Cannot set subscription. Select a subscription that you have access to."
     },
     "common": {
@@ -252,7 +123,6 @@
         "message": "userAsked"
       },
       "cancelMessage": "userCancelled"
->>>>>>> b8d7db66
     }
   }
 }