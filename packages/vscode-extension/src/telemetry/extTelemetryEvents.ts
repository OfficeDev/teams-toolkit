// Copyright (c) Microsoft Corporation.
// Licensed under the MIT license.
export enum TelemetryEvent {
  ManageAccount = "manage-account",
  CreateAccountStart = "create-account-start",
  CreateAccount = "create-account",

  GetStarted = "quick-start",

  Samples = "samples",

  Documentation = "documentation",

  LoginClick = "login-click",
  LoginStart = "login-start",
  Login = "login",

  SignOutStart = "sign-out-start",
  SignOut = "sign-out",

  SelectSubscription = "select-subscription",

  CreateProjectStart = "create-project-start",
  CreateProject = "create-project",

  InitProjectStart = "init-project-start",
  InitProject = "init-project",

  RunIconDebugStart = "run-icon-debug-start",
  RunIconDebug = "run-icon-debug",

  AddFeatureStart = "add-feature-start",
  AddFeature = "add-feature",

  OpenManifestEditorStart = "open-manifest-editor-start",
  OpenManifestEditor = "open-manifest-editor",

  ValidateManifestStart = "validate-manifest-start",
  ValidateManifest = "validate-manifest",

  UpdatePreviewManifestStart = "update-preview-manifest-start",
  UpdatePreviewManifest = "update-preview-manifest",

  EditManifestTemplate = "edit-manifest-template",
  EditAadManifestTemplate = "edit-aad-manifest-template",

  getManifestTemplatePath = "get-manifest-path",

  BuildStart = "build-start",
  Build = "build",

  BuildAadManifestStart = "build-aad-manifest-start",
  BuildAadManifest = "build-aad-manifest",

  ProvisionStart = "provision-start",
  Provision = "provision",

  DeployStart = "deploy-start",
  Deploy = "deploy",

  DeployAadManifestStart = "deploy-aad-manifest-start",
  DeployAadManifest = "deploy-aad-manifest",

  UpdateAadStart = "update-aad-start",
  UpdateAad = "update-aad",

  PublishStart = "publish-start",
  Publish = "publish",

  ManageTeamsApp = "manage-teams-app",

  ManageTeamsBot = "manage-teams-bot",

  ReportIssues = "report-issues",

  OpenM365Portal = "open-m365-portal",

  OpenAzurePortal = "open-azure-portal",

  DownloadSampleStart = "download-sample-start",
  DownloadSample = "download-sample",

  WatchVideo = "watch-video",
  PauseVideo = "pause-video",

  DisplayCommands = "display-commands",

  OpenDownloadNode = "open-download-node",

  NextStep = "next-step",

  ClickOpenDeploymentTreeview = "click-open-deployment-tree-view",
  ClickValidatePrerequisites = "click-validate-prerequisites",
  ClickOpenReadMe = "click-open-read-me",
  ViewGuidedTutorials = "view-guided-tutorials",
  OpenTutorial = "open-tutorial",

  GetStartedPrerequisitesStart = "get-started-prerequisites-start",
  GetStartedPrerequisites = "get-started-prerequisites",

  DebugEnvCheckStart = "debug-envcheck-start",
  DebugEnvCheck = "debug-envcheck",
  DebugPreCheckStart = "debug-precheck-start",
  DebugPreCheck = "debug-precheck",
  DebugPrerequisitesStart = "debug-prerequisites-start",
  DebugPrerequisites = "debug-prerequisites",
  DebugStart = "debug-start",
  DebugStop = "debug-stop",
  DebugNpmInstallStart = "debug-npm-install-start",
  DebugNpmInstall = "debug-npm-install",
  DebugServiceStart = "debug-service-start",
  DebugService = "debug-service",
  DebugPrereqsCheckM365Account = "debug-prereqs-check-m365-account",
  DebugPrereqsCheckM365AccountSignIn = "debug-prereqs-check-m365-account-sign-in",
  DebugPrereqsCheckM365Sideloading = "debug-prereqs-check-m365-sideloading",
  DebugPrereqsCheckNode = "debug-prereqs-check-node",
  DebugPrereqsCheckPorts = "debug-prereqs-check-ports",
  DebugPrereqsCheckCert = "debug-prereqs-check-cert",
  DebugPrereqsCheckDependencies = "debug-prereqs-check-dependencies",
  DebugPrereqsCheckNpmInstall = "debug-prereqs-check-npm-install",
  DebugPrereqsInstallPackages = "debug-prereqs-install-packages",
  DebugPreCheckCoreLocalDebug = "debug-precheck-core-local-debug",
  DebugTaskProvider = "debug-task-provider",
  DebugProviderResolveDebugConfiguration = "debug-provider-resolve-debug-configuration",
  DebugAllStart = "debug-all-start",
  DebugAll = "debug-all",

  AutomaticNpmInstallStart = "automatic-npm-install-start",
  AutomaticNpmInstall = "automatic-npm-install",
  ClickDisableAutomaticNpmInstall = "click-disable-automatic-npm-install",

  Survey = "survey",
  SurveyData = "survey-data",

  EditSecretStart = "edit-secret-start",
  EditSecret = "edit-secret",

  OpenManifestConfigStateStart = "open-manifest-config-state-start",
  OpenManifestConfigState = "open-manifest-config-state",

  OpenAadConfigStateStart = "open-aad-config-state-start",
  OpenAadConfigState = "open-aad-config-state",

  OpenTeamsApp = "open-teams-app",
  UpdateTeamsApp = "update-teams-app",

  CreateNewEnvironmentStart = "create-new-environment-start",
  CreateNewEnvironment = "create-new-environment",

  OpenSubscriptionInPortal = "open-subscription-in-portal",
  OpenResourceGroupInPortal = "open-resource-group-in-portal",

  ListCollaboratorStart = "list-collaborator-start",
  ListCollaborator = "list-collaborator",

  GrantPermissionStart = "grant-permission-start",
  GrantPermission = "grant-permission",

  CheckPermissionStart = "check-permission-start",
  CheckPermission = "check-permission",
  OpenSideloadingJoinM365 = "open-sideloading-joinm365",
  OpenSideloadingReadmore = "open-sideloading-readmore",

  ShowWhatIsNewNotification = "show-what-is-new-notification",
  ShowWhatIsNewContext = "show-what-is-new-context",

  ShowLocalDebugNotification = "show-local-debug-notification",
  ShowLocalPreviewNotification = "show-local-preview-notification",
  ClickLocalDebug = "click-local-debug",
  ClickLocalPreview = "click-local-preview",
  PreviewAdaptiveCard = "open-adaptivecard-preview",

  PreviewManifestFile = "preview-manifest",
  PreviewAadManifestFile = "preview-aad-manifest",

  MigrateTeamsTabAppStart = "migrate-teams-tab-app-start",
  MigrateTeamsTabApp = "migrate-teams-tab-app",
  MigrateTeamsTabAppCode = "migrate-teams-tab-app-code",
  MigrateTeamsManifestStart = "migrate-teams-manifest-start",
  MigrateTeamsManifest = "migrate-teams-manifest",

  TreeViewLocalDebug = "treeview-localdebug",

  TreeViewPreviewStart = "treeview-preview-start",
  TreeViewPreview = "treeview-preview",

  ShowOutputChannel = "show-output-channel",
  OpenFolder = "open-folder",

  // To track the effect of UX changes
  // that prevents user performing concurrent operations.
  TreeViewCommandConcurrentExecution = "treeview-command-concurrent-execution",

  Activate = "activate",
  Deactivate = "deactivate",
}

export enum TelemetryProperty {
  Component = "component",
  ProjectId = "project-id",
  CorrelationId = "correlation-id",
  AppId = "appid",
  TenantId = "tenant-id",
  UserId = "hashed-userid",
  AccountType = "account-type",
  TriggerFrom = "trigger-from",
  Success = "success",
  ErrorType = "error-type",
  ErrorCode = "error-code",
  ErrorMessage = "error-message",
  Errors = "errors",
  DebugSessionId = "session-id",
  DebugType = "type",
  DebugRequest = "request",
  DebugPort = "port",
  DebugRemote = "remote",
  DebugAppId = "debug-appid",
  DebugProjectComponents = "debug-project-components",
  DebugDevCertStatus = "debug-dev-cert-status",
  DebugCheckResults = "debug-check-results",
  DebugCheckResultsSafe = "debug-check-results-safe",
  DebugErrorCodes = "debug-error-codes",
  DebugNpmInstallName = "debug-npm-install-name",
  DebugNpmInstallAlreadyInstalled = "debug-npm-install-already-installed",
  DebugNpmInstallExitCode = "debug-npm-install-exit-code",
  DebugNpmInstallErrorMessage = "debug-npm-install-error-message",
  DebugNpmInstallNodeVersion = "debug-npm-install-node-version",
  DebugNpmInstallNpmVersion = "debug-npm-install-npm-version",
  DebugServiceName = "debug-service-name",
  DebugServiceExitCode = "debug-service-exit-code",
  DebugPrereqsDepsType = "debug-prereqs-deps-type",
  DebugFailedServices = "debug-failed-services",
  DebugPortsInUse = "debug-ports-in-use",
  DebugM365AccountStatus = "debug-m365-account-status",
  DebugIsSideloadingAllowed = "debug-is-sideloading-allowed",
  DebugConcurrentCorrelationId = "debug-concurrent-correlation-id",
  DebugConcurrentLastEventName = "debug-concurrent-last-event-name",
  Internal = "internal",
  InternalAlias = "internal-alias",
  OSArch = "os-arch",
  OSRelease = "os-release",
  SampleAppName = "sample-app-name",
  CurrentAction = "current-action",
  VideoPlayFrom = "video-play-from",
  FeatureFlags = "feature-flags",
  UpdateTeamsAppReason = "update-teams-app-reason",
  IsExistingUser = "is-existing-user",
  CollaborationState = "collaboration-state",
  Env = "env",
  SourceEnv = "sourceEnv",
  TargetEnv = "targetEnv",
  IsFromSample = "is-from-sample",
  IsSpfx = "is-spfx",
  IsM365 = "is-m365",
  IsCreatingM365 = "is-creating-m365",
  SettingsVersion = "settings-version",
  UpdateFailedFiles = "update-failed-files",
  NewProjectId = "new-project-id",
  // Used with TreeViewCommandConcurrentExecution
  RunningCommand = "running-command",
  BlockedCommand = "blocked-command",
  // Used with OpenTutorial
  TutorialName = "tutorial-name",
  DocumentationName = "documentation-name",
  // Used with Deactivate
  Timestamp = "timestamp",
<<<<<<< HEAD
  ProgrammingLanguage = "programming-language",
  HostType = "host-type",
=======
  // Used with Activate
  IsTeamsFx = "is-teamsfx",
  ActivationTime = "activation-time",
  UIDisplayTime = "ui-display-time",
  BackgroundTaskFinishTime = "background-task-finish-time",
>>>>>>> 193740e2
}

export enum TelemetryMeasurements {
  Duration = "duration",
  DebugPrecheckGapDuration = "debug-precheck-gap-duration",
  DebugServicesGapDuration = "debug-services-gap-duration",
}

export enum TelemetrySuccess {
  Yes = "yes",
  No = "no",
}

export enum TelemetryTriggerFrom {
  CommandPalette = "CommandPalette",
  TreeView = "TreeView",
  ViewTitleNavigation = "ViewTitleNavigation",
  Webview = "Webview",
  CodeLens = "CodeLens",
  EditorTitle = "EditorTitle",
  SideBar = "SideBar",
  WalkThrough = "WalkThrough",
  Notification = "Notification",
  QuickPick = "QuickPick",
  Other = "Other",
  Auto = "Auto",
  Unknow = "Unknow",
}

export enum WatchVideoFrom {
  WatchVideoBtn = "WatchVideoBtn",
  PlayBtn = "PlayBtn",
  WatchOnBrowserBtn = "WatchOnBrowserBtn",
}

export enum TelemetryErrorType {
  UserError = "user",
  SystemError = "system",
}

export enum AccountType {
  M365 = "m365",
  Azure = "azure",
}

export enum TelemetryUpdateAppReason {
  Manual = "manual",
  AfterDelay = "afterDelay",
  FocusOut = "focusOut",
}

export enum TelemetrySurveyDataProperty {
  Q1Title = "q1-title",
  Q1Result = "q1-result",
  Q2Title = "q2-title",
  Q2Result = "q2-result",
  Q3Title = "q3-title",
  Q3Result = "q3-result",
  Q4Title = "q4-title",
  Q4Result = "q4-result",
  Q5Title = "q5-title",
  Q5Result = "q5-result",
}

export enum TelemetryDebugDevCertStatus {
  Disabled = "disabled",
  AlreadyTrusted = "already-trusted",
  Trusted = "trusted",
  NotTrusted = "not-trusted",
}

export const TelemetryComponentType = "extension";<|MERGE_RESOLUTION|>--- conflicted
+++ resolved
@@ -264,16 +264,13 @@
   DocumentationName = "documentation-name",
   // Used with Deactivate
   Timestamp = "timestamp",
-<<<<<<< HEAD
   ProgrammingLanguage = "programming-language",
   HostType = "host-type",
-=======
   // Used with Activate
   IsTeamsFx = "is-teamsfx",
   ActivationTime = "activation-time",
   UIDisplayTime = "ui-display-time",
   BackgroundTaskFinishTime = "background-task-finish-time",
->>>>>>> 193740e2
 }
 
 export enum TelemetryMeasurements {
