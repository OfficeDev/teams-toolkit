// Copyright (c) Microsoft Corporation.
// Licensed under the MIT license.
export enum TelemetryEvent {
  QuickStart = "quick-start",

  Samples = "samples",

  Documentation = "documentation",

  LoginClick = "login-click",
  LoginStart = "login-start",
  Login = "login",

  SignOutStart = "sign-out-start",
  SignOut = "sign-out",

  SelectSubscription = "select-subscription",

  CreateProjectStart = "create-project-start",
  CreateProject = "create-project",

  RunIconDebugStart = "run-icon-debug-start",
  RunIconDebug = "run-icon-debug",

  AddResourceStart = "add-resource-start",
  AddResource = "add-resource",

  AddCapStart = "add-capability-start",
  AddCap = "add-capability",

  OpenManifestEditorStart = "open-manifest-editor-start",
  OpenManifestEditor = "open-manifest-editor",

  ValidateManifestStart = "validate-manifest-start",
  ValidateManifest = "validate-manifest",

  BuildStart = "build-start",
  Build = "build",

  ProvisionStart = "provision-start",
  Provision = "provision",

  DeployStart = "deploy-start",
  Deploy = "deploy",

  UpdateAadStart = "update-aad-start",
  UpdateAad = "update-aad",

  PublishStart = "publish-start",
  Publish = "publish",

  CICDGuide = "cicd-guide",

  ManageTeamsApp = "manage-teams-app",

  ManageTeamsBot = "manage-teams-bot",

  ReportIssues = "report-issues",

  OpenM365Portal = "open-m365-portal",

  OpenAzurePortal = "open-azure-portal",

  DownloadSampleStart = "download-sample-start",
  DownloadSample = "download-sample",

  WatchVideo = "watch-video",
  PauseVideo = "pause-video",

  DisplayCommands = "display-commands",

  OpenDownloadNode = "open-download-node",

  NextStep = "next-step",

  ClickQuickStartCard = "click-quick-start-card",

  DebugPreCheck = "debug-precheck",
  DebugStart = "debug-start",
  DebugStop = "debug-stop",
  DebugFAQ = "debug-faq",
  DebugNpmInstallStart = "debug-npm-install-start",
  DebugNpmInstall = "debug-npm-install",

  Survey = "survey",
  SurveyData = "survey-data",

  EditSecretStart = "edit-secret-start",
  EditSecret = "edit-secret",

  OpenTeamsApp = "open-teams-app",
  UpdateTeamsApp = "update-teams-app",

  CreateNewEnvironmentStart = "create-new-environment-start",
  CreateNewEnvironment = "create-new-environment",

  MigrateV1ProjectStart = "migrate-v1-project-start",
  MigrateV1Project = "migrate-v1-project",
  MigrateV1ProjectNotificationStart = "migrate-v1-project-notification-start",
  MigrateV1ProjectNotification = "migrate-v1-project-notification",
  OpenV1Project = "open-v1-project",

  ViewEnvironment = "view-environment",
  ActivateEnvironment = "activate-environment",

  CheckSideloading = "check-sideloading",
<<<<<<< HEAD
  OpenSideloadingReadmore = "open-sideloading-readmore",
=======

  ShowWhatIsNewNotification = "show-what-is-new-notification",
  ShowWhatIsNewContext = "show-what-is-new-context",
>>>>>>> 926191ad
}

export enum TelemetryProperty {
  Component = "component",
  ProjectId = "project-id",
  CorrelationId = "correlation-id",
  AapId = "appid",
  UserId = "hashed-userid",
  AccountType = "account-type",
  TriggerFrom = "trigger-from",
  Success = "success",
  ErrorType = "error-type",
  ErrorCode = "error-code",
  ErrorMessage = "error-message",
  DebugSessionId = "session-id",
  DebugType = "type",
  DebugRequest = "request",
  DebugPort = "port",
  DebugRemote = "remote",
  DebugAppId = "debug-appid",
  DebugNpmInstallName = "debug-npm-install-name",
  DebugNpmInstallExitCode = "debug-npm-install-exit-code",
  DebugNpmInstallErrorMessage = "debug-npm-install-error-message",
  DebugNpmInstallNodeVersion = "debug-npm-install-node-version",
  DebugNpmInstallNpmVersion = "debug-npm-install-npm-version",
  DebugFAQSelection = "debug-faq-selection",
  Internal = "internal",
  InternalAlias = "internal-alias",
  OSArch = "os-arch",
  OSRelease = "os-release",
  SampleAppName = "sample-app-name",
  CurrentAction = "current-action",
  VideoPlayFrom = "video-play-from",
  FeatureFlags = "feature-flags",
  UpdateTeamsAppReason = "update-teams-app-reason",
  IsSideloadingAllowed = "is-sideloading-allowed",
}

export enum TelemetrySuccess {
  Yes = "yes",
  No = "no",
}

export enum TelemetryTiggerFrom {
  CommandPalette = "CommandPalette",
  TreeView = "TreeView",
  Webview = "Webview",
  Other = "Other",
}

export enum WatchVideoFrom {
  WatchVideoBtn = "WatchVideoBtn",
  PlayBtn = "PlayBtn",
  WatchOnBrowserBtn = "WatchOnBrowserBtn",
}

export enum TelemetryErrorType {
  UserError = "user",
  SystemError = "system",
}

export enum AccountType {
  M365 = "m365",
  Azure = "azure",
}

export enum TelemetryUpdateAppReason {
  Manual = "manual",
  AfterDelay = "afterDelay",
  FocusOut = "focusOut",
}

export enum TelemetrySurveyDataProperty {
  Q1Title = "q1-title",
  Q1Result = "q1-result",
  Q2Title = "q2-title",
  Q2Result = "q2-result",
  Q3Title = "q3-title",
  Q3Result = "q3-result",
  Q4Title = "q4-title",
  Q4Result = "q4-result",
  Q5Title = "q5-title",
  Q5Result = "q5-result",
}

export const TelemetryComponentType = "extension";<|MERGE_RESOLUTION|>--- conflicted
+++ resolved
@@ -104,13 +104,10 @@
   ActivateEnvironment = "activate-environment",
 
   CheckSideloading = "check-sideloading",
-<<<<<<< HEAD
   OpenSideloadingReadmore = "open-sideloading-readmore",
-=======
 
   ShowWhatIsNewNotification = "show-what-is-new-notification",
   ShowWhatIsNewContext = "show-what-is-new-context",
->>>>>>> 926191ad
 }
 
 export enum TelemetryProperty {
