// Copyright (c) Microsoft Corporation.
// Licensed under the MIT license.
export enum TelemetryEvent {
  QuickStart = "quick-start",

  Samples = "samples",

  Documentation = "documentation",

  LoginClick = "login-click",
  LoginStart = "login-start",
  Login = "login",

  SignOutStart = "sign-out-start",
  SignOut = "sign-out",

  SelectSubscription = "select-subscription",

  CreateProjectStart = "create-project-start",
  CreateProject = "create-project",

  RunIconDebugStart = "run-icon-debug-start",
  RunIconDebug = "run-icon-debug",

  AddResourceStart = "add-resource-start",
  AddResource = "add-resource",

  AddCapStart = "add-capability-start",
  AddCap = "add-capability",

  OpenManifestEditorStart = "open-manifest-editor-start",
  OpenManifestEditor = "open-manifest-editor",

  ValidateManifestStart = "validate-manifest-start",
  ValidateManifest = "validate-manifest",

  BuildStart = "build-start",
  Build = "build",

  ProvisionStart = "provision-start",
  Provision = "provision",

  DeployStart = "deploy-start",
  Deploy = "deploy",

  UpdateAadStart = "update-aad-start",
  UpdateAad = "update-aad",

  PublishStart = "publish-start",
  Publish = "publish",

  CICDGuide = "cicd-guide",

  ManageTeamsApp = "manage-teams-app",

  ManageTeamsBot = "manage-teams-bot",

  ReportIssues = "report-issues",

  OpenM365Portal = "open-m365-portal",

  OpenAzurePortal = "open-azure-portal",

  DownloadSampleStart = "download-sample-start",
  DownloadSample = "download-sample",

  WatchVideo = "watch-video",
  PauseVideo = "pause-video",

  DisplayCommands = "display-commands",

  OpenDownloadNode = "open-download-node",

  NextStep = "next-step",

  ClickQuickStartCard = "click-quick-start-card",

  DebugPreCheck = "debug-precheck",
  DebugStart = "debug-start",
  DebugStop = "debug-stop",
  DebugFAQ = "debug-faq",
  DebugNpmInstallStart = "debug-npm-install-start",
  DebugNpmInstall = "debug-npm-install",

  Survey = "survey",

  EditSecretStart = "edit-secret-start",
  EditSecret = "edit-secret",

  OpenTeamsApp = "open-teams-app",
  UpdateTeamsApp = "update-teams-app",

<<<<<<< HEAD
  CreateNewEnvironment = "create-new-environment",
=======
  MigrateV1ProjectStart = "migrate-v1-project-start",
  MigrateV1Project = "migrate-v1-project",
>>>>>>> f2293b9c
}

export enum TelemetryProperty {
  Component = "component",
  ProjectId = "project-id",
  CorrelationId = "correlation-id",
  AapId = "appid",
  UserId = "hashed-userid",
  AccountType = "account-type",
  TriggerFrom = "trigger-from",
  Success = "success",
  ErrorType = "error-type",
  ErrorCode = "error-code",
  ErrorMessage = "error-message",
  DebugSessionId = "session-id",
  DebugType = "type",
  DebugRequest = "request",
  DebugPort = "port",
  DebugRemote = "remote",
  DebugAppId = "debug-appid",
  DebugNpmInstallName = "debug-npm-install-name",
  DebugNpmInstallExitCode = "debug-npm-install-exit-code",
  DebugNpmInstallErrorMessage = "debug-npm-install-error-message",
  DebugNpmInstallNodeVersion = "debug-npm-install-node-version",
  DebugNpmInstallNpmVersion = "debug-npm-install-npm-version",
  DebugFAQSelection = "debug-faq-selection",
  Internal = "internal",
  InternalAlias = "internal-alias",
  OSArch = "os-arch",
  OSRelease = "os-release",
  SampleAppName = "sample-app-name",
  CurrentAction = "current-action",
  VideoPlayFrom = "video-play-from",
}

export enum TelemetrySuccess {
  Yes = "yes",
  No = "no",
}

export enum TelemetryTiggerFrom {
  CommandPalette = "CommandPalette",
  TreeView = "TreeView",
  Webview = "Webview",
  Other = "Other",
}

export enum WatchVideoFrom {
  WatchVideoBtn = "WatchVideoBtn",
  PlayBtn = "PlayBtn",
  WatchOnBrowserBtn = "WatchOnBrowserBtn",
}

export enum TelemetryErrorType {
  UserError = "user",
  SystemError = "system",
}

export enum AccountType {
  M365 = "m365",
  Azure = "azure",
}

export const TelemetryComponentType = "extension";<|MERGE_RESOLUTION|>--- conflicted
+++ resolved
@@ -90,12 +90,10 @@
   OpenTeamsApp = "open-teams-app",
   UpdateTeamsApp = "update-teams-app",
 
-<<<<<<< HEAD
   CreateNewEnvironment = "create-new-environment",
-=======
+
   MigrateV1ProjectStart = "migrate-v1-project-start",
   MigrateV1Project = "migrate-v1-project",
->>>>>>> f2293b9c
 }
 
 export enum TelemetryProperty {
