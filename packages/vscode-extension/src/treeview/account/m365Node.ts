// Copyright (c) Microsoft Corporation.
// Licensed under the MIT license.

import * as vscode from "vscode";
<<<<<<< HEAD
=======

import { featureFlagManager, FeatureFlags as FxCoreFeatureFlags } from "@microsoft/teamsfx-core";
>>>>>>> a28454d3
import { TelemetryTriggerFrom } from "../../telemetry/extTelemetryEvents";
import { localize } from "../../utils/localizeUtils";
import { DynamicNode } from "../dynamicNode";
import { AccountItemStatus, loadingIcon, m365Icon } from "./common";
import { CopilotNode } from "./copilotNode";
import { SideloadingNode } from "./sideloadingNode";
import { featureFlagManager, FeatureFlags } from "@microsoft/teamsfx-core";

export class M365AccountNode extends DynamicNode {
  public status: AccountItemStatus;
  private sideloadingNode: SideloadingNode;
  private copilotNode: CopilotNode | undefined;

  constructor(private eventEmitter: vscode.EventEmitter<DynamicNode | undefined | void>) {
    super("", vscode.TreeItemCollapsibleState.None);
    this.status = AccountItemStatus.SignedOut;
    this.contextValue = "signinM365";
    this.sideloadingNode = new SideloadingNode(this.eventEmitter, "");
    this.copilotNode = new CopilotNode(this.eventEmitter, "");
  }

  public setSignedIn(upn: string) {
    if (this.status === AccountItemStatus.SignedIn) {
      return;
    }
    this.status = AccountItemStatus.SignedIn;
    this.label = upn;
    this.contextValue = "signedinM365";
    // refresh
    this.eventEmitter.fire(undefined);
  }

  public setSigningIn() {
    if (this.status === AccountItemStatus.SigningIn) {
      return;
    }
    this.status = AccountItemStatus.SigningIn;
    this.contextValue = "";
    // refresh
    this.eventEmitter.fire(undefined);
  }

  public setSignedOut() {
    if (this.status === AccountItemStatus.SignedOut) {
      return;
    }
    this.status = AccountItemStatus.SignedOut;
    this.contextValue = "signinM365";
    // refresh
    this.eventEmitter.fire(undefined);
  }

  public setSwitching() {
    if (this.status === AccountItemStatus.Switching) {
      return;
    }
    this.status = AccountItemStatus.Switching;
    this.contextValue = "";
    // refresh
    this.eventEmitter.fire(undefined);
  }

  public updateChecks(token: string, sideloading: boolean, copilot: boolean) {
    let refreshSideloading = false;
    let refreshCopilot = false;
    if (sideloading) {
      this.sideloadingNode.token = token;
      refreshSideloading = true;
    }
    if (
<<<<<<< HEAD
      featureFlagManager.getBooleanValue(FeatureFlags.CopilotPlugin) &&
=======
      featureFlagManager.getBooleanValue(FxCoreFeatureFlags.CopilotPlugin) &&
>>>>>>> a28454d3
      copilot &&
      this.copilotNode !== undefined
    ) {
      this.copilotNode.token = token;
      refreshCopilot = true;
    }

    // partial refresh
    if (refreshSideloading && refreshCopilot) {
      this.eventEmitter.fire(undefined);
    } else if (refreshSideloading && !refreshCopilot) {
      this.eventEmitter.fire(undefined);
    } else if (!refreshSideloading && refreshCopilot) {
      this.eventEmitter.fire(undefined);
    }
  }

  public override getChildren(): vscode.ProviderResult<DynamicNode[]> {
<<<<<<< HEAD
    return featureFlagManager.getBooleanValue(FeatureFlags.CopilotPlugin) &&
=======
    return featureFlagManager.getBooleanValue(FxCoreFeatureFlags.CopilotPlugin) &&
>>>>>>> a28454d3
      this.copilotNode !== undefined
      ? [this.sideloadingNode, this.copilotNode]
      : [this.sideloadingNode];
  }

  public override getTreeItem(): vscode.TreeItem | Promise<vscode.TreeItem> {
    this.collapsibleState = vscode.TreeItemCollapsibleState.None;
    if (this.status !== AccountItemStatus.SignedIn) {
      this.label = localize("teamstoolkit.handlers.signIn365");
      this.command = {
        title: this.label,
        command: "fx-extension.signinM365",
        arguments: [TelemetryTriggerFrom.TreeView, this],
      };
    } else if (this.sideloadingNode.token !== "") {
      this.collapsibleState = vscode.TreeItemCollapsibleState.Expanded;
    }
    this.tooltip = new vscode.MarkdownString(
      localize("teamstoolkit.accountTree.m365AccountTooltip")
    );
    if (
      this.status === AccountItemStatus.SigningIn ||
      this.status === AccountItemStatus.Switching
    ) {
      this.iconPath = loadingIcon;
      this.label =
        this.status === AccountItemStatus.Switching
          ? localize("teamstoolkit.accountTree.switchingM365")
          : localize("teamstoolkit.accountTree.signingInM365");
    } else {
      this.iconPath = m365Icon;
    }
    return this;
  }
}<|MERGE_RESOLUTION|>--- conflicted
+++ resolved
@@ -1,19 +1,14 @@
 // Copyright (c) Microsoft Corporation.
 // Licensed under the MIT license.
 
+import { featureFlagManager, FeatureFlags as FxCoreFeatureFlags } from "@microsoft/teamsfx-core";
 import * as vscode from "vscode";
-<<<<<<< HEAD
-=======
-
-import { featureFlagManager, FeatureFlags as FxCoreFeatureFlags } from "@microsoft/teamsfx-core";
->>>>>>> a28454d3
 import { TelemetryTriggerFrom } from "../../telemetry/extTelemetryEvents";
 import { localize } from "../../utils/localizeUtils";
 import { DynamicNode } from "../dynamicNode";
 import { AccountItemStatus, loadingIcon, m365Icon } from "./common";
 import { CopilotNode } from "./copilotNode";
 import { SideloadingNode } from "./sideloadingNode";
-import { featureFlagManager, FeatureFlags } from "@microsoft/teamsfx-core";
 
 export class M365AccountNode extends DynamicNode {
   public status: AccountItemStatus;
@@ -77,11 +72,7 @@
       refreshSideloading = true;
     }
     if (
-<<<<<<< HEAD
-      featureFlagManager.getBooleanValue(FeatureFlags.CopilotPlugin) &&
-=======
       featureFlagManager.getBooleanValue(FxCoreFeatureFlags.CopilotPlugin) &&
->>>>>>> a28454d3
       copilot &&
       this.copilotNode !== undefined
     ) {
@@ -100,11 +91,7 @@
   }
 
   public override getChildren(): vscode.ProviderResult<DynamicNode[]> {
-<<<<<<< HEAD
-    return featureFlagManager.getBooleanValue(FeatureFlags.CopilotPlugin) &&
-=======
     return featureFlagManager.getBooleanValue(FxCoreFeatureFlags.CopilotPlugin) &&
->>>>>>> a28454d3
       this.copilotNode !== undefined
       ? [this.sideloadingNode, this.copilotNode]
       : [this.sideloadingNode];
