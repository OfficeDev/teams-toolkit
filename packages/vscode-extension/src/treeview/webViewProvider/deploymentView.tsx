import * as React from "react";
import "./tree.scss";
import publish_dark from "../../../media/dark/publish.svg";
import publish_light from "../../../media/light/publish.svg";
import developerPortal_dark from "../../../media/dark/developerPortal.svg";
import developerPortal_light from "../../../media/light/developerPortal.svg";
import { getCurrentTheme, Theme } from "./theme";
import { TreeItem } from "./treeItem";
import { localize } from "../../utils/localizeUtils";

export class DeploymentView extends React.Component<any, any> {
  constructor(props: any) {
    super(props);
    this.state = {
      colorTheme: Theme.Dark,
      locked: false,
    };
  }

  componentDidMount() {
    window.addEventListener("message", this.receiveMessage, false);
    document.addEventListener("contextmenu", (e) => {
      e.preventDefault();
    });

    const targetNode = document.getElementsByTagName("body")[0];
    // Options for the observer (which mutations to observe)
    const config = { attributes: true };
    // Callback function to execute when mutations are observed
    const callback = (mutationsList: any) => {
      // Use traditional 'for loops' for IE 11
      for (const mutation of mutationsList) {
        if (mutation.type === "attributes") {
          const theme = getCurrentTheme(mutation);
          this.setState({
            colorTheme: theme,
          });
        }
      }
    };

    // Create an observer instance linked to the callback function
    const observer = new MutationObserver(callback);
    // Start observing the target node for configured mutations
    observer.observe(targetNode, config);
  }

  render() {
    return (
      <div>
        <TreeItem
          label="Provision in the cloud"
          tooltip={localize("teamstoolkit.commandsTreeViewProvider.provisionDescription")}
          icon="codicon codicon-type-hierarchy"
          customized={false}
          disable={this.state.locked}
          command="fx-extension.provision"
        ></TreeItem>
        <TreeItem
          label="Zip Teams metadata package"
          tooltip={localize("teamstoolkit.commandsTreeViewProvider.buildPackageDescription")}
          icon="codicon codicon-package"
          customized={false}
          disable={this.state.locked}
          command="fx-extension.build"
        ></TreeItem>
        <TreeItem
          label="Deploy to the cloud"
          tooltip={localize("teamstoolkit.commandsTreeViewProvider.deployDescription")}
          icon="codicon codicon-cloud-upload"
          customized={false}
          disable={this.state.locked}
          command="fx-extension.deploy"
        ></TreeItem>
        <TreeItem
          label="Publish to Teams"
          tooltip={localize("teamstoolkit.commandsTreeViewProvider.publishDescription")}
          icon={this.state.colorTheme === Theme.Dark ? publish_dark : publish_light}
          customized={true}
          disable={this.state.locked}
          command="fx-extension.publish"
        ></TreeItem>
        <TreeItem
          label="Add CI/CD Workflows"
          tooltip={StringResources.vsc.commandsTreeViewProvider.addCICDWorkflowsDescription}
          icon="codicon codicon-sync"
          customized={false}
          disable={false}
          command="fx-extension.addCICDWorkflows"
        ></TreeItem>
        <TreeItem
          label="Developer Portal for Teams"
          tooltip={localize("teamstoolkit.commandsTreeViewProvider.teamsDevPortalDescription")}
          icon={this.state.colorTheme === Theme.Dark ? developerPortal_dark : developerPortal_light}
          customized={true}
          disable={false}
          command="fx-extension.openAppManagement"
        ></TreeItem>
<<<<<<< HEAD
=======
        <TreeItem
          label="CI/CD guide"
          tooltip={localize("teamstoolkit.commandsTreeViewProvider.cicdGuideDescription")}
          icon="codicon codicon-sync"
          customized={false}
          disable={false}
          command="fx-extension.cicdGuide"
        ></TreeItem>
>>>>>>> 6f240f29
      </div>
    );
  }

  receiveMessage = (event: any) => {
    const message = event.data.message;

    switch (message) {
      case "lockChanged":
        this.setState({ locked: event.data.data });
        break;
      default:
        break;
    }
  };
}<|MERGE_RESOLUTION|>--- conflicted
+++ resolved
@@ -82,7 +82,7 @@
         ></TreeItem>
         <TreeItem
           label="Add CI/CD Workflows"
-          tooltip={StringResources.vsc.commandsTreeViewProvider.addCICDWorkflowsDescription}
+          tooltip={localize("teamstoolkit.commandsTreeViewProvider.addCICDWorkflowsDescription")}
           icon="codicon codicon-sync"
           customized={false}
           disable={false}
@@ -96,17 +96,6 @@
           disable={false}
           command="fx-extension.openAppManagement"
         ></TreeItem>
-<<<<<<< HEAD
-=======
-        <TreeItem
-          label="CI/CD guide"
-          tooltip={localize("teamstoolkit.commandsTreeViewProvider.cicdGuideDescription")}
-          icon="codicon codicon-sync"
-          customized={false}
-          disable={false}
-          command="fx-extension.cicdGuide"
-        ></TreeItem>
->>>>>>> 6f240f29
       </div>
     );
   }
