--- conflicted
+++ resolved
@@ -1,9 +1,6 @@
 // Copyright (c) Microsoft Corporation.
 // Licensed under the MIT license.
-<<<<<<< HEAD
 
-=======
->>>>>>> bdb3cf5e
 import * as queryString from "query-string";
 import * as vscode from "vscode";
 
