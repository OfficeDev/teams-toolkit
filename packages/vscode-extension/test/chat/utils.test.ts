import { sampleProvider } from "@microsoft/teamsfx-core";
import * as chai from "chai";
import chaiPromised from "chai-as-promised";
import * as sinon from "sinon";
import * as vscode from "vscode";
import * as utils from "../../src/chat/utils";
import { CancellationToken } from "../mocks/vsc";
import * as vscodeMocks from "../mocks/vsc";
import { Tokenizer } from "../../src/chat/tokenizer";
import {
  BaseTokensPerCompletion,
  BaseTokensPerMessage,
  BaseTokensPerName,
} from "../../src/chat/consts";

chai.use(chaiPromised);

describe("chat utils", () => {
  afterEach(() => {
    // Restore the default sandbox here
    sinon.restore();
  });

  describe("verbatimCopilotInteraction()", () => {
    const sandbox = sinon.createSandbox();

    afterEach(async () => {
      sandbox.restore();
    });

    it("outputs result from LLM", async () => {
      const asyncIterator = (async function* () {
        yield "result";
      })();
      const token = new CancellationToken();
      const chatModel: vscode.LanguageModelChat = {
        sendRequest: sandbox.stub().resolves({
          text: asyncIterator,
        }),
        id: "",
        vendor: "",
        name: "",
        family: "gpt-3.5-turbo",
        version: "",
        maxInputTokens: 0,
        countTokens: sandbox.stub(),
      };
      sandbox.stub(vscode.lm, "selectChatModels").resolves([chatModel]);
      const response = {
        markdown: sandbox.stub(),
      };

      await utils.verbatimCopilotInteraction(
        "copilot-gpt-3.5-turbo",
        [],
        response as unknown as vscode.ChatResponseStream,
        token
      );
      chai.assert.isTrue(response.markdown.calledOnceWith("result"));

      await chai.assert.isRejected(
        utils.verbatimCopilotInteraction(
          "copilot-gpt-4",
          [],
          response as unknown as vscode.ChatResponseStream,
          token
        ),
        "No chat models available for the specified family"
      );
    });
  });

  describe("getCopilotResponseAsString()", () => {
    const sandbox = sinon.createSandbox();

    afterEach(async () => {
      sandbox.restore();
    });

    it("returns result as string from LLM", async () => {
      const asyncIterator = (async function* () {
        yield "result";
      })();
      const token = new CancellationToken();
      const chatModel: vscode.LanguageModelChat = {
        sendRequest: sandbox.stub().resolves({
          text: asyncIterator,
        }),
        id: "",
        vendor: "",
        name: "",
        family: "gpt-3.5-turbo",
        version: "",
        maxInputTokens: 0,
        countTokens: sandbox.stub(),
      };
      sandbox.stub(vscode.lm, "selectChatModels").resolves([chatModel]);
      const response = {
        markdown: sandbox.stub(),
      };

      const result = await utils.getCopilotResponseAsString("copilot-gpt-3.5-turbo", [], token);
      chai.assert.equal(result, "result");

      await chai.assert.isRejected(
        utils.getCopilotResponseAsString("copilot-gpt-4", [], token),
        "No chat models available for the specified family"
      );
    });
  });

  describe("getSampleDownloadUrlInfo()", () => {
    const sandbox = sinon.createSandbox();

    afterEach(async () => {
      sandbox.restore();
    });

    it("returns download Url", async () => {
      const testDownloadUrlInfo = {
        owner: "test",
        repository: "test",
        ref: "test",
        dir: "test",
      };
      sandbox.stub(sampleProvider, "SampleCollection").get(() => {
        return Promise.resolve({
          samples: [
            {
              id: "sampleId",
              downloadUrlInfo: testDownloadUrlInfo,
            },
          ],
        });
      });
      const result = await utils.getSampleDownloadUrlInfo("sampleId");
      chai.assert.equal(result, testDownloadUrlInfo);
    });

    it("throws error if not found", async () => {
      sandbox.stub(sampleProvider, "SampleCollection").get(() => {
        return Promise.resolve({
          samples: [
            {
              id: "sampleId2",
              downloadUrlInfo: undefined,
            },
          ],
        });
      });
      chai
        .expect(utils.getSampleDownloadUrlInfo("sampleId"))
        .to.be.rejectedWith("Sample not found");
    });
  });

  describe("countMessageTokens()", () => {
    const sandbox = sinon.createSandbox();

    beforeEach(() => {
      sandbox.stub(Tokenizer.getInstance(), "tokenLength").callsFake((content): number => {
        return content.length;
      });
    });

    afterEach(() => {
      sandbox.restore();
    });

    it("count empty message", () => {
      const message = new vscodeMocks.chat.LanguageModelChatMessage(
<<<<<<< HEAD
        vscodeMocks.chat.LanguageModelChatMessageRole.System,
=======
        vscodeMocks.chat.LanguageModelChatMessageRole.User,
>>>>>>> ef0e0262
        ""
      );
      const result = utils.countMessageTokens(message);
      chai.assert.equal(result, BaseTokensPerMessage);
    });

    it("count message without name", () => {
      const message = new vscodeMocks.chat.LanguageModelChatMessage(
<<<<<<< HEAD
        vscodeMocks.chat.LanguageModelChatMessageRole.System,
=======
        vscodeMocks.chat.LanguageModelChatMessageRole.User,
>>>>>>> ef0e0262
        "testContent1"
      );
      const result = utils.countMessageTokens(message);
      chai.assert.equal(result, BaseTokensPerMessage + "testContent1".length);
    });

    it("count message with name", () => {
      const message = new vscodeMocks.chat.LanguageModelChatMessage(
        vscodeMocks.chat.LanguageModelChatMessageRole.User,
        "testContent2",
        "testName2"
      );
      const result = utils.countMessageTokens(message);
      chai.assert.equal(
        result,
        BaseTokensPerMessage + "testContent2".length + "testName2".length + BaseTokensPerName
      );
    });
  });

  describe("countMessagesTokens()", () => {
    const sandbox = sinon.createSandbox();

    beforeEach(() => {
      sandbox.stub(Tokenizer.getInstance(), "tokenLength").callsFake((content): number => {
        return content.length;
      });
    });

    afterEach(() => {
      sandbox.restore();
    });

    it("count empty messages", () => {
      const messages = [] as vscodeMocks.chat.LanguageModelChatMessage[];
      const result = utils.countMessagesTokens(messages);
      chai.assert.equal(result, BaseTokensPerCompletion);
    });

    it("count messages", () => {
      const messages = [
        new vscodeMocks.chat.LanguageModelChatMessage(
<<<<<<< HEAD
          vscodeMocks.chat.LanguageModelChatMessageRole.System,
=======
          vscodeMocks.chat.LanguageModelChatMessageRole.User,
>>>>>>> ef0e0262
          "testContent1"
        ),
        new vscodeMocks.chat.LanguageModelChatMessage(
          vscodeMocks.chat.LanguageModelChatMessageRole.User,
          "testContent2",
          "testName2"
        ),
      ];
      const result = utils.countMessagesTokens(messages);
      chai.assert.equal(
        result,
        BaseTokensPerMessage +
          "testContent1".length +
          BaseTokensPerMessage +
          "testContent2".length +
          "testName2".length +
          BaseTokensPerName +
          BaseTokensPerCompletion
      );
    });
  });
});<|MERGE_RESOLUTION|>--- conflicted
+++ resolved
@@ -169,11 +169,7 @@
 
     it("count empty message", () => {
       const message = new vscodeMocks.chat.LanguageModelChatMessage(
-<<<<<<< HEAD
-        vscodeMocks.chat.LanguageModelChatMessageRole.System,
-=======
         vscodeMocks.chat.LanguageModelChatMessageRole.User,
->>>>>>> ef0e0262
         ""
       );
       const result = utils.countMessageTokens(message);
@@ -182,11 +178,7 @@
 
     it("count message without name", () => {
       const message = new vscodeMocks.chat.LanguageModelChatMessage(
-<<<<<<< HEAD
-        vscodeMocks.chat.LanguageModelChatMessageRole.System,
-=======
         vscodeMocks.chat.LanguageModelChatMessageRole.User,
->>>>>>> ef0e0262
         "testContent1"
       );
       const result = utils.countMessageTokens(message);
@@ -229,11 +221,7 @@
     it("count messages", () => {
       const messages = [
         new vscodeMocks.chat.LanguageModelChatMessage(
-<<<<<<< HEAD
-          vscodeMocks.chat.LanguageModelChatMessageRole.System,
-=======
           vscodeMocks.chat.LanguageModelChatMessageRole.User,
->>>>>>> ef0e0262
           "testContent1"
         ),
         new vscodeMocks.chat.LanguageModelChatMessage(
