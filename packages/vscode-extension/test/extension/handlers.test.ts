--- conflicted
+++ resolved
@@ -25,15 +25,9 @@
   err,
   ok,
 } from "@microsoft/teamsfx-api";
-<<<<<<< HEAD
-import * as commonTools from "@microsoft/teamsfx-core";
-import * as globalState from "@microsoft/teamsfx-core";
-import * as projectSettingsHelper from "@microsoft/teamsfx-core";
-=======
 import * as commonTools from "@microsoft/teamsfx-core/build/common/tools";
 import * as globalState from "@microsoft/teamsfx-core/build/common/globalState";
 import * as projectSettingsHelper from "@microsoft/teamsfx-core/build/common/projectSettingsHelper";
->>>>>>> 2fc994fd
 import {
   AppDefinition,
   AppStudioClient,
