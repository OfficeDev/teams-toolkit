--- conflicted
+++ resolved
@@ -53,11 +53,8 @@
 import * as localizeUtils from "../../src/utils/localizeUtils";
 import { MockCore } from "../mocks/mockCore";
 import * as commonTools from "@microsoft/teamsfx-core/build/common/tools";
-<<<<<<< HEAD
 import mockedEnv from "mocked-env";
-=======
 import { VsCodeLogProvider } from "../../src/commonlib/log";
->>>>>>> 65a3f8b9
 
 let mockedEnvRestore: () => void;
 describe("handlers", () => {
