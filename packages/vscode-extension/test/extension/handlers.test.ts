import * as chai from "chai";
import * as fs from "fs-extra";
import * as path from "path";
import * as sinon from "sinon";
import { stubInterface } from "ts-sinon";
import * as util from "util";
import * as uuid from "uuid";
import * as vscode from "vscode";

import {
  ConfigFolderName,
  err,
  FxError,
  Inputs,
  IProgressHandler,
  ok,
  Platform,
  ProjectSettings,
  ProjectSettingsFileName,
  Result,
  StaticOptions,
  Stage,
  UserError,
  Void,
  VsCodeEnv,
  PathNotExistError,
} from "@microsoft/teamsfx-api";
import { DepsManager, DepsType } from "@microsoft/teamsfx-core/build/common/deps-checker";
import * as globalState from "@microsoft/teamsfx-core/build/common/globalState";
import { CollaborationState } from "@microsoft/teamsfx-core/build/common/permissionInterface";
import * as projectSettingsHelper from "@microsoft/teamsfx-core/build/common/projectSettingsHelper";
import { CoreHookContext } from "@microsoft/teamsfx-core/build/core/types";

import * as StringResources from "../../package.nls.json";
import { AzureAccountManager } from "../../src/commonlib/azureLogin";
import M365TokenInstance from "../../src/commonlib/m365Login";
import { SUPPORTED_SPFX_VERSION } from "../../src/constants";
import { PanelType } from "../../src/controls/PanelType";
import { WebviewPanel } from "../../src/controls/webviewPanel";
import * as debugCommonUtils from "../../src/debug/commonUtils";
import * as teamsAppInstallation from "../../src/debug/teamsAppInstallation";
import { vscodeHelper } from "../../src/debug/depsChecker/vscodeHelper";
import * as debugProvider from "../../src/debug/teamsfxDebugProvider";
import * as taskHandler from "../../src/debug/teamsfxTaskHandler";
import { ExtensionErrors } from "../../src/error";
import * as extension from "../../src/extension";
import * as globalVariables from "../../src/globalVariables";
import * as handlers from "../../src/handlers";
import { VsCodeUI } from "../../src/qm/vsc_ui";
import { ExtTelemetry } from "../../src/telemetry/extTelemetry";
import * as extTelemetryEvents from "../../src/telemetry/extTelemetryEvents";
import accountTreeViewProviderInstance from "../../src/treeview/account/accountTreeViewProvider";
import envTreeProviderInstance from "../../src/treeview/environmentTreeViewProvider";
import TreeViewManagerInstance from "../../src/treeview/treeViewManager";
import * as commonUtils from "../../src/utils/commonUtils";
import * as localizeUtils from "../../src/utils/localizeUtils";
import { MockCore } from "../mocks/mockCore";
import * as commonTools from "@microsoft/teamsfx-core/build/common/tools";
import { VsCodeLogProvider } from "../../src/commonlib/log";
import { ProgressHandler } from "../../src/progressHandler";
import { TreatmentVariableValue } from "../../src/exp/treatmentVariables";
import { assert } from "console";
import { AppStudioClient } from "@microsoft/teamsfx-core/build/component/resource/appManifest/appStudioClient";
import { AppDefinition } from "@microsoft/teamsfx-core/build/component/resource/appManifest/interfaces/appDefinition";

describe("handlers", () => {
  describe("activate()", function () {
    const sandbox = sinon.createSandbox();
    let setStatusChangeMap: any;

    beforeEach(() => {
      sandbox.stub(accountTreeViewProviderInstance, "subscribeToStatusChanges");
      sandbox.stub(vscode.extensions, "getExtension").returns(undefined);
      sandbox.stub(TreeViewManagerInstance, "getTreeView").returns(undefined);
      sandbox.stub(ExtTelemetry, "dispose");
    });

    afterEach(() => {
      sandbox.restore();
    });

    it("No globalState error", async () => {
      const result = await handlers.activate();
      chai.assert.deepEqual(result.isOk() ? result.value : result.error.name, {});
    });

    it("Valid project", async () => {
      sandbox.stub(projectSettingsHelper, "isValidProject").returns(true);
      const sendTelemetryStub = sandbox.stub(ExtTelemetry, "sendTelemetryEvent");
      const addSharedPropertyStub = sandbox.stub(ExtTelemetry, "addSharedProperty");
      const result = await handlers.activate();

      chai.assert.isTrue(addSharedPropertyStub.called);
      chai.assert.isTrue(sendTelemetryStub.calledOnceWith("open-teams-app"));
      chai.assert.deepEqual(result.isOk() ? result.value : result.error.name, {});
    });
  });

  it("getSystemInputs()", () => {
    sinon.stub(vscodeHelper, "checkerEnabled").returns(false);
    const input: Inputs = handlers.getSystemInputs();

    chai.expect(input.platform).equals(Platform.VSCode);
  });

  it("getAzureProjectConfigV3", async () => {
    const sandbox = sinon.createSandbox();
    sandbox.stub(handlers, "core").value(new MockCore());
    sandbox.stub(handlers, "getSystemInputs").returns({} as Inputs);
    const fake_config_v3 = {
      projectSettings: {
        appName: "fake_test",
        projectId: "fake_projectId",
      },
      envInfos: {},
    };
    sandbox.stub(MockCore.prototype, "getProjectConfigV3").resolves(ok(fake_config_v3));
    const res = await handlers.getAzureProjectConfigV3();
    chai.assert.exists(res?.projectSettings);
    chai.assert.equal(res?.projectSettings.appName, "fake_test");
    chai.assert.equal(res?.projectSettings.projectId, "fake_projectId");
    sandbox.restore();
  });

  it("getAzureProjectConfigV3 return undefined", async () => {
    const sandbox = sinon.createSandbox();
    sandbox.stub(handlers, "core").value(new MockCore());
    sandbox.stub(handlers, "getSystemInputs").returns({} as Inputs);
    sandbox
      .stub(MockCore.prototype, "getProjectConfigV3")
      .resolves(err(new PathNotExistError("path not exist", "fake path")));
    const res = await handlers.getAzureProjectConfigV3();
    chai.assert.isUndefined(res);
    sandbox.restore();
  });

  it("getSettingsVersion in v3", async () => {
    const sandbox = sinon.createSandbox();
    sandbox.stub(commonTools, "isV3Enabled").returns(true);
    sandbox.stub(handlers, "core").value(new MockCore());
    sandbox.stub(handlers, "getSystemInputs").returns({} as Inputs);
    sandbox
      .stub(MockCore.prototype, "getSettings")
      .resolves(ok({ version: "3.0.0" } as ProjectSettings));
    const res = await handlers.getSettingsVersion();
    chai.assert.equal(res, "3.0.0");
    sandbox.restore();
  });

  it("openBackupConfigMd", async () => {
    const workspacePath = "test";
    const filePath = path.join(workspacePath, ".backup", "backup-config-change-logs.md");

    const openTextDocument = sinon.stub(vscode.workspace, "openTextDocument").resolves();
    const executeCommand = sinon.stub(vscode.commands, "executeCommand").resolves();

    await handlers.openBackupConfigMd(workspacePath, filePath);

    chai.assert.isTrue(openTextDocument.calledOnce);
    chai.assert.isTrue(
      executeCommand.calledOnceWithExactly("markdown.showPreview", vscode.Uri.file(filePath))
    );
    openTextDocument.restore();
    executeCommand.restore();
  });

  it("addFileSystemWatcher", async () => {
    const workspacePath = "test";

    const watcher = { onDidCreate: () => ({ dispose: () => undefined }) } as any;
    const createWatcher = sinon.stub(vscode.workspace, "createFileSystemWatcher").returns(watcher);
    const listener = sinon.stub(watcher, "onDidCreate").resolves();

    handlers.addFileSystemWatcher(workspacePath);

    chai.assert.isTrue(createWatcher.calledTwice);
    chai.assert.isTrue(listener.calledTwice);
    createWatcher.restore();
    listener.restore();
  });

  describe("command handlers", function () {
    this.afterEach(() => {
      sinon.restore();
    });

    it("createNewProjectHandler()", async () => {
      const clock = sinon.useFakeTimers();

      sinon.stub(handlers, "core").value(new MockCore());
      sinon.stub(commonUtils, "isExistingTabApp").returns(Promise.resolve(false));
      const sendTelemetryEventFunc = sinon.stub(ExtTelemetry, "sendTelemetryEvent");
      sinon.stub(ExtTelemetry, "sendTelemetryErrorEvent");
      const createProject = sinon.spy(handlers.core, "createProject");
      const executeCommandFunc = sinon.stub(vscode.commands, "executeCommand");
      const globalStateUpdateStub = sinon.stub(globalState, "globalStateUpdate");
      sinon.stub(vscodeHelper, "checkerEnabled").returns(false);

      await handlers.createNewProjectHandler();

      chai.assert.isTrue(
        sendTelemetryEventFunc.calledWith(extTelemetryEvents.TelemetryEvent.CreateProjectStart)
      );
      chai.assert.isTrue(
        sendTelemetryEventFunc.calledWith(extTelemetryEvents.TelemetryEvent.CreateProject)
      );
      sinon.assert.calledOnce(createProject);
      chai.assert.isTrue(executeCommandFunc.calledOnceWith("vscode.openFolder"));
      sinon.restore();
      clock.restore();
    });

    it("provisionHandler()", async () => {
      sinon.stub(handlers, "core").value(new MockCore());
      sinon.stub(ExtTelemetry, "sendTelemetryEvent");
      sinon.stub(ExtTelemetry, "sendTelemetryErrorEvent");
      const provisionResources = sinon.spy(handlers.core, "provisionResources");
      sinon.stub(envTreeProviderInstance, "reloadEnvironments");
      sinon.stub(vscodeHelper, "checkerEnabled").returns(false);

      await handlers.provisionHandler();

      sinon.assert.calledOnce(provisionResources);
      sinon.restore();
    });

    it("deployHandler()", async () => {
      sinon.stub(handlers, "core").value(new MockCore());
      sinon.stub(ExtTelemetry, "sendTelemetryEvent");
      sinon.stub(ExtTelemetry, "sendTelemetryErrorEvent");
      const deployArtifacts = sinon.spy(handlers.core, "deployArtifacts");
      sinon.stub(vscodeHelper, "checkerEnabled").returns(false);

      await handlers.deployHandler();

      sinon.assert.calledOnce(deployArtifacts);
      sinon.restore();
    });

    it("publishHandler()", async () => {
      sinon.stub(handlers, "core").value(new MockCore());
      sinon.stub(ExtTelemetry, "sendTelemetryEvent");
      sinon.stub(ExtTelemetry, "sendTelemetryErrorEvent");
      const publishApplication = sinon.spy(handlers.core, "publishApplication");
      sinon.stub(vscodeHelper, "checkerEnabled").returns(false);

      await handlers.publishHandler();

      sinon.assert.calledOnce(publishApplication);
      sinon.restore();
    });

    it("buildPackageHandler()", async () => {
      sinon.stub(handlers, "core").value(new MockCore());
      sinon.stub(ExtTelemetry, "sendTelemetryEvent");
      const sendTelemetryErrorEvent = sinon.stub(ExtTelemetry, "sendTelemetryErrorEvent");

      await handlers.buildPackageHandler();

      // should show error for invalid project
      sinon.assert.calledOnce(sendTelemetryErrorEvent);
      sinon.restore();
    });

    it("validateManifestHandler()", async () => {
      sinon.stub(handlers, "core").value(new MockCore());
      sinon.stub(ExtTelemetry, "sendTelemetryEvent");
      const sendTelemetryErrorEvent = sinon.stub(ExtTelemetry, "sendTelemetryErrorEvent");

      await handlers.validateManifestHandler();

      sinon.assert.calledOnce(sendTelemetryErrorEvent);
      sinon.restore();
    });

    it("validateManifestHandler() - V3", async () => {
      sinon.stub(commonTools, "isV3Enabled").returns(true);
      sinon.stub(handlers, "core").value(new MockCore());
      sinon.stub(ExtTelemetry, "sendTelemetryEvent");
      sinon.stub(ExtTelemetry, "sendTelemetryErrorEvent");
      sinon.stub(localizeUtils, "localize").returns("");

      const res = await handlers.validateManifestHandler();

      chai.assert(res.isErr());
      if (res.isErr()) {
        chai.assert.equal(res.error.name, ExtensionErrors.DefaultManifestTemplateNotExistsError);
      }
      sinon.restore();
    });

    it("debugHandler()", async () => {
      const sendTelemetryEventStub = sinon.stub(ExtTelemetry, "sendTelemetryEvent");
      const executeCommandStub = sinon.stub(vscode.commands, "executeCommand");

      await handlers.debugHandler();

      sinon.assert.calledOnceWithExactly(executeCommandStub, "workbench.action.debug.start");
      sinon.assert.calledOnce(sendTelemetryEventStub);
      sinon.restore();
    });

    it("treeViewPreviewHandler()", async () => {
      sinon.stub(localizeUtils, "localize").returns("");
      sinon.stub(ExtTelemetry, "sendTelemetryEvent");
      sinon.stub(ExtTelemetry, "sendTelemetryErrorEvent");
      sinon.stub(debugCommonUtils, "getDebugConfig").resolves({ appId: "appId" });
      sinon.stub(handlers, "core").value(new MockCore());
      sinon.stub(vscodeHelper, "checkerEnabled").returns(false);

      let ignoreEnvInfo: boolean | undefined = undefined;
      let localDebugCalled = 0;
      sinon
        .stub(handlers.core, "localDebug")
        .callsFake(
          async (
            inputs: Inputs,
            ctx?: CoreHookContext | undefined
          ): Promise<Result<Void, FxError>> => {
            ignoreEnvInfo = inputs.ignoreEnvInfo;
            localDebugCalled += 1;
            return ok({});
          }
        );
      const mockProgressHandler = stubInterface<IProgressHandler>();
      sinon.stub(extension, "VS_CODE_UI").value(new VsCodeUI(<vscode.ExtensionContext>{}));
      sinon.stub(VsCodeUI.prototype, "createProgressBar").returns(mockProgressHandler);
      sinon.stub(VsCodeUI.prototype, "openUrl");
      sinon.stub(debugProvider, "generateAccountHint");

      const result = await handlers.treeViewPreviewHandler("local");

      chai.assert.isTrue(result.isOk());
    });

    it("selectTutorialsHandler()", async () => {
      sinon.stub(localizeUtils, "localize").returns("");
      sinon.stub(ExtTelemetry, "sendTelemetryEvent");
      sinon.stub(ExtTelemetry, "sendTelemetryErrorEvent");
      sinon.stub(TreatmentVariableValue, "inProductDoc").value(true);
      let tutorialOptions: StaticOptions[] = [];
      sinon.stub(extension, "VS_CODE_UI").value({
        selectOption: (options: any) => {
          tutorialOptions = options.options;
          return Promise.resolve(ok({ type: "success", result: { id: "test", data: "data" } }));
        },
        openUrl: () => Promise.resolve(ok(true)),
      });

      const result = await handlers.selectTutorialsHandler();

<<<<<<< HEAD
      chai.assert.equal(tutorialOptions.length, 6, JSON.stringify(tutorialOptions));
=======
      chai.assert.equal(tutorialOptions.length, 6);
>>>>>>> 328d16af
      chai.assert.isTrue(result.isOk());
    });
  });

  describe("runCommand()", function () {
    this.afterEach(() => {
      sinon.restore();
    });

    it("openConfigStateFile() - local", async () => {
      sinon.stub(localizeUtils, "localize").callsFake((key: string) => {
        return key;
      });

      const env = "local";
      const tmpDir = fs.mkdtempSync(path.resolve("./tmp"));

      sinon.stub(ExtTelemetry, "sendTelemetryEvent");
      sinon.stub(ExtTelemetry, "sendTelemetryErrorEvent");

      sinon.stub(globalVariables, "workspaceUri").value(vscode.Uri.file(tmpDir));
      const projectSettings: ProjectSettings = {
        appName: "myapp",
        version: "1.0.0",
        projectId: "123",
      };
      const configFolder = path.resolve(tmpDir, `.${ConfigFolderName}`, "configs");
      await fs.mkdir(configFolder, { recursive: true });
      const settingsFile = path.resolve(configFolder, ProjectSettingsFileName);
      await fs.writeJSON(settingsFile, JSON.stringify(projectSettings, null, 4));

      sinon.stub(globalVariables, "context").value({ extensionPath: path.resolve("../../") });
      sinon.stub(extension, "VS_CODE_UI").value({
        selectOption: () => Promise.resolve(ok({ type: "success", result: env })),
      });

      const res = await handlers.openConfigStateFile([{ type: "state" }]);
      await fs.remove(tmpDir);

      if (res) {
        chai.assert.isTrue(res.isErr());
        chai.assert.equal(res.error.name, ExtensionErrors.EnvStateNotFoundError);
        chai.assert.equal(
          res.error.message,
          util.format(localizeUtils.localize("teamstoolkit.handlers.localStateFileNotFound"), env)
        );
      }
    });

    it("openConfigStateFile() - env - FileNotFound", async () => {
      const env = "local";
      const tmpDir = fs.mkdtempSync(path.resolve("./tmp"));

      sinon.stub(ExtTelemetry, "sendTelemetryEvent");
      sinon.stub(ExtTelemetry, "sendTelemetryErrorEvent");

      sinon.stub(globalVariables, "workspaceUri").value(vscode.Uri.file(tmpDir));
      const projectSettings: ProjectSettings = {
        appName: "myapp",
        version: "1.0.0",
        projectId: "123",
      };
      const configFolder = path.resolve(tmpDir, `.${ConfigFolderName}`, "configs");
      await fs.mkdir(configFolder, { recursive: true });
      const settingsFile = path.resolve(configFolder, ProjectSettingsFileName);
      await fs.writeJSON(settingsFile, JSON.stringify(projectSettings, null, 4));

      sinon.stub(globalVariables, "context").value({ extensionPath: path.resolve("../../") });
      sinon.stub(extension, "VS_CODE_UI").value({
        selectOption: () => Promise.resolve(ok({ type: "success", result: env })),
      });

      const res = await handlers.openConfigStateFile([{ type: "env" }]);
      await fs.remove(tmpDir);

      if (res) {
        chai.assert.isTrue(res.isErr());
        chai.assert.equal(res.error.name, ExtensionErrors.EnvFileNotFoundError);
      }
    });

    it("openConfigStateFile() - InvalidArgs", async () => {
      const env = "local";
      const tmpDir = fs.mkdtempSync(path.resolve("./tmp"));

      sinon.stub(ExtTelemetry, "sendTelemetryEvent");
      sinon.stub(ExtTelemetry, "sendTelemetryErrorEvent");

      sinon.stub(globalVariables, "workspaceUri").value(vscode.Uri.file(tmpDir));
      const projectSettings: ProjectSettings = {
        appName: "myapp",
        version: "1.0.0",
        projectId: "123",
      };
      const configFolder = path.resolve(tmpDir, `.${ConfigFolderName}`, "configs");
      await fs.mkdir(configFolder, { recursive: true });
      const settingsFile = path.resolve(configFolder, ProjectSettingsFileName);
      await fs.writeJSON(settingsFile, JSON.stringify(projectSettings, null, 4));

      sinon.stub(globalVariables, "context").value({ extensionPath: path.resolve("../../") });
      sinon.stub(extension, "VS_CODE_UI").value({
        selectOption: () => Promise.resolve(ok({ type: "success", result: env })),
      });

      const res = await handlers.openConfigStateFile([]);
      await fs.remove(tmpDir);

      if (res) {
        chai.assert.isTrue(res.isErr());
        chai.assert.equal(res.error.name, ExtensionErrors.InvalidArgs);
      }
    });

    it("create sample with projectid", async () => {
      sinon.stub(handlers, "core").value(new MockCore());
      const sendTelemetryEvent = sinon.stub(ExtTelemetry, "sendTelemetryEvent");
      sinon.stub(ExtTelemetry, "sendTelemetryErrorEvent");
      const createProject = sinon.spy(handlers.core, "createProject");
      sinon.stub(vscode.commands, "executeCommand");
      const inputs = { projectId: uuid.v4(), platform: Platform.VSCode };
      sinon.stub(vscodeHelper, "checkerEnabled").returns(false);

      await handlers.runCommand(Stage.create, inputs);

      sinon.assert.calledOnce(createProject);
      chai.assert.isTrue(createProject.args[0][0].projectId != undefined);
      chai.assert.isTrue(sendTelemetryEvent.args[0][1]!["new-project-id"] != undefined);
    });

    it("create from scratch without projectid", async () => {
      sinon.stub(handlers, "core").value(new MockCore());
      const sendTelemetryEvent = sinon.stub(ExtTelemetry, "sendTelemetryEvent");
      sinon.stub(ExtTelemetry, "sendTelemetryErrorEvent");
      const createProject = sinon.spy(handlers.core, "createProject");
      sinon.stub(vscode.commands, "executeCommand");
      sinon.stub(vscodeHelper, "checkerEnabled").returns(true);

      await handlers.runCommand(Stage.create);

      sinon.restore();
      sinon.assert.calledOnce(createProject);
      chai.assert.isTrue(createProject.args[0][0].projectId != undefined);
      chai.assert.isTrue(sendTelemetryEvent.args[0][1]!["new-project-id"] != undefined);
    });

    it("provisionResources", async () => {
      sinon.stub(handlers, "core").value(new MockCore());
      sinon.stub(ExtTelemetry, "sendTelemetryEvent");
      sinon.stub(ExtTelemetry, "sendTelemetryErrorEvent");
      const provisionResources = sinon.spy(handlers.core, "provisionResources");
      sinon.stub(vscodeHelper, "checkerEnabled").returns(false);

      await handlers.runCommand(Stage.provision);

      sinon.restore();
      sinon.assert.calledOnce(provisionResources);
    });

    it("deployArtifacts", async () => {
      sinon.stub(handlers, "core").value(new MockCore());
      sinon.stub(ExtTelemetry, "sendTelemetryEvent");
      sinon.stub(ExtTelemetry, "sendTelemetryErrorEvent");
      const deployArtifacts = sinon.spy(handlers.core, "deployArtifacts");
      sinon.stub(vscodeHelper, "checkerEnabled").returns(false);

      await handlers.runCommand(Stage.deploy);

      sinon.restore();
      sinon.assert.calledOnce(deployArtifacts);
    });

    it("deployAadManifest", async () => {
      const sandbox = sinon.createSandbox();
      sandbox.stub(handlers, "core").value(new MockCore());
      sandbox.stub(ExtTelemetry, "sendTelemetryEvent");
      sandbox.stub(ExtTelemetry, "sendTelemetryErrorEvent");
      const deployAadManifest = sandbox.spy(handlers.core, "deployAadManifest");
      sandbox.stub(vscodeHelper, "checkerEnabled").returns(false);
      const input: Inputs = handlers.getSystemInputs();
      await handlers.runCommand(Stage.deployAad, input);

      sandbox.assert.calledOnce(deployAadManifest);
      sandbox.restore();
    });

    it("deployAadManifest happy path", async () => {
      const sandbox = sinon.createSandbox();
      sandbox.stub(ExtTelemetry, "sendTelemetryEvent");
      sandbox.stub(ExtTelemetry, "sendTelemetryErrorEvent");
      sandbox.stub(handlers.core, "deployAadManifest").resolves(ok("test_success"));
      sandbox.stub(vscodeHelper, "checkerEnabled").returns(false);
      const input: Inputs = handlers.getSystemInputs();
      const res = await handlers.runCommand(Stage.deployAad, input);
      chai.assert.isTrue(res.isOk());
      if (res.isOk()) {
        chai.assert.strictEqual(res.value, "test_success");
      }
      sandbox.restore();
    });

    it("localDebug", async () => {
      sinon.stub(handlers, "core").value(new MockCore());
      sinon.stub(ExtTelemetry, "sendTelemetryEvent");
      sinon.stub(vscodeHelper, "checkerEnabled").returns(false);

      let ignoreEnvInfo: boolean | undefined = undefined;
      let localDebugCalled = 0;
      sinon
        .stub(handlers.core, "localDebug")
        .callsFake(
          async (
            inputs: Inputs,
            ctx?: CoreHookContext | undefined
          ): Promise<Result<Void, FxError>> => {
            ignoreEnvInfo = inputs.ignoreEnvInfo;
            localDebugCalled += 1;
            return ok({});
          }
        );

      await handlers.runCommand(Stage.debug);

      sinon.restore();
      chai.expect(ignoreEnvInfo).to.equal(false);
      chai.expect(localDebugCalled).equals(1);
    });

    it("publishApplication", async () => {
      sinon.stub(handlers, "core").value(new MockCore());
      sinon.stub(ExtTelemetry, "sendTelemetryEvent");
      sinon.stub(ExtTelemetry, "sendTelemetryErrorEvent");
      const publishApplication = sinon.spy(handlers.core, "publishApplication");
      sinon.stub(vscodeHelper, "checkerEnabled").returns(false);

      await handlers.runCommand(Stage.publish);

      sinon.restore();
      sinon.assert.calledOnce(publishApplication);
    });

    it("createEnv", async () => {
      sinon.stub(handlers, "core").value(new MockCore());
      sinon.stub(ExtTelemetry, "sendTelemetryEvent");
      sinon.stub(ExtTelemetry, "sendTelemetryErrorEvent");
      const createEnv = sinon.spy(handlers.core, "createEnv");
      sinon.stub(vscode.commands, "executeCommand");
      sinon.stub(vscodeHelper, "checkerEnabled").returns(false);

      await handlers.runCommand(Stage.createEnv);

      sinon.restore();
      sinon.assert.calledOnce(createEnv);
    });
  });

  describe("detectVsCodeEnv()", function () {
    this.afterEach(() => {
      sinon.restore();
    });

    it("locally run", () => {
      const expectedResult = {
        extensionKind: vscode.ExtensionKind.UI,
        id: "",
        extensionUri: vscode.Uri.file(""),
        extensionPath: "",
        isActive: true,
        packageJSON: {},
        exports: undefined,
        activate: sinon.spy(),
      };
      const getExtension = sinon
        .stub(vscode.extensions, "getExtension")
        .callsFake((name: string) => {
          return expectedResult;
        });

      chai.expect(handlers.detectVsCodeEnv()).equals(VsCodeEnv.local);
      getExtension.restore();
    });

    it("Remotely run", () => {
      const expectedResult = {
        extensionKind: vscode.ExtensionKind.Workspace,
        id: "",
        extensionUri: vscode.Uri.file(""),
        extensionPath: "",
        isActive: true,
        packageJSON: {},
        exports: undefined,
        activate: sinon.spy(),
      };
      const getExtension = sinon
        .stub(vscode.extensions, "getExtension")
        .callsFake((name: string) => {
          return expectedResult;
        });

      chai
        .expect(handlers.detectVsCodeEnv())
        .oneOf([VsCodeEnv.remote, VsCodeEnv.codespaceVsCode, VsCodeEnv.codespaceBrowser]);
      getExtension.restore();
    });
  });

  it("openWelcomeHandler", async () => {
    const executeCommands = sinon.stub(vscode.commands, "executeCommand");
    const sendTelemetryEvent = sinon.stub(ExtTelemetry, "sendTelemetryEvent");

    await handlers.openWelcomeHandler();

    sinon.assert.calledOnceWithExactly(
      executeCommands,
      "workbench.action.openWalkthrough",
      "TeamsDevApp.ms-teams-vscode-extension#teamsToolkitGetStarted"
    );
    executeCommands.restore();
    sendTelemetryEvent.restore();
  });

  it("openSamplesHandler", async () => {
    const createOrShow = sinon.stub(WebviewPanel, "createOrShow");
    const sendTelemetryEvent = sinon.stub(ExtTelemetry, "sendTelemetryEvent");

    await handlers.openSamplesHandler();

    sinon.assert.calledOnceWithExactly(createOrShow, PanelType.SampleGallery, false);
    createOrShow.restore();
    sendTelemetryEvent.restore();
  });

  it("signOutM365", async () => {
    const signOut = sinon.stub(M365TokenInstance, "signout");
    const sendTelemetryEvent = sinon.stub(ExtTelemetry, "sendTelemetryEvent");
    sinon.stub(envTreeProviderInstance, "reloadEnvironments");

    await handlers.signOutM365(false);

    sinon.assert.calledOnce(signOut);
    signOut.restore();
    sendTelemetryEvent.restore();
  });

  it("signOutAzure", async () => {
    Object.setPrototypeOf(AzureAccountManager, sinon.stub());
    const signOut = sinon.stub(AzureAccountManager.getInstance(), "signout");
    const sendTelemetryEvent = sinon.stub(ExtTelemetry, "sendTelemetryEvent");

    await handlers.signOutAzure(false);

    sinon.assert.calledOnce(signOut);
    signOut.restore();
    sendTelemetryEvent.restore();
  });

  describe("decryptSecret", function () {
    this.afterEach(() => {
      sinon.restore();
    });
    it("successfully update secret", async () => {
      sinon.stub(globalVariables, "context").value({ extensionPath: "" });
      sinon.stub(handlers, "core").value(new MockCore());
      const sendTelemetryEvent = sinon.stub(ExtTelemetry, "sendTelemetryEvent");
      const sendTelemetryErrorEvent = sinon.stub(ExtTelemetry, "sendTelemetryErrorEvent");
      const decrypt = sinon.spy(handlers.core, "decrypt");
      const encrypt = sinon.spy(handlers.core, "encrypt");
      sinon.stub(vscode.commands, "executeCommand");
      sinon.stub(vscodeHelper, "checkerEnabled").returns(true);
      const editBuilder = sinon.spy();
      sinon.stub(vscode.window, "activeTextEditor").value({
        edit: function (callback: (eb: any) => void) {
          callback({
            replace: editBuilder,
          });
        },
      });
      sinon.stub(extension, "VS_CODE_UI").value({
        inputText: () => Promise.resolve(ok({ type: "success", result: "inputValue" })),
      });
      const range = new vscode.Range(new vscode.Position(0, 10), new vscode.Position(0, 15));

      await handlers.decryptSecret("test", range);

      sinon.assert.calledOnce(decrypt);
      sinon.assert.calledOnce(encrypt);
      sinon.assert.calledOnce(editBuilder);
      sinon.assert.calledTwice(sendTelemetryEvent);
      sinon.assert.notCalled(sendTelemetryErrorEvent);
      sinon.restore();
    });

    it("failed to update due to corrupted secret", async () => {
      sinon.stub(globalVariables, "context").value({ extensionPath: "" });
      sinon.stub(handlers, "core").value(new MockCore());
      const sendTelemetryEvent = sinon.stub(ExtTelemetry, "sendTelemetryEvent");
      const sendTelemetryErrorEvent = sinon.stub(ExtTelemetry, "sendTelemetryErrorEvent");
      const decrypt = sinon.stub(handlers.core, "decrypt");
      decrypt.returns(Promise.resolve(err(new UserError("", "fake error", ""))));
      const encrypt = sinon.spy(handlers.core, "encrypt");
      sinon.stub(vscode.commands, "executeCommand");
      sinon.stub(vscodeHelper, "checkerEnabled").returns(true);
      const editBuilder = sinon.spy();
      sinon.stub(vscode.window, "activeTextEditor").value({
        edit: function (callback: (eb: any) => void) {
          callback({
            replace: editBuilder,
          });
        },
      });
      const showMessage = sinon.stub(vscode.window, "showErrorMessage");
      const range = new vscode.Range(new vscode.Position(0, 10), new vscode.Position(0, 15));

      await handlers.decryptSecret("test", range);

      sinon.assert.calledOnce(decrypt);
      sinon.assert.notCalled(encrypt);
      sinon.assert.notCalled(editBuilder);
      sinon.assert.calledOnce(showMessage);
      sinon.assert.calledOnce(sendTelemetryEvent);
      sinon.assert.calledOnce(sendTelemetryErrorEvent);
      sinon.restore();
    });
  });

  describe("permissions", async function () {
    this.afterEach(() => {
      sinon.restore();
    });
    it("grant permission", async () => {
      sinon.restore();
      sinon.stub(handlers, "core").value(new MockCore());
      const sendTelemetryEvent = sinon.stub(ExtTelemetry, "sendTelemetryEvent");
      const sendTelemetryErrorEvent = sinon.stub(ExtTelemetry, "sendTelemetryErrorEvent");
      sinon.stub(commonUtils, "getProvisionSucceedFromEnv").resolves(true);
      sinon.stub(M365TokenInstance, "getJsonObject").resolves(
        ok({
          tid: "fake-tenant-id",
        })
      );

      sinon.stub(globalVariables, "workspaceUri").value(vscode.Uri.parse("file://fakeProjectPath"));
      sinon.stub(globalVariables, "isSPFxProject").value(false);
      sinon.stub(commonUtils, "getM365TenantFromEnv").callsFake(async (env: string) => {
        return "fake-tenant-id";
      });

      sinon.stub(MockCore.prototype, "grantPermission").returns(
        Promise.resolve(
          ok({
            state: CollaborationState.OK,
            userInfo: {
              userObjectId: "fake-user-object-id",
              userPrincipalName: "fake-user-principle-name",
            },
            permissions: [
              {
                name: "name",
                type: "type",
                resourceId: "id",
                roles: ["Owner"],
              },
            ],
          })
        )
      );
      sinon.stub(vscodeHelper, "checkerEnabled").returns(false);

      const result = await handlers.grantPermission("env");
      chai.expect(result.isOk()).equals(true);
    });

    it("grant permission with empty tenant id", async () => {
      sinon.stub(handlers, "core").value(new MockCore());
      const sendTelemetryEvent = sinon.stub(ExtTelemetry, "sendTelemetryEvent");
      const sendTelemetryErrorEvent = sinon.stub(ExtTelemetry, "sendTelemetryErrorEvent");
      sinon.stub(commonUtils, "getProvisionSucceedFromEnv").resolves(true);
      sinon.stub(M365TokenInstance, "getJsonObject").resolves(
        ok({
          tid: "fake-tenant-id",
        })
      );
      sinon.stub(commonUtils, "getM365TenantFromEnv").callsFake(async (env: string) => {
        return "";
      });

      const result = await handlers.grantPermission("env");

      if (result.isErr()) {
        throw new Error("Unexpected error: " + result.error.message);
      }

      chai.expect(result.isOk()).equals(true);
      chai.expect(result.value.state === CollaborationState.EmptyM365Tenant);
    });

    it("list collaborators", async () => {
      sinon.stub(handlers, "core").value(new MockCore());
      const sendTelemetryEvent = sinon.stub(ExtTelemetry, "sendTelemetryEvent");
      const sendTelemetryErrorEvent = sinon.stub(ExtTelemetry, "sendTelemetryErrorEvent");
      sinon.stub(commonUtils, "getProvisionSucceedFromEnv").resolves(true);
      sinon.stub(M365TokenInstance, "getJsonObject").resolves(
        ok({
          tid: "fake-tenant-id",
        })
      );
      sinon.stub(commonUtils, "getM365TenantFromEnv").callsFake(async (env: string) => {
        return "fake-tenant-id";
      });

      await handlers.listCollaborator("env");
    });

    it("list collaborators with empty tenant id", async () => {
      sinon.stub(handlers, "core").value(new MockCore());
      const sendTelemetryEvent = sinon.stub(ExtTelemetry, "sendTelemetryEvent");
      const sendTelemetryErrorEvent = sinon.stub(ExtTelemetry, "sendTelemetryErrorEvent");
      sinon.stub(commonUtils, "getProvisionSucceedFromEnv").resolves(true);
      sinon.stub(M365TokenInstance, "getJsonObject").resolves(
        ok({
          tid: "fake-tenant-id",
        })
      );
      sinon.stub(commonUtils, "getM365TenantFromEnv").callsFake(async (env: string) => {
        return "";
      });

      const showWarningMessage = sinon
        .stub(vscode.window, "showWarningMessage")
        .callsFake((message: string): any => {
          chai
            .expect(message)
            .equal(StringResources["teamstoolkit.commandsTreeViewProvider.emptyM365Tenant"]);
        });
      await handlers.listCollaborator("env");

      chai.expect(showWarningMessage.callCount).to.be.equal(1);
    });
  });

  describe("permission v3", function () {
    const sandbox = sinon.createSandbox();

    this.beforeEach(() => {
      sandbox.stub(commonTools, "isV3Enabled").returns(true);
    });

    this.afterEach(() => {
      sandbox.restore();
    });

    it("happy path: grant permission", async () => {
      sandbox.stub(handlers, "core").value(new MockCore());
      sandbox.stub(extension, "VS_CODE_UI").value({
        selectOption: () => Promise.resolve(ok({ type: "success", result: "grantPermission" })),
      });
      sandbox.stub(MockCore.prototype, "grantPermission").returns(
        Promise.resolve(
          ok({
            state: CollaborationState.OK,
            userInfo: {
              userObjectId: "fake-user-object-id",
              userPrincipalName: "fake-user-principle-name",
            },
            permissions: [
              {
                name: "name",
                type: "type",
                resourceId: "id",
                roles: ["Owner"],
              },
            ],
          })
        )
      );
      sandbox.stub(vscodeHelper, "checkerEnabled").returns(false);

      const result = await handlers.manageCollaboratorHandler();
      chai.expect(result.isOk()).equals(true);
    });

    it("happy path: list collaborator", async () => {
      sandbox.stub(handlers, "core").value(new MockCore());
      sandbox.stub(extension, "VS_CODE_UI").value({
        selectOption: () => Promise.resolve(ok({ type: "success", result: "listCollaborator" })),
      });
      sandbox.stub(MockCore.prototype, "listCollaborator").returns(
        Promise.resolve(
          ok({
            state: CollaborationState.OK,
            collaborators: [
              {
                userPrincipalName: "userPrincipalName",
                userObjectId: "userObjectId",
                isAadOwner: true,
                teamsAppResourceId: "teamsAppResourceId",
              },
            ],
          })
        )
      );
      sandbox.stub(vscodeHelper, "checkerEnabled").returns(false);
      const vscodeLogProviderInstance = VsCodeLogProvider.getInstance();
      sandbox.stub(vscodeLogProviderInstance, "outputChannel").value({
        name: "name",
        append: (value: string) => {},
        appendLine: (value: string) => {},
        replace: (value: string) => {},
        clear: () => {},
        show: (...params: any[]) => {},
        hide: () => {},
        dispose: () => {},
      });

      const result = await handlers.manageCollaboratorHandler();
      chai.expect(result.isOk()).equals(true);
    });

    it("User Cancel", async () => {
      sandbox.stub(handlers, "core").value(new MockCore());
      sandbox.stub(extension, "VS_CODE_UI").value({
        selectOption: () =>
          Promise.resolve(err(new UserError("source", "errorName", "errorMessage"))),
      });

      const result = await handlers.manageCollaboratorHandler();
      chai.expect(result.isErr()).equals(true);
    });
  });

  describe("manifest", () => {
    it("edit manifest template: local", async () => {
      sinon.restore();
      sinon.stub(ExtTelemetry, "sendTelemetryEvent");
      const openTextDocument = sinon
        .stub(vscode.workspace, "openTextDocument")
        .returns(new Promise<vscode.TextDocument>((resolve) => {}));
      sinon
        .stub(vscode.workspace, "workspaceFolders")
        .returns([{ uri: { fsPath: "c:\\manifestTestFolder" } }]);

      const args = [{ fsPath: "c:\\testPath\\manifest.local.json" }, "CodeLens"];
      await handlers.editManifestTemplate(args);
      chai.assert.isTrue(
        openTextDocument.calledOnceWith(
          "undefined/templates/appPackage/manifest.template.json" as any
        )
      );
    });

    it("edit manifest template: remote", async () => {
      sinon.restore();
      sinon.stub(ExtTelemetry, "sendTelemetryEvent");
      const openTextDocument = sinon
        .stub(vscode.workspace, "openTextDocument")
        .returns(new Promise<vscode.TextDocument>((resolve) => {}));
      sinon
        .stub(vscode.workspace, "workspaceFolders")
        .returns([{ uri: { fsPath: "c:\\manifestTestFolder" } }]);

      const args = [{ fsPath: "c:\\testPath\\manifest.dev.json" }, "CodeLens"];
      await handlers.editManifestTemplate(args);
      chai.assert.isTrue(
        openTextDocument.calledOnceWith(
          "undefined/templates/appPackage/manifest.template.json" as any
        )
      );
    });
  });

  it("downloadSample", async () => {
    const inputs: Inputs = {
      scratch: "no",
      platform: Platform.VSCode,
    };
    sinon.stub(handlers, "core").value(new MockCore());
    const createProject = sinon.spy(handlers.core, "createProject");

    await handlers.downloadSample(inputs);

    inputs.stage = Stage.create;
    chai.assert.isTrue(createProject.calledOnceWith(inputs));
  });

  it("deployAadAppManifest", async () => {
    sinon.stub(handlers, "core").value(new MockCore());
    sinon.stub(ExtTelemetry, "sendTelemetryEvent");
    sinon.stub(ExtTelemetry, "sendTelemetryErrorEvent");
    const deployArtifacts = sinon.spy(handlers.core, "deployArtifacts");
    await handlers.updateAadAppManifest([{ fsPath: "path/aad.dev.template" }, "CodeLens"]);
    sinon.assert.calledOnce(deployArtifacts);
    chai.assert.equal(deployArtifacts.getCall(0).args[0]["include-aad-manifest"], "yes");
    sinon.restore();
  });

  it("deployAadAppManifest v3", async () => {
    sinon.stub(commonTools, "isV3Enabled").returns(true);
    sinon.stub(vscodeHelper, "checkerEnabled").returns(false);
    sinon.stub(handlers, "core").value(new MockCore());
    sinon.stub(ExtTelemetry, "sendTelemetryEvent");
    sinon.stub(ExtTelemetry, "sendTelemetryErrorEvent");
    const deployAadManifest = sinon.spy(handlers.core, "deployAadManifest");
    await handlers.updateAadAppManifest([{ fsPath: "path/aad.dev.template" }, "CodeLens"]);
    sinon.assert.calledOnce(deployAadManifest);
    chai.assert.equal(deployAadManifest.getCall(0).args[0]["include-aad-manifest"], "yes");
    deployAadManifest.restore();
    sinon.restore();
  });

  it("showError", async () => {
    sinon.stub(localizeUtils, "localize").returns("");
    const showErrorMessageStub = sinon
      .stub(vscode.window, "showErrorMessage")
      .callsFake((title: string, button: any) => {
        return Promise.resolve(button);
      });
    const sendTelemetryEventStub = sinon.stub(ExtTelemetry, "sendTelemetryEvent");
    sinon.stub(vscode.commands, "executeCommand");
    const error = new UserError("test source", "test name", "test message", "test displayMessage");
    error.helpLink = "test helpLink";

    await handlers.showError(error);

    chai.assert.isTrue(
      sendTelemetryEventStub.calledWith(extTelemetryEvents.TelemetryEvent.ClickGetHelp, {
        "error-code": "test source.test name",
        "error-message": "test displayMessage",
        "help-link": "test helpLink",
      })
    );
    sinon.restore();
  });

  describe("promptSPFxUpgrade", async () => {
    it("Prompt user to upgrade toolkit when project SPFx version higher than toolkit", async () => {
      sinon.stub(globalVariables, "isSPFxProject").value(true);
      sinon.stub(globalVariables, "workspaceUri").value(vscode.Uri.file(""));
      sinon
        .stub(commonTools, "getAppSPFxVersion")
        .resolves(`1.${parseInt(SUPPORTED_SPFX_VERSION.split(".")[1]) + 1}.0`);
      const stubShowMessage = sinon.stub().resolves(ok({}));
      sinon.stub(extension, "VS_CODE_UI").value({
        showMessage: stubShowMessage,
      });

      await handlers.promptSPFxUpgrade();

      chai.assert(stubShowMessage.calledOnce);
      chai.assert.equal(stubShowMessage.args[0].length, 4);
      sinon.restore();
    });

    it("Prompt user to upgrade project when project SPFx version lower than toolkit", async () => {
      sinon.stub(globalVariables, "isSPFxProject").value(true);
      sinon.stub(globalVariables, "workspaceUri").value(vscode.Uri.file(""));
      sinon
        .stub(commonTools, "getAppSPFxVersion")
        .resolves(`1.${parseInt(SUPPORTED_SPFX_VERSION.split(".")[1]) - 1}.0`);

      const stubShowMessage = sinon.stub().resolves(ok({}));
      sinon.stub(extension, "VS_CODE_UI").value({
        showMessage: stubShowMessage,
      });

      await handlers.promptSPFxUpgrade();

      chai.assert(stubShowMessage.calledOnce);
      chai.assert.equal(stubShowMessage.args[0].length, 4);
      sinon.restore();
    });

    it("Dont show notification when project SPFx version is the same with toolkit", async () => {
      sinon.stub(globalVariables, "isSPFxProject").value(true);
      sinon.stub(globalVariables, "workspaceUri").value(vscode.Uri.file(""));
      sinon.stub(commonTools, "getAppSPFxVersion").resolves(SUPPORTED_SPFX_VERSION);
      const stubShowMessage = sinon.stub();
      sinon.stub(extension, "VS_CODE_UI").value({
        showMessage: stubShowMessage,
      });

      await handlers.promptSPFxUpgrade();

      chai.assert.equal(stubShowMessage.callCount, 0);
      sinon.restore();
    });
  });

  describe("getDotnetPathHandler", async () => {
    afterEach(() => {
      sinon.restore();
    });
    it("dotnet is installed", async () => {
      sinon.stub(DepsManager.prototype, "getStatus").resolves([
        {
          name: ".NET Core SDK",
          type: DepsType.Dotnet,
          isInstalled: true,
          command: "",
          details: {
            isLinuxSupported: false,
            installVersion: "",
            supportedVersions: [],
            binFolders: ["dotnet-bin-folder/dotnet"],
          },
        },
      ]);

      const dotnetPath = await handlers.getDotnetPathHandler();
      chai.assert.equal(dotnetPath, `${path.delimiter}dotnet-bin-folder${path.delimiter}`);
    });

    it("dotnet is not installed", async () => {
      sinon.stub(DepsManager.prototype, "getStatus").resolves([
        {
          name: ".NET Core SDK",
          type: DepsType.Dotnet,
          isInstalled: false,
          command: "",
          details: {
            isLinuxSupported: false,
            installVersion: "",
            supportedVersions: [],
            binFolders: undefined,
          },
        },
      ]);

      const dotnetPath = await handlers.getDotnetPathHandler();
      chai.assert.equal(dotnetPath, `${path.delimiter}`);
    });

    it("failed to get dotnet path", async () => {
      sinon.stub(DepsManager.prototype, "getStatus").rejects(new Error("failed to get status"));
      const dotnetPath = await handlers.getDotnetPathHandler();
      chai.assert.equal(dotnetPath, `${path.delimiter}`);
    });
  });

  describe("scaffoldFromDeveloperPortalHandler", async () => {
    beforeEach(() => {
      sinon.stub(ExtTelemetry, "sendTelemetryEvent");
      sinon.stub(ExtTelemetry, "sendTelemetryErrorEvent");
    });
    afterEach(() => {
      sinon.restore();
    });
    it("missing args", async () => {
      const progressHandler = new ProgressHandler("title", 1);
      sinon.stub(extension, "VS_CODE_UI").value(new VsCodeUI(<vscode.ExtensionContext>{}));
      const createProgressBar = sinon
        .stub(extension.VS_CODE_UI, "createProgressBar")
        .returns(progressHandler);

      const res = await handlers.scaffoldFromDeveloperPortalHandler();

      chai.assert.equal(res.isOk(), true);
      chai.assert.equal(createProgressBar.notCalled, true);
    });

    it("incorrect number of args", async () => {
      const progressHandler = new ProgressHandler("title", 1);
      sinon.stub(extension, "VS_CODE_UI").value(new VsCodeUI(<vscode.ExtensionContext>{}));
      const createProgressBar = sinon
        .stub(extension.VS_CODE_UI, "createProgressBar")
        .returns(progressHandler);

      const res = await handlers.scaffoldFromDeveloperPortalHandler([]);

      chai.assert.equal(res.isOk(), true);
      chai.assert.equal(createProgressBar.notCalled, true);
    });

    it("general error when signing in M365", async () => {
      sinon.stub(extension, "VS_CODE_UI").value(new VsCodeUI(<vscode.ExtensionContext>{}));
      const progressHandler = new ProgressHandler("title", 1);
      const startProgress = sinon.stub(progressHandler, "start").resolves();
      const endProgress = sinon.stub(progressHandler, "end").resolves();
      sinon.stub(M365TokenInstance, "signInWhenInitiatedFromTdp").throws("error1");
      const createProgressBar = sinon
        .stub(extension.VS_CODE_UI, "createProgressBar")
        .returns(progressHandler);
      const showErrorMessage = sinon.stub(vscode.window, "showErrorMessage");

      const res = await handlers.scaffoldFromDeveloperPortalHandler(["appId"]);
      chai.assert.isTrue(res.isErr());
      chai.assert.isTrue(createProgressBar.calledOnce);
      chai.assert.isTrue(startProgress.calledOnce);
      chai.assert.isTrue(endProgress.calledOnceWithExactly(false));
      chai.assert.isTrue(showErrorMessage.calledOnce);
      if (res.isErr()) {
        chai.assert.equal(res.error.name, "error1");
      }
    });

    it("error when signing M365", async () => {
      sinon.stub(extension, "VS_CODE_UI").value(new VsCodeUI(<vscode.ExtensionContext>{}));
      const progressHandler = new ProgressHandler("title", 1);
      const startProgress = sinon.stub(progressHandler, "start").resolves();
      const endProgress = sinon.stub(progressHandler, "end").resolves();
      sinon
        .stub(M365TokenInstance, "signInWhenInitiatedFromTdp")
        .resolves(err(new UserError("source", "name", "message", "displayMessage")));
      const createProgressBar = sinon
        .stub(extension.VS_CODE_UI, "createProgressBar")
        .returns(progressHandler);
      const showErrorMessage = sinon.stub(vscode.window, "showErrorMessage");

      const res = await handlers.scaffoldFromDeveloperPortalHandler(["appId"]);

      chai.assert.equal(res.isErr(), true);
      chai.assert.equal(createProgressBar.calledOnce, true);
      chai.assert.equal(startProgress.calledOnce, true);
      chai.assert.equal(endProgress.calledOnceWithExactly(false), true);
      chai.assert.equal(showErrorMessage.calledOnce, true);
    });

    it("error when signing in M365 but missing display message", async () => {
      sinon.stub(extension, "VS_CODE_UI").value(new VsCodeUI(<vscode.ExtensionContext>{}));
      const progressHandler = new ProgressHandler("title", 1);
      const startProgress = sinon.stub(progressHandler, "start").resolves();
      const endProgress = sinon.stub(progressHandler, "end").resolves();
      sinon
        .stub(M365TokenInstance, "signInWhenInitiatedFromTdp")
        .resolves(err(new UserError("source", "name", "", "")));
      const createProgressBar = sinon
        .stub(extension.VS_CODE_UI, "createProgressBar")
        .returns(progressHandler);
      const showErrorMessage = sinon.stub(vscode.window, "showErrorMessage");

      const res = await handlers.scaffoldFromDeveloperPortalHandler(["appId"]);

      chai.assert.equal(res.isErr(), true);
      chai.assert.equal(createProgressBar.calledOnce, true);
      chai.assert.equal(startProgress.calledOnce, true);
      chai.assert.equal(endProgress.calledOnceWithExactly(false), true);
      chai.assert.equal(showErrorMessage.calledOnce, true);
    });

    it("failed to get teams app", async () => {
      sinon.stub(extension, "VS_CODE_UI").value(new VsCodeUI(<vscode.ExtensionContext>{}));
      const progressHandler = new ProgressHandler("title", 1);
      const startProgress = sinon.stub(progressHandler, "start").resolves();
      const endProgress = sinon.stub(progressHandler, "end").resolves();
      sinon.stub(M365TokenInstance, "signInWhenInitiatedFromTdp").resolves(ok("token"));
      const createProgressBar = sinon
        .stub(extension.VS_CODE_UI, "createProgressBar")
        .returns(progressHandler);
      sinon.stub(handlers, "core").value(new MockCore());
      sinon.stub(commonUtils, "isExistingTabApp").returns(Promise.resolve(false));
      sinon.stub(vscode.commands, "executeCommand");
      sinon.stub(globalState, "globalStateUpdate");
      sinon.stub(vscodeHelper, "checkerEnabled").returns(false);
      const getApp = sinon.stub(AppStudioClient, "getApp").throws("error");

      const res = await handlers.scaffoldFromDeveloperPortalHandler(["appId"]);

      chai.assert.isTrue(res.isErr());
      chai.assert.isTrue(getApp.calledOnce);
      chai.assert.isTrue(createProgressBar.calledOnce);
      chai.assert.isTrue(startProgress.calledOnce);
      chai.assert.isTrue(endProgress.calledOnceWithExactly(true));
    });

    it("happy path", async () => {
      sinon.stub(extension, "VS_CODE_UI").value(new VsCodeUI(<vscode.ExtensionContext>{}));
      const progressHandler = new ProgressHandler("title", 1);
      const startProgress = sinon.stub(progressHandler, "start").resolves();
      const endProgress = sinon.stub(progressHandler, "end").resolves();
      sinon.stub(M365TokenInstance, "signInWhenInitiatedFromTdp").resolves(ok("token"));
      const createProgressBar = sinon
        .stub(extension.VS_CODE_UI, "createProgressBar")
        .returns(progressHandler);
      sinon.stub(handlers, "core").value(new MockCore());
      sinon.stub(commonUtils, "isExistingTabApp").returns(Promise.resolve(false));
      const createProject = sinon.spy(handlers.core, "createProject");
      sinon.stub(vscode.commands, "executeCommand");
      sinon.stub(globalState, "globalStateUpdate");
      sinon.stub(vscodeHelper, "checkerEnabled").returns(false);
      const appDefinition: AppDefinition = {
        teamsAppId: "mock-id",
      };
      sinon.stub(AppStudioClient, "getApp").resolves(appDefinition);

      const res = await handlers.scaffoldFromDeveloperPortalHandler(["appId", "testuser"]);

      chai.assert.equal(createProject.args[0][0].teamsAppFromTdp.teamsAppId, "mock-id");
      chai.assert.isTrue(res.isOk());
      chai.assert.isTrue(createProgressBar.calledOnce);
      chai.assert.isTrue(startProgress.calledOnce);
      chai.assert.isTrue(endProgress.calledOnceWithExactly(true));
    });
  });

  describe("publishInDeveloperPortalHandler", async () => {
    afterEach(() => {
      sinon.restore();
    });

    it("publish in developer portal", async () => {
      sinon.stub(handlers, "core").value(new MockCore());
      const publish = sinon.spy(handlers.core, "publishInDeveloperPortal");
      sinon.stub(ExtTelemetry, "sendTelemetryEvent");
      sinon.stub(ExtTelemetry, "sendTelemetryErrorEvent");
      sinon.stub(vscode.commands, "executeCommand");
      sinon.stub(vscodeHelper, "checkerEnabled").returns(false);

      const res = await handlers.publishInDeveloperPortalHandler();
      if (res.isErr()) {
        console.log(res.error);
      }
      chai.assert.isTrue(publish.calledOnce);
    });
  });

  describe("installAppInTeams", () => {
    beforeEach(() => {
      sinon.stub(globalVariables, "workspaceUri").value(vscode.Uri.file("path"));
    });

    afterEach(() => {
      sinon.restore();
    });

    it("v3: happ path", async () => {
      sinon.stub(commonTools, "isV3Enabled").returns(true);
      sinon.stub(debugCommonUtils, "getV3TeamsAppId").returns(Promise.resolve("appId"));
      sinon
        .stub(teamsAppInstallation, "showInstallAppInTeamsMessage")
        .returns(Promise.resolve(true));
      const result = await handlers.installAppInTeams();
      chai.assert.equal(result, undefined);
    });

    it("v3: user cancel", async () => {
      sinon.stub(commonTools, "isV3Enabled").returns(true);
      sinon.stub(debugCommonUtils, "getV3TeamsAppId").returns(Promise.resolve("appId"));
      sinon
        .stub(teamsAppInstallation, "showInstallAppInTeamsMessage")
        .returns(Promise.resolve(false));
      sinon.stub(taskHandler, "terminateAllRunningTeamsfxTasks").callsFake(() => {});
      sinon.stub(debugCommonUtils, "endLocalDebugSession").callsFake(() => {});
      const result = await handlers.installAppInTeams();
      chai.assert.equal(result, "1");
    });

    it("v2: happy path", async () => {
      sinon.stub(commonTools, "isV3Enabled").returns(false);
      sinon.stub(debugCommonUtils, "getDebugConfig").returns(
        Promise.resolve({
          appId: "appId",
          env: "local",
        })
      );
      sinon
        .stub(teamsAppInstallation, "showInstallAppInTeamsMessage")
        .returns(Promise.resolve(true));
      const result = await handlers.installAppInTeams();
      chai.assert.equal(result, undefined);
    });

    it("v2: no appId", async () => {
      sinon.stub(commonTools, "isV3Enabled").returns(false);
      sinon.stub(debugCommonUtils, "getDebugConfig").returns(Promise.resolve(undefined));
      sinon.stub(handlers, "showError").callsFake(async () => {});
      sinon.stub(taskHandler, "terminateAllRunningTeamsfxTasks").callsFake(() => {});
      sinon.stub(debugCommonUtils, "endLocalDebugSession").callsFake(() => {});
      const result = await handlers.installAppInTeams();
      chai.assert.equal(result, "1");
    });
  });
});<|MERGE_RESOLUTION|>--- conflicted
+++ resolved
@@ -349,11 +349,8 @@
 
       const result = await handlers.selectTutorialsHandler();
 
-<<<<<<< HEAD
-      chai.assert.equal(tutorialOptions.length, 6, JSON.stringify(tutorialOptions));
-=======
+      chai.assert.equal(tutorialOptions.length, 7, JSON.stringify(tutorialOptions));
       chai.assert.equal(tutorialOptions.length, 6);
->>>>>>> 328d16af
       chai.assert.isTrue(result.isOk());
     });
   });
