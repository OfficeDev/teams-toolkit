/**
 * @author HuihuiWu-Microsoft <73154171+HuihuiWu-Microsoft@users.noreply.github.com>
 */
import * as chai from "chai";
import * as fs from "fs-extra";
import * as path from "path";
import * as sinon from "sinon";
import * as uuid from "uuid";
import * as vscode from "vscode";

import {
  ConfigFolderName,
  FxError,
  Inputs,
  ManifestUtil,
  OptionItem,
  Platform,
  Result,
  Stage,
  SystemError,
  UserError,
  Void,
  VsCodeEnv,
  err,
  ok,
} from "@microsoft/teamsfx-api";
import * as commonTools from "@microsoft/teamsfx-core/build/common/tools";
import * as globalState from "@microsoft/teamsfx-core/build/common/globalState";
import * as projectSettingsHelper from "@microsoft/teamsfx-core/build/common/projectSettingsHelper";
import {
  AppDefinition,
  AppStudioClient,
  CollaborationState,
  DepsManager,
  DepsType,
  FxCore,
  UnhandledError,
  UserCancelError,
  environmentManager,
  manifestUtils,
} from "@microsoft/teamsfx-core";
import commandController from "../../src/commandController";
import { AzureAccountManager } from "../../src/commonlib/azureLogin";
import { signedIn, signedOut } from "../../src/commonlib/common/constant";
import { VsCodeLogProvider } from "../../src/commonlib/log";
import M365TokenInstance from "../../src/commonlib/m365Login";
import { DeveloperPortalHomeLink, GlobalKey } from "../../src/constants";
import { PanelType } from "../../src/controls/PanelType";
import { WebviewPanel } from "../../src/controls/webviewPanel";
import * as debugCommonUtils from "../../src/debug/commonUtils";
import * as launch from "../../src/debug/launch";
import { ExtensionErrors } from "../../src/error";
import { TreatmentVariableValue } from "../../src/exp/treatmentVariables";
import * as extension from "../../src/extension";
import * as globalVariables from "../../src/globalVariables";
import * as handlers from "../../src/handlers";
import { ProgressHandler } from "../../src/progressHandler";
import { VsCodeUI } from "../../src/qm/vsc_ui";
import { ExtTelemetry } from "../../src/telemetry/extTelemetry";
import * as extTelemetryEvents from "../../src/telemetry/extTelemetryEvents";
import accountTreeViewProviderInstance from "../../src/treeview/account/accountTreeViewProvider";
import envTreeProviderInstance from "../../src/treeview/environmentTreeViewProvider";
import TreeViewManagerInstance from "../../src/treeview/treeViewManager";
import * as commonUtils from "../../src/utils/commonUtils";
import * as localizeUtils from "../../src/utils/localizeUtils";
import { ExtensionSurvey } from "../../src/utils/survey";
import { MockCore } from "../mocks/mockCore";
import VsCodeLogInstance from "../../src/commonlib/log";
<<<<<<< HEAD
import * as localPrerequisites from "../../src/debug/prerequisitesHandler";
=======
>>>>>>> ef9e92ac

describe("handlers", () => {
  describe("activate()", function () {
    const sandbox = sinon.createSandbox();

    beforeEach(() => {
      sandbox.stub(accountTreeViewProviderInstance, "subscribeToStatusChanges");
      sandbox.stub(vscode.extensions, "getExtension").returns(undefined);
      sandbox.stub(TreeViewManagerInstance, "getTreeView").returns(undefined);
      sandbox.stub(ExtTelemetry, "dispose");
    });

    afterEach(() => {
      sandbox.restore();
    });

    it("No globalState error", async () => {
      const result = await handlers.activate();
      chai.assert.deepEqual(result.isOk() ? result.value : result.error.name, {});
    });

    it("Valid project", async () => {
      sandbox.stub(projectSettingsHelper, "isValidProject").returns(true);
      const sendTelemetryStub = sandbox.stub(ExtTelemetry, "sendTelemetryEvent");
      const addSharedPropertyStub = sandbox.stub(ExtTelemetry, "addSharedProperty");
      const setCommandIsRunningStub = sandbox.stub(globalVariables, "setCommandIsRunning");
      const lockedByOperationStub = sandbox.stub(commandController, "lockedByOperation");
      const unlockedByOperationStub = sandbox.stub(commandController, "unlockedByOperation");
      const azureAccountSetStatusChangeMapStub = sandbox.stub(
        AzureAccountManager.prototype,
        "setStatusChangeMap"
      );
      const m365AccountSetStatusChangeMapStub = sandbox.stub(
        M365TokenInstance,
        "setStatusChangeMap"
      );
      const showMessageStub = sandbox.stub(vscode.window, "showInformationMessage");
      let lockCallback: any;
      let unlockCallback: any;

      sandbox.stub(FxCore.prototype, "on").callsFake((event: string, callback: any) => {
        if (event === "lock") {
          lockCallback = callback;
        } else {
          unlockCallback = callback;
        }
      });
      azureAccountSetStatusChangeMapStub.callsFake(
        (
          name: string,
          statusChange: (
            status: string,
            token?: string,
            accountInfo?: Record<string, unknown>
          ) => Promise<void>,
          immediateCall?: boolean
        ) => {
          statusChange(signedIn).then(() => {});
          statusChange(signedOut).then(() => {});
          return Promise.resolve(true);
        }
      );
      m365AccountSetStatusChangeMapStub.callsFake(
        (
          name: string,
          tokenRequest: unknown,
          statusChange: (
            status: string,
            token?: string,
            accountInfo?: Record<string, unknown>
          ) => Promise<void>,
          immediateCall?: boolean
        ) => {
          statusChange(signedIn).then(() => {});
          statusChange(signedOut).then(() => {});
          return Promise.resolve(ok(true));
        }
      );
      const result = await handlers.activate();

      chai.assert.isTrue(addSharedPropertyStub.called);
      chai.assert.isTrue(sendTelemetryStub.calledOnceWith("open-teams-app"));
      chai.assert.deepEqual(result.isOk() ? result.value : result.error.name, {});

      lockCallback("test");
      setCommandIsRunningStub.calledOnceWith(true);
      lockedByOperationStub.calledOnceWith("test");

      unlockCallback("test");
      unlockedByOperationStub.calledOnceWith("test");

      chai.assert.isTrue(showMessageStub.called);
    });

    it("throws error", async () => {
      sandbox.stub(projectSettingsHelper, "isValidProject").returns(false);
      sandbox.stub(M365TokenInstance, "setStatusChangeMap");
      sandbox.stub(FxCore.prototype, "on").throws(new Error("test"));
      const showErrorMessageStub = sinon.stub(vscode.window, "showErrorMessage");

      const result = await handlers.activate();

      chai.assert.isTrue(result.isErr());
      chai.assert.isTrue(showErrorMessageStub.called);
    });
  });
  const sandbox = sinon.createSandbox();
  afterEach(() => {
    sandbox.restore();
  });

  it("getSystemInputs()", () => {
    const input: Inputs = handlers.getSystemInputs();

    chai.expect(input.platform).equals(Platform.VSCode);
  });

  it("getSettingsVersion", async () => {
    sandbox.stub(handlers, "core").value(new MockCore());
    sandbox.stub(handlers, "getSystemInputs").returns({} as Inputs);
    sandbox
      .stub(MockCore.prototype, "projectVersionCheck")
      .resolves(ok({ currentVersion: "3.0.0" }));
    const res = await handlers.getSettingsVersion();
    chai.assert.equal(res, "3.0.0");
  });

  it("addFileSystemWatcher detect SPFx project", async () => {
    const workspacePath = "test";
    const isValidProject = sandbox.stub(projectSettingsHelper, "isValidProject").returns(true);

    const watcher = {
      onDidCreate: () => ({ dispose: () => undefined }),
      onDidChange: () => ({ dispose: () => undefined }),
      onDidDelete: () => ({ dispose: () => undefined }),
    } as any;
    const createWatcher = sandbox
      .stub(vscode.workspace, "createFileSystemWatcher")
      .returns(watcher);
    const createListener = sandbox.stub(watcher, "onDidCreate").resolves();
    const changeListener = sandbox.stub(watcher, "onDidChange").resolves();
    const deleteListener = sandbox.stub(watcher, "onDidDelete").resolves();
    const sendTelemetryEventFunc = sandbox
      .stub(ExtTelemetry, "sendTelemetryEvent")
      .callsFake(() => {});

    handlers.addFileSystemWatcher(workspacePath);

    chai.assert.equal(createWatcher.callCount, 2);
    chai.assert.equal(createListener.callCount, 2);
    chai.assert.isTrue(changeListener.calledTwice);
  });

  it("addFileSystemWatcher in invalid project", async () => {
    const workspacePath = "test";
    const isValidProject = sandbox.stub(projectSettingsHelper, "isValidProject").returns(false);

    const watcher = {
      onDidCreate: () => ({ dispose: () => undefined }),
      onDidChange: () => ({ dispose: () => undefined }),
    } as any;
    const createWatcher = sandbox
      .stub(vscode.workspace, "createFileSystemWatcher")
      .returns(watcher);
    const createListener = sandbox.stub(watcher, "onDidCreate").resolves();
    const changeListener = sandbox.stub(watcher, "onDidChange").resolves();

    handlers.addFileSystemWatcher(workspacePath);

    chai.assert.isTrue(createWatcher.notCalled);
    chai.assert.isTrue(createListener.notCalled);
    chai.assert.isTrue(changeListener.notCalled);
  });

  it("sendSDKVersionTelemetry", async () => {
    const filePath = "test/package-lock.json";

    const readJsonFunc = sandbox.stub(fs, "readJson").resolves();
    const sendTelemetryEventFunc = sandbox.stub(ExtTelemetry, "sendTelemetryEvent");

    handlers.sendSDKVersionTelemetry(filePath);

    chai.assert.isTrue(readJsonFunc.calledOnce);
  });

  it("updateAutoOpenGlobalKey", async () => {
    sandbox.stub(commonUtils, "isTriggerFromWalkThrough").returns(true);
    const globalStateUpdateStub = sinon.stub(globalState, "globalStateUpdate");

    await handlers.updateAutoOpenGlobalKey(false, false, vscode.Uri.file("test"), [
      { type: "type", content: "content" },
    ]);

    chai.assert.isTrue(globalStateUpdateStub.calledThrice);
  });

  describe("command handlers", function () {
    this.afterEach(() => {
      sinon.restore();
    });

    it("createNewProjectHandler()", async () => {
      const clock = sinon.useFakeTimers();

      sinon.stub(handlers, "core").value(new MockCore());
      const sendTelemetryEventFunc = sinon.stub(ExtTelemetry, "sendTelemetryEvent");
      sinon.stub(ExtTelemetry, "sendTelemetryErrorEvent");
      const createProject = sinon.spy(handlers.core, "createProject");
      const executeCommandFunc = sinon.stub(vscode.commands, "executeCommand");

      await handlers.createNewProjectHandler();

      chai.assert.isTrue(
        sendTelemetryEventFunc.calledWith(extTelemetryEvents.TelemetryEvent.CreateProjectStart)
      );
      chai.assert.isTrue(
        sendTelemetryEventFunc.calledWith(extTelemetryEvents.TelemetryEvent.CreateProject)
      );
      sinon.assert.calledOnce(createProject);
      chai.assert.isTrue(executeCommandFunc.calledOnceWith("vscode.openFolder"));
      sinon.restore();
      clock.restore();
    });

    it("provisionHandler()", async () => {
      sinon.stub(handlers, "core").value(new MockCore());
      sinon.stub(ExtTelemetry, "sendTelemetryEvent");
      sinon.stub(ExtTelemetry, "sendTelemetryErrorEvent");
      const provisionResources = sinon.spy(handlers.core, "provisionResources");
      sinon.stub(envTreeProviderInstance, "reloadEnvironments");

      await handlers.provisionHandler();

      sinon.assert.calledOnce(provisionResources);
      sinon.restore();
    });

    it("deployHandler()", async () => {
      sinon.stub(handlers, "core").value(new MockCore());
      sinon.stub(ExtTelemetry, "sendTelemetryEvent");
      sinon.stub(ExtTelemetry, "sendTelemetryErrorEvent");
      const deployArtifacts = sinon.spy(handlers.core, "deployArtifacts");

      await handlers.deployHandler();

      sinon.assert.calledOnce(deployArtifacts);
      sinon.restore();
    });

    it("publishHandler()", async () => {
      sinon.stub(handlers, "core").value(new MockCore());
      sinon.stub(ExtTelemetry, "sendTelemetryEvent");
      sinon.stub(ExtTelemetry, "sendTelemetryErrorEvent");
      const publishApplication = sinon.spy(handlers.core, "publishApplication");

      await handlers.publishHandler();

      sinon.assert.calledOnce(publishApplication);
      sinon.restore();
    });

    it("buildPackageHandler()", async () => {
      sinon.stub(handlers, "core").value(new MockCore());
      sinon.stub(ExtTelemetry, "sendTelemetryEvent");
      const sendTelemetryErrorEvent = sinon.stub(ExtTelemetry, "sendTelemetryErrorEvent");

      await handlers.buildPackageHandler();

      // should show error for invalid project
      sinon.assert.calledOnce(sendTelemetryErrorEvent);
      sinon.restore();
    });

    it("validateManifestHandler() - app package", async () => {
      sinon.stub(handlers, "core").value(new MockCore());
      sinon.stub(ExtTelemetry, "sendTelemetryEvent");
      sinon.stub(ExtTelemetry, "sendTelemetryErrorEvent");
      sinon.stub(localizeUtils, "localize").returns("");
      sinon.stub(projectSettingsHelper, "isValidProject").returns(true);
      sinon.stub(handlers, "getSystemInputs").returns({} as Inputs);
      const validateApplication = sinon.spy(handlers.core, "validateApplication");

      sinon.stub(extension, "VS_CODE_UI").value({
        selectOption: () => {
          return Promise.resolve(ok({ type: "success", result: "validateAgainstPackage" }));
        },
      });

      await handlers.validateManifestHandler();
      sinon.assert.calledOnce(validateApplication);
    });

    it("copilotPluginAddAPIHandler()", async () => {
      sinon.stub(handlers, "core").value(new MockCore());
      const addAPIHanlder = sinon.spy(handlers.core, "copilotPluginAddAPI");
      const args = [
        {
          fsPath: "manifest.json",
        },
      ];

      await handlers.copilotPluginAddAPIHandler(args);

      sinon.assert.calledOnce(addAPIHanlder);
    });

    it("treeViewPreviewHandler() - previewWithManifest error", async () => {
      sinon.stub(localizeUtils, "localize").returns("");
      sinon.stub(ExtTelemetry, "sendTelemetryEvent");
      sinon.stub(ExtTelemetry, "sendTelemetryErrorEvent");
      sandbox.stub(handlers, "getSystemInputs").returns({} as Inputs);
      sinon.stub(handlers, "core").value(new MockCore());
      sinon.stub(handlers.core, "previewWithManifest").resolves(err({ foo: "bar" } as any));

      const result = await handlers.treeViewPreviewHandler("dev");

      chai.assert.isTrue(result.isErr());
    });

    it("treeViewPreviewHandler() - happy path", async () => {
      sinon.stub(localizeUtils, "localize").returns("");
      sinon.stub(ExtTelemetry, "sendTelemetryEvent");
      sinon.stub(ExtTelemetry, "sendTelemetryErrorEvent");
      sandbox.stub(handlers, "getSystemInputs").returns({} as Inputs);
      sinon.stub(handlers, "core").value(new MockCore());
      sinon.stub(handlers.core, "previewWithManifest").resolves(ok("test-url"));
      sandbox.stub(launch, "openHubWebClient").resolves();

      const result = await handlers.treeViewPreviewHandler("dev");

      chai.assert.isTrue(result.isOk());
    });

    it("selectTutorialsHandler()", async () => {
      sinon.stub(localizeUtils, "localize").returns("");
      sinon.stub(ExtTelemetry, "sendTelemetryEvent");
      sinon.stub(ExtTelemetry, "sendTelemetryErrorEvent");
      sinon.stub(TreatmentVariableValue, "inProductDoc").value(true);
      sinon.stub(globalVariables, "isSPFxProject").value(false);
      let tutorialOptions: OptionItem[] = [];
      sinon.stub(extension, "VS_CODE_UI").value({
        selectOption: (options: any) => {
          tutorialOptions = options.options;
          return Promise.resolve(ok({ type: "success", result: { id: "test", data: "data" } }));
        },
        openUrl: () => Promise.resolve(ok(true)),
      });

      const result = await handlers.selectTutorialsHandler();

      chai.assert.equal(tutorialOptions.length, 17);
      chai.assert.isTrue(result.isOk());
      chai.assert.equal(tutorialOptions[1].data, "https://aka.ms/teamsfx-notification-new");
    });

    it("selectTutorialsHandler() for SPFx projects - v3", async () => {
      sinon.stub(localizeUtils, "localize").returns("");
      sinon.stub(ExtTelemetry, "sendTelemetryEvent");
      sinon.stub(ExtTelemetry, "sendTelemetryErrorEvent");
      sinon.stub(TreatmentVariableValue, "inProductDoc").value(true);
      sinon.stub(globalVariables, "isSPFxProject").value(true);
      let tutorialOptions: OptionItem[] = [];
      sinon.stub(extension, "VS_CODE_UI").value({
        selectOption: (options: any) => {
          tutorialOptions = options.options;
          return Promise.resolve(ok({ type: "success", result: { id: "test", data: "data" } }));
        },
        openUrl: () => Promise.resolve(ok(true)),
      });

      const result = await handlers.selectTutorialsHandler();

      chai.assert.equal(tutorialOptions.length, 1);
      chai.assert.isTrue(result.isOk());
      chai.assert.equal(tutorialOptions[0].data, "https://aka.ms/teamsfx-add-cicd-new");
    });
  });

  it("openAccountHelpHandler()", async () => {
    const createOrShow = sandbox.stub(WebviewPanel, "createOrShow");
    await handlers.openAccountHelpHandler();
    sandbox.assert.calledOnceWithExactly(createOrShow, PanelType.AccountHelp);
  });

  describe("runCommand()", function () {
    this.afterEach(() => {
      sinon.restore();
    });
    it("openConfigStateFile() - InvalidArgs", async () => {
      const env = "local";
      const tmpDir = fs.mkdtempSync(path.resolve("./tmp"));

      sinon.stub(ExtTelemetry, "sendTelemetryEvent");
      sinon.stub(ExtTelemetry, "sendTelemetryErrorEvent");

      sinon.stub(globalVariables, "workspaceUri").value(vscode.Uri.file(tmpDir));
      const projectSettings: any = {
        appName: "myapp",
        version: "1.0.0",
        projectId: "123",
      };
      const configFolder = path.resolve(tmpDir, `.${ConfigFolderName}`, "configs");
      await fs.mkdir(configFolder, { recursive: true });
      const settingsFile = path.resolve(configFolder, "projectSettings.json");
      await fs.writeJSON(settingsFile, JSON.stringify(projectSettings, null, 4));

      sinon.stub(globalVariables, "context").value({ extensionPath: path.resolve("../../") });
      sinon.stub(extension, "VS_CODE_UI").value({
        selectOption: () => Promise.resolve(ok({ type: "success", result: env })),
      });

      const res = await handlers.openConfigStateFile([]);
      await fs.remove(tmpDir);

      if (res) {
        chai.assert.isTrue(res.isErr());
        chai.assert.equal(res.error.name, ExtensionErrors.InvalidArgs);
      }
    });

    it("create sample with projectid", async () => {
      sinon.stub(handlers, "core").value(new MockCore());
      const sendTelemetryEvent = sinon.stub(ExtTelemetry, "sendTelemetryEvent");
      sinon.stub(ExtTelemetry, "sendTelemetryErrorEvent");
      const createProject = sinon.spy(handlers.core, "createProject");
      sinon.stub(vscode.commands, "executeCommand");
      const inputs = { projectId: uuid.v4(), platform: Platform.VSCode };

      await handlers.runCommand(Stage.create, inputs);

      sinon.assert.calledOnce(createProject);
      chai.assert.isTrue(createProject.args[0][0].projectId != undefined);
      chai.assert.isTrue(sendTelemetryEvent.args[0][1]!["new-project-id"] != undefined);
    });

    it("create from scratch without projectid", async () => {
      sinon.stub(handlers, "core").value(new MockCore());
      const sendTelemetryEvent = sinon.stub(ExtTelemetry, "sendTelemetryEvent");
      sinon.stub(ExtTelemetry, "sendTelemetryErrorEvent");
      const createProject = sinon.spy(handlers.core, "createProject");
      sinon.stub(vscode.commands, "executeCommand");

      await handlers.runCommand(Stage.create);

      sinon.restore();
      sinon.assert.calledOnce(createProject);
      chai.assert.isTrue(createProject.args[0][0].projectId != undefined);
      chai.assert.isTrue(sendTelemetryEvent.args[0][1]!["new-project-id"] != undefined);
    });

    it("provisionResources", async () => {
      sinon.stub(handlers, "core").value(new MockCore());
      sinon.stub(ExtTelemetry, "sendTelemetryEvent");
      sinon.stub(ExtTelemetry, "sendTelemetryErrorEvent");
      const provisionResources = sinon.spy(handlers.core, "provisionResources");

      await handlers.runCommand(Stage.provision);

      sinon.restore();
      sinon.assert.calledOnce(provisionResources);
    });

    it("deployArtifacts", async () => {
      sinon.stub(handlers, "core").value(new MockCore());
      sinon.stub(ExtTelemetry, "sendTelemetryEvent");
      sinon.stub(ExtTelemetry, "sendTelemetryErrorEvent");
      const deployArtifacts = sinon.spy(handlers.core, "deployArtifacts");

      await handlers.runCommand(Stage.deploy);

      sinon.restore();
      sinon.assert.calledOnce(deployArtifacts);
    });

    it("deployAadManifest", async () => {
      const sandbox = sinon.createSandbox();
      sandbox.stub(handlers, "core").value(new MockCore());
      sandbox.stub(ExtTelemetry, "sendTelemetryEvent");
      sandbox.stub(ExtTelemetry, "sendTelemetryErrorEvent");
      const deployAadManifest = sandbox.spy(handlers.core, "deployAadManifest");
      const input: Inputs = handlers.getSystemInputs();
      await handlers.runCommand(Stage.deployAad, input);

      sandbox.assert.calledOnce(deployAadManifest);
      sandbox.restore();
    });

    it("deployAadManifest happy path", async () => {
      const sandbox = sinon.createSandbox();
      sandbox.stub(ExtTelemetry, "sendTelemetryEvent");
      sandbox.stub(ExtTelemetry, "sendTelemetryErrorEvent");
      sandbox.stub(handlers.core, "deployAadManifest").resolves(ok("test_success"));
      const input: Inputs = handlers.getSystemInputs();
      const res = await handlers.runCommand(Stage.deployAad, input);
      chai.assert.isTrue(res.isOk());
      if (res.isOk()) {
        chai.assert.strictEqual(res.value, "test_success");
      }
      sandbox.restore();
    });

    it("localDebug", async () => {
      sinon.stub(handlers, "core").value(new MockCore());
      sinon.stub(ExtTelemetry, "sendTelemetryEvent");

      let ignoreEnvInfo: boolean | undefined = undefined;
      let localDebugCalled = 0;
      sinon
        .stub(handlers.core, "localDebug")
        .callsFake(async (inputs: Inputs): Promise<Result<Void, FxError>> => {
          ignoreEnvInfo = inputs.ignoreEnvInfo;
          localDebugCalled += 1;
          return ok({});
        });

      await handlers.runCommand(Stage.debug);

      sinon.restore();
      chai.expect(ignoreEnvInfo).to.equal(false);
      chai.expect(localDebugCalled).equals(1);
    });

    it("publishApplication", async () => {
      sinon.stub(handlers, "core").value(new MockCore());
      sinon.stub(ExtTelemetry, "sendTelemetryEvent");
      sinon.stub(ExtTelemetry, "sendTelemetryErrorEvent");
      const publishApplication = sinon.spy(handlers.core, "publishApplication");

      await handlers.runCommand(Stage.publish);

      sinon.restore();
      sinon.assert.calledOnce(publishApplication);
    });

    it("createEnv", async () => {
      sinon.stub(handlers, "core").value(new MockCore());
      sinon.stub(ExtTelemetry, "sendTelemetryEvent");
      sinon.stub(ExtTelemetry, "sendTelemetryErrorEvent");
      const createEnv = sinon.spy(handlers.core, "createEnv");
      sinon.stub(vscode.commands, "executeCommand");

      await handlers.runCommand(Stage.createEnv);

      sinon.restore();
      sinon.assert.calledOnce(createEnv);
    });
  });

  describe("detectVsCodeEnv()", function () {
    this.afterEach(() => {
      sinon.restore();
    });

    it("locally run", () => {
      const expectedResult = {
        extensionKind: vscode.ExtensionKind.UI,
        id: "",
        extensionUri: vscode.Uri.file(""),
        extensionPath: "",
        isActive: true,
        packageJSON: {},
        exports: undefined,
        activate: sinon.spy(),
      };
      const getExtension = sinon
        .stub(vscode.extensions, "getExtension")
        .callsFake((name: string) => {
          return expectedResult;
        });

      chai.expect(handlers.detectVsCodeEnv()).equals(VsCodeEnv.local);
      getExtension.restore();
    });

    it("Remotely run", () => {
      const expectedResult = {
        extensionKind: vscode.ExtensionKind.Workspace,
        id: "",
        extensionUri: vscode.Uri.file(""),
        extensionPath: "",
        isActive: true,
        packageJSON: {},
        exports: undefined,
        activate: sinon.spy(),
      };
      const getExtension = sinon
        .stub(vscode.extensions, "getExtension")
        .callsFake((name: string) => {
          return expectedResult;
        });

      chai
        .expect(handlers.detectVsCodeEnv())
        .oneOf([VsCodeEnv.remote, VsCodeEnv.codespaceVsCode, VsCodeEnv.codespaceBrowser]);
      getExtension.restore();
    });
  });

  it("openWelcomeHandler", async () => {
    const executeCommands = sandbox.stub(vscode.commands, "executeCommand");
    const sendTelemetryEvent = sandbox.stub(ExtTelemetry, "sendTelemetryEvent");

    await handlers.openWelcomeHandler();

    sandbox.assert.calledOnceWithExactly(
      executeCommands,
      "workbench.action.openWalkthrough",
      "TeamsDevApp.ms-teams-vscode-extension#teamsToolkitGetStarted"
    );
  });

  it("openSurveyHandler", async () => {
    const sendTelemetryEvent = sandbox.stub(ExtTelemetry, "sendTelemetryEvent");
    const openLink = sandbox.stub(ExtensionSurvey.getInstance(), "openSurveyLink");
    sandbox.stub(localizeUtils, "getDefaultString").returns("test");

    await handlers.openSurveyHandler([extTelemetryEvents.TelemetryTriggerFrom.TreeView]);
    chai.assert.isTrue(sendTelemetryEvent.calledOnce);
    chai.assert.isTrue(openLink.calledOnce);
  });

  it("openSamplesHandler", async () => {
    const createOrShow = sandbox.stub(WebviewPanel, "createOrShow");
    const sendTelemetryEvent = sandbox.stub(ExtTelemetry, "sendTelemetryEvent");

    await handlers.openSamplesHandler();

    sandbox.assert.calledOnceWithExactly(createOrShow, PanelType.SampleGallery, false);
  });

  it("openReadMeHandler", async () => {
    sandbox.stub(ExtTelemetry, "sendTelemetryEvent");
    sandbox.stub(globalVariables, "isTeamsFxProject").value(true);
    const executeCommands = sandbox.stub(vscode.commands, "executeCommand");
    sandbox
      .stub(vscode.workspace, "workspaceFolders")
      .value([{ uri: { fsPath: "readmeTestFolder" } }]);
    sandbox.stub(fs, "pathExists").resolves(true);
    const openTextDocumentStub = sandbox
      .stub(vscode.workspace, "openTextDocument")
      .resolves({} as any as vscode.TextDocument);

    await handlers.openReadMeHandler([extTelemetryEvents.TelemetryTriggerFrom.Auto]);

    chai.assert.isTrue(openTextDocumentStub.calledOnce);
    chai.assert.isTrue(executeCommands.calledOnce);
  });

  it("openReadMeHandler - create project", async () => {
    sandbox.stub(ExtTelemetry, "sendTelemetryEvent");
    sandbox.stub(globalVariables, "isTeamsFxProject").value(false);
    sandbox.stub(handlers, "core").value(undefined);
    const showMessageStub = sandbox
      .stub(vscode.window, "showInformationMessage")
      .callsFake(
        (title: string, options: vscode.MessageOptions, ...items: vscode.MessageItem[]) => {
          return Promise.resolve({
            title: "Yes",
            run: (options as any).run,
          } as vscode.MessageItem);
        }
      );
    await handlers.openReadMeHandler([extTelemetryEvents.TelemetryTriggerFrom.Auto]);

    chai.assert.isTrue(showMessageStub.calledOnce);
  });

  it("openReadMeHandler - open folder", async () => {
    sandbox.stub(ExtTelemetry, "sendTelemetryEvent");
    sandbox.stub(globalVariables, "isTeamsFxProject").value(false);
    sandbox.stub(handlers, "core").value(undefined);
    const executeCommandStub = sandbox.stub(vscode.commands, "executeCommand");
    const showMessageStub = sandbox
      .stub(vscode.window, "showInformationMessage")
      .callsFake(
        (title: string, options: vscode.MessageOptions, ...items: vscode.MessageItem[]) => {
          return Promise.resolve({
            title: "Yes",
            run: (items[0] as any).run,
          } as vscode.MessageItem);
        }
      );
    await handlers.openReadMeHandler([extTelemetryEvents.TelemetryTriggerFrom.Auto]);

    chai.assert.isTrue(executeCommandStub.calledOnce);
  });

  it("openReadMeHandler - function notification bot template", async () => {
    sandbox.stub(ExtTelemetry, "sendTelemetryEvent");
    sandbox.stub(globalVariables, "isTeamsFxProject").value(true);
    sandbox
      .stub(vscode.workspace, "workspaceFolders")
      .value([{ uri: { fsPath: "readmeTestFolder" } }]);
    sandbox.stub(TreatmentVariableValue, "inProductDoc").value(true);
    sandbox.stub(fs, "pathExists").resolves(true);
    sandbox.stub(fs, "readFile").resolves(Buffer.from("## Get Started with the Notification bot"));
    const createOrShow = sandbox.stub(WebviewPanel, "createOrShow");

    await handlers.openReadMeHandler([extTelemetryEvents.TelemetryTriggerFrom.Auto]);

    sandbox.assert.calledOnceWithExactly(
      createOrShow,
      PanelType.FunctionBasedNotificationBotReadme
    );
  });

  it("openReadMeHandler - restify notification bot template", async () => {
    sandbox.stub(ExtTelemetry, "sendTelemetryEvent");
    sandbox.stub(globalVariables, "isTeamsFxProject").value(true);
    sandbox
      .stub(vscode.workspace, "workspaceFolders")
      .value([{ uri: { fsPath: "readmeTestFolder" } }]);
    sandbox.stub(TreatmentVariableValue, "inProductDoc").value(true);
    sandbox.stub(fs, "pathExists").resolves(true);
    sandbox
      .stub(fs, "readFile")
      .resolves(Buffer.from("## Get Started with the Notification bot restify"));
    const createOrShow = sandbox.stub(WebviewPanel, "createOrShow");

    await handlers.openReadMeHandler([extTelemetryEvents.TelemetryTriggerFrom.Auto]);

    sandbox.assert.calledOnceWithExactly(
      createOrShow,
      PanelType.RestifyServerNotificationBotReadme
    );
  });

  it("signOutM365", async () => {
    const signOut = sandbox.stub(M365TokenInstance, "signout").resolves(true);
    const sendTelemetryEvent = sandbox.stub(ExtTelemetry, "sendTelemetryEvent");
    sandbox.stub(envTreeProviderInstance, "reloadEnvironments");

    await handlers.signOutM365(false);

    sandbox.assert.calledOnce(signOut);
  });

  it("signOutAzure", async () => {
    Object.setPrototypeOf(AzureAccountManager, sandbox.stub());
    const signOut = sandbox.stub(AzureAccountManager.getInstance(), "signout");
    const sendTelemetryEvent = sandbox.stub(ExtTelemetry, "sendTelemetryEvent");

    await handlers.signOutAzure(false);

    sandbox.assert.calledOnce(signOut);
  });

  describe("decryptSecret", function () {
    this.afterEach(() => {
      sinon.restore();
    });
    it("successfully update secret", async () => {
      sinon.stub(globalVariables, "context").value({ extensionPath: "" });
      sinon.stub(handlers, "core").value(new MockCore());
      const sendTelemetryEvent = sinon.stub(ExtTelemetry, "sendTelemetryEvent");
      const sendTelemetryErrorEvent = sinon.stub(ExtTelemetry, "sendTelemetryErrorEvent");
      const decrypt = sinon.spy(handlers.core, "decrypt");
      const encrypt = sinon.spy(handlers.core, "encrypt");
      sinon.stub(vscode.commands, "executeCommand");
      const editBuilder = sinon.spy();
      sinon.stub(vscode.window, "activeTextEditor").value({
        edit: function (callback: (eb: any) => void) {
          callback({
            replace: editBuilder,
          });
        },
      });
      sinon.stub(extension, "VS_CODE_UI").value({
        inputText: () => Promise.resolve(ok({ type: "success", result: "inputValue" })),
      });
      const range = new vscode.Range(new vscode.Position(0, 10), new vscode.Position(0, 15));

      await handlers.decryptSecret("test", range);

      sinon.assert.calledOnce(decrypt);
      sinon.assert.calledOnce(encrypt);
      sinon.assert.calledOnce(editBuilder);
      sinon.assert.calledTwice(sendTelemetryEvent);
      sinon.assert.notCalled(sendTelemetryErrorEvent);
      sinon.restore();
    });

    it("failed to update due to corrupted secret", async () => {
      sinon.stub(globalVariables, "context").value({ extensionPath: "" });
      sinon.stub(handlers, "core").value(new MockCore());
      const sendTelemetryEvent = sinon.stub(ExtTelemetry, "sendTelemetryEvent");
      const sendTelemetryErrorEvent = sinon.stub(ExtTelemetry, "sendTelemetryErrorEvent");
      const decrypt = sinon.stub(handlers.core, "decrypt");
      decrypt.returns(Promise.resolve(err(new UserError("", "fake error", ""))));
      const encrypt = sinon.spy(handlers.core, "encrypt");
      sinon.stub(vscode.commands, "executeCommand");
      const editBuilder = sinon.spy();
      sinon.stub(vscode.window, "activeTextEditor").value({
        edit: function (callback: (eb: any) => void) {
          callback({
            replace: editBuilder,
          });
        },
      });
      const showMessage = sinon.stub(vscode.window, "showErrorMessage");
      const range = new vscode.Range(new vscode.Position(0, 10), new vscode.Position(0, 15));

      await handlers.decryptSecret("test", range);

      sinon.assert.calledOnce(decrypt);
      sinon.assert.notCalled(encrypt);
      sinon.assert.notCalled(editBuilder);
      sinon.assert.calledOnce(showMessage);
      sinon.assert.calledOnce(sendTelemetryEvent);
      sinon.assert.calledOnce(sendTelemetryErrorEvent);
      sinon.restore();
    });
  });

  describe("permission v3", function () {
    const sandbox = sinon.createSandbox();

    this.afterEach(() => {
      sandbox.restore();
    });

    it("happy path: grant permission", async () => {
      sandbox.stub(handlers, "core").value(new MockCore());
      sandbox.stub(extension, "VS_CODE_UI").value({
        selectOption: () => Promise.resolve(ok({ type: "success", result: "grantPermission" })),
      });
      sandbox.stub(MockCore.prototype, "grantPermission").returns(
        Promise.resolve(
          ok({
            state: CollaborationState.OK,
            userInfo: {
              userObjectId: "fake-user-object-id",
              userPrincipalName: "fake-user-principle-name",
            },
            permissions: [
              {
                name: "name",
                type: "type",
                resourceId: "id",
                roles: ["Owner"],
              },
            ],
          })
        )
      );

      const result = await handlers.manageCollaboratorHandler("env");
      chai.expect(result.isOk()).equals(true);
    });

    it("happy path: list collaborator", async () => {
      sandbox.stub(handlers, "core").value(new MockCore());
      sandbox.stub(extension, "VS_CODE_UI").value({
        selectOption: () => Promise.resolve(ok({ type: "success", result: "listCollaborator" })),
      });
      sandbox.stub(MockCore.prototype, "listCollaborator").returns(
        Promise.resolve(
          ok({
            state: CollaborationState.OK,
            collaborators: [
              {
                userPrincipalName: "userPrincipalName",
                userObjectId: "userObjectId",
                isAadOwner: true,
                teamsAppResourceId: "teamsAppResourceId",
              },
            ],
          })
        )
      );
      const vscodeLogProviderInstance = VsCodeLogProvider.getInstance();
      sandbox.stub(vscodeLogProviderInstance, "outputChannel").value({
        name: "name",
        append: (value: string) => {},
        appendLine: (value: string) => {},
        replace: (value: string) => {},
        clear: () => {},
        show: (...params: any[]) => {},
        hide: () => {},
        dispose: () => {},
      });

      const result = await handlers.manageCollaboratorHandler("env");
      chai.expect(result.isOk()).equals(true);
    });

    it("happy path: list collaborator throws error", async () => {
      sandbox.stub(handlers, "core").value(new MockCore());
      sandbox.stub(extension, "VS_CODE_UI").value({
        selectOption: () => Promise.resolve(ok({ type: "success", result: "listCollaborator" })),
      });
      sandbox.stub(MockCore.prototype, "listCollaborator").throws(new Error("Error"));
      const vscodeLogProviderInstance = VsCodeLogProvider.getInstance();
      sandbox.stub(vscodeLogProviderInstance, "outputChannel").value({
        name: "name",
        append: (value: string) => {},
        appendLine: (value: string) => {},
        replace: (value: string) => {},
        clear: () => {},
        show: (...params: any[]) => {},
        hide: () => {},
        dispose: () => {},
      });

      const result = await handlers.manageCollaboratorHandler("env");
      chai.expect(result.isErr()).equals(true);
    });

    it("User Cancel", async () => {
      sandbox.stub(handlers, "core").value(new MockCore());
      sandbox.stub(extension, "VS_CODE_UI").value({
        selectOption: () =>
          Promise.resolve(err(new UserError("source", "errorName", "errorMessage"))),
      });

      const result = await handlers.manageCollaboratorHandler();
      chai.expect(result.isErr()).equals(true);
    });
  });

  describe("checkUpgrade", function () {
    const sandbox = sinon.createSandbox();
    const mockCore = new MockCore();

    beforeEach(() => {
      sandbox.stub(handlers, "getSystemInputs").returns({} as Inputs);
      sandbox.stub(handlers, "core").value(mockCore);
    });

    afterEach(() => {
      sandbox.restore();
    });

    it("calls phantomMigrationV3 with isNonmodalMessage when auto triggered", async () => {
      const phantomMigrationV3Stub = sandbox
        .stub(mockCore, "phantomMigrationV3")
        .resolves(ok(undefined));
      await handlers.checkUpgrade([extTelemetryEvents.TelemetryTriggerFrom.Auto]);
      chai.assert.isTrue(
        phantomMigrationV3Stub.calledOnceWith({
          locale: "en-us",
          platform: "vsc",
          projectPath: undefined,
          vscodeEnv: "local",
          isNonmodalMessage: true,
        } as Inputs)
      );
    });

    it("calls phantomMigrationV3 with skipUserConfirm trigger from sideBar and command palette", async () => {
      const phantomMigrationV3Stub = sandbox
        .stub(mockCore, "phantomMigrationV3")
        .resolves(ok(undefined));
      await handlers.checkUpgrade([extTelemetryEvents.TelemetryTriggerFrom.SideBar]);
      chai.assert.isTrue(
        phantomMigrationV3Stub.calledOnceWith({
          locale: "en-us",
          platform: "vsc",
          projectPath: undefined,
          vscodeEnv: "local",
          skipUserConfirm: true,
        } as Inputs)
      );
      await handlers.checkUpgrade([extTelemetryEvents.TelemetryTriggerFrom.CommandPalette]);
      chai.assert.isTrue(
        phantomMigrationV3Stub.calledWith({
          locale: "en-us",
          platform: "vsc",
          projectPath: undefined,
          vscodeEnv: "local",
          skipUserConfirm: true,
        } as Inputs)
      );
    });

    it("shows error message when phantomMigrationV3 fails", async () => {
      const error = new UserError(
        "test source",
        "test name",
        "test message",
        "test displayMessage"
      );
      error.helpLink = "test helpLink";
      const phantomMigrationV3Stub = sandbox
        .stub(mockCore, "phantomMigrationV3")
        .resolves(err(error));
      sandbox.stub(localizeUtils, "localize").returns("");
      const showErrorMessageStub = sinon.stub(vscode.window, "showErrorMessage");
      sandbox.stub(vscode.commands, "executeCommand");

      await handlers.checkUpgrade([extTelemetryEvents.TelemetryTriggerFrom.SideBar]);
      chai.assert.isTrue(
        phantomMigrationV3Stub.calledOnceWith({
          locale: "en-us",
          platform: "vsc",
          projectPath: undefined,
          vscodeEnv: "local",
          skipUserConfirm: true,
        } as Inputs)
      );
      chai.assert.isTrue(showErrorMessageStub.calledOnce);
    });
  });

  it("downloadSample", async () => {
    const inputs: Inputs = {
      scratch: "no",
      platform: Platform.VSCode,
    };
    sandbox.stub(handlers, "core").value(new MockCore());
    const createProject = sandbox.spy(handlers.core, "createProject");

    await handlers.downloadSample(inputs);

    inputs.stage = Stage.create;
    chai.assert.isTrue(createProject.calledOnceWith(inputs));
  });

  it("downloadSample - error", async () => {
    const inputs: Inputs = {
      scratch: "no",
      platform: Platform.VSCode,
    };
    sandbox.stub(handlers, "core").value(new MockCore());
    const showErrorMessageStub = sandbox.stub(vscode.window, "showErrorMessage");
    const createProject = sandbox
      .stub(handlers.core, "createProject")
      .rejects(err(new Error("Cannot get user login information")));

    await handlers.downloadSample(inputs);

    inputs.stage = Stage.create;
    chai.assert.isTrue(createProject.calledOnceWith(inputs));
    chai.assert.isTrue(showErrorMessageStub.calledOnce);
  });

  it("downloadSample - LoginFailureError", async () => {
    const inputs: Inputs = {
      scratch: "no",
      platform: Platform.VSCode,
    };
    sandbox.stub(handlers, "core").value(new MockCore());
    const showErrorMessageStub = sandbox.stub(vscode.window, "showErrorMessage");
    const createProject = sandbox
      .stub(handlers.core, "createProject")
      .resolves(err(new SystemError("test", "test", "Cannot get user login information")));

    await handlers.downloadSample(inputs);

    inputs.stage = Stage.create;
    chai.assert.isTrue(createProject.calledOnceWith(inputs));
    chai.assert.isTrue(showErrorMessageStub.calledOnce);
  });

  it("deployAadAppmanifest", async () => {
    sandbox.stub(handlers, "core").value(new MockCore());
    sandbox.stub(ExtTelemetry, "sendTelemetryEvent");
    sandbox.stub(ExtTelemetry, "sendTelemetryErrorEvent");
    const deployAadManifest = sandbox.spy(handlers.core, "deployAadManifest");
    await handlers.updateAadAppManifest([{ fsPath: "path/aad.dev.template" }]);
    sandbox.assert.calledOnce(deployAadManifest);
    deployAadManifest.restore();
  });

  it("showError", async () => {
    sandbox.stub(localizeUtils, "localize").returns("");
    const showErrorMessageStub = sandbox
      .stub(vscode.window, "showErrorMessage")
      .callsFake((title: string, button: any) => {
        return Promise.resolve(button);
      });
    const sendTelemetryEventStub = sandbox.stub(ExtTelemetry, "sendTelemetryEvent");
    sandbox.stub(vscode.commands, "executeCommand");
    const error = new UserError("test source", "test name", "test message", "test displayMessage");
    error.helpLink = "test helpLink";

    await handlers.showError(error);

    chai.assert.isTrue(
      sendTelemetryEventStub.calledWith(extTelemetryEvents.TelemetryEvent.ClickGetHelp, {
        "error-code": "test source.test name",
        "error-message": "test displayMessage",
        "help-link": "test helpLink",
      })
    );
  });

  describe("getDotnetPathHandler", async () => {
    afterEach(() => {
      sinon.restore();
    });
    it("dotnet is installed", async () => {
      sinon.stub(DepsManager.prototype, "getStatus").resolves([
        {
          name: ".NET Core SDK",
          type: DepsType.Dotnet,
          isInstalled: true,
          command: "",
          details: {
            isLinuxSupported: false,
            installVersion: "",
            supportedVersions: [],
            binFolders: ["dotnet-bin-folder/dotnet"],
          },
        },
      ]);

      const dotnetPath = await handlers.getDotnetPathHandler();
      chai.assert.equal(dotnetPath, `${path.delimiter}dotnet-bin-folder${path.delimiter}`);
    });

    it("dotnet is not installed", async () => {
      sinon.stub(DepsManager.prototype, "getStatus").resolves([
        {
          name: ".NET Core SDK",
          type: DepsType.Dotnet,
          isInstalled: false,
          command: "",
          details: {
            isLinuxSupported: false,
            installVersion: "",
            supportedVersions: [],
            binFolders: undefined,
          },
        },
      ]);

      const dotnetPath = await handlers.getDotnetPathHandler();
      chai.assert.equal(dotnetPath, `${path.delimiter}`);
    });

    it("failed to get dotnet path", async () => {
      sinon.stub(DepsManager.prototype, "getStatus").rejects(new Error("failed to get status"));
      const dotnetPath = await handlers.getDotnetPathHandler();
      chai.assert.equal(dotnetPath, `${path.delimiter}`);
    });
  });

  describe("scaffoldFromDeveloperPortalHandler", async () => {
    beforeEach(() => {
      sinon.stub(ExtTelemetry, "sendTelemetryEvent").resolves();
      sinon.stub(ExtTelemetry, "sendTelemetryErrorEvent").resolves();
    });
    afterEach(() => {
      sinon.restore();
    });
    it("missing args", async () => {
      const progressHandler = new ProgressHandler("title", 1);
      sinon.stub(extension, "VS_CODE_UI").value(new VsCodeUI(<vscode.ExtensionContext>{}));
      const createProgressBar = sinon
        .stub(extension.VS_CODE_UI, "createProgressBar")
        .returns(progressHandler);

      const res = await handlers.scaffoldFromDeveloperPortalHandler();

      chai.assert.equal(res.isOk(), true);
      chai.assert.equal(createProgressBar.notCalled, true);
    });

    it("incorrect number of args", async () => {
      const progressHandler = new ProgressHandler("title", 1);
      sinon.stub(extension, "VS_CODE_UI").value(new VsCodeUI(<vscode.ExtensionContext>{}));
      const createProgressBar = sinon
        .stub(extension.VS_CODE_UI, "createProgressBar")
        .returns(progressHandler);

      const res = await handlers.scaffoldFromDeveloperPortalHandler([]);

      chai.assert.equal(res.isOk(), true);
      chai.assert.equal(createProgressBar.notCalled, true);
    });

    it("general error when signing in M365", async () => {
      sinon.stub(extension, "VS_CODE_UI").value(new VsCodeUI(<vscode.ExtensionContext>{}));
      const progressHandler = new ProgressHandler("title", 1);
      const startProgress = sinon.stub(progressHandler, "start").resolves();
      const endProgress = sinon.stub(progressHandler, "end").resolves();
      sinon.stub(M365TokenInstance, "signInWhenInitiatedFromTdp").throws("error1");
      const createProgressBar = sinon
        .stub(extension.VS_CODE_UI, "createProgressBar")
        .returns(progressHandler);
      const showErrorMessage = sinon.stub(vscode.window, "showErrorMessage");

      const res = await handlers.scaffoldFromDeveloperPortalHandler(["appId"]);
      chai.assert.isTrue(res.isErr());
      chai.assert.isTrue(createProgressBar.calledOnce);
      chai.assert.isTrue(startProgress.calledOnce);
      chai.assert.isTrue(endProgress.calledOnceWithExactly(false));
      chai.assert.isTrue(showErrorMessage.calledOnce);
      if (res.isErr()) {
        chai.assert.isTrue(res.error instanceof UnhandledError);
      }
    });

    it("error when signing M365", async () => {
      sinon.stub(extension, "VS_CODE_UI").value(new VsCodeUI(<vscode.ExtensionContext>{}));
      const progressHandler = new ProgressHandler("title", 1);
      const startProgress = sinon.stub(progressHandler, "start").resolves();
      const endProgress = sinon.stub(progressHandler, "end").resolves();
      sinon
        .stub(M365TokenInstance, "signInWhenInitiatedFromTdp")
        .resolves(err(new UserError("source", "name", "message", "displayMessage")));
      const createProgressBar = sinon
        .stub(extension.VS_CODE_UI, "createProgressBar")
        .returns(progressHandler);
      const showErrorMessage = sinon.stub(vscode.window, "showErrorMessage");

      const res = await handlers.scaffoldFromDeveloperPortalHandler(["appId"]);

      chai.assert.equal(res.isErr(), true);
      chai.assert.equal(createProgressBar.calledOnce, true);
      chai.assert.equal(startProgress.calledOnce, true);
      chai.assert.equal(endProgress.calledOnceWithExactly(false), true);
      chai.assert.equal(showErrorMessage.calledOnce, true);
    });

    it("error when signing in M365 but missing display message", async () => {
      sinon.stub(extension, "VS_CODE_UI").value(new VsCodeUI(<vscode.ExtensionContext>{}));
      const progressHandler = new ProgressHandler("title", 1);
      const startProgress = sinon.stub(progressHandler, "start").resolves();
      const endProgress = sinon.stub(progressHandler, "end").resolves();
      sinon
        .stub(M365TokenInstance, "signInWhenInitiatedFromTdp")
        .resolves(err(new UserError("source", "name", "", "")));
      const createProgressBar = sinon
        .stub(extension.VS_CODE_UI, "createProgressBar")
        .returns(progressHandler);
      const showErrorMessage = sinon.stub(vscode.window, "showErrorMessage");

      const res = await handlers.scaffoldFromDeveloperPortalHandler(["appId"]);

      chai.assert.equal(res.isErr(), true);
      chai.assert.equal(createProgressBar.calledOnce, true);
      chai.assert.equal(startProgress.calledOnce, true);
      chai.assert.equal(endProgress.calledOnceWithExactly(false), true);
      chai.assert.equal(showErrorMessage.calledOnce, true);
    });

    it("failed to get teams app", async () => {
      sinon.stub(extension, "VS_CODE_UI").value(new VsCodeUI(<vscode.ExtensionContext>{}));
      const progressHandler = new ProgressHandler("title", 1);
      const startProgress = sinon.stub(progressHandler, "start").resolves();
      const endProgress = sinon.stub(progressHandler, "end").resolves();
      sinon.stub(M365TokenInstance, "signInWhenInitiatedFromTdp").resolves(ok("token"));
      sinon
        .stub(M365TokenInstance, "getAccessToken")
        .resolves(err(new SystemError("source", "name", "", "")));
      const createProgressBar = sinon
        .stub(extension.VS_CODE_UI, "createProgressBar")
        .returns(progressHandler);
      sinon.stub(handlers, "core").value(new MockCore());
      sinon.stub(vscode.commands, "executeCommand");
      sinon.stub(globalState, "globalStateUpdate");
      const getApp = sinon.stub(AppStudioClient, "getApp").throws("error");

      const res = await handlers.scaffoldFromDeveloperPortalHandler(["appId"]);

      chai.assert.isTrue(res.isErr());
      chai.assert.isTrue(getApp.calledOnce);
      chai.assert.isTrue(createProgressBar.calledOnce);
      chai.assert.isTrue(startProgress.calledOnce);
      chai.assert.isTrue(endProgress.calledOnceWithExactly(true));
    });

    it("happy path", async () => {
      sinon.stub(extension, "VS_CODE_UI").value(new VsCodeUI(<vscode.ExtensionContext>{}));
      const progressHandler = new ProgressHandler("title", 1);
      const startProgress = sinon.stub(progressHandler, "start").resolves();
      const endProgress = sinon.stub(progressHandler, "end").resolves();
      sinon.stub(M365TokenInstance, "signInWhenInitiatedFromTdp").resolves(ok("token"));
      sinon.stub(M365TokenInstance, "getAccessToken").resolves(ok("authSvcToken"));
      sinon.stub(commonTools, "setRegion").resolves();
      const createProgressBar = sinon
        .stub(extension.VS_CODE_UI, "createProgressBar")
        .returns(progressHandler);
      sinon.stub(handlers, "core").value(new MockCore());
      const createProject = sinon.spy(handlers.core, "createProject");
      sinon.stub(vscode.commands, "executeCommand");
      sinon.stub(globalState, "globalStateUpdate");
      const appDefinition: AppDefinition = {
        teamsAppId: "mock-id",
      };
      sinon.stub(AppStudioClient, "getApp").resolves(appDefinition);

      const res = await handlers.scaffoldFromDeveloperPortalHandler(["appId", "testuser"]);

      chai.assert.equal(createProject.args[0][0].teamsAppFromTdp.teamsAppId, "mock-id");
      chai.assert.isTrue(res.isOk());
      chai.assert.isTrue(createProgressBar.calledOnce);
      chai.assert.isTrue(startProgress.calledOnce);
      chai.assert.isTrue(endProgress.calledOnceWithExactly(true));
    });
  });

  describe("publishInDeveloperPortalHandler", async () => {
    beforeEach(() => {
      sinon.stub(globalVariables, "workspaceUri").value(vscode.Uri.file("path"));
    });

    afterEach(() => {
      sinon.restore();
    });

    it("publish in developer portal - success", async () => {
      sinon.stub(handlers, "core").value(new MockCore());
      sinon.stub(extension, "VS_CODE_UI").value(new VsCodeUI(<vscode.ExtensionContext>{}));
      sinon
        .stub(extension.VS_CODE_UI, "selectFile")
        .resolves(ok({ type: "success", result: "test.zip" }));
      const publish = sinon.spy(handlers.core, "publishInDeveloperPortal");
      sinon
        .stub(extension.VS_CODE_UI, "selectOption")
        .resolves(ok({ type: "success", result: "test.zip" }));
      sinon.stub(ExtTelemetry, "sendTelemetryEvent");
      sinon.stub(ExtTelemetry, "sendTelemetryErrorEvent");
      sinon.stub(vscode.commands, "executeCommand");
      sinon.stub(fs, "pathExists").resolves(true);
      sinon.stub(fs, "readdir").resolves(["test.zip", "test.json"] as any);

      const res = await handlers.publishInDeveloperPortalHandler();
      if (res.isErr()) {
        console.log(res.error);
      }
      chai.assert.isTrue(publish.calledOnce);
      chai.assert.isTrue(res.isOk());
    });

    it("publish in developer portal - cancelled", async () => {
      sinon.stub(handlers, "core").value(new MockCore());
      sinon.stub(extension, "VS_CODE_UI").value(new VsCodeUI(<vscode.ExtensionContext>{}));
      sinon
        .stub(extension.VS_CODE_UI, "selectFile")
        .resolves(ok({ type: "success", result: "test2.zip" }));
      const publish = sinon.spy(handlers.core, "publishInDeveloperPortal");
      sinon.stub(extension.VS_CODE_UI, "selectOption").resolves(err(new UserCancelError("VSC")));
      sinon.stub(ExtTelemetry, "sendTelemetryEvent");
      sinon.stub(ExtTelemetry, "sendTelemetryErrorEvent");
      sinon.stub(vscode.commands, "executeCommand");
      sinon.stub(fs, "pathExists").resolves(true);
      sinon.stub(fs, "readdir").resolves(["test.zip", "test.json"] as any);

      const res = await handlers.publishInDeveloperPortalHandler();
      if (res.isErr()) {
        console.log(res.error);
      }
      chai.assert.isTrue(publish.notCalled);
      chai.assert.isTrue(res.isOk());
    });

    it("select file error", async () => {
      sinon.stub(handlers, "core").value(new MockCore());
      sinon.stub(extension, "VS_CODE_UI").value(new VsCodeUI(<vscode.ExtensionContext>{}));
      sinon.stub(extension.VS_CODE_UI, "selectFile").resolves(err(new UserCancelError("VSC")));
      const publish = sinon.spy(handlers.core, "publishInDeveloperPortal");
      sinon.stub(ExtTelemetry, "sendTelemetryEvent");
      sinon.stub(ExtTelemetry, "sendTelemetryErrorEvent");
      sinon.stub(vscode.commands, "executeCommand");
      sinon.stub(fs, "pathExists").resolves(true);
      sinon.stub(fs, "readdir").resolves(["test.zip", "test.json"] as any);

      const res = await handlers.publishInDeveloperPortalHandler();
      chai.assert.isTrue(res.isOk());
      chai.assert.isFalse(publish.calledOnce);
    });
  });

  describe("openAppManagement", async () => {
    afterEach(() => {
      sinon.restore();
    });

    it("open link with loginHint", async () => {
      sinon.stub(extension, "VS_CODE_UI").value(new VsCodeUI(<vscode.ExtensionContext>{}));
      sinon.stub(handlers, "core").value(new MockCore());
      sinon.stub(M365TokenInstance, "getStatus").resolves(
        ok({
          status: signedIn,
          token: undefined,
          accountInfo: { upn: "test" },
        })
      );
      const openUrl = sinon.stub(extension.VS_CODE_UI, "openUrl").resolves(ok(true));

      sinon.stub(ExtTelemetry, "sendTelemetryEvent");
      sinon.stub(ExtTelemetry, "sendTelemetryErrorEvent");

      const res = await handlers.openAppManagement();

      chai.assert.isTrue(openUrl.calledOnce);
      chai.assert.isTrue(res.isOk());
      chai.assert.equal(openUrl.args[0][0], `${DeveloperPortalHomeLink}?login_hint=test`);
    });

    it("open link without loginHint", async () => {
      sinon.stub(extension, "VS_CODE_UI").value(new VsCodeUI(<vscode.ExtensionContext>{}));
      sinon.stub(M365TokenInstance, "getStatus").resolves(
        ok({
          status: signedOut,
          token: undefined,
          accountInfo: { upn: "test" },
        })
      );
      const openUrl = sinon.stub(extension.VS_CODE_UI, "openUrl").resolves(ok(true));

      sinon.stub(ExtTelemetry, "sendTelemetryEvent");
      sinon.stub(ExtTelemetry, "sendTelemetryErrorEvent");

      const res = await handlers.openAppManagement();

      chai.assert.isTrue(openUrl.calledOnce);
      chai.assert.isTrue(res.isOk());
      chai.assert.equal(openUrl.args[0][0], DeveloperPortalHomeLink);
    });
  });

  describe("installAppInTeams", () => {
    afterEach(() => {
      sinon.restore();
    });

    it("happy path", async () => {
      sinon.stub(debugCommonUtils, "triggerV3Migration").resolves();
      const result = await handlers.installAppInTeams();
      chai.assert.equal(result, undefined);
    });

    it("migration error", async () => {
      sinon.stub(debugCommonUtils, "triggerV3Migration").throws(err({ foo: "bar" } as any));
      sinon.stub(handlers, "showError").resolves();
      const result = await handlers.installAppInTeams();
      chai.assert.equal(result, "1");
    });
  });

  describe("callBackFunctions", () => {
    it("checkSideloadingCallback()", async () => {
      sinon.stub(localizeUtils, "localize").returns("");
      let showMessageCalledCount = 0;
      sinon.stub(extension, "VS_CODE_UI").value({
        showMessage: async () => {
          showMessageCalledCount += 1;
          return ok(undefined);
        },
      });
      const createOrShow = sinon.stub(WebviewPanel, "createOrShow");

      await handlers.checkSideloadingCallback();

      chai.expect(showMessageCalledCount).to.be.equal(1);
      sinon.assert.calledOnceWithExactly(createOrShow, PanelType.AccountHelp);
      sinon.restore();
    });

    it("signinAzureCallback", async () => {
      sinon.stub(AzureAccountManager.prototype, "getAccountInfo").returns({});
      const getIdentityCredentialStub = sinon.stub(
        AzureAccountManager.prototype,
        "getIdentityCredentialAsync"
      );

      await handlers.signinAzureCallback([{}, { status: 0 }]);

      chai.assert.isTrue(getIdentityCredentialStub.calledOnce);
      sinon.restore();
    });
  });

  describe("validateAzureDependenciesHandler", () => {
    afterEach(() => {
      sinon.restore();
    });

    it("happy path", async () => {
      sinon.stub(debugCommonUtils, "triggerV3Migration").resolves();
      const result = await handlers.validateAzureDependenciesHandler();
      chai.assert.equal(result, undefined);
    });

    it("migration error", async () => {
      sinon.stub(debugCommonUtils, "triggerV3Migration").throws(err({ foo: "bar" } as any));
      sinon.stub(handlers, "showError").resolves();
      const result = await handlers.validateAzureDependenciesHandler();
      chai.assert.equal(result, "1");
    });
  });

  describe("validateLocalPrerequisitesHandler", () => {
    afterEach(() => {
      sinon.restore();
    });

    it("happy path", async () => {
      sinon.stub(debugCommonUtils, "triggerV3Migration").resolves();
      const result = await handlers.validateLocalPrerequisitesHandler();
      chai.assert.equal(result, undefined);
    });

    it("migration error", async () => {
      sinon.stub(debugCommonUtils, "triggerV3Migration").throws(err({ foo: "bar" } as any));
      sinon.stub(handlers, "showError").resolves();
      const result = await handlers.validateLocalPrerequisitesHandler();
      chai.assert.equal(result, "1");
    });
  });

  describe("backendExtensionsInstallHandler", () => {
    it("happy path", async () => {
      sinon.stub(debugCommonUtils, "triggerV3Migration").resolves();
      const result = await handlers.backendExtensionsInstallHandler();
      chai.assert.equal(result, undefined);
      sinon.restore();
    });

    it("migration error", async () => {
      sinon.stub(debugCommonUtils, "triggerV3Migration").throws(err({ foo: "bar" } as any));
      sinon.stub(handlers, "showError").resolves();
      const result = await handlers.backendExtensionsInstallHandler();
      chai.assert.equal(result, "1");
      sinon.restore();
    });
  });

  describe("preDebugCheckHandler", () => {
    it("happy path", async () => {
      sinon.stub(debugCommonUtils, "triggerV3Migration").resolves();
      const result = await handlers.preDebugCheckHandler();
      chai.assert.equal(result, undefined);
      sinon.restore();
    });

    it("happy path", async () => {
      sinon.stub(debugCommonUtils, "triggerV3Migration").throws(err({ foo: "bar" } as any));
      sinon.stub(handlers, "showError").resolves();
      const result = await handlers.preDebugCheckHandler();
      chai.assert.equal(result, "1");
      sinon.restore();
    });
  });

  describe("openDocumentHandler", () => {
    const sandbox = sinon.createSandbox();

    afterEach(() => {
      sandbox.restore();
    });

    it("opens upgrade guide when clicked from sidebar", async () => {
      const sendTelemetryStub = sandbox.stub(ExtTelemetry, "sendTelemetryEvent");
      sinon.stub(extension, "VS_CODE_UI").value(new VsCodeUI(<vscode.ExtensionContext>{}));
      const openUrl = sandbox.stub(extension.VS_CODE_UI, "openUrl").resolves(ok(true));

      await handlers.openDocumentHandler([
        extTelemetryEvents.TelemetryTriggerFrom.SideBar,
        "learnmore",
      ]);

      chai.assert.isTrue(sendTelemetryStub.calledOnceWith("documentation"));
      chai.assert.isTrue(openUrl.calledOnceWith("https://aka.ms/teams-toolkit-5.0-upgrade"));
    });
  });

  it("refreshSPFxTreeOnFileChanged", async () => {
    const initGlobalVariables = sandbox.stub(globalVariables, "initializeGlobalVariables");
    const updateTreeViewsOnSPFxChanged = sandbox
      .stub(TreeViewManagerInstance, "updateTreeViewsOnSPFxChanged")
      .resolves();

    await handlers.refreshSPFxTreeOnFileChanged();

    chai.expect(initGlobalVariables.calledOnce).to.be.true;
    chai.expect(updateTreeViewsOnSPFxChanged.calledOnce).to.be.true;
  });

  describe("getPathDelimiterHandler", () => {
    it("happy path", async () => {
      const actualPath = await handlers.getPathDelimiterHandler();
      chai.assert.equal(actualPath, path.delimiter);
    });
  });
});

describe("openPreviewAadFile", () => {
  const sandbox = sinon.createSandbox();
  afterEach(() => {
    sandbox.restore();
  });
  it("happy path", async () => {
    const core = new MockCore();
    sandbox.stub(handlers, "core").value(core);
    sandbox.stub(projectSettingsHelper, "isValidProject").returns(true);
    sandbox.stub(fs, "existsSync").returns(false);
    sandbox.stub(environmentManager, "listAllEnvConfigs").resolves(ok(["dev"]));
    sandbox.stub(extension.VS_CODE_UI, "selectOption").resolves(
      ok({
        type: "success",
        result: "dev",
      })
    );
    sandbox.stub(handlers, "askTargetEnvironment").resolves(ok("dev"));
    sandbox.stub(handlers, "showError").callsFake(async () => {});
    sandbox.stub(handlers.core, "buildAadManifest").resolves(ok(Void));
    sandbox.stub(ExtTelemetry, "sendTelemetryEvent").resolves();
    const res = await handlers.openPreviewAadFile([]);
    chai.assert.isTrue(res.isErr());
  });
});

describe("autoOpenProjectHandler", () => {
  const sandbox = sinon.createSandbox();
  afterEach(() => {
    sandbox.restore();
  });
  it("opens walk through", async () => {
    sandbox.stub(globalState, "globalStateGet").callsFake(async (key: string) => {
      if (key === "fx-extension.openWalkThrough") {
        return true;
      } else {
        return false;
      }
    });
    sandbox.stub(globalState, "globalStateUpdate");
    const sendTelemetryStub = sandbox.stub(ExtTelemetry, "sendTelemetryEvent");
    const executeCommandFunc = sandbox.stub(vscode.commands, "executeCommand");

    await handlers.autoOpenProjectHandler();

    chai.assert.isTrue(sendTelemetryStub.calledOnce);
    chai.assert.isTrue(executeCommandFunc.calledOnce);
  });

  it("opens README", async () => {
    sandbox.stub(globalVariables, "workspaceUri").value(vscode.Uri.file("test"));
    sandbox.stub(globalVariables, "isTeamsFxProject").resolves(false);
    const showMessageStub = sandbox
      .stub(vscode.window, "showInformationMessage")
      .resolves(undefined);
    sandbox.stub(globalState, "globalStateGet").callsFake(async (key: string) => {
      if (key === "fx-extension.openReadMe") {
        return vscode.Uri.file("test").fsPath;
      } else {
        return "";
      }
    });
    sandbox.stub(manifestUtils, "_readAppManifest").resolves(ok({} as any));
    sandbox.stub(ManifestUtil, "parseCommonProperties").resolves({ isCopilotPlugin: false });
    sandbox.stub(globalState, "globalStateUpdate");
    const sendTelemetryStub = sandbox.stub(ExtTelemetry, "sendTelemetryEvent");

    await handlers.autoOpenProjectHandler();

    chai.assert.isTrue(sendTelemetryStub.calledOnce);
  });

  it("opens sample README", async () => {
    sandbox.stub(globalVariables, "workspaceUri").value(vscode.Uri.file("test"));
    sandbox.stub(globalVariables, "isTeamsFxProject").resolves(false);
    const showMessageStub = sandbox.stub(vscode.window, "showInformationMessage");
    sandbox.stub(vscode.workspace, "workspaceFolders").value([]);
    sandbox.stub(globalState, "globalStateGet").callsFake(async (key: string) => {
      if (key === "fx-extension.openSampleReadMe") {
        return true;
      } else {
        return "";
      }
    });
    sandbox.stub(globalState, "globalStateUpdate");
    const sendTelemetryStub = sandbox.stub(ExtTelemetry, "sendTelemetryEvent");
    await handlers.autoOpenProjectHandler();
  });

<<<<<<< HEAD
  it("openFolderHandler()", async () => {
    const sendTelemetryStub = sandbox.stub(ExtTelemetry, "sendTelemetryEvent");

    const result = await handlers.openFolderHandler();

    chai.assert.isTrue(sendTelemetryStub.called);
    chai.assert.isTrue(result.isOk());
  });

  it("runUserTask() - error", async () => {
    const sendTelemetryStub = sandbox.stub(ExtTelemetry, "sendTelemetryErrorEvent");
    sandbox.stub(handlers, "core").value(undefined);
    sandbox.stub(commonUtils, "getTeamsAppTelemetryInfoByEnv");
    sandbox.stub(VsCodeLogInstance, "error");

    const result = await handlers.runUserTask({ namespace: "test", method: "test" }, "test", true);

    chai.assert.isTrue(sendTelemetryStub.called);
    chai.assert.isTrue(result.isErr());
  });

  it("validateGetStartedPrerequisitesHandler() - error", async () => {
    const sendTelemetryStub = sandbox.stub(ExtTelemetry, "sendTelemetryEvent");
    sandbox
      .stub(localPrerequisites, "checkPrerequisitesForGetStarted")
      .resolves(err(new SystemError("test", "test", "test")));

    const result = await handlers.validateGetStartedPrerequisitesHandler();

    chai.assert.isTrue(sendTelemetryStub.called);
    chai.assert.equal(result, "1");
=======
  it("opens README and show warnings successfully", async () => {
    sandbox.stub(globalVariables, "workspaceUri").value(vscode.Uri.file("test"));
    sandbox.stub(globalVariables, "isTeamsFxProject").resolves(false);
    const showMessageStub = sandbox
      .stub(vscode.window, "showInformationMessage")
      .resolves(undefined);
    sandbox.stub(globalState, "globalStateGet").callsFake(async (key: string) => {
      if (key === "fx-extension.openReadMe") {
        return vscode.Uri.file("test").fsPath;
      } else if (key === GlobalKey.CreateWarnings) {
        return JSON.stringify([{ type: "type", content: "content" }]);
      } else {
        return "";
      }
    });
    sandbox.stub(globalState, "globalStateUpdate");

    sandbox.stub(manifestUtils, "_readAppManifest").resolves(
      ok({
        name: { short: "short", full: "full" },
        description: { short: "short", full: "" },
      } as any)
    );
    const parseRes = {
      id: "",
      version: "",
      capabilities: [""],
      manifestVersion: "",
      isCopilotPlugin: true,
      isSPFx: false,
    };
    const parseManifestStub = sandbox.stub(ManifestUtil, "parseCommonProperties").returns(parseRes);
    VsCodeLogInstance.outputChannel = {
      show: () => {},
      info: () => {},
    } as unknown as vscode.OutputChannel;
    const sendTelemetryStub = sandbox.stub(ExtTelemetry, "sendTelemetryEvent");

    await handlers.autoOpenProjectHandler();

    chai.assert.isTrue(sendTelemetryStub.called);
    chai.assert.isTrue(sendTelemetryStub.calledTwice);
    chai.assert.isTrue(parseManifestStub.called);
  });

  it("skip show warnings if parsing error", async () => {
    sandbox.stub(globalVariables, "workspaceUri").value(vscode.Uri.file("test"));
    sandbox.stub(globalVariables, "isTeamsFxProject").resolves(false);
    const showMessageStub = sandbox
      .stub(vscode.window, "showInformationMessage")
      .resolves(undefined);
    sandbox.stub(globalState, "globalStateGet").callsFake(async (key: string) => {
      if (key === "fx-extension.openReadMe") {
        return vscode.Uri.file("test").fsPath;
      } else if (key === GlobalKey.CreateWarnings) {
        return "string";
      } else {
        return "";
      }
    });
    sandbox.stub(globalState, "globalStateUpdate");
    sandbox.stub(ExtTelemetry, "sendTelemetryEvent");
    const sendErrorTelemetryStub = sandbox.stub(ExtTelemetry, "sendTelemetryErrorEvent");

    await handlers.autoOpenProjectHandler();

    chai.assert.isTrue(sendErrorTelemetryStub.called);
  });

  it("skip show warnings if cannot get manifest", async () => {
    sandbox.stub(globalVariables, "workspaceUri").value(vscode.Uri.file("test"));
    sandbox.stub(globalVariables, "isTeamsFxProject").resolves(false);
    const showMessageStub = sandbox
      .stub(vscode.window, "showInformationMessage")
      .resolves(undefined);
    sandbox.stub(globalState, "globalStateGet").callsFake(async (key: string) => {
      if (key === "fx-extension.openReadMe") {
        return vscode.Uri.file("test").fsPath;
      } else if (key === GlobalKey.CreateWarnings) {
        return "string";
      } else {
        return "";
      }
    });
    sandbox.stub(globalState, "globalStateUpdate");
    sandbox.stub(ExtTelemetry, "sendTelemetryEvent");
    sandbox
      .stub(manifestUtils, "_readAppManifest")
      .resolves(err(new UserError("source", "name", "", "")));

    const sendErrorTelemetryStub = sandbox.stub(ExtTelemetry, "sendTelemetryErrorEvent");

    await handlers.autoOpenProjectHandler();

    chai.assert.isTrue(sendErrorTelemetryStub.called);
>>>>>>> ef9e92ac
  });
});<|MERGE_RESOLUTION|>--- conflicted
+++ resolved
@@ -66,10 +66,7 @@
 import { ExtensionSurvey } from "../../src/utils/survey";
 import { MockCore } from "../mocks/mockCore";
 import VsCodeLogInstance from "../../src/commonlib/log";
-<<<<<<< HEAD
 import * as localPrerequisites from "../../src/debug/prerequisitesHandler";
-=======
->>>>>>> ef9e92ac
 
 describe("handlers", () => {
   describe("activate()", function () {
@@ -1740,39 +1737,6 @@
     await handlers.autoOpenProjectHandler();
   });
 
-<<<<<<< HEAD
-  it("openFolderHandler()", async () => {
-    const sendTelemetryStub = sandbox.stub(ExtTelemetry, "sendTelemetryEvent");
-
-    const result = await handlers.openFolderHandler();
-
-    chai.assert.isTrue(sendTelemetryStub.called);
-    chai.assert.isTrue(result.isOk());
-  });
-
-  it("runUserTask() - error", async () => {
-    const sendTelemetryStub = sandbox.stub(ExtTelemetry, "sendTelemetryErrorEvent");
-    sandbox.stub(handlers, "core").value(undefined);
-    sandbox.stub(commonUtils, "getTeamsAppTelemetryInfoByEnv");
-    sandbox.stub(VsCodeLogInstance, "error");
-
-    const result = await handlers.runUserTask({ namespace: "test", method: "test" }, "test", true);
-
-    chai.assert.isTrue(sendTelemetryStub.called);
-    chai.assert.isTrue(result.isErr());
-  });
-
-  it("validateGetStartedPrerequisitesHandler() - error", async () => {
-    const sendTelemetryStub = sandbox.stub(ExtTelemetry, "sendTelemetryEvent");
-    sandbox
-      .stub(localPrerequisites, "checkPrerequisitesForGetStarted")
-      .resolves(err(new SystemError("test", "test", "test")));
-
-    const result = await handlers.validateGetStartedPrerequisitesHandler();
-
-    chai.assert.isTrue(sendTelemetryStub.called);
-    chai.assert.equal(result, "1");
-=======
   it("opens README and show warnings successfully", async () => {
     sandbox.stub(globalVariables, "workspaceUri").value(vscode.Uri.file("test"));
     sandbox.stub(globalVariables, "isTeamsFxProject").resolves(false);
@@ -1868,6 +1832,38 @@
     await handlers.autoOpenProjectHandler();
 
     chai.assert.isTrue(sendErrorTelemetryStub.called);
->>>>>>> ef9e92ac
+  });
+
+  it("openFolderHandler()", async () => {
+    const sendTelemetryStub = sandbox.stub(ExtTelemetry, "sendTelemetryEvent");
+
+    const result = await handlers.openFolderHandler();
+
+    chai.assert.isTrue(sendTelemetryStub.called);
+    chai.assert.isTrue(result.isOk());
+  });
+
+  it("runUserTask() - error", async () => {
+    const sendTelemetryStub = sandbox.stub(ExtTelemetry, "sendTelemetryErrorEvent");
+    sandbox.stub(handlers, "core").value(undefined);
+    sandbox.stub(commonUtils, "getTeamsAppTelemetryInfoByEnv");
+    sandbox.stub(VsCodeLogInstance, "error");
+
+    const result = await handlers.runUserTask({ namespace: "test", method: "test" }, "test", true);
+
+    chai.assert.isTrue(sendTelemetryStub.called);
+    chai.assert.isTrue(result.isErr());
+  });
+
+  it("validateGetStartedPrerequisitesHandler() - error", async () => {
+    const sendTelemetryStub = sandbox.stub(ExtTelemetry, "sendTelemetryEvent");
+    sandbox
+      .stub(localPrerequisites, "checkPrerequisitesForGetStarted")
+      .resolves(err(new SystemError("test", "test", "test")));
+
+    const result = await handlers.validateGetStartedPrerequisitesHandler();
+
+    chai.assert.isTrue(sendTelemetryStub.called);
+    chai.assert.equal(result, "1");
   });
 });