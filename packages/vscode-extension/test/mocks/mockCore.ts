--- conflicted
+++ resolved
@@ -1,14 +1,13 @@
 import {
-  Inputs,
-  Result,
-  FxError,
-  ok,
-  QTreeNode,
-  Stage,
-  Func,
-  Void,
   CoreCallbackEvent,
   CreateProjectResult,
+  Func,
+  FxError,
+  Inputs,
+  QTreeNode,
+  Result,
+  Stage,
+  ok,
 } from "@microsoft/teamsfx-api";
 import { CoreCallbackFunc } from "@microsoft/teamsfx-core";
 
@@ -25,25 +24,8 @@
   async createSampleProject(inputs: Inputs): Promise<Result<CreateProjectResult, FxError>> {
     return ok({ projectPath: "" });
   }
-<<<<<<< HEAD
   async provisionResources(inputs: Inputs): Promise<Result<undefined, FxError>> {
     return ok(undefined);
-=======
-  async provisionResources(inputs: Inputs): Promise<Result<string, FxError>> {
-    return ok("");
-  }
-
-  async deployAadManifest(inputs: Inputs): Promise<Result<string, FxError>> {
-    return ok("");
-  }
-
-  async deployTeamsManifest(inputs: Inputs): Promise<Result<string, FxError>> {
-    return ok("");
-  }
-
-  async deployArtifacts(inputs: Inputs): Promise<Result<string, FxError>> {
-    return ok("");
->>>>>>> 2bdb6eb0
   }
 
   async deployAadManifest(inputs: Inputs): Promise<Result<undefined, FxError>> {
