--- conflicted
+++ resolved
@@ -13,18 +13,7 @@
 import { TestTelemetry } from "../adapters/testTelemetry";
 import { commandExistsInPath } from "../utils/common";
 
-<<<<<<< HEAD
-const find = require("find-process");
 
-const dotnetConfigPath = path.join(os.homedir(), "." + ConfigFolderName, "dotnet.json");
-const dotnetPrivateInstallPath = path.join(os.homedir(), "." + ConfigFolderName, "bin", "dotnet");
-const dotnetCommand = "dotnet";
-const dotnetOldVersion = "2.1";
-const dotnetInstallVersion = "3.1";
-const dotnetSupportedVersions = ["3.1", "5.0"];
-
-=======
->>>>>>> e2d27321
 function createTestChecker(
   hasTeamsfxBackend: boolean,
   clickCancel = false,
@@ -46,19 +35,6 @@
   return [depsChecker, dotnetChecker];
 }
 
-<<<<<<< HEAD
-async function cleanup() {
-  // fs-extra.remove() does nothing if the file does not exist.
-  await fs.remove(dotnetConfigPath);
-  const processes = await find("name", "dotnet", true);
-  processes.forEach((p: { pid: number }, index: number, array: any) =>
-    process.kill(p.pid, "SIGKILL")
-  );
-  await fs.remove(dotnetPrivateInstallPath);
-}
-
-=======
->>>>>>> e2d27321
 suite("DotnetChecker E2E Test - first run", async () => {
   setup(async function(this: Mocha.Context) {
     await dotnetUtils.cleanup();
@@ -82,22 +58,12 @@
       chai.assert.isNull(dotnetExecPath);
     } else {
       chai.assert.isNotNull(dotnetExecPath);
-<<<<<<< HEAD
-      chai.assert.isTrue(
-        await dotnetCheckerUtils.hasDotnetVersion(dotnetExecPath!, dotnetInstallVersion)
-      );
-=======
       chai.assert.isTrue(await dotnetUtils.hasDotnetVersion(dotnetExecPath!, dotnetUtils.dotnetInstallVersion));
->>>>>>> e2d27321
     }
   });
 
   test(".NET SDK supported version is installed globally", async function(this: Mocha.Context) {
-<<<<<<< HEAD
-    if (!(await dotnetCheckerUtils.hasAnyDotnetVersions(dotnetCommand, dotnetSupportedVersions))) {
-=======
     if (!await dotnetUtils.hasAnyDotnetVersions(dotnetUtils.dotnetCommand, dotnetUtils.dotnetSupportedVersions)) {
->>>>>>> e2d27321
       this.skip();
     }
 
@@ -109,24 +75,9 @@
     const shouldContinue = await checker.resolve();
     chai.assert.isTrue(shouldContinue);
 
-<<<<<<< HEAD
-    const dotnetExecPathFromConfig = await dotnetCheckerUtils.getDotnetExecPathFromConfig(
-      dotnetConfigPath
-    );
-    chai.assert.isNotNull(dotnetExecPathFromConfig);
-
-    chai.assert.isTrue(
-      await dotnetCheckerUtils.hasAnyDotnetVersions(
-        dotnetExecPathFromConfig!,
-        dotnetSupportedVersions
-      )
-    );
-=======
     const dotnetExecPathFromConfig = await dotnetUtils.getDotnetExecPathFromConfig(dotnetUtils.dotnetConfigPath);
     chai.assert.isNotNull(dotnetExecPathFromConfig);
-
     chai.assert.isTrue(await dotnetUtils.hasAnyDotnetVersions(dotnetExecPathFromConfig!, dotnetUtils.dotnetSupportedVersions));
->>>>>>> e2d27321
 
     // test dotnet executable is from config file.
     const dotnetExecPath = await dotnetChecker.getDotnetExecPath();
@@ -134,16 +85,8 @@
   });
 
   test(".NET SDK is too old", async function(this: Mocha.Context) {
-<<<<<<< HEAD
-    const has21 = await dotnetCheckerUtils.hasDotnetVersion(dotnetCommand, dotnetOldVersion);
-    const hasSupported = await dotnetCheckerUtils.hasAnyDotnetVersions(
-      dotnetCommand,
-      dotnetSupportedVersions
-    );
-=======
     const has21 = await dotnetUtils.hasDotnetVersion(dotnetUtils.dotnetCommand, dotnetUtils.dotnetOldVersion);
     const hasSupported = await dotnetUtils.hasAnyDotnetVersions(dotnetUtils.dotnetCommand, dotnetUtils.dotnetSupportedVersions);
->>>>>>> e2d27321
     if (!(has21 && !hasSupported)) {
       this.skip();
     }
@@ -161,13 +104,7 @@
     } else {
       chai.assert.isTrue(shouldContinue);
       chai.assert.isNotNull(dotnetExecPath);
-<<<<<<< HEAD
-      chai.assert.isTrue(
-        await dotnetCheckerUtils.hasDotnetVersion(dotnetExecPath!, dotnetInstallVersion)
-      );
-=======
       chai.assert.isTrue(await dotnetUtils.hasDotnetVersion(dotnetExecPath!, dotnetUtils.dotnetInstallVersion));
->>>>>>> e2d27321
     }
   });
 
@@ -187,13 +124,7 @@
       chai.assert.isNull(dotnetExecPath);
     } else {
       chai.assert.isNotNull(dotnetExecPath);
-<<<<<<< HEAD
-      chai.assert.isTrue(
-        await dotnetCheckerUtils.hasDotnetVersion(dotnetExecPath!, dotnetInstallVersion)
-      );
-=======
       chai.assert.isTrue(await dotnetUtils.hasDotnetVersion(dotnetExecPath!, dotnetUtils.dotnetInstallVersion));
->>>>>>> e2d27321
     }
   });
 
@@ -202,14 +133,7 @@
 
     const shouldContinue = await checker.resolve();
     chai.assert.isTrue(shouldContinue);
-
-<<<<<<< HEAD
-    const dotnetExecPathFromConfig = await dotnetCheckerUtils.getDotnetExecPathFromConfig(
-      dotnetConfigPath
-    );
-=======
     const dotnetExecPathFromConfig = await dotnetUtils.getDotnetExecPathFromConfig(dotnetUtils.dotnetConfigPath);
->>>>>>> e2d27321
     chai.assert.isNull(dotnetExecPathFromConfig);
 
     const dotnetExecPath = await dotnetChecker.getDotnetExecPath();
