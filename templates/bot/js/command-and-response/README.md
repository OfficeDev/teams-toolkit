# Overview of the Command bot template

This template showcases an app that responds to chat commands by displaying UI using an Adaptive Card. This enables your users to type in simple messages in Teams and your application can provide an appropriate response based on the contents of the message.

The app template is built using the TeamsFx SDK, which provides a simple set of functions over the Microsoft Bot Framework to implement this scenario.

## Get Started with the Command bot

>
> **Prerequisites**
>
> To run the command bot template in your local dev machine, you will need:
>
<<<<<<< HEAD
> - `Node.js` installed locally (recommended version: 16)
> - An [M365 account for development](https://docs.microsoft.com/microsoftteams/platform/toolkit/accounts)
=======
> - `Node.js` installed locally (recommended version: 14)
> - An [Microsoft 365 account for development](https://docs.microsoft.com/microsoftteams/platform/toolkit/accounts)
>>>>>>> d4c88620
>
> **Note**
>
> Your app can be installed into a team, or a group chat, or as personal app. See [Installation and Uninstallation](https://aka.ms/teamsfx-command-response#customize-installation).
>

1. First, select the Teams Toolkit icon on the left in the VS Code toolbar.
2. In the Account section, sign in with your [Microsoft 365 account](https://docs.microsoft.com/microsoftteams/platform/toolkit/accounts) if you haven't already.
3. Press F5 to start debugging which launches your app in Teams using a web browser. Select `Debug (Edge)` or `Debug (Chrome)`.
4. When Teams launches in the browser, select the Add button in the dialog to install your app to Teams.
5. Type or select `helloWorld` in the chat to send it to your bot - this is the default command provided by the template.

The bot will respond to the `helloWorld` command with an Adaptive Card:

![Command and Response in Teams](https://user-images.githubusercontent.com/11220663/165891754-16916b68-c1b5-499d-b6a8-bdfb195f1fd0.png)

## What's included in the template

| Folder | Contents |
| - | - |
| `.fx` | Project level settings, configurations, and environment information |
| `.vscode` | VSCode files for local debug |
| `bot` | The source code for the command and response Teams application |
| `templates` | Templates for the Teams application manifest and for provisioning Azure resources |

The following files can be customized and demonstrate an example implementation to get you started.

| File | Contents |
| - | - |
| `src/index.js` | Application entry point and `restify` handlers for command and response |
| `src/adaptiveCards/helloworldCommand.json` | A generated Adaptive Card that is sent to Teams |
| `src/helloworldCommandHandler.js` | The business logic to handle a command |

## Extend the command bot template with more commands and responses

Follow the steps below to add more commands and responses to extend the command bot:

1. [Step 1: Add a command definition in manifest](#step-1-add-a-command-definition-in-manifest)
2. [Step 2: Respond with an Adaptive Card](#step-2-respond-with-an-adaptive-card)
3. [Step 3: Handle the command](#step-3-handle-the-command)
4. [Step 4: Register the new command](#step-4-register-the-new-command)

### Step 1: Add a command definition in manifest

You can edit the manifest template file `templates\appPackage\manifest.template.json` to include definitions of a `doSomething` command with its title and description in the `commands` array:

```json
"commandLists": [
  {
    "commands": [
        {
            "title": "helloWorld",
            "description": "A helloworld command to send a welcome message"
        },
        {
            "title": "doSomething",
            "description": "A sample do something command"
        }
    ]
  }
]
```

### Step 2: Respond with an Adaptive Card

To respond with an Adaptive Card, define your card in its JSON format. Create a new file `src/adaptiveCards/doSomethingCommandResponse.json`:

```json
{
    "type": "AdaptiveCard",
    "body": [
        {
            "type": "TextBlock",
            "size": "Medium",
            "weight": "Bolder",
            "text": "Your doSomething Command is added!"
        },
        {
            "type": "TextBlock",
            "text": "Congratulations! Your hello world bot now includes a new DoSomething Command",
            "wrap": true
        }
    ],
    "$schema": "http://adaptivecards.io/schemas/adaptive-card.json",
    "version": "1.4"
}
```

You can use the [Adaptive Card Designer](https://adaptivecards.io/designer/) to help visually design your Adaptive Card UI.

> Please note:

> - Respond with an Adaptive Card is optional, you can simply respond with plain texts.
> - If you'd like to send adaptive card with dynamic data, please refer to [this document](https://aka.ms/teamsfx-command-response#how-to-build-command-response-using-adaptive-card-with-dynamic-content).

### Step 3: Handle the command

The TeamsFx SDK provides a convenient class, `TeamsFxBotCommandHandler`, to handle when an command is triggered from Teams conversation message. Create a new file, `bot/src/doSomethingCommandHandler.js`:

```javascript
const doSomethingCard = require("./adaptiveCards/doSomethingCommandResponse.json");
const { AdaptiveCards } = require("@microsoft/adaptivecards-tools");
const { CardFactory, MessageFactory } = require("botbuilder");

class DoSomethingCommandHandler {
    triggerPatterns = "doSomething";

    async handleCommandReceived(context, message) {
        // verify the command arguments which are received from the client if needed.
        console.log(`Bot received message: ${message.text}`);

        const cardData = {
          title: "doSomething command is added",
          body: "Congratulations! You have responded to doSomething command",
        };

        const cardJson = AdaptiveCards.declare(doSomethingCard).render(cardData);
        return MessageFactory.attachment(CardFactory.adaptiveCard(cardJson));
    }    
}

module.exports = {
    DoSomethingCommandHandler,
}
```

You can customize what the command does here, including calling an API, process data, etc.

### Step 4: Register the new command

Each new command needs to be configured in the `ConversationBot`, which powers the conversational flow of the command bot template. Navigate to the `bot/src/internal/initialize.js` file and update the `commands` array of the `command` property:

```javascript
const { ConversationBot } = require("@microsoft/teamsfx");
const { HelloWorldCommandHandler } = require("../helloworldCommandHandler");
const { DoSomethingCommandHandler} = require("../doSomethingCommandHandler")

const commandBot = new ConversationBot({
    //...
    command: {
        enabled: true,
        commands: [ 
            new HelloWorldCommandHandler(), 
            new DoSomethingCommandHandler() ],
    },
});

module.exports = {
  commandBot,
};
```

Congratulations, you've just created your own command! To learn more about the command bot template, [visit the documentation on GitHub](https://aka.ms/teamsfx-command-response). You can find more scenarios like:

- [Customize the trigger pattern](https://aka.ms/teamsfx-command-response#customize-the-trigger-pattern)
- [Customize the Adaptive Card with dynamic content](https://aka.ms/teamsfx-command-response#how-to-build-command-response-using-adaptive-card-with-dynamic-content)
- [Change the way to initialize the bot](https://aka.ms/teamsfx-command-response#customize-initialization)
- [Connect to an existing API](https://aka.ms/teamsfx-command-response#connect-to-existing-api)
- [Access Microsoft Graph](https://aka.ms/teamsfx-add-sso)

## Extend command bot with other bot scenarios

Command bot is compatible with other bot scenarios like notification bot and workflow bot.

### Add notifications to your command bot

The notification feature adds the ability for your application to send Adaptive Cards in response to external events. Follow the [steps here](https://aka.ms/teamsfx-command-response#how-to-extend-my-command-and-response-bot-to-support-notification) to add the notification feature to your command bot. Refer [the notification document](https://aka.ms/teamsfx-notification) for more information.

### Add workflow to your command bot

Adaptive cards can be updated on user action to allow user progress through a series of cards that require user input. Developers can define actions and use a bot to return an Adaptive Cards in response to user action. This can be chained into sequential workflows. Follow the [steps here](https://aka.ms/teamsfx-card-action-response#add-more-card-actions) to add workflow feature to your command bot. Refer [the workflow document](https://aka.ms/teamsfx-card-action-response) for more information.

## Additional information and references

- [Manage multiple environments](https://docs.microsoft.com/microsoftteams/platform/toolkit/teamsfx-multi-env)
- [Collaborate with others](https://docs.microsoft.com/microsoftteams/platform/toolkit/teamsfx-collaboration)
- [Teams Toolkit Documentations](https://docs.microsoft.com/microsoftteams/platform/toolkit/teams-toolkit-fundamentals)
- [Teams Toolkit CLI](https://docs.microsoft.com/microsoftteams/platform/toolkit/teamsfx-cli)
- [TeamsFx SDK](https://docs.microsoft.com/microsoftteams/platform/toolkit/teamsfx-sdk)
- [Teams Toolkit Samples](https://github.com/OfficeDev/TeamsFx-Samples)<|MERGE_RESOLUTION|>--- conflicted
+++ resolved
@@ -11,13 +11,8 @@
 >
 > To run the command bot template in your local dev machine, you will need:
 >
-<<<<<<< HEAD
 > - `Node.js` installed locally (recommended version: 16)
-> - An [M365 account for development](https://docs.microsoft.com/microsoftteams/platform/toolkit/accounts)
-=======
-> - `Node.js` installed locally (recommended version: 14)
 > - An [Microsoft 365 account for development](https://docs.microsoft.com/microsoftteams/platform/toolkit/accounts)
->>>>>>> d4c88620
 >
 > **Note**
 >
