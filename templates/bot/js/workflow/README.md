# Overview of the Workflow bot template

This template showcases an app that responds to chat commands by displaying UI using an Adaptive Card. The card has a button that demonstrates how to receive user input on the card, do something like call an API, and update the UI of that card. This can be further customized to create richer, more complex sequence of steps which forms a complete workflow.

The app template is built using the TeamsFx SDK, which provides a simple set of functions over the Microsoft Bot Framework to implement this scenario.

## Get Started with the Workflow bot

>
> **Prerequisites**
>
> To run the workflow bot template in your local dev machine, you will need:
>
> - `Node.js` installed locally (recommended version: 14)
> - An [Microsoft 365 account for development](https://docs.microsoft.com/microsoftteams/platform/toolkit/accounts)
>
> **Note**
>
> Your app can be installed into a team, or a group chat, or as personal app. See [Installation and Uninstallation](https://aka.ms/teamsfx-command-response#customize-installation).
>

1. First, select the Teams Toolkit icon on the left in the VS Code toolbar.
2. In the Account section, sign in with your [Microsoft 365 account](https://docs.microsoft.com/microsoftteams/platform/toolkit/accounts) if you haven't already.
3. Press F5 to start debugging which launches your app in Teams using a web browser. Select `Debug (Edge)` or `Debug (Chrome)`.
4. When Teams launches in the browser, select the Add button in the dialog to install your app to Teams.
5. Type or select `helloWorld` in the chat to send it to your bot - this is the default command provided by the template.
6. In the response from the bot, select the **DoStuff** button.

The bot will respond by updating the existing Adaptive Card to show the workflow is now complete! Continue reading to learn more about what's included in the template and how to customize it.

Here is a screen shot of the application running:

![Responds to command](https://user-images.githubusercontent.com/10163840/192477792-dc447b3a-e304-4cd8-b4df-b1eb9d226292.png)

When you click the `DoStuff` button, the above adaptive card will be updated to a new card as shown below:

<<<<<<< HEAD
![Responds to card action](https://user-images.githubusercontent.com/10163840/192477148-29d9edfc-085b-4d02-b3de-b47b9a456108.png)
=======
| File | Contents |
| - | - |
| `src/index.js` | Application entry point and `restify` handlers for the workflow bot |
| `src/adaptiveCards/helloworldCommandResponse.json` | A generated Adaptive Card that is sent to Teams |
| `src/adaptiveCards/doStuffActionResponse.json` | A generated Adaptive Card that is sent to Teams for the response of "doStuff" action |
| `src/commands/helloworldCommandHandler.js` | Responds to the command message |
| `src/cardActions/doStuffActionHandler.js` | Responds to the `doStuff` card action |
>>>>>>> e77842f6

## What's included in the template

| Folder | Contents |
| - | - |
| `.fx` | Project level settings, configurations, and environment information |
| `.vscode` | VSCode files for local debug |
| `bot` | The source code for the workflow bot Teams application |
| `templates` | Templates for the Teams application manifest and for provisioning Azure resources (optional) used by Teams Toolkit |

The following files can be customized and demonstrate an example implementation to get you started.

| File | Contents |
| - | - |
<<<<<<< HEAD
| `src/index.js` | Application entry point and `restify` handlers for the Workflow bot |
| `src/commands/helloworldCommandHandler.js` | Implementation that handles responding to a chat command |
| `src/adaptiveCards/helloworldCommandResponse.json` | Defines the Adaptive Card (UI) that is displayed in response to a chat command |
| `src/adaptiveCards/doStuffActionResponse.json` | A generated Adaptive Card that is sent to Teams for the response of "doStuff" action |
| `src/cardActions/doStuffActionHandler.js` | Implements the handler for the `doStuff` button displayed in the Adaptive Card |
=======
| `.gitignore` | Git ignore file |
| `package.json` | NPM package file |

# Customize your application

By default a single command is generated that sends the `helloworldCommandResponse.json` Adaptive Card when a user types `helloWorld` in the private message chat with the bot.

This section outlines some customization you can do to adopt the application for your needs.

## Customize the command logic

The default command logic simply returns a hard-coded Adaptive Card. You can customize this logic with your customize business logic. Often your business logic might require you to call your existing APIs.

Teams Toolkit enables you to [easily connect to an existing API](#connect-to-existing-apis).
>>>>>>> e77842f6

## Extend the workflow bot template with more actions and responses

<<<<<<< HEAD
Follow steps below to add more actions and responses to extend the workflow bot:
=======
You can edit the file `src/adaptiveCards/helloworldCommandResponse.json` to customize the Adaptive Card to your liking. 
>>>>>>> e77842f6

1. [Step 1: Add an action to your Adaptive Card](#step-1-add-an-action-to-your-adaptive-card)
2. [Step 2: Respond with a new Adaptive Card](#step-2-respond-with-a-new-adaptive-card)
3. [Step 3: Handle the new action](#step-3-handle-the-new-action)
4. [Step 4: Register the new handler](#step-4-register-the-new-handler)

### Step 1: Add an action to your Adaptive Card

Adding new actions (buttons) to an Adaptive Card is as simple as defining them in the JSON file. Add a new `DoSomething` action to the `src/adaptiveCards/helloworldCommandResponse.json` file:

Here's a sample action with type `Action.Execute`:

```json
{ 
  "type": "AdaptiveCard", 
  "body": [
    ...
    {
      "type": "ActionSet",
      "actions": [
        {
          "type": "Action.Execute",
          "title": "DoSomething",
          "verb": "DoSomething" 
        }
      ]
    },
    ... 
  ]
} 
```

Specifying the `type` as `Action.Execute` allows this Adaptive Card to respond with another card, which will update the UI by replacing the existing card. Learn more about [Adaptive Card Universal Actions in the documentation](https://learn.microsoft.com/microsoftteams/platform/task-modules-and-cards/cards/universal-actions-for-adaptive-cards/overview?tabs=mobile#universal-actions).

> **_NOTE:_**  the `verb` property is required here so that the TeamsFx conversation SDK can invoke the corresponding action handler when the action is invoked in Teams. You should provide a global unique string for the `verb` property, otherwise you may experience unexpected behavior if you're using a general string that might cause a collision with other bot actions.  

### Step 2: Respond with a new Adaptive Card

For each action, you can display a new Adaptive Card as a response to the user. Create a new file, `bot/src/adaptiveCards/doSomethingResponse.json` to use as a response for the `DoSomething` action created in the previous step:

```json
{
  "type": "AdaptiveCard",
  "body": [
    {
      "type": "TextBlock",
      "size": "Medium",
      "weight": "Bolder",
      "text": "A sample response to DoSomething."
    }
  ],
  "$schema": "http://adaptivecards.io/schemas/adaptive-card.json",
  "version": "1.4"
}
```

You can use the [Adaptive Card Designer](https://adaptivecards.io/designer/) to help visually design your Adaptive Card UI.

### Step 3: Handle the new action

The TeamsFx SDK provides a convenient class, `TeamsFxAdaptiveCardActionHandler`, to handle when an action from an Adaptive Card is invoked. Create a new file, `bot/src/cardActions/doSomethingActionHandler.js`:

```javascript
const { AdaptiveCards } = require("@microsoft/adaptivecards-tools");
const { AdaptiveCardResponse, InvokeResponseFactory } = require("@microsoft/teamsfx");
const responseCard = require("../adaptiveCards/doSomethingResponse.json");

<<<<<<< HEAD
class DoSomethingActionHandler { 
    triggerVerb = "doSomething";
=======
class Handler1 { 
    triggerVerb = "doStuff";
>>>>>>> e77842f6

    async handleActionInvoked(context, message) { 
        const responseCardJson = AdaptiveCards.declare(responseCard).render(actionData);
        return InvokeResponseFactory.adaptiveCard(responseCardJson);
    } 
} 
<<<<<<< HEAD

module.exports = {

  DoSomethingActionHandler,
}
```

> Please note:
>
> - The `triggerVerb` is the `verb` property of your action.
>
> - The `actionData` is the data associated with the action, which may include dynamic user input or some contextual data provided in the `data` property of your action.
>
> - If an Adaptive Card is returned, then the existing card will be replaced with it by default.

You can customize what the action does here, including calling an API, processing data, etc.

### Step 4: Register the new handler
=======

module.exports = {
  Handler1,
}
```
>>>>>>> e77842f6

Each new card action needs to be configured in the `ConversationBot`, which powers the conversational flow of the workflow bot template. Navigate to the `bot/src/internal/initialize.js` file and update the `actions` array of the `cardAction` property.

1. Go to `bot/src/internal/initialize.js`;
2. Update your `conversationBot` initialization to enable cardAction feature and add the handler to `actions` array:

```javascript
const conversationBot = new ConversationBot({ 
  ... 
  cardAction: { 
    enabled: true, 
    actions: [ 
      new doStuffActionHandler(),
      new doSomethingActionHandler() 
    ], 
  } 
}); 
```

Congratulations, you've just created your own workflow! To learn more about extending the Workflow bot template, [visit the documentation on GitHub](https://aka.ms/teamsfx-card-action-response). You can find more scenarios like:

- [Customize the way to respond to an action](https://aka.ms/teamsfx-card-action-response#customize-the-action-response)
- [Customize the Adaptive Card content](https://aka.ms/teamsfx-card-action-response#customize-the-adaptive-card-content)
- [Create a user specific view](https://aka.ms/teamsfx-card-action-response#auto-refresh-to-user-specific-view)
- [Access Microsoft Graph](https://aka.ms/teamsfx-card-action-response#access-microsoft-graph)
- [Connect to existing APIs](https://aka.ms/teamsfx-card-action-response#connect-to-existing-apis)
- [Change the way to initialize the bot](https://aka.ms/teamsfx-card-action-response#customize-the-initialization)

## Extend workflow bot with other bot scenarios

Workflow bot is compatible with other bot scenarios like notification bot and command bot.

### Add notifications to your workflow bot

The notification feature adds the ability for your application to send Adaptive Cards in response to external events. Follow the [steps here](https://aka.ms/teamsfx-card-action-response#how-to-extend-workflow-bot-with-notification-feature) to add the notification feature to your workflow bot. Refer [the notification document](https://aka.ms/teamsfx-notification) for more information.

### Add command and responses to your workflow bot

The command and response feature adds the ability for your application to "listen" to commands sent to it via a Teams message and respond to commands with Adaptive Cards. Follow the [steps here](https://aka.ms/teamsfx-command-response#How-to-add-more-command-and-response) to add the command response feature to your workflow bot. Refer [the command bot document](https://aka.ms/teamsfx-command-response) for more information.

## Additional information and references

- [Manage multiple environments](https://docs.microsoft.com/microsoftteams/platform/toolkit/teamsfx-multi-env)
- [Collaborate with others](https://docs.microsoft.com/microsoftteams/platform/toolkit/teamsfx-collaboration)
- [Teams Toolkit Documentations](https://docs.microsoft.com/microsoftteams/platform/toolkit/teams-toolkit-fundamentals)
- [Teams Toolkit CLI](https://docs.microsoft.com/microsoftteams/platform/toolkit/teamsfx-cli)
- [TeamsFx SDK](https://docs.microsoft.com/microsoftteams/platform/toolkit/teamsfx-sdk)
- [Teams Toolkit Samples](https://github.com/OfficeDev/TeamsFx-Samples)<|MERGE_RESOLUTION|>--- conflicted
+++ resolved
@@ -34,17 +34,7 @@
 
 When you click the `DoStuff` button, the above adaptive card will be updated to a new card as shown below:
 
-<<<<<<< HEAD
 ![Responds to card action](https://user-images.githubusercontent.com/10163840/192477148-29d9edfc-085b-4d02-b3de-b47b9a456108.png)
-=======
-| File | Contents |
-| - | - |
-| `src/index.js` | Application entry point and `restify` handlers for the workflow bot |
-| `src/adaptiveCards/helloworldCommandResponse.json` | A generated Adaptive Card that is sent to Teams |
-| `src/adaptiveCards/doStuffActionResponse.json` | A generated Adaptive Card that is sent to Teams for the response of "doStuff" action |
-| `src/commands/helloworldCommandHandler.js` | Responds to the command message |
-| `src/cardActions/doStuffActionHandler.js` | Responds to the `doStuff` card action |
->>>>>>> e77842f6
 
 ## What's included in the template
 
@@ -59,36 +49,15 @@
 
 | File | Contents |
 | - | - |
-<<<<<<< HEAD
 | `src/index.js` | Application entry point and `restify` handlers for the Workflow bot |
 | `src/commands/helloworldCommandHandler.js` | Implementation that handles responding to a chat command |
 | `src/adaptiveCards/helloworldCommandResponse.json` | Defines the Adaptive Card (UI) that is displayed in response to a chat command |
 | `src/adaptiveCards/doStuffActionResponse.json` | A generated Adaptive Card that is sent to Teams for the response of "doStuff" action |
 | `src/cardActions/doStuffActionHandler.js` | Implements the handler for the `doStuff` button displayed in the Adaptive Card |
-=======
-| `.gitignore` | Git ignore file |
-| `package.json` | NPM package file |
-
-# Customize your application
-
-By default a single command is generated that sends the `helloworldCommandResponse.json` Adaptive Card when a user types `helloWorld` in the private message chat with the bot.
-
-This section outlines some customization you can do to adopt the application for your needs.
-
-## Customize the command logic
-
-The default command logic simply returns a hard-coded Adaptive Card. You can customize this logic with your customize business logic. Often your business logic might require you to call your existing APIs.
-
-Teams Toolkit enables you to [easily connect to an existing API](#connect-to-existing-apis).
->>>>>>> e77842f6
 
 ## Extend the workflow bot template with more actions and responses
 
-<<<<<<< HEAD
 Follow steps below to add more actions and responses to extend the workflow bot:
-=======
-You can edit the file `src/adaptiveCards/helloworldCommandResponse.json` to customize the Adaptive Card to your liking. 
->>>>>>> e77842f6
 
 1. [Step 1: Add an action to your Adaptive Card](#step-1-add-an-action-to-your-adaptive-card)
 2. [Step 2: Respond with a new Adaptive Card](#step-2-respond-with-a-new-adaptive-card)
@@ -156,20 +125,14 @@
 const { AdaptiveCardResponse, InvokeResponseFactory } = require("@microsoft/teamsfx");
 const responseCard = require("../adaptiveCards/doSomethingResponse.json");
 
-<<<<<<< HEAD
 class DoSomethingActionHandler { 
     triggerVerb = "doSomething";
-=======
-class Handler1 { 
-    triggerVerb = "doStuff";
->>>>>>> e77842f6
 
     async handleActionInvoked(context, message) { 
         const responseCardJson = AdaptiveCards.declare(responseCard).render(actionData);
         return InvokeResponseFactory.adaptiveCard(responseCardJson);
     } 
 } 
-<<<<<<< HEAD
 
 module.exports = {
 
@@ -188,13 +151,6 @@
 You can customize what the action does here, including calling an API, processing data, etc.
 
 ### Step 4: Register the new handler
-=======
-
-module.exports = {
-  Handler1,
-}
-```
->>>>>>> e77842f6
 
 Each new card action needs to be configured in the `ConversationBot`, which powers the conversational flow of the workflow bot template. Navigate to the `bot/src/internal/initialize.js` file and update the `actions` array of the `cardAction` property.
 
