{
    "name": "command-response-bot",
    "version": "1.0.0",
    "description": "Microsoft Teams Toolkit Command and Response Bot Sample",
    "author": "Microsoft",
    "license": "MIT",
    "main": "./src/index.js",
    "scripts": {
        "dev:teamsfx": "env-cmd --silent -f .env.teamsfx.local npm run dev",
        "dev": "nodemon --inspect=9239 --signal SIGINT ./src/index.js",
        "start": "node ./src/index.js",
        "watch": "nodemon ./src/index.js",
        "test": "echo \"Error: no test specified\" && exit 1"
    },
    "repository": {
        "type": "git",
        "url": "https://github.com"
    },
    "dependencies": {
        "@microsoft/adaptivecards-tools": "^1.0.0",
<<<<<<< HEAD
        "@microsoft/teamsfx": "^2.0.0",
	    "botbuilder": "^4.18.0",
        "restify": "^8.5.1"
=======
        "@microsoft/teamsfx": "^1.2.0",
        "restify": "^10.0.0"
>>>>>>> ce4cb71e
    },
    "devDependencies": {
        "env-cmd": "^10.1.0",
        "nodemon": "^2.0.7"
    }
}<|MERGE_RESOLUTION|>--- conflicted
+++ resolved
@@ -18,14 +18,9 @@
     },
     "dependencies": {
         "@microsoft/adaptivecards-tools": "^1.0.0",
-<<<<<<< HEAD
         "@microsoft/teamsfx": "^2.0.0",
-	    "botbuilder": "^4.18.0",
-        "restify": "^8.5.1"
-=======
-        "@microsoft/teamsfx": "^1.2.0",
+	      "botbuilder": "^4.18.0",
         "restify": "^10.0.0"
->>>>>>> ce4cb71e
     },
     "devDependencies": {
         "env-cmd": "^10.1.0",
