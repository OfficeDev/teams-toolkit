--- conflicted
+++ resolved
@@ -15,13 +15,9 @@
 6. In the message input field, type and send "helloWorld" to your app to get a response
 {{/enableTestToolByDefault}}
 
-<<<<<<< HEAD
 > For local debugging using Teams Toolkit CLI, you need to do some extra steps described in [Set up your Teams Toolkit for debugging](https://learn.microsoft.com/en-us/microsoftteams/platform/toolkit/debug-local?tabs=cli).
 
-## Learn more
-=======
 ## Get more info
->>>>>>> 6230c8c8
 
 New to Teams app development or Teams Toolkit? Explore Teams app manifests, cloud deployment, and much more in the https://aka.ms/teams-toolkit-vs-docs.
 
