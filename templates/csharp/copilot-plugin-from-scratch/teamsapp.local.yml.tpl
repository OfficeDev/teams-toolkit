--- conflicted
+++ resolved
@@ -14,21 +14,12 @@
     writeToEnvironmentFile:
       teamsAppId: TEAMS_APP_ID
 
-<<<<<<< HEAD
   - uses: file/createOrUpdateEnvironmentFile
     with:
       target: ./env/.env.local
       envs:
         OPENAPI_SERVER_URL: https://${{DEV_TUNNEL_URL}}
 
-  # Validate using manifest schema
-  - uses: teamsApp/validateManifest
-    with:
-      # Path to manifest template
-      manifestPath: ./appPackage/manifest.json
-
-=======
->>>>>>> 6b0fe64b
   # Build Teams app package with latest env value
   - uses: teamsApp/zipAppPackage
     with:
