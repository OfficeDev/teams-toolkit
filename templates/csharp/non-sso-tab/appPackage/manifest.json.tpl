--- conflicted
+++ resolved
@@ -24,20 +24,7 @@
     "accentColor": "#FFFFFF",
     "bots": [],
     "composeExtensions": [],
-<<<<<<< HEAD
-    "configurableTabs": [
-        {
-            "configurationUrl": "${{TAB_ENDPOINT}}/config",
-            "canUpdateConfiguration": true,
-            "scopes": [
-                "team",
-                "groupChat"
-            ]
-        }
-    ],
-=======
     "configurableTabs": [],
->>>>>>> fa1ce1fb
     "staticTabs": [
         {
             "entityId": "index",
