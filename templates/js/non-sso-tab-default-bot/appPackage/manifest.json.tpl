{
    "$schema": "https://developer.microsoft.com/en-us/json-schemas/teams/v1.17/MicrosoftTeams.schema.json",
    "manifestVersion": "1.17",
    "version": "1.0.0",
    "id": "${{TEAMS_APP_ID}}",
    "developer": {
        "name": "Teams App, Inc.",
        "websiteUrl": "${{TAB_ENDPOINT}}",
        "privacyUrl": "${{TAB_ENDPOINT}}/index.html#/privacy",
        "termsOfUseUrl": "${{TAB_ENDPOINT}}/index.html#/termsofuse"
    },
    "icons": {
        "color": "color.png",
        "outline": "outline.png"
    },
    "name": {
        "short": "{{appName}}${{APP_NAME_SUFFIX}}",
        "full": "Full name for {{appName}}"
    },
    "description": {
        "short": "Short description of {{appName}}",
        "full": "Full description of {{appName}}"
    },
    "accentColor": "#FFFFFF",
    "bots": [
        {
            "botId": "${{BOT_ID}}",
            "scopes": [
                "personal",
                "team",
                "groupChat"
            ],
            "supportsFiles": false,
            "isNotificationOnly": false,
            "commandLists": [
                {
                    "scopes": [
                        "personal",
                        "team",
                        "groupChat"
                    ],
                    "commands": [
                        {
                            "title": "welcome",
                            "description": "Resend welcome card of this Bot"
                        },
                        {
                            "title": "learn",
                            "description": "Learn about Adaptive Card and Bot Command"
                        }
                    ]
                }
            ]
        }
    ],
    "composeExtensions": [],
<<<<<<< HEAD
    "configurableTabs": [
        {
            "configurationUrl": "${{TAB_ENDPOINT}}/index.html#/config",
            "canUpdateConfiguration": true,
            "scopes": [
                "team",
                "groupChat"
            ]
        }
    ],
=======
    "configurableTabs": [],
>>>>>>> fa1ce1fb
    "staticTabs": [
        {
            "entityId": "index0",
            "name": "Home",
            "contentUrl": "${{TAB_ENDPOINT}}/index.html#/tab",
            "websiteUrl": "${{TAB_ENDPOINT}}/index.html#/tab",
            "scopes": [
                "personal",
                "groupChat",
                "team"
            ]
        }
    ],
    "permissions": [
        "identity",
        "messageTeamMembers"
    ],
    "validDomains": [
        "${{TAB_DOMAIN}}"
    ]
}<|MERGE_RESOLUTION|>--- conflicted
+++ resolved
@@ -54,20 +54,7 @@
         }
     ],
     "composeExtensions": [],
-<<<<<<< HEAD
-    "configurableTabs": [
-        {
-            "configurationUrl": "${{TAB_ENDPOINT}}/index.html#/config",
-            "canUpdateConfiguration": true,
-            "scopes": [
-                "team",
-                "groupChat"
-            ]
-        }
-    ],
-=======
     "configurableTabs": [],
->>>>>>> fa1ce1fb
     "staticTabs": [
         {
             "entityId": "index0",
