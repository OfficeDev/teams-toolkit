{
    "name": "{{SafeProjectNameLowerCase}}",
    "version": "1.0.0",
    "description": "Microsoft Teams Toolkit Notification Bot Sample",
    "engines": {
        "node": "16 || 18"
    },
    "author": "Microsoft",
    "license": "MIT",
    "scripts": {
        "dev:teamsfx": "env-cmd --silent -f .localConfigs npm run dev",
        "dev:teamsfx:testtool": "env-cmd --silent -f .localConfigs.testTool npm run dev",
        "dev:teamsfx:launch-testtool": "env-cmd --silent -f env/.env.testtool teamsapptester start",
        "dev": "func start --javascript --language-worker=\"--inspect=9239\" --port \"3978\" --cors \"*\"",
        "prepare-storage:teamsfx": "azurite --silent --location ./_storage_emulator --debug ./_storage_emulator/debug.log",
        "start": "npx func start",
        "test": "echo \"Error: no test specified\" && exit 1"
    },
    "repository": {
        "type": "git",
        "url": "https://github.com"
    },
    "dependencies": {
        "@microsoft/adaptivecards-tools": "^1.0.0",
<<<<<<< HEAD
        "@microsoft/teamsfx": "^2.3.0",
=======
        "@microsoft/teamsfx": "^2.3.1-beta",
>>>>>>> 2014d412
        "botbuilder": "^4.20.0"
    },
    "devDependencies": {
        "azurite": "^3.16.0",
        "env-cmd": "^10.1.0"
    }
}<|MERGE_RESOLUTION|>--- conflicted
+++ resolved
@@ -22,11 +22,7 @@
     },
     "dependencies": {
         "@microsoft/adaptivecards-tools": "^1.0.0",
-<<<<<<< HEAD
-        "@microsoft/teamsfx": "^2.3.0",
-=======
         "@microsoft/teamsfx": "^2.3.1-beta",
->>>>>>> 2014d412
         "botbuilder": "^4.20.0"
     },
     "devDependencies": {
