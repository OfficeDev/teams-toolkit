{
    "name": "templates",
    "version": "3.0.3",
    "private": "true",
    "license": "MIT",
    "scripts": {
        "check-sensitive": "npx eslint --plugin 'no-secrets' --cache --ignore-pattern 'package.json' --ignore-pattern 'package-lock.json'",
        "precommit": "npm run check-sensitive && lint-staged",
        "verify": "node ./scripts/yamlSolver.js verify",
        "apply": "node ./scripts/yamlSolver.js apply",
        "watch": "node ./scripts/watch.js",
        "init": "node ./scripts/yamlSolver init",
        "version": "bash ../.github/scripts/pkg-version.sh template-sync && bash ../.github/scripts/pkg-version.sh core-template"
    },
    "templates": [
        "common",
        "js/command-and-response",
        "js/dashboard-tab",
        "js/default-bot",
        "js/default-bot-message-extension",
        "js/m365-tab",
        "js/message-extension",
        "js/non-sso-tab",
        "js/non-sso-tab-default-bot",
        "js/notification-http-timer-trigger",
        "js/notification-http-trigger",
        "js/notification-restify",
        "js/notification-timer-trigger",
        "js/workflow",
        "js/sso-tab-with-obo-flow",
        "ts/command-and-response",
        "ts/dashboard-tab",
        "ts/default-bot",
        "ts/default-bot-message-extension",
        "ts/m365-tab",
        "ts/message-extension",
        "ts/non-sso-tab",
        "ts/non-sso-tab-default-bot",
        "ts/notification-http-timer-trigger",
        "ts/notification-http-trigger",
        "ts/notification-restify",
        "ts/notification-timer-trigger",
        "ts/workflow",
        "ts/sso-tab-with-obo-flow"
    ],
    "devDependencies": {
<<<<<<< HEAD
        "@microsoft/eslint-plugin-teamsfx": "^0.0.4",
=======
>>>>>>> bea8cd2a
        "@typescript-eslint/eslint-plugin": "^4.19.0",
        "@typescript-eslint/parser": "^4.19.0",
        "eslint": "^7.22.0",
        "eslint-config-react-app": "^7.0.0",
        "eslint-plugin-header": "^3.1.1",
        "eslint-plugin-import": "^2.25.2",
        "eslint-plugin-no-secrets": "^0.8.9",
        "eslint-plugin-prettier": "^4.0.0",
        "js-yaml": "^4.1.0",
        "lint-staged": "^10.5.4",
        "mustache": "^4.2.0",
        "prettier": "^2.4.1",
        "semver": "^7.3.5",
        "tslint": "^6.1.3",
        "typescript": "^4.2.3"
    },
    "lint-staged": {
        "*.{js,jsx,css,ts,tsx}": [
            "npx eslint --cache --fix --quiet"
        ]
    }
}<|MERGE_RESOLUTION|>--- conflicted
+++ resolved
@@ -44,10 +44,6 @@
         "ts/sso-tab-with-obo-flow"
     ],
     "devDependencies": {
-<<<<<<< HEAD
-        "@microsoft/eslint-plugin-teamsfx": "^0.0.4",
-=======
->>>>>>> bea8cd2a
         "@typescript-eslint/eslint-plugin": "^4.19.0",
         "@typescript-eslint/parser": "^4.19.0",
         "eslint": "^7.22.0",
