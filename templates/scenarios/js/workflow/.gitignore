# TeamsFx files
teamsfx/.env.dev
teamsfx/.env.local
<<<<<<< HEAD
=======
.DS_Store
build
>>>>>>> 9dedabfb

# dependencies
node_modules/

# misc
.env
.deployment
.DS_Store

# build
lib/

# Local data
.notification.localstore.json<|MERGE_RESOLUTION|>--- conflicted
+++ resolved
@@ -1,11 +1,8 @@
 # TeamsFx files
 teamsfx/.env.dev
 teamsfx/.env.local
-<<<<<<< HEAD
-=======
 .DS_Store
 build
->>>>>>> 9dedabfb
 
 # dependencies
 node_modules/
