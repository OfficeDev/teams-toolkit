# Teams Toolkit v5.0 Pre-release

### What does pre-release mean?
Pre-release is meant for those who are eager to try the latest Teams Toolkit features and fixes. Even though pre-releases are not intended for use in production, they are at a sufficient quality level for you to generally use and [provide feedback](https://aka.ms/ttk-feedback). However, pre-release versions can and probably will change, and those changes could be major.

We've addressed a number of reported bugs and added major changes in this release based on your feedback to make Teams Toolkit more flexible. Some of the key highlights to these changes include:

- Use existing infrastructure, resource groups, and more when provisioning
- Use an existing Teams app ID
- Use an existing Azure AD app registration ID
- Use a different tunneling solution or customize the defaults
- Add custom steps to debugging, provisioning, deploying, publishing, etc.

### What about my existing Teams Toolkit projects?
The changes in this pre-release require upgrades to the TeamsFx configuration files. We recommend that you create a new app using this version. In the future, we'll provide a way to automatically upgrade existing Teams apps that were created with a previous version of Teams Toolkit.

Learn more about the changes in this pre-release at [https://aka.ms/teamsfx-v5.0-guide](https://aka.ms/teamsfx-v5.0-guide).

# Personal tab across Microsoft 365

Personal tabs provide a great way to enhance the Microsoft Teams experience. Using personal tabs, you can provide a user access to their application right within Teams, without the user having to leave the experience or sign in again. Now, personal tabs can light up within other Microsoft 365 applications. You can build and run your personal tabs in Teams, both Outlook desktop and web experiences, and also Microsoft 365 app on the web.

![Personal tab demo](https://user-images.githubusercontent.com/11220663/167839153-0aef6adc-450e-4b8c-a28f-7d27005d1093.png)

## Prerequisites

- [Node.js](https://nodejs.org/en/), supported versions: 14, 16, 18
- An M365 account. If you do not have M365 account, apply one from [M365 developer program](https://developer.microsoft.com/microsoft-365/dev-program)
- [Set up your dev environment for extending Teams apps across Microsoft 365](https://aka.ms/teamsfx-m365-apps-prerequisites)
> Please note that after you enrolled your developer tenant in Office 365 Target Release, it may take couple days for the enrollment to take effect.
- [Teams Toolkit Visual Studio Code Extension](https://aka.ms/teams-toolkit) or [TeamsFx CLI](https://aka.ms/teamsfx-cli)

## Getting Started

Follow below instructions to get started with this application template for local debugging.

### Test your application with Visual Studio Code

1. Press `F5` or use the `Run and Debug Activity Panel` in Visual Studio Code.
<<<<<<< HEAD
1. Select a target Microsoft 365 application where the personal tabs can run: `Debug in Teams`, `Debug in Outlook` or `Debug in Microsoft 365 app` and click the `Run and Debug` green arrow button.
1. If you select `Debug in Outlook` or `Debug in Microsoft 365 app`, follow the instructions in a Visual Studio Code pop-up dialog.
1. Click **Install in Teams** first and install the app in a Teams web client.
1. After installing the app in Teams, come back and click **Continue** to continue to debug the app in Outlook web client or Microsoft 365 app.

    ![Debug pop up VSC](https://user-images.githubusercontent.com/11220663/167839258-0ee73600-ce32-4c8f-9876-826d90716510.png)

### Test your application with TeamsFx CLI

1. Start debugging the project by executing the command `teamsfx preview --env local --m365-host <m365-host>` in your project directory, where options for `m365-host` are `teams`, `outlook` or `office`.
1. If you select `m365-host` as `outlook` or `office`, follow the instructions in the command dialog.

    ![Debug pop up CLI](https://user-images.githubusercontent.com/11220663/167839636-de3a71db-caa6-4571-91a4-05428779b1fa.png)

1. Select **Install in Teams** first and install the app in a Teams web client.
1. After installed the app in Teams, come back and select **Continue** to continue to debug the app in Outlook web client or Microsoft 365 app.
=======
1. Select a target Microsoft 365 application where the personal tabs can run: `Debug in Teams`, `Debug in Outlook` or `Debug in Office` and click the `Run and Debug` green arrow button.

### Test your application with TeamsFx CLI

1. Executing the command `teamsfx provision --env local` in your project directory.
1. Executing the command `teamsfx deploy --env local` in your project directory.
1. Executing the command `teamsfx preview --env local --m365-host <m365-host>` in your project directory, where options for `m365-host` are `teams` or `outlook`.
>>>>>>> 6fa3a755

## References

* [Extend a Teams personal tabs across Microsoft 365](https://docs.microsoft.com/microsoftteams/platform/m365-apps/extend-m365-teams-personal-tab?tabs=manifest-teams-toolkit)
* [Teams Toolkit Documentations](https://docs.microsoft.com/microsoftteams/platform/toolkit/teams-toolkit-fundamentals)
* [Teams Toolkit CLI](https://docs.microsoft.com/microsoftteams/platform/toolkit/teamsfx-cli)
* [TeamsFx SDK](https://docs.microsoft.com/microsoftteams/platform/toolkit/teamsfx-sdk)
* [Teams Toolkit Samples](https://github.com/OfficeDev/TeamsFx-Samples)<|MERGE_RESOLUTION|>--- conflicted
+++ resolved
@@ -37,32 +37,13 @@
 ### Test your application with Visual Studio Code
 
 1. Press `F5` or use the `Run and Debug Activity Panel` in Visual Studio Code.
-<<<<<<< HEAD
 1. Select a target Microsoft 365 application where the personal tabs can run: `Debug in Teams`, `Debug in Outlook` or `Debug in Microsoft 365 app` and click the `Run and Debug` green arrow button.
-1. If you select `Debug in Outlook` or `Debug in Microsoft 365 app`, follow the instructions in a Visual Studio Code pop-up dialog.
-1. Click **Install in Teams** first and install the app in a Teams web client.
-1. After installing the app in Teams, come back and click **Continue** to continue to debug the app in Outlook web client or Microsoft 365 app.
-
-    ![Debug pop up VSC](https://user-images.githubusercontent.com/11220663/167839258-0ee73600-ce32-4c8f-9876-826d90716510.png)
-
-### Test your application with TeamsFx CLI
-
-1. Start debugging the project by executing the command `teamsfx preview --env local --m365-host <m365-host>` in your project directory, where options for `m365-host` are `teams`, `outlook` or `office`.
-1. If you select `m365-host` as `outlook` or `office`, follow the instructions in the command dialog.
-
-    ![Debug pop up CLI](https://user-images.githubusercontent.com/11220663/167839636-de3a71db-caa6-4571-91a4-05428779b1fa.png)
-
-1. Select **Install in Teams** first and install the app in a Teams web client.
-1. After installed the app in Teams, come back and select **Continue** to continue to debug the app in Outlook web client or Microsoft 365 app.
-=======
-1. Select a target Microsoft 365 application where the personal tabs can run: `Debug in Teams`, `Debug in Outlook` or `Debug in Office` and click the `Run and Debug` green arrow button.
 
 ### Test your application with TeamsFx CLI
 
 1. Executing the command `teamsfx provision --env local` in your project directory.
 1. Executing the command `teamsfx deploy --env local` in your project directory.
 1. Executing the command `teamsfx preview --env local --m365-host <m365-host>` in your project directory, where options for `m365-host` are `teams` or `outlook`.
->>>>>>> 6fa3a755
 
 ## References
 
