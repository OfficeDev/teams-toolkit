{
    "name": "{%appName%}",
    "version": "1.0.0",
    "description": "Microsoft Teams Toolkit Notification Bot Sample (Restify)",
    "engines": {
        "node": ">=14 <=16"
    },
    "author": "Microsoft",
    "license": "MIT",
    "main": "./lib/index.js",
    "scripts": {
        "dev:teamsfx": "node teamsfx/script/run.js . teamsfx/.env.local",
        "dev": "nodemon --watch ./src --exec node --inspect=9239 --signal SIGINT -r ts-node/register ./src/index.ts",
        "build": "tsc --build && shx cp -r ./src/adaptiveCards ./lib/src",
        "start": "node ./lib/src/index.js",
        "watch": "nodemon --watch ./src --exec \"npm run start\"",
        "test": "echo \"Error: no test specified\" && exit 1"
    },
    "repository": {
        "type": "git",
        "url": "https://github.com"
    },
    "dependencies": {
        "@microsoft/adaptivecards-tools": "^1.0.0",
        "@microsoft/teamsfx": "^2.0.0",
        "botbuilder": "^4.18.0",
        "restify": "^10.0.0"
    },
    "devDependencies": {
        "@microsoft/teamsfx-run-utils": "alpha",
<<<<<<< HEAD
        "@types/restify": "8.4.2",
        "@types/node": "^14.0.0",
=======
        "@types/restify": "8.5.5",
>>>>>>> ce4cb71e
        "nodemon": "^2.0.7",
        "ts-node": "^10.4.0",
        "typescript": "^4.4.4",
        "shx": "^0.3.4"
    }
}<|MERGE_RESOLUTION|>--- conflicted
+++ resolved
@@ -28,12 +28,8 @@
     },
     "devDependencies": {
         "@microsoft/teamsfx-run-utils": "alpha",
-<<<<<<< HEAD
-        "@types/restify": "8.4.2",
+        "@types/restify": "8.5.5",
         "@types/node": "^14.0.0",
-=======
-        "@types/restify": "8.5.5",
->>>>>>> ce4cb71e
         "nodemon": "^2.0.7",
         "ts-node": "^10.4.0",
         "typescript": "^4.4.4",
