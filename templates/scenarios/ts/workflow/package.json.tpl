--- conflicted
+++ resolved
@@ -27,14 +27,9 @@
         "restify": "^10.0.0"
     },
     "devDependencies": {
-<<<<<<< HEAD
         "@types/restify": "^8.5.5",
-	    "@types/node": "^14.0.0",
-        "@microsoft/teamsfx-run-utils": "alpha",
-=======
-        "@types/restify": "8.5.5",
+        "@types/node": "^14.0.0",
         "env-cmd": "^10.1.0",
->>>>>>> 1ed59de3
         "nodemon": "^2.0.7",
         "shx": "^0.3.4",
         "ts-node": "^10.4.0",
