import { useData } from "./useData";
import { TeamsFx, createMicrosoftGraphClient } from "@microsoft/teamsfx";

export function useGraph(asyncFunc, options) {
  const { scope } = { scope: ["User.Read"], ...options };
  const initial = useData(async () => {
    try {
<<<<<<< HEAD
      const teamsfx = new TeamsFx();
      const graph = createMicrosoftGraphClient(teamsfx, scope);
      return await asyncFunc(graph);
=======
      const credential = new TeamsUserCredential();
      const graph = createMicrosoftGraphClient(credential, scope);
      return await asyncFunc(graph, credential, scope);
>>>>>>> 3cac74ea
    } catch (err) {
      if (err.code.includes("UiRequiredError")) {
        // Silently fail for user didn't login error
      } else {
        throw err;
      }
    }
  });

  const { data, error, loading, reload } = useData(
    async () => {
      try {
        const teamsfx = new TeamsFx();
        await teamsfx.login(scope);
        // Important: tokens are stored in sessionStorage, read more here: https://aka.ms/teamsfx-session-storage-notice
<<<<<<< HEAD
        const graph = createMicrosoftGraphClient(teamsfx, scope);
        return await asyncFunc(graph);
=======
        const graph = createMicrosoftGraphClient(credential, scope);
        return await asyncFunc(graph, credential, scope);
>>>>>>> 3cac74ea
      } catch (err) {
        if (err.message?.includes("CancelledByUser")) {
          const helpLink = "https://aka.ms/teamsfx-auth-code-flow";
          err.message += 
            "\nIf you see \"AADSTS50011: The reply URL specified in the request does not match the reply URLs configured for the application\" " + 
            "in the popup window, you may be using unmatched version for TeamsFx SDK (version >= 0.5.0) and Teams Toolkit (version < 3.3.0) or " +
            `cli (version < 0.11.0). Please refer to the help link for how to fix the issue: ${helpLink}` ;
        }

        throw err;
      }
    },
    { auto: false }
  );

  return data || error || loading
    ? { data, error, loading, reload }
    : {
        data: initial.data,
        error: initial.error,
        loading: initial.loading,
        reload,
      };
}<|MERGE_RESOLUTION|>--- conflicted
+++ resolved
@@ -5,15 +5,9 @@
   const { scope } = { scope: ["User.Read"], ...options };
   const initial = useData(async () => {
     try {
-<<<<<<< HEAD
       const teamsfx = new TeamsFx();
       const graph = createMicrosoftGraphClient(teamsfx, scope);
-      return await asyncFunc(graph);
-=======
-      const credential = new TeamsUserCredential();
-      const graph = createMicrosoftGraphClient(credential, scope);
       return await asyncFunc(graph, credential, scope);
->>>>>>> 3cac74ea
     } catch (err) {
       if (err.code.includes("UiRequiredError")) {
         // Silently fail for user didn't login error
@@ -29,13 +23,8 @@
         const teamsfx = new TeamsFx();
         await teamsfx.login(scope);
         // Important: tokens are stored in sessionStorage, read more here: https://aka.ms/teamsfx-session-storage-notice
-<<<<<<< HEAD
         const graph = createMicrosoftGraphClient(teamsfx, scope);
-        return await asyncFunc(graph);
-=======
-        const graph = createMicrosoftGraphClient(credential, scope);
-        return await asyncFunc(graph, credential, scope);
->>>>>>> 3cac74ea
+        return await asyncFunc(graph, teamsfx, scope);
       } catch (err) {
         if (err.message?.includes("CancelledByUser")) {
           const helpLink = "https://aka.ms/teamsfx-auth-code-flow";
