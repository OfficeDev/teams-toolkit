{
<<<<<<< HEAD
  "name": "teamsfx-template-tab",
  "version": "0.1.0",
  "private": true,
  "dependencies": {
    "@fluentui/react-northstar": "^0.62.0",
    "@microsoft/mgt-element": "^2.6.2",
    "@microsoft/mgt-react": "^2.6.2",
    "@microsoft/mgt-teamsfx-provider": "^2.6.2",
    "@microsoft/microsoft-graph-client": "^3.0.1",
    "@microsoft/teams-js": "^2.2.0",
    "@microsoft/teamsfx": "^2.0.1-alpha",
    "@microsoft/teamsfx-react": "^2.0.1-alpha",
    "axios": "^0.21.1",
    "react": "^16.14.0",
    "react-dom": "^16.14.0",
    "react-router-dom": "^5.1.2",
    "react-scripts": "^5.0.1"
  },
  "devDependencies": {
    "cross-env": "^7.0.3",
    "env-cmd": "^10.1.0"
  },
  "scripts": {
    "dev:teamsfx": "env-cmd --silent -f .env.teamsfx.local npm run start",
    "start": "react-scripts start",
    "install:teamsfx": "npm install --legacy-peer-deps",
    "build": "react-scripts build",
    "build:teamsfx": "cross-env-shell \"env-cmd -f .env.teamsfx.${TEAMS_FX_ENV} npm run build\"",
    "build:teamsfx:dev": "cross-env TEAMS_FX_ENV=dev npm run build:teamsfx",
    "eject": "react-scripts eject",
    "test": "echo \"Error: no test specified\" && exit 1"
  },
  "eslintConfig": {
    "extends": [
      "react-app",
      "react-app/jest"
    ]
  },
  "browserslist": {
    "production": [
      ">0.2%",
      "not dead",
      "not op_mini all"
    ],
    "development": [
      "last 1 chrome version",
      "last 1 firefox version",
      "last 1 safari version"
    ]
  },
  "homepage": "."
=======
    "name": "teamsfx-template-tab",
    "version": "0.1.0",
    "private": true,
    "dependencies": {
        "@fluentui/react-northstar": "^0.62.0",
        "@microsoft/mgt-element": "^2.6.2",
        "@microsoft/mgt-react": "^2.6.2",
        "@microsoft/mgt-teamsfx-provider": "^2.6.2",
        "@microsoft/microsoft-graph-client": "^3.0.1",
        "@microsoft/teams-js": "^2.2.0",
        "@microsoft/teamsfx": "^2.0.0-rc.0",
        "@microsoft/teamsfx-react": "^2.0.0-rc.0",
        "axios": "^0.21.1",
        "react": "^16.14.0",
        "react-dom": "^16.14.0",
        "react-router-dom": "^5.1.2",
        "react-scripts": "^5.0.1"
    },
    "devDependencies": {
        "cross-env": "^7.0.3",
        "env-cmd": "^10.1.0"
    },
    "scripts": {
        "dev:teamsfx": "env-cmd --silent -f .env.teamsfx.local npm run start",
        "start": "react-scripts start",
        "install:teamsfx": "npm install",
        "build": "react-scripts build",
        "build:teamsfx": "cross-env-shell \"env-cmd -f .env.teamsfx.${TEAMS_FX_ENV} npm run build\"",
        "build:teamsfx:dev": "cross-env TEAMS_FX_ENV=dev npm run build:teamsfx",
        "eject": "react-scripts eject",
        "test": "echo \"Error: no test specified\" && exit 1"
    },
    "eslintConfig": {
        "extends": [
            "react-app",
            "react-app/jest"
        ]
    },
    "browserslist": {
        "production": [
            ">0.2%",
            "not dead",
            "not op_mini all"
        ],
        "development": [
            "last 1 chrome version",
            "last 1 firefox version",
            "last 1 safari version"
        ]
    },
    "homepage": "."
>>>>>>> dab9df4f
}<|MERGE_RESOLUTION|>--- conflicted
+++ resolved
@@ -1,57 +1,4 @@
 {
-<<<<<<< HEAD
-  "name": "teamsfx-template-tab",
-  "version": "0.1.0",
-  "private": true,
-  "dependencies": {
-    "@fluentui/react-northstar": "^0.62.0",
-    "@microsoft/mgt-element": "^2.6.2",
-    "@microsoft/mgt-react": "^2.6.2",
-    "@microsoft/mgt-teamsfx-provider": "^2.6.2",
-    "@microsoft/microsoft-graph-client": "^3.0.1",
-    "@microsoft/teams-js": "^2.2.0",
-    "@microsoft/teamsfx": "^2.0.1-alpha",
-    "@microsoft/teamsfx-react": "^2.0.1-alpha",
-    "axios": "^0.21.1",
-    "react": "^16.14.0",
-    "react-dom": "^16.14.0",
-    "react-router-dom": "^5.1.2",
-    "react-scripts": "^5.0.1"
-  },
-  "devDependencies": {
-    "cross-env": "^7.0.3",
-    "env-cmd": "^10.1.0"
-  },
-  "scripts": {
-    "dev:teamsfx": "env-cmd --silent -f .env.teamsfx.local npm run start",
-    "start": "react-scripts start",
-    "install:teamsfx": "npm install --legacy-peer-deps",
-    "build": "react-scripts build",
-    "build:teamsfx": "cross-env-shell \"env-cmd -f .env.teamsfx.${TEAMS_FX_ENV} npm run build\"",
-    "build:teamsfx:dev": "cross-env TEAMS_FX_ENV=dev npm run build:teamsfx",
-    "eject": "react-scripts eject",
-    "test": "echo \"Error: no test specified\" && exit 1"
-  },
-  "eslintConfig": {
-    "extends": [
-      "react-app",
-      "react-app/jest"
-    ]
-  },
-  "browserslist": {
-    "production": [
-      ">0.2%",
-      "not dead",
-      "not op_mini all"
-    ],
-    "development": [
-      "last 1 chrome version",
-      "last 1 firefox version",
-      "last 1 safari version"
-    ]
-  },
-  "homepage": "."
-=======
     "name": "teamsfx-template-tab",
     "version": "0.1.0",
     "private": true,
@@ -77,7 +24,7 @@
     "scripts": {
         "dev:teamsfx": "env-cmd --silent -f .env.teamsfx.local npm run start",
         "start": "react-scripts start",
-        "install:teamsfx": "npm install",
+        "install:teamsfx": "npm install --legacy-peer-deps",
         "build": "react-scripts build",
         "build:teamsfx": "cross-env-shell \"env-cmd -f .env.teamsfx.${TEAMS_FX_ENV} npm run build\"",
         "build:teamsfx:dev": "cross-env TEAMS_FX_ENV=dev npm run build:teamsfx",
@@ -103,5 +50,4 @@
         ]
     },
     "homepage": "."
->>>>>>> dab9df4f
 }