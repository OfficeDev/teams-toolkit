--- conflicted
+++ resolved
@@ -3,15 +3,6 @@
 
 import React from "react";
 // https://fluentsite.z22.web.core.windows.net/quick-start
-<<<<<<< HEAD
-import { Provider, teamsTheme } from "@fluentui/react-northstar";
-import { HashRouter as Router, Redirect, Route } from "react-router-dom";
-import { useTeams } from "msteams-react-base-component";
-import "./App.css";
-import Privacy from "./Privacy";
-import TermsOfUse from "./TermsOfUse";
-import Tab from "./Tab2";
-=======
 import { Provider, teamsTheme, Loader } from "@fluentui/react-northstar";
 import { HashRouter as Router, Redirect, Route } from "react-router-dom";
 import { useTeamsFx } from "./sample/lib/useTeamsFx";
@@ -19,32 +10,19 @@
 import TermsOfUse from "./TermsOfUse";
 import Tab from "./Tab2";
 import "./App.css";
->>>>>>> 5ca154c5
 
 /**
  * The main app which handles the initialization and routing
  * of the app.
  */
 export default function App() {
-<<<<<<< HEAD
-  const [{ theme }] = useTeams({});
-=======
   const { theme, loading } = useTeamsFx();
->>>>>>> 5ca154c5
   return (
     <Provider
       theme={theme || teamsTheme}
       styles={{ backgroundColor: "#eeeeee" }}
     >
       <Router>
-<<<<<<< HEAD
-        <Route exact path="/privacy" component={Privacy} />
-        <Route exact path="/termsofuse" component={TermsOfUse} />
-        <Route exact path="/tab" component={Tab} />
-        <Route exact path="/">
-          <Redirect to="/tab" />
-        </Route>
-=======
         <Route exact path="/">
           <Redirect to="/tab" />
         </Route>
@@ -57,7 +35,6 @@
             <Route exact path="/tab" component={Tab} />
           </>
         )}
->>>>>>> 5ca154c5
       </Router>
     </Provider>
   );
