{
<<<<<<< HEAD
  "name": "teamsfx-template-tab",
  "version": "0.1.0",
  "private": true,
  "dependencies": {
    "@fluentui/react-northstar": "^0.54.0",
    "@microsoft/teams-js": "^1.9.0",
    "@microsoft/teamsfx": "^0.5.0",
    "axios": "^0.21.1",
    "msteams-react-base-component": "^3.1.0",
    "react": "^16.14.0",
    "react-dom": "^16.14.0",
    "react-router-dom": "^5.1.2",
    "react-scripts": "^4.0.3",
    "@microsoft/mgt-react": "2.3.2-next.teamsfx.f5fc7d2",
    "@microsoft/mgt-element": "2.3.2-next.teamsfx.f5fc7d2",
    "@microsoft/mgt-teamsfx-provider": "2.3.2-next.teamsfx.f5fc7d2"
  },
  "devDependencies": {
    "@types/jest": "^26.0.15",
    "@types/node": "^12.0.0",
    "@types/react": "^16.14.6",
    "@types/react-dom": "^16.9.12",
    "@types/react-router-dom": "^5.1.7",
    "cross-env": "^7.0.3",
    "env-cmd": "^10.1.0",
    "react-error-overlay": "6.0.9",
    "typescript": "^4.1.2"
  },
  "scripts": {
    "dev:teamsfx": "env-cmd --silent -f .env.teamsfx.local npm run start",
    "start": "react-scripts start",
    "build": "react-scripts build",
    "build:teamsfx": "cross-env-shell \"env-cmd -f .env.teamsfx.${TEAMS_FX_ENV} npm run build\"",
    "build:teamsfx:dev": "cross-env TEAMS_FX_ENV=dev npm run build:teamsfx",
    "eject": "react-scripts eject"
  },
  "eslintConfig": {
    "extends": [
      "react-app",
      "react-app/jest"
    ]
  },
  "browserslist": {
    "production": [
      ">0.2%",
      "not dead",
      "not op_mini all"
    ],
    "development": [
      "last 1 chrome version",
      "last 1 firefox version",
      "last 1 safari version"
    ]
  },
  "homepage": "."
=======
    "name": "teamsfx-template-tab",
    "version": "0.1.0",
    "private": true,
    "dependencies": {
        "@fluentui/react-northstar": "^0.54.0",
        "@microsoft/teams-js": "^1.9.0",
        "@microsoft/teamsfx": "^0.5.1",
        "axios": "^0.21.1",
        "msteams-react-base-component": "^3.1.0",
        "react": "^16.14.0",
        "react-dom": "^16.14.0",
        "react-router-dom": "^5.1.2",
        "react-scripts": "^4.0.3"
    },
    "devDependencies": {
        "@types/jest": "^26.0.15",
        "@types/node": "^12.0.0",
        "@types/react": "^16.14.6",
        "@types/react-dom": "^16.9.12",
        "@types/react-router-dom": "^5.1.7",
        "cross-env": "^7.0.3",
        "env-cmd": "^10.1.0",
        "react-error-overlay": "6.0.9",
        "typescript": "^4.1.2"
    },
    "scripts": {
        "dev:teamsfx": "env-cmd --silent -f .env.teamsfx.local npm run start",
        "start": "react-scripts start",
        "build": "react-scripts build",
        "build:teamsfx": "cross-env-shell \"env-cmd -f .env.teamsfx.${TEAMS_FX_ENV} npm run build\"",
        "build:teamsfx:dev": "cross-env TEAMS_FX_ENV=dev npm run build:teamsfx",
        "eject": "react-scripts eject"
    },
    "eslintConfig": {
        "extends": [
            "react-app",
            "react-app/jest"
        ]
    },
    "browserslist": {
        "production": [
            ">0.2%",
            "not dead",
            "not op_mini all"
        ],
        "development": [
            "last 1 chrome version",
            "last 1 firefox version",
            "last 1 safari version"
        ]
    },
    "homepage": "."
>>>>>>> f6eb33a4
}<|MERGE_RESOLUTION|>--- conflicted
+++ resolved
@@ -1,61 +1,4 @@
 {
-<<<<<<< HEAD
-  "name": "teamsfx-template-tab",
-  "version": "0.1.0",
-  "private": true,
-  "dependencies": {
-    "@fluentui/react-northstar": "^0.54.0",
-    "@microsoft/teams-js": "^1.9.0",
-    "@microsoft/teamsfx": "^0.5.0",
-    "axios": "^0.21.1",
-    "msteams-react-base-component": "^3.1.0",
-    "react": "^16.14.0",
-    "react-dom": "^16.14.0",
-    "react-router-dom": "^5.1.2",
-    "react-scripts": "^4.0.3",
-    "@microsoft/mgt-react": "2.3.2-next.teamsfx.f5fc7d2",
-    "@microsoft/mgt-element": "2.3.2-next.teamsfx.f5fc7d2",
-    "@microsoft/mgt-teamsfx-provider": "2.3.2-next.teamsfx.f5fc7d2"
-  },
-  "devDependencies": {
-    "@types/jest": "^26.0.15",
-    "@types/node": "^12.0.0",
-    "@types/react": "^16.14.6",
-    "@types/react-dom": "^16.9.12",
-    "@types/react-router-dom": "^5.1.7",
-    "cross-env": "^7.0.3",
-    "env-cmd": "^10.1.0",
-    "react-error-overlay": "6.0.9",
-    "typescript": "^4.1.2"
-  },
-  "scripts": {
-    "dev:teamsfx": "env-cmd --silent -f .env.teamsfx.local npm run start",
-    "start": "react-scripts start",
-    "build": "react-scripts build",
-    "build:teamsfx": "cross-env-shell \"env-cmd -f .env.teamsfx.${TEAMS_FX_ENV} npm run build\"",
-    "build:teamsfx:dev": "cross-env TEAMS_FX_ENV=dev npm run build:teamsfx",
-    "eject": "react-scripts eject"
-  },
-  "eslintConfig": {
-    "extends": [
-      "react-app",
-      "react-app/jest"
-    ]
-  },
-  "browserslist": {
-    "production": [
-      ">0.2%",
-      "not dead",
-      "not op_mini all"
-    ],
-    "development": [
-      "last 1 chrome version",
-      "last 1 firefox version",
-      "last 1 safari version"
-    ]
-  },
-  "homepage": "."
-=======
     "name": "teamsfx-template-tab",
     "version": "0.1.0",
     "private": true,
@@ -68,7 +11,10 @@
         "react": "^16.14.0",
         "react-dom": "^16.14.0",
         "react-router-dom": "^5.1.2",
-        "react-scripts": "^4.0.3"
+        "react-scripts": "^4.0.3",
+	    "@microsoft/mgt-react": "2.3.2-next.teamsfx.f5fc7d2",
+	    "@microsoft/mgt-element": "2.3.2-next.teamsfx.f5fc7d2",
+	    "@microsoft/mgt-teamsfx-provider": "2.3.2-next.teamsfx.f5fc7d2"
     },
     "devDependencies": {
         "@types/jest": "^26.0.15",
@@ -108,5 +54,4 @@
         ]
     },
     "homepage": "."
->>>>>>> f6eb33a4
 }