--- conflicted
+++ resolved
@@ -21,10 +21,7 @@
 2. In the Account section, sign in with your [Microsoft 365 account](https://docs.microsoft.com/microsoftteams/platform/toolkit/accounts) if you haven't already.
 3. Select `Debug in Teams (Edge)` or `Debug in Teams (Chrome)` from the launch configuration dropdown.
 4. When Teams launches in the browser, you can navigate to a chat message and [trigger your search commands from compose message area](https://learn.microsoft.com/microsoftteams/platform/messaging-extensions/what-are-messaging-extensions?tabs=dotnet#search-commands).
-<<<<<<< HEAD
-=======
    > Note: Please make sure to switch to New Teams when Teams web client has launched
->>>>>>> ef54f425
 
 ## What's included in the template
 
