--- conflicted
+++ resolved
@@ -4,11 +4,7 @@
   "parameters": {
     "resourceBaseName": {
       "value": "plugin${{RESOURCE_SUFFIX}}"
-<<<<<<< HEAD
-    },
-=======
     },    
->>>>>>> 67fc803e
     "functionAppSKU": {
       "value": "Y1"
     }
